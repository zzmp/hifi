
//  newEditEntities.js
//  examples
//
//  Created by Brad Hefta-Gaub on 10/2/14.
//  Copyright 2014 High Fidelity, Inc.
//
//  This script allows you to edit entities with a new UI/UX for mouse and trackpad based editing
//
//  Distributed under the Apache License, Version 2.0.
//  See the accompanying file LICENSE or http://www.apache.org/licenses/LICENSE-2.0.html
//

Script.include("libraries/globals.js");
Script.include("libraries/stringHelpers.js");
Script.include("libraries/dataviewHelpers.js");
Script.include("libraries/httpMultiPart.js");
Script.include("libraries/modelUploader.js");
Script.include("libraries/toolBars.js");
Script.include("libraries/progressDialog.js");

Script.include("libraries/entitySelectionTool.js");
var selectionDisplay = SelectionDisplay;
var selectionManager = SelectionManager;

Script.include("libraries/ModelImporter.js");
var modelImporter = new ModelImporter();

Script.include("libraries/ExportMenu.js");
Script.include("libraries/ToolTip.js");

Script.include("libraries/entityPropertyDialogBox.js");
var entityPropertyDialogBox = EntityPropertyDialogBox;

Script.include("libraries/entityCameraTool.js");
var cameraManager = new CameraManager();

Script.include("libraries/gridTool.js");
var grid = Grid();
gridTool = GridTool({ horizontalGrid: grid });

selectionManager.setEventListener(selectionDisplay.updateHandles);

var windowDimensions = Controller.getViewportDimensions();
var toolIconUrl = HIFI_PUBLIC_BUCKET + "images/tools/";
var toolHeight = 50;
var toolWidth = 50;

var MIN_ANGULAR_SIZE = 2;
var MAX_ANGULAR_SIZE = 45;
var allowLargeModels = false;
var allowSmallModels = false;
var wantEntityGlow = false;

var SPAWN_DISTANCE = 1;
var DEFAULT_DIMENSION = 0.20;

<<<<<<< HEAD
var MENU_GRID_TOOL_ENABLED = 'Grid Tool';
var MENU_INSPECT_TOOL_ENABLED = 'Inspect Tool';
var MENU_EASE_ON_FOCUS = 'Ease Orientation on Focus';
=======
var MENU_INSPECT_TOOL_ENABLED = "Inspect Tool";
var MENU_EASE_ON_FOCUS = "Ease Orientation on Focus";

var SETTING_INSPECT_TOOL_ENABLED = "inspectToolEnabled";
var SETTING_EASE_ON_FOCUS = "cameraEaseOnFocus";
>>>>>>> 22dbebbe

var SETTING_GRID_TOOL_ENABLED = 'GridToolEnabled';

var modelURLs = [
        HIFI_PUBLIC_BUCKET + "models/entities/2-Terrain:%20Alder.fbx",
        HIFI_PUBLIC_BUCKET + "models/entities/2-Terrain:%20Bush1.fbx",
        HIFI_PUBLIC_BUCKET + "models/entities/2-Terrain:%20Bush6.fbx",
        HIFI_PUBLIC_BUCKET + "meshes/newInvader16x16-large-purple.svo",
        HIFI_PUBLIC_BUCKET + "models/entities/3-Buildings-1-Rustic-Shed.fbx",
        HIFI_PUBLIC_BUCKET + "models/entities/3-Buildings-1-Rustic-Shed2.fbx",
        HIFI_PUBLIC_BUCKET + "models/entities/3-Buildings-1-Rustic-Shed4.fbx",
        HIFI_PUBLIC_BUCKET + "models/entities/3-Buildings-1-Rustic-Shed7.fbx"
    ];

var mode = 0;
var isActive = false;


var toolBar = (function () {
    var that = {},
        toolBar,
        activeButton,
        newModelButton,
        newCubeButton,
        newSphereButton,
        newLightButton,
        browseModelsButton,
        loadURLMenuItem,
        loadFileMenuItem,
        menuItemWidth = 125,
        menuItemOffset,
        menuItemHeight,
        menuItemMargin = 5,
        menuTextColor = { red: 255, green: 255, blue: 255 },
        menuBackgoundColor = { red: 18, green: 66, blue: 66 };

    function initialize() {
        toolBar = new ToolBar(0, 0, ToolBar.VERTICAL);

        activeButton = toolBar.addTool({
            imageURL: toolIconUrl + "models-tool.svg",
            subImage: { x: 0, y: Tool.IMAGE_WIDTH, width: Tool.IMAGE_WIDTH, height: Tool.IMAGE_HEIGHT },
            width: toolWidth,
            height: toolHeight,
            alpha: 0.9,
            visible: true
        }, true, false);

        newModelButton = toolBar.addTool({
            imageURL: toolIconUrl + "add-model-tool.svg",
            subImage: { x: 0, y: Tool.IMAGE_WIDTH, width: Tool.IMAGE_WIDTH, height: Tool.IMAGE_HEIGHT },
            width: toolWidth,
            height: toolHeight,
            alpha: 0.9,
            visible: true
        }, true, false);

        browseModelsButton = toolBar.addTool({
            imageURL: toolIconUrl + "list-icon.svg",
            width: toolWidth,
            height: toolHeight,
            alpha: 0.9,
            visible: true
        });

        menuItemOffset = toolBar.height / 3 + 2;
        menuItemHeight = Tool.IMAGE_HEIGHT / 2 - 2;

        loadURLMenuItem = Overlays.addOverlay("text", {
            x: newModelButton.x - menuItemWidth,
            y: newModelButton.y + menuItemOffset,
            width: menuItemWidth,
            height: menuItemHeight,
            backgroundColor: menuBackgoundColor,
            topMargin: menuItemMargin,
            text: "Model URL",
            alpha: 0.9,
            visible: false
        });

        loadFileMenuItem = Overlays.addOverlay("text", {
            x: newModelButton.x - menuItemWidth,
            y: newModelButton.y + menuItemOffset + menuItemHeight,
            width: menuItemWidth,
            height: menuItemHeight,
            backgroundColor: menuBackgoundColor,
            topMargin: menuItemMargin,
            text: "Model File",
            alpha: 0.9,
            visible: false
        });

        newCubeButton = toolBar.addTool({
            imageURL: toolIconUrl + "add-cube.svg",
            subImage: { x: 0, y: Tool.IMAGE_WIDTH, width: Tool.IMAGE_WIDTH, height: Tool.IMAGE_HEIGHT },
            width: toolWidth,
            height: toolHeight,
            alpha: 0.9,
            visible: true
        });

        newSphereButton = toolBar.addTool({
            imageURL: toolIconUrl + "add-sphere.svg",
            subImage: { x: 0, y: Tool.IMAGE_WIDTH, width: Tool.IMAGE_WIDTH, height: Tool.IMAGE_HEIGHT },
            width: toolWidth,
            height: toolHeight,
            alpha: 0.9,
            visible: true
        });

        newLightButton = toolBar.addTool({
            imageURL: toolIconUrl + "light.svg",
            subImage: { x: 0, y: Tool.IMAGE_WIDTH, width: Tool.IMAGE_WIDTH, height: Tool.IMAGE_HEIGHT },
            width: toolWidth,
            height: toolHeight,
            alpha: 0.9,
            visible: true
        });

    }

    function toggleNewModelButton(active) {
        if (active === undefined) {
            active = !toolBar.toolSelected(newModelButton);
        }
        toolBar.selectTool(newModelButton, active);

        Overlays.editOverlay(loadURLMenuItem, { visible: active });
        Overlays.editOverlay(loadFileMenuItem, { visible: active });
    }

    var RESIZE_INTERVAL = 50;
    var RESIZE_TIMEOUT = 20000;
    var RESIZE_MAX_CHECKS = RESIZE_TIMEOUT / RESIZE_INTERVAL;
    function addModel(url) {
        var position;

        position = Vec3.sum(MyAvatar.position, Vec3.multiply(Quat.getFront(MyAvatar.orientation), SPAWN_DISTANCE));

        if (position.x > 0 && position.y > 0 && position.z > 0) {
            var entityId = Entities.addEntity({
                type: "Model",
                position: position,
                dimensions: { x: DEFAULT_DIMENSION, y: DEFAULT_DIMENSION, z: DEFAULT_DIMENSION },
                modelURL: url
            });
            print("Model added: " + url);

            var checkCount = 0;
            function resize() {
                var entityProperties = Entities.getEntityProperties(entityId);
                var naturalDimensions = entityProperties.naturalDimensions;

                checkCount++;

                if (naturalDimensions.x == 0 && naturalDimensions.y == 0 && naturalDimensions.z == 0) {
                    if (checkCount < RESIZE_MAX_CHECKS) {
                        Script.setTimeout(resize, RESIZE_INTERVAL);
                    } else {
                        print("Resize failed: timed out waiting for model (" + url + ") to load");
                    }
                } else {
                    entityProperties.dimensions = naturalDimensions;
                    Entities.editEntity(entityId, entityProperties);
                }
            }

            Script.setTimeout(resize, RESIZE_INTERVAL);
        } else {
            print("Can't add model: Model would be out of bounds.");
        }
    }

    that.move = function () {
        var newViewPort,
            toolsX,
            toolsY;

        newViewPort = Controller.getViewportDimensions();

        if (toolBar === undefined) {
            initialize();

        } else if (windowDimensions.x === newViewPort.x &&
                   windowDimensions.y === newViewPort.y) {
            return;
        }

        windowDimensions = newViewPort;
        toolsX = windowDimensions.x - 8 - toolBar.width;
        toolsY = (windowDimensions.y - toolBar.height) / 2;

        toolBar.move(toolsX, toolsY);

        Overlays.editOverlay(loadURLMenuItem, { x: toolsX - menuItemWidth, y: toolsY + menuItemOffset });
        Overlays.editOverlay(loadFileMenuItem, { x: toolsX - menuItemWidth, y: toolsY + menuItemOffset + menuItemHeight });
    };

    that.mousePressEvent = function (event) {
        var clickedOverlay,
            url,
            file;

        clickedOverlay = Overlays.getOverlayAtPoint({ x: event.x, y: event.y });

        if (activeButton === toolBar.clicked(clickedOverlay)) {
            isActive = !isActive;
            if (!isActive) {
                gridTool.setVisible(false);
                selectionManager.clearSelections();
                cameraManager.disable();
            } else {
                cameraManager.enable();
                gridTool.setVisible(Menu.isOptionChecked(MENU_GRID_TOOL_ENABLED));
            }
            return true;
        }

        if (newModelButton === toolBar.clicked(clickedOverlay)) {
            toggleNewModelButton();
            return true;
        }

        if (clickedOverlay === loadURLMenuItem) {
            toggleNewModelButton(false);
            url = Window.prompt("Model URL", modelURLs[Math.floor(Math.random() * modelURLs.length)]);
            if (url !== null && url !== "") {
                addModel(url);
            }
            return true;
        }

        if (clickedOverlay === loadFileMenuItem) {
            toggleNewModelButton(false);

            file = Window.browse("Select your model file ...",
                Settings.getValue("LastModelUploadLocation").path(),
                "Model files (*.fst *.fbx)");
                //"Model files (*.fst *.fbx *.svo)");
            if (file !== null) {
                Settings.setValue("LastModelUploadLocation", file);
                modelUploader.upload(file, addModel);
            }
            return true;
        }

        if (browseModelsButton === toolBar.clicked(clickedOverlay)) {
            toggleNewModelButton(false);
            url = Window.s3Browse(".*(fbx|FBX)");
            if (url !== null && url !== "") {
                addModel(url);
            }
            return true;
        }

        if (newCubeButton === toolBar.clicked(clickedOverlay)) {
            var position = Vec3.sum(MyAvatar.position, Vec3.multiply(Quat.getFront(MyAvatar.orientation), SPAWN_DISTANCE));

            if (position.x > 0 && position.y > 0 && position.z > 0) {
                Entities.addEntity({
                                type: "Box",
                                position: position,
                                dimensions: { x: DEFAULT_DIMENSION, y: DEFAULT_DIMENSION, z: DEFAULT_DIMENSION },
                                color: { red: 255, green: 0, blue: 0 }

                                });
            } else {
                print("Can't create box: Box would be out of bounds.");
            }
            return true;
        }

        if (newSphereButton === toolBar.clicked(clickedOverlay)) {
            var position = Vec3.sum(MyAvatar.position, Vec3.multiply(Quat.getFront(MyAvatar.orientation), SPAWN_DISTANCE));

            if (position.x > 0 && position.y > 0 && position.z > 0) {
                Entities.addEntity({
                                type: "Sphere",
                                position: position,
                                dimensions: { x: DEFAULT_DIMENSION, y: DEFAULT_DIMENSION, z: DEFAULT_DIMENSION },
                                color: { red: 255, green: 0, blue: 0 }
                                });
            } else {
                print("Can't create sphere: Sphere would be out of bounds.");
            }
            return true;
        }

        if (newLightButton === toolBar.clicked(clickedOverlay)) {
            var position = Vec3.sum(MyAvatar.position, Vec3.multiply(Quat.getFront(MyAvatar.orientation), SPAWN_DISTANCE));

            if (position.x > 0 && position.y > 0 && position.z > 0) {
                Entities.addEntity({ 
                                type: "Light",
                                position: position,
                                dimensions: { x: DEFAULT_DIMENSION, y: DEFAULT_DIMENSION, z: DEFAULT_DIMENSION },
                                isSpotlight: false,
                                diffuseColor: { red: 255, green: 255, blue: 255 },
                                ambientColor: { red: 255, green: 255, blue: 255 },
                                specularColor: { red: 0, green: 0, blue: 0 },

                                constantAttenuation: 1,
                                linearAttenuation: 0,
                                quadraticAttenuation: 0,
                                exponent: 0,
                                cutoff: 180, // in degrees
                                });
            } else {
                print("Can't create Light: Light would be out of bounds.");
            }
            return true;
        }



        return false;
    };

    that.cleanup = function () {
        toolBar.cleanup();
        Overlays.deleteOverlay(loadURLMenuItem);
        Overlays.deleteOverlay(loadFileMenuItem);
    };

    return that;
}());


var exportMenu = null;

function isLocked(properties) {
    // special case to lock the ground plane model in hq.
    if (location.hostname == "hq.highfidelity.io" &&
        properties.modelURL == HIFI_PUBLIC_BUCKET + "ozan/Terrain_Reduce_forAlpha.fbx") {
        return true;
    }
    return false;
}


var selectedEntityID;
var orientation;
var intersection;


var SCALE_FACTOR = 200.0;

function rayPlaneIntersection(pickRay, point, normal) {
    var d = -Vec3.dot(point, normal);
    var t = -(Vec3.dot(pickRay.origin, normal) + d) / Vec3.dot(pickRay.direction, normal);

    return Vec3.sum(pickRay.origin, Vec3.multiply(pickRay.direction, t));
}

function findClickedEntity(event) {
    var pickRay = Camera.computePickRay(event.x, event.y);

    var foundIntersection = Entities.findRayIntersection(pickRay);

    if (!foundIntersection.accurate) {
        return null;
    }
    var foundEntity = foundIntersection.entityID;

    if (!foundEntity.isKnownID) {
        var identify = Entities.identifyEntity(foundEntity);
        if (!identify.isKnownID) {
            print("Unknown ID " + identify.id + " (update loop " + foundEntity.id + ")");
            selectionManager.clearSelections();
            return null;
        }
        foundEntity = identify;
    }

    return { pickRay: pickRay, entityID: foundEntity };
}


function mousePressEvent(event) {
    if (toolBar.mousePressEvent(event) || progressDialog.mousePressEvent(event)) {
        return;
    }
    if (isActive) {
        var entitySelected = false;
        if (cameraManager.mousePressEvent(event) || selectionDisplay.mousePressEvent(event)) {
            // Event handled; do nothing.
            return;
        } else {
            var result = findClickedEntity(event);
            if (result === null) {
                selectionManager.clearSelections();
                return;
            }
            var pickRay = result.pickRay;
            var foundEntity = result.entityID;

            var properties = Entities.getEntityProperties(foundEntity);
            if (isLocked(properties)) {
                print("Model locked " + properties.id);
            } else {
                var halfDiagonal = Vec3.length(properties.dimensions) / 2.0;

                print("Checking properties: " + properties.id + " " + properties.isKnownID + " - Half Diagonal:" + halfDiagonal);
                //                P         P - Model
                //               /|         A - Palm
                //              / | d       B - unit vector toward tip
                //             /  |         X - base of the perpendicular line
                //            A---X----->B  d - distance fom axis
                //              x           x - distance from A
                //
                //            |X-A| = (P-A).B
                //            X == A + ((P-A).B)B
                //            d = |P-X|

                var A = pickRay.origin;
                var B = Vec3.normalize(pickRay.direction);
                var P = properties.position;

                var x = Vec3.dot(Vec3.subtract(P, A), B);
                var X = Vec3.sum(A, Vec3.multiply(B, x));
                var d = Vec3.length(Vec3.subtract(P, X));
                var halfDiagonal = Vec3.length(properties.dimensions) / 2.0;

                var angularSize = 2 * Math.atan(halfDiagonal / Vec3.distance(Camera.getPosition(), properties.position)) * 180 / 3.14;

                var sizeOK = (allowLargeModels || angularSize < MAX_ANGULAR_SIZE)
                                && (allowSmallModels || angularSize > MIN_ANGULAR_SIZE);

                if (0 < x && sizeOK) {
                    entitySelected = true;
                    selectedEntityID = foundEntity;
                    orientation = MyAvatar.orientation;
                    intersection = rayPlaneIntersection(pickRay, P, Quat.getFront(orientation));

                    if (!event.isShifted) {
                        selectionManager.clearSelections();
                    }
                    selectionManager.addEntity(foundEntity);

                    print("Model selected: " + foundEntity.id);
                }
            }
        }
        if (entitySelected) {
            selectionDisplay.select(selectedEntityID, event);
        }
    } else if (Menu.isOptionChecked(MENU_INSPECT_TOOL_ENABLED)) {
        var result = findClickedEntity(event);
        if (event.isRightButton) {
            if (result !== null) {
                var currentProperties = Entities.getEntityProperties(result.entityID);
                cameraManager.enable();
                cameraManager.focus(currentProperties.position, null, Menu.isOptionChecked(MENU_EASE_ON_FOCUS));
                cameraManager.mousePressEvent(event);
            }
        } else {
            cameraManager.mousePressEvent(event);
        }
    }
}

var highlightedEntityID = { isKnownID: false };

function mouseMoveEvent(event) {
    if (isActive) {
        // allow the selectionDisplay and cameraManager to handle the event first, if it doesn't handle it, then do our own thing
        if (selectionDisplay.mouseMoveEvent(event) || cameraManager.mouseMoveEvent(event)) {
            return;
        }

        var pickRay = Camera.computePickRay(event.x, event.y);
        var entityIntersection = Entities.findRayIntersection(pickRay);
        if (entityIntersection.accurate) {
            if(highlightedEntityID.isKnownID && highlightedEntityID.id != entityIntersection.entityID.id) {
                selectionDisplay.unhighlightSelectable(highlightedEntityID);
                highlightedEntityID = { id: -1, isKnownID: false };
            }

            var halfDiagonal = Vec3.length(entityIntersection.properties.dimensions) / 2.0;

            var angularSize = 2 * Math.atan(halfDiagonal / Vec3.distance(Camera.getPosition(),
                                            entityIntersection.properties.position)) * 180 / 3.14;

            var sizeOK = (allowLargeModels || angularSize < MAX_ANGULAR_SIZE)
                            && (allowSmallModels || angularSize > MIN_ANGULAR_SIZE);

            if (entityIntersection.entityID.isKnownID && sizeOK) {
                if (wantEntityGlow) {
                    Entities.editEntity(entityIntersection.entityID, { glowLevel: 0.25 });
                }
                highlightedEntityID = entityIntersection.entityID;
                selectionDisplay.highlightSelectable(entityIntersection.entityID);
            }

        }
    } else {
        cameraManager.mouseMoveEvent(event);
    }
}


function mouseReleaseEvent(event) {
    if (isActive && selectionManager.hasSelection()) {
        tooltip.show(false);
    }

    cameraManager.mouseReleaseEvent(event);
}

Controller.mousePressEvent.connect(mousePressEvent);
Controller.mouseMoveEvent.connect(mouseMoveEvent);
Controller.mouseReleaseEvent.connect(mouseReleaseEvent);


// In order for editVoxels and editModels to play nice together, they each check to see if a "delete" menu item already
// exists. If it doesn't they add it. If it does they don't. They also only delete the menu item if they were the one that
// added it.
var modelMenuAddedDelete = false;
function setupModelMenus() {
    print("setupModelMenus()");
    // adj our menuitems
    Menu.addMenuItem({ menuName: "Edit", menuItemName: "Models", isSeparator: true, beforeItem: "Physics" });
    Menu.addMenuItem({ menuName: "Edit", menuItemName: "Edit Properties...",
        shortcutKeyEvent: { text: "`" }, afterItem: "Models" });
    if (!Menu.menuItemExists("Edit", "Delete")) {
        print("no delete... adding ours");
        Menu.addMenuItem({ menuName: "Edit", menuItemName: "Delete",
            shortcutKeyEvent: { text: "backspace" }, afterItem: "Models" });
        modelMenuAddedDelete = true;
    } else {
        print("delete exists... don't add ours");
    }

    Menu.addMenuItem({ menuName: "Edit", menuItemName: "Model List...", afterItem: "Models" });
    Menu.addMenuItem({ menuName: "Edit", menuItemName: "Paste Models", shortcutKey: "CTRL+META+V", afterItem: "Edit Properties..." });
    Menu.addMenuItem({ menuName: "Edit", menuItemName: "Allow Select Large Models", shortcutKey: "CTRL+META+L",
                        afterItem: "Paste Models", isCheckable: true });
    Menu.addMenuItem({ menuName: "Edit", menuItemName: "Allow Select Small Models", shortcutKey: "CTRL+META+S",
                        afterItem: "Allow Select Large Models", isCheckable: true });

    Menu.addMenuItem({ menuName: "File", menuItemName: "Models", isSeparator: true, beforeItem: "Settings" });
    Menu.addMenuItem({ menuName: "File", menuItemName: "Export Models", shortcutKey: "CTRL+META+E", afterItem: "Models" });
    Menu.addMenuItem({ menuName: "File", menuItemName: "Import Models", shortcutKey: "CTRL+META+I", afterItem: "Export Models" });
    Menu.addMenuItem({ menuName: "Developer", menuItemName: "Debug Ryans Rotation Problems", isCheckable: true });

<<<<<<< HEAD
    Menu.addMenuItem({ menuName: "View", menuItemName: MENU_GRID_TOOL_ENABLED, afterItem: "Edit Entities Help...", isCheckable: true,
                       isChecked: Settings.getValue(SETTING_GRID_TOOL_ENABLED) == 'true'});
    Menu.addMenuItem({ menuName: "View", menuItemName: MENU_INSPECT_TOOL_ENABLED, afterItem: MENU_GRID_TOOL_ENABLED, isCheckable: true });
    Menu.addMenuItem({ menuName: "View", menuItemName: MENU_EASE_ON_FOCUS, afterItem: MENU_INSPECT_TOOL_ENABLED, isCheckable: true });
=======
    Menu.addMenuItem({ menuName: "View", menuItemName: MENU_INSPECT_TOOL_ENABLED, afterItem: "Edit Entities Help...",
                       isCheckable: true, isChecked: Settings.getValue(SETTING_INSPECT_TOOL_ENABLED) == "true" });
    Menu.addMenuItem({ menuName: "View", menuItemName: MENU_EASE_ON_FOCUS, afterItem: MENU_INSPECT_TOOL_ENABLED,
                       isCheckable: true, isChecked: Settings.getValue(SETTING_EASE_ON_FOCUS) == "true" });
>>>>>>> 22dbebbe
}

setupModelMenus(); // do this when first running our script.

function cleanupModelMenus() {
    Menu.removeSeparator("Edit", "Models");
    Menu.removeMenuItem("Edit", "Edit Properties...");
    if (modelMenuAddedDelete) {
        // delete our menuitems
        Menu.removeMenuItem("Edit", "Delete");
    }

    Menu.removeMenuItem("Edit", "Model List...");
    Menu.removeMenuItem("Edit", "Paste Models");
    Menu.removeMenuItem("Edit", "Allow Select Large Models");
    Menu.removeMenuItem("Edit", "Allow Select Small Models");

    Menu.removeSeparator("File", "Models");
    Menu.removeMenuItem("File", "Export Models");
    Menu.removeMenuItem("File", "Import Models");
    Menu.removeMenuItem("Developer", "Debug Ryans Rotation Problems");

    Settings.setValue(SETTING_GRID_TOOL_ENABLED, Menu.isOptionChecked(MENU_GRID_TOOL_ENABLED));
    Menu.removeMenuItem("View", MENU_GRID_TOOL_ENABLED);
    Menu.removeMenuItem("View", MENU_INSPECT_TOOL_ENABLED);
    Menu.removeMenuItem("View", MENU_EASE_ON_FOCUS);
}

Script.scriptEnding.connect(function() {
    Settings.setValue(SETTING_INSPECT_TOOL_ENABLED, Menu.isOptionChecked(MENU_INSPECT_TOOL_ENABLED));
    Settings.setValue(SETTING_EASE_ON_FOCUS, Menu.isOptionChecked(MENU_EASE_ON_FOCUS));

    progressDialog.cleanup();
    toolBar.cleanup();
    cleanupModelMenus();
    tooltip.cleanup();
    modelImporter.cleanup();
    selectionDisplay.cleanup();
    if (exportMenu) {
        exportMenu.close();
    }
});

// Do some stuff regularly, like check for placement of various overlays
Script.update.connect(function (deltaTime) {
    toolBar.move();
    progressDialog.move();
    selectionDisplay.checkMove();
});

function handeMenuEvent(menuItem) {
    if (menuItem == "Allow Select Small Models") {
        allowSmallModels = Menu.isOptionChecked("Allow Select Small Models");
    } else if (menuItem == "Allow Select Large Models") {
        allowLargeModels = Menu.isOptionChecked("Allow Select Large Models");
    } else if (menuItem == "Delete") {
        if (SelectionManager.hasSelection()) {
            print("  Delete Entities");
            SelectionManager.saveProperties();
            var savedProperties = [];
            for (var i = 0; i < selectionManager.selections.length; i++) {
                var entityID = SelectionManager.selections[i];
                var initialProperties = SelectionManager.savedProperties[entityID.id];
                SelectionManager.savedProperties[entityID.id];
                savedProperties.push({
                    entityID: entityID,
                    properties: initialProperties
                });
                Entities.deleteEntity(entityID);
            }
            SelectionManager.clearSelections();
            pushCommandForSelections([], savedProperties);
        } else {
            print("  Delete Entity.... not holding...");
        }
    } else if (menuItem == "Model List...") {
        var models = new Array();
        models = Entities.findEntities(MyAvatar.position, Number.MAX_VALUE);
        for (var i = 0; i < models.length; i++) {
            models[i].properties = Entities.getEntityProperties(models[i]);
            models[i].toString = function() {
                var modelname;
                if (this.properties.type == "Model") {
                    modelname = decodeURIComponent(
                                    this.properties.modelURL.indexOf("/") != -1 ?
                                    this.properties.modelURL.substring(this.properties.modelURL.lastIndexOf("/") + 1) :
                                    this.properties.modelURL);
                } else {
                    modelname = this.properties.id;
                }
                return "[" + this.properties.type + "] " + modelname;
            };
        }
        var form = [{label: "Model: ", options: models}];
        form.push({label: "Action: ", options: ["Properties", "Delete", "Teleport"]});
        form.push({ button: "Cancel" });
        if (Window.form("Model List", form)) {
            var selectedModel = form[0].value;
            if (form[1].value == "Properties") {
                editModelID = selectedModel;
                showPropertiesForm(editModelID);
            } else if (form[1].value == "Delete") {
                Entities.deleteEntity(selectedModel);
            } else if (form[1].value == "Teleport") {
                MyAvatar.position = selectedModel.properties.position;
            }
        }
    } else if (menuItem == "Edit Properties...") {
        // good place to put the properties dialog

        editModelID = -1;
        if (selectionManager.selections.length == 1) {
            print("  Edit Properties.... selectedEntityID="+ selectedEntityID);
            editModelID = selectionManager.selections[0];
        } else {
            print("  Edit Properties.... not holding...");
        }
        if (editModelID != -1) {
            print("  Edit Properties.... about to edit properties...");
            entityPropertyDialogBox.openDialog(editModelID);
            selectionManager._update();
        }

    } else if (menuItem == "Paste Models") {
        modelImporter.paste();
    } else if (menuItem == "Export Models") {
        if (!exportMenu) {
            exportMenu = new ExportMenu({
                onClose: function () {
                    exportMenu = null;
                }
            });
        }
    } else if (menuItem == "Import Models") {
        modelImporter.doImport();
    } else if (menuItem == MENU_GRID_TOOL_ENABLED) {
        if (isActive) {
            gridTool.setVisible(Menu.isOptionChecked(MENU_GRID_TOOL_ENABLED));
        }
    }
    tooltip.show(false);
}

Menu.menuItemEvent.connect(handeMenuEvent);

Controller.keyReleaseEvent.connect(function (event) {
    // since sometimes our menu shortcut keys don't work, trap our menu items here also and fire the appropriate menu items
    if (event.text == "`") {
        handeMenuEvent("Edit Properties...");
    }
    if (event.text == "BACKSPACE" || event.text == "DELETE") {
        handeMenuEvent("Delete");
    } else if (event.text == "TAB") {
        selectionDisplay.toggleSpaceMode();
    } else if (event.text == "f") {
        if (isActive) {
            cameraManager.focus(selectionManager.worldPosition,
                                selectionManager.worldDimensions,
                                Menu.isOptionChecked(MENU_EASE_ON_FOCUS));
        }
    } else if (event.text == '[') {
        if (isActive) {
            cameraManager.enable();
        }
    } else if (event.text == 'g') {
        if (isActive && selectionManager.hasSelection()) {
            var newPosition = selectionManager.worldPosition;
            newPosition = Vec3.subtract(newPosition, { x: 0, y: selectionManager.worldDimensions.y * 0.5, z: 0 });
            grid.setPosition(newPosition);
        }
    } else if (isActive) {
        var delta = null;
        var increment = event.isShifted ? grid.getMajorIncrement() : grid.getMinorIncrement();

        if (event.text == 'UP') {
            if (event.isControl || event.isAlt) {
                delta = { x: 0, y: increment, z: 0 };
            } else {
                delta = { x: 0, y: 0, z: -increment };
            }
        } else if (event.text == 'DOWN') {
            if (event.isControl || event.isAlt) {
                delta = { x: 0, y: -increment, z: 0 };
            } else {
                delta = { x: 0, y: 0, z: increment };
            }
        } else if (event.text == 'LEFT') {
            delta = { x: -increment, y: 0, z: 0 };
        } else if (event.text == 'RIGHT') {
            delta = { x: increment, y: 0, z: 0 };
        }

        if (delta != null) {
            // Adjust delta so that movements are relative to the current camera orientation
            var lookDirection = Quat.getFront(Camera.getOrientation());
            lookDirection.z *= -1;

            var angle = Math.atan2(lookDirection.z, lookDirection.x);
            angle -= (Math.PI / 4);

            var rotation = Math.floor(angle / (Math.PI / 2)) * (Math.PI / 2);
            var rotator = Quat.fromPitchYawRollRadians(0, rotation, 0);

            delta = Vec3.multiplyQbyV(rotator, delta);

            SelectionManager.saveProperties();

            for (var i = 0; i < selectionManager.selections.length; i++) {
                var entityID = selectionManager.selections[i];
                var properties = Entities.getEntityProperties(entityID);
                Entities.editEntity(entityID, {
                    position: Vec3.sum(properties.position, delta)
                });
            }

            pushCommandForSelections();

            selectionManager._update();
        }
    }
});

// When an entity has been deleted we need a way to "undo" this deletion.  Because it's not currently
// possible to create an entity with a specific id, earlier undo commands to the deleted entity
// will fail if there isn't a way to find the new entity id.
DELETED_ENTITY_MAP = {
}

function applyEntityProperties(data) {
    var properties = data.setProperties;
    var selectedEntityIDs = [];
    for (var i = 0; i < properties.length; i++) {
        var entityID = properties[i].entityID;
        if (DELETED_ENTITY_MAP[entityID.id] !== undefined) {
            entityID = DELETED_ENTITY_MAP[entityID.id];
        }
        Entities.editEntity(entityID, properties[i].properties);
        selectedEntityIDs.push(entityID);
    }
    for (var i = 0; i < data.createEntities.length; i++) {
        var entityID = data.createEntities[i].entityID;
        var properties = data.createEntities[i].properties;
        var newEntityID = Entities.addEntity(properties);
        DELETED_ENTITY_MAP[entityID.id] = newEntityID;
        if (data.selectCreated) {
            selectedEntityIDs.push(newEntityID);
        }
    }
    for (var i = 0; i < data.deleteEntities.length; i++) {
        var entityID = data.deleteEntities[i].entityID;
        if (DELETED_ENTITY_MAP[entityID.id] !== undefined) {
            entityID = DELETED_ENTITY_MAP[entityID.id];
        }
        Entities.deleteEntity(entityID);
    }

    selectionManager.setSelections(selectedEntityIDs);
};

// For currently selected entities, push a command to the UndoStack that uses the current entity properties for the
// redo command, and the saved properties for the undo command.  Also, include create and delete entity data.
function pushCommandForSelections(createdEntityData, deletedEntityData) {
    var undoData = {
        setProperties: [],
        createEntities: deletedEntityData || [],
        deleteEntities: createdEntityData || [],
        selectCreated: true,
    };
    var redoData = {
        setProperties: [],
        createEntities: createdEntityData || [],
        deleteEntities: deletedEntityData || [],
        selectCreated: false,
    };
    for (var i = 0; i < SelectionManager.selections.length; i++) {
        var entityID = SelectionManager.selections[i];
        var initialProperties = SelectionManager.savedProperties[entityID.id];
        var currentProperties = Entities.getEntityProperties(entityID);
        undoData.setProperties.push({
            entityID: entityID,
            properties: {
                position: initialProperties.position,
                rotation: initialProperties.rotation,
                dimensions: initialProperties.dimensions,
            },
        });
        redoData.setProperties.push({
            entityID: entityID,
            properties: {
                position: currentProperties.position,
                rotation: currentProperties.rotation,
                dimensions: currentProperties.dimensions,
            },
        });
    }
    UndoStack.pushCommand(applyEntityProperties, undoData, applyEntityProperties, redoData);
}<|MERGE_RESOLUTION|>--- conflicted
+++ resolved
@@ -55,18 +55,12 @@
 var SPAWN_DISTANCE = 1;
 var DEFAULT_DIMENSION = 0.20;
 
-<<<<<<< HEAD
 var MENU_GRID_TOOL_ENABLED = 'Grid Tool';
-var MENU_INSPECT_TOOL_ENABLED = 'Inspect Tool';
-var MENU_EASE_ON_FOCUS = 'Ease Orientation on Focus';
-=======
 var MENU_INSPECT_TOOL_ENABLED = "Inspect Tool";
 var MENU_EASE_ON_FOCUS = "Ease Orientation on Focus";
 
 var SETTING_INSPECT_TOOL_ENABLED = "inspectToolEnabled";
 var SETTING_EASE_ON_FOCUS = "cameraEaseOnFocus";
->>>>>>> 22dbebbe
-
 var SETTING_GRID_TOOL_ENABLED = 'GridToolEnabled';
 
 var modelURLs = [
@@ -611,17 +605,12 @@
     Menu.addMenuItem({ menuName: "File", menuItemName: "Import Models", shortcutKey: "CTRL+META+I", afterItem: "Export Models" });
     Menu.addMenuItem({ menuName: "Developer", menuItemName: "Debug Ryans Rotation Problems", isCheckable: true });
 
-<<<<<<< HEAD
     Menu.addMenuItem({ menuName: "View", menuItemName: MENU_GRID_TOOL_ENABLED, afterItem: "Edit Entities Help...", isCheckable: true,
                        isChecked: Settings.getValue(SETTING_GRID_TOOL_ENABLED) == 'true'});
-    Menu.addMenuItem({ menuName: "View", menuItemName: MENU_INSPECT_TOOL_ENABLED, afterItem: MENU_GRID_TOOL_ENABLED, isCheckable: true });
-    Menu.addMenuItem({ menuName: "View", menuItemName: MENU_EASE_ON_FOCUS, afterItem: MENU_INSPECT_TOOL_ENABLED, isCheckable: true });
-=======
-    Menu.addMenuItem({ menuName: "View", menuItemName: MENU_INSPECT_TOOL_ENABLED, afterItem: "Edit Entities Help...",
+    Menu.addMenuItem({ menuName: "View", menuItemName: MENU_INSPECT_TOOL_ENABLED, afterItem: MENU_GRID_TOOL_ENABLED,
                        isCheckable: true, isChecked: Settings.getValue(SETTING_INSPECT_TOOL_ENABLED) == "true" });
     Menu.addMenuItem({ menuName: "View", menuItemName: MENU_EASE_ON_FOCUS, afterItem: MENU_INSPECT_TOOL_ENABLED,
                        isCheckable: true, isChecked: Settings.getValue(SETTING_EASE_ON_FOCUS) == "true" });
->>>>>>> 22dbebbe
 }
 
 setupModelMenus(); // do this when first running our script.
