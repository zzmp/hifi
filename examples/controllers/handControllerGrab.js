--- conflicted
+++ resolved
@@ -291,16 +291,12 @@
     this.spotlight = null;
     this.pointlight = null;
     this.overlayLine = null;
-<<<<<<< HEAD
     this.searchSphere = null;
 
     // how far from camera to search intersection?
     this.intersectionDistance = 0.0;
     this.searchSphereDistance = 0.0;
-    
-=======
-
->>>>>>> 54edd94d
+
     this.ignoreIK = false;
     this.offsetPosition = Vec3.ZERO;
     this.offsetRotation = Quat.IDENTITY;
@@ -1014,13 +1010,6 @@
             this.lineOn(distantPickRay.origin, Vec3.multiply(distantPickRay.direction, LINE_LENGTH), NO_INTERSECT_COLOR);
         }
 
-<<<<<<< HEAD
-=======
-        if (USE_OVERLAY_LINES_FOR_SEARCHING === true) {
-            this.overlayLineOn(distantPickRay.origin, Vec3.sum(distantPickRay.origin, Vec3.multiply(distantPickRay.direction, LINE_LENGTH)), NO_INTERSECT_COLOR);
-        }
-
->>>>>>> 54edd94d
         if (USE_PARTICLE_BEAM_FOR_SEARCHING === true) {
             this.handleParticleBeam(distantPickRay.origin, this.getHandRotation(), NO_INTERSECT_COLOR);
         }
