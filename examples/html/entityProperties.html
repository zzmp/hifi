--- conflicted
+++ resolved
@@ -1240,15 +1240,9 @@
         <div class="property">
             <div class="label">Position</div>
             <div class="value">
-<<<<<<< HEAD
-                <div class="input-area ">X<input class="coord" type="number" id="property-pos-x" step="0.1"><div class="prop-x"></div></div>
-                <div class="input-area ">Y<input class="coord" type="number" id="property-pos-y" step="0.1"><div class="prop-y"></div></div>
-                <div class="input-area ">Z<input class="coord" type="number" id="property-pos-z" step="0.1"><div class="prop-z"></div></div>
-=======
                 <div class="input-area ">X<input class="coord" type='number' id="property-pos-x"><div class="prop-x"></div></div>
                 <div class="input-area ">Y<input class="coord" type='number' id="property-pos-y"><div class="prop-y"></div></div>
                 <div class="input-area ">Z<input class="coord" type='number' id="property-pos-z" ><div class="prop-z"></div></div>
->>>>>>> e6ccf501
                 <div>
                     <input type="button" id="move-selection-to-grid" value="Selection to Grid">
                     <input type="button" id="move-all-to-grid" value="All to Grid">
