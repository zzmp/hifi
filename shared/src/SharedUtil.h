//
//  SharedUtil.h
//  hifi
//
//  Created by Stephen Birarda on 2/22/13.
//
//

#ifndef __hifi__SharedUtil__
#define __hifi__SharedUtil__

#include <iostream>
#include <cstdio>

#ifdef _WIN32
#include "Systime.h"
#else
#include <sys/time.h>
#endif

double usecTimestamp(timeval *time);
double usecTimestampNow();

float randFloat();
float randFloatInRange (float min,float max);
unsigned char randomColorValue(int minimum);
bool randomBoolean();

void outputBits(unsigned char byte);
void printVoxelCode(unsigned char* voxelCode);
int numberOfOnes(unsigned char byte);
bool oneAtBit(unsigned char byte, int bitIndex);

void switchToResourcesIfRequired();

<<<<<<< HEAD
char* getCmdOption(int argc, char** argv,char* option);
bool cmdOptionExists(int argc, char** argv,char* option);

=======
>>>>>>> 9dbb64aa
unsigned char* pointToVoxel(float x, float y, float z, float s, unsigned char r, unsigned char g, unsigned char b );

#endif /* defined(__hifi__SharedUtil__) */<|MERGE_RESOLUTION|>--- conflicted
+++ resolved
@@ -33,12 +33,8 @@
 
 void switchToResourcesIfRequired();
 
-<<<<<<< HEAD
 char* getCmdOption(int argc, char** argv,char* option);
 bool cmdOptionExists(int argc, char** argv,char* option);
-
-=======
->>>>>>> 9dbb64aa
 unsigned char* pointToVoxel(float x, float y, float z, float s, unsigned char r, unsigned char g, unsigned char b );
 
 #endif /* defined(__hifi__SharedUtil__) */