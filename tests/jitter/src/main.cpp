--- conflicted
+++ resolved
@@ -125,15 +125,11 @@
             // pack seq num
             memcpy(outputBuffer, &outgoingSequenceNumber, sizeof(quint16));
 
-<<<<<<< HEAD
             quint64 networkStart = usecTimestampNow();
             int n = sendto(sockfd, outputBuffer, size, 0, (struct sockaddr *)&servaddr, sizeof(servaddr));
             quint64 networkEnd = usecTimestampNow();
             float networkElapsed = (float)(networkEnd - networkStart);
 
-=======
-            int n = sendto(sockfd, outputBuffer, size, 0, (struct sockaddr *)&servaddr, sizeof(servaddr));
->>>>>>> 7a8a8684
             if (n < 0) {
                 std::cout << "Send error: " << strerror(errno) << "\n";
             }
@@ -203,13 +199,10 @@
         }
     }
     delete[] outputBuffer;
-<<<<<<< HEAD
 
 #ifdef _WIN32
     WSACleanup();
 #endif
-=======
->>>>>>> 7a8a8684
 }
 
 void runReceive(const char* addressOption, int port, int gap, int size, int report) {
@@ -278,12 +271,10 @@
     
         quint64 networkStart = usecTimestampNow();
         n = recvfrom(sockfd, inputBuffer, size, 0, NULL, NULL); // we don't care about where it came from
-<<<<<<< HEAD
+
         quint64 networkEnd = usecTimestampNow();
         float networkElapsed = (float)(networkEnd - networkStart);
-    
-=======
->>>>>>> 7a8a8684
+
         if (n < 0) {
             std::cout << "Receive error: " << strerror(errno) << "\n";
         }
@@ -378,12 +369,8 @@
         }
     }
     delete[] inputBuffer;
-<<<<<<< HEAD
 
 #ifdef _WIN32
     WSACleanup();
 #endif
-}
-=======
-}
->>>>>>> 7a8a8684
+}