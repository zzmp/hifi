--- conflicted
+++ resolved
@@ -63,19 +63,13 @@
     Overlays.editOverlay(this.activeOverlay, properties);
 };
 
-<<<<<<< HEAD
-function color(selected, hovering) {
-    
-    return hovering ? HOVER_COLOR : selected ? SELECTED_COLOR : UNSELECTED_COLOR;
-=======
-function color(selected, level) {
-    var base = selected ? SELECTED_COLOR : UNSELECTED_COLOR;
+function color(selected, hovering, level) {
+    var base = hovering ? HOVER_COLOR : selected ? SELECTED_COLOR : UNSELECTED_COLOR;
     function scale(component) {
         var delta = 0xFF - component;
         return component + (delta * level);
     }
     return {red: scale(base.red), green: scale(base.green), blue: scale(base.blue)};
->>>>>>> 0b574e17
 }
 
 function textures(selected, hovering) {
@@ -91,7 +85,7 @@
             lastHoveringId = 0;
         }
     } 
-    this.editOverlay({color: color(this.selected, hovering)});
+    this.editOverlay({color: color(this.selected, hovering, this.audioLevel)});
     if (this.model) {
         this.model.editOverlay({textures: textures(this.selected, hovering)});
     }
@@ -108,11 +102,7 @@
         return;
     }
     
-<<<<<<< HEAD
-    this.editOverlay({color: color(selected, this.hovering)});
-=======
-    this.editOverlay({color: color(selected, this.audioLevel)});
->>>>>>> 0b574e17
+    this.editOverlay({color: color(selected, this.hovering, this.audioLevel)});
     if (this.model) {
         this.model.editOverlay({textures: textures(selected)});
     }
@@ -256,7 +246,7 @@
          drawInFront: true, 
          solid: true, 
          alpha: 0.8, 
-         color: color(selected, 0.0),
+         color: color(selected, false, 0.0),
          ignoreRayIntersection: false}, selected, true);
 }
 function populateUserList() {
@@ -340,7 +330,7 @@
 
         overlay.ping = pingPong;
         overlay.editOverlay({
-            color: color(ExtendedOverlay.isSelected(id), overlay.audioLevel),
+            color: color(ExtendedOverlay.isSelected(id), overlay.hovering, overlay.audioLevel),
             position: target,
             dimensions: 0.032 * distance 
         });
