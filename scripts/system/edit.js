"use strict";

//  edit.js
//
//  Created by Brad Hefta-Gaub on 10/2/14.
//  Persist toolbar by HRS 6/11/15.
//  Copyright 2014 High Fidelity, Inc.
//
//  This script allows you to edit entities with a new UI/UX for mouse and trackpad based editing
//
//  Distributed under the Apache License, Version 2.0.
//  See the accompanying file LICENSE or http://www.apache.org/licenses/LICENSE-2.0.html
//

/* global Script, SelectionDisplay, LightOverlayManager, CameraManager, Grid, GridTool, EntityListTool, Vec3, SelectionManager, Overlays, OverlayWebWindow, UserActivityLogger, 
   Settings, Entities, Tablet, Toolbars, Messages, Menu, Camera, progressDialog, tooltip, MyAvatar, Quat, Controller, Clipboard, HMD, UndoStack, ParticleExplorerTool */

(function() { // BEGIN LOCAL_SCOPE

var HIFI_PUBLIC_BUCKET = "http://s3.amazonaws.com/hifi-public/";
var EDIT_TOGGLE_BUTTON = "com.highfidelity.interface.system.editButton";
var SYSTEM_TOOLBAR = "com.highfidelity.interface.toolbar.system";
var EDIT_TOOLBAR = "com.highfidelity.interface.toolbar.edit";

Script.include([
    "libraries/stringHelpers.js",
    "libraries/dataViewHelpers.js",
    "libraries/progressDialog.js",

    "libraries/entitySelectionTool.js",

    "libraries/ToolTip.js",

    "libraries/entityCameraTool.js",
    "libraries/gridTool.js",
    "libraries/entityList.js",
    "particle_explorer/particleExplorerTool.js",
    "libraries/entityIconOverlayManager.js"
]);

var selectionDisplay = SelectionDisplay;
var selectionManager = SelectionManager;

const PARTICLE_SYSTEM_URL = Script.resolvePath("assets/images/icon-particles.svg");
const POINT_LIGHT_URL = Script.resolvePath("assets/images/icon-point-light.svg");
const SPOT_LIGHT_URL = Script.resolvePath("assets/images/icon-spot-light.svg");
entityIconOverlayManager = new EntityIconOverlayManager(['Light', 'ParticleEffect'], function(entityID) {
    var properties = Entities.getEntityProperties(entityID, ['type', 'isSpotlight']);
    if (properties.type === 'Light') {
        return {
            url: properties.isSpotlight ? SPOT_LIGHT_URL : POINT_LIGHT_URL,
        }
    } else {
        return {
            url: PARTICLE_SYSTEM_URL,
        }
    }
});

var cameraManager = new CameraManager();

var grid = new Grid();
var gridTool = new GridTool({
    horizontalGrid: grid
});
gridTool.setVisible(false);

var entityListTool = new EntityListTool();

selectionManager.addEventListener(function () {
    selectionDisplay.updateHandles();
    entityIconOverlayManager.updatePositions();

    // Update particle explorer
    var needToDestroyParticleExplorer = false;
    if (selectionManager.selections.length === 1) {
        var selectedEntityID = selectionManager.selections[0];
        if (selectedEntityID === selectedParticleEntityID) {
            return;
        }
        var type = Entities.getEntityProperties(selectedEntityID, "type").type;
        if (type === "ParticleEffect") {
            // Destroy the old particles web view first
            particleExplorerTool.destroyWebView();
            particleExplorerTool.createWebView();
            var properties = Entities.getEntityProperties(selectedEntityID);
            var particleData = {
                messageType: "particle_settings",
                currentProperties: properties
            };
            selectedParticleEntityID = selectedEntityID;
            particleExplorerTool.setActiveParticleEntity(selectedParticleEntityID);

            particleExplorerTool.webView.webEventReceived.connect(function (data) {
                data = JSON.parse(data);
                if (data.messageType === "page_loaded") {
                    particleExplorerTool.webView.emitScriptEvent(JSON.stringify(particleData));
                }
            });

            // Switch to particle explorer
            var tablet = Tablet.getTablet("com.highfidelity.interface.tablet.system");
            tablet.sendToQml({method: 'selectTab', params: {id: 'particle'}});
        } else {
            needToDestroyParticleExplorer = true;
        }
    } else {
        needToDestroyParticleExplorer = true;
    }

    if (needToDestroyParticleExplorer && selectedParticleEntityID !== null) {
        selectedParticleEntityID = null;
        particleExplorerTool.destroyWebView();
    }
});

const KEY_P = 80; //Key code for letter p used for Parenting hotkey.
var DEGREES_TO_RADIANS = Math.PI / 180.0;
var RADIANS_TO_DEGREES = 180.0 / Math.PI;

var MIN_ANGULAR_SIZE = 2;
var MAX_ANGULAR_SIZE = 45;
var allowLargeModels = true;
var allowSmallModels = true;

var DEFAULT_DIMENSION = 0.20;

var DEFAULT_DIMENSIONS = {
    x: DEFAULT_DIMENSION,
    y: DEFAULT_DIMENSION,
    z: DEFAULT_DIMENSION
};

var DEFAULT_LIGHT_DIMENSIONS = Vec3.multiply(20, DEFAULT_DIMENSIONS);

var MENU_AUTO_FOCUS_ON_SELECT = "Auto Focus on Select";
var MENU_EASE_ON_FOCUS = "Ease Orientation on Focus";
var MENU_SHOW_LIGHTS_AND_PARTICLES_IN_EDIT_MODE = "Show Lights and Particle Systems in Edit Mode";
var MENU_SHOW_ZONES_IN_EDIT_MODE = "Show Zones in Edit Mode";

var SETTING_AUTO_FOCUS_ON_SELECT = "autoFocusOnSelect";
var SETTING_EASE_ON_FOCUS = "cameraEaseOnFocus";
var SETTING_SHOW_LIGHTS_AND_PARTICLES_IN_EDIT_MODE = "showLightsAndParticlesInEditMode";
var SETTING_SHOW_ZONES_IN_EDIT_MODE = "showZonesInEditMode";


// marketplace info, etc.  not quite ready yet.
var SHOULD_SHOW_PROPERTY_MENU = false;
var INSUFFICIENT_PERMISSIONS_ERROR_MSG = "You do not have the necessary permissions to edit on this domain.";
var INSUFFICIENT_PERMISSIONS_IMPORT_ERROR_MSG = "You do not have the necessary permissions to place items on this domain.";

var isActive = false;

var IMPORTING_SVO_OVERLAY_WIDTH = 144;
var IMPORTING_SVO_OVERLAY_HEIGHT = 30;
var IMPORTING_SVO_OVERLAY_MARGIN = 5;
var IMPORTING_SVO_OVERLAY_LEFT_MARGIN = 34;
var importingSVOImageOverlay = Overlays.addOverlay("image", {
    imageURL: Script.resolvePath("assets") + "/images/hourglass.svg",
    width: 20,
    height: 20,
    alpha: 1.0,
    x: Window.innerWidth - IMPORTING_SVO_OVERLAY_WIDTH,
    y: Window.innerHeight - IMPORTING_SVO_OVERLAY_HEIGHT,
    visible: false
});
var importingSVOTextOverlay = Overlays.addOverlay("text", {
    font: {
        size: 14
    },
    text: "Importing SVO...",
    leftMargin: IMPORTING_SVO_OVERLAY_LEFT_MARGIN,
    x: Window.innerWidth - IMPORTING_SVO_OVERLAY_WIDTH - IMPORTING_SVO_OVERLAY_MARGIN,
    y: Window.innerHeight - IMPORTING_SVO_OVERLAY_HEIGHT - IMPORTING_SVO_OVERLAY_MARGIN,
    width: IMPORTING_SVO_OVERLAY_WIDTH,
    height: IMPORTING_SVO_OVERLAY_HEIGHT,
    backgroundColor: {
        red: 80,
        green: 80,
        blue: 80
    },
    backgroundAlpha: 0.7,
    visible: false
});

var MARKETPLACE_URL = "https://metaverse.highfidelity.com/marketplace";
var marketplaceWindow = new OverlayWebWindow({
    title: 'Marketplace',
    source: "about:blank",
    width: 900,
    height: 700,
    visible: false
});

function showMarketplace(marketplaceID) {
    var url = MARKETPLACE_URL;
    if (marketplaceID) {
        url = url + "/items/" + marketplaceID;
    }
    marketplaceWindow.setURL(url);
    marketplaceWindow.setVisible(true);
    marketplaceWindow.raise();

    UserActivityLogger.logAction("opened_marketplace");
}

function hideMarketplace() {
    marketplaceWindow.setVisible(false);
    marketplaceWindow.setURL("about:blank");
}

// function toggleMarketplace() {
//     if (marketplaceWindow.visible) {
//         hideMarketplace();
//     } else {
//         showMarketplace();
//     }
// }

function adjustPositionPerBoundingBox(position, direction, registration, dimensions, orientation) {
    // Adjust the position such that the bounding box (registration, dimenions, and orientation) lies behind the original 
    // position in the given direction.
    var CORNERS = [
        { x: 0, y: 0, z: 0 },
        { x: 0, y: 0, z: 1 },
        { x: 0, y: 1, z: 0 },
        { x: 0, y: 1, z: 1 },
        { x: 1, y: 0, z: 0 },
        { x: 1, y: 0, z: 1 },
        { x: 1, y: 1, z: 0 },
        { x: 1, y: 1, z: 1 },
    ];

    // Go through all corners and find least (most negative) distance in front of position.
    var distance = 0;
    for (var i = 0, length = CORNERS.length; i < length; i++) {
        var cornerVector =
            Vec3.multiplyQbyV(orientation, Vec3.multiplyVbyV(Vec3.subtract(CORNERS[i], registration), dimensions));
        var cornerDistance = Vec3.dot(cornerVector, direction);
        distance = Math.min(cornerDistance, distance);
    }
    position = Vec3.sum(Vec3.multiply(distance, direction), position);
    return position;
}

var TOOLS_PATH = Script.resolvePath("assets/images/tools/");
var GRABBABLE_ENTITIES_MENU_CATEGORY = "Edit";
var GRABBABLE_ENTITIES_MENU_ITEM = "Create Entities As Grabbable";

var toolBar = (function () {
    var EDIT_SETTING = "io.highfidelity.isEditting"; // for communication with other scripts
    var that = {},
        toolBar,
        activeButton = null,
        systemToolbar = null,
        tablet = null;

    function createNewEntity(properties) {
        var dimensions = properties.dimensions ? properties.dimensions : DEFAULT_DIMENSIONS;
        var position = getPositionToCreateEntity();
        var entityID = null;
        if (position !== null && position !== undefined) {
            var direction;
            if (Camera.mode === "entity" || Camera.mode === "independent") {
                direction = Camera.orientation;
            } else {
                direction = MyAvatar.orientation;
            }
            direction = Vec3.multiplyQbyV(direction, Vec3.UNIT_Z);

            var PRE_ADJUST_ENTITY_TYPES = ["Box", "Sphere", "Shape", "Text", "Web"];
            if (PRE_ADJUST_ENTITY_TYPES.indexOf(properties.type) !== -1) {
                // Adjust position of entity per bounding box prior to creating it.
                var registration = properties.registration;
                if (registration === undefined) {
                    var DEFAULT_REGISTRATION = { x: 0.5, y: 0.5, z: 0.5 };
                    registration = DEFAULT_REGISTRATION;
                }

                var orientation = properties.orientation;
                if (orientation === undefined) {
                    var DEFAULT_ORIENTATION = Quat.fromPitchYawRollDegrees(0, 0, 0);
                    orientation = DEFAULT_ORIENTATION;
                }

                position = adjustPositionPerBoundingBox(position, direction, registration, dimensions, orientation);
            }

            position = grid.snapToSurface(grid.snapToGrid(position, false, dimensions), dimensions);
            properties.position = position;
            if (Menu.isOptionChecked(GRABBABLE_ENTITIES_MENU_ITEM)) {
                properties.userData = JSON.stringify({ grabbableKey: { grabbable: true } });
            }
            entityID = Entities.addEntity(properties);
            if (properties.type == "ParticleEffect") {
                selectParticleEntity(entityID);
            }

            var POST_ADJUST_ENTITY_TYPES = ["Model"];
            if (POST_ADJUST_ENTITY_TYPES.indexOf(properties.type) !== -1) {
                // Adjust position of entity per bounding box after it has been created and auto-resized.
                var initialDimensions = Entities.getEntityProperties(entityID, ["dimensions"]).dimensions;
                var DIMENSIONS_CHECK_INTERVAL = 200;
                var MAX_DIMENSIONS_CHECKS = 10;
                var dimensionsCheckCount = 0;
                var dimensionsCheckFunction = function () {
                    dimensionsCheckCount++;
                    var properties = Entities.getEntityProperties(entityID, ["dimensions", "registrationPoint", "rotation"]);
                    if (!Vec3.equal(properties.dimensions, initialDimensions)) {
                        position = adjustPositionPerBoundingBox(position, direction, properties.registrationPoint,
                            properties.dimensions, properties.rotation);
                        position = grid.snapToSurface(grid.snapToGrid(position, false, properties.dimensions),
                            properties.dimensions);
                        Entities.editEntity(entityID, {
                            position: position
                        });
                        selectionManager._update();
                    } else if (dimensionsCheckCount < MAX_DIMENSIONS_CHECKS) {
                        Script.setTimeout(dimensionsCheckFunction, DIMENSIONS_CHECK_INTERVAL);
                    }
                };
                Script.setTimeout(dimensionsCheckFunction, DIMENSIONS_CHECK_INTERVAL);
            }
        } else {
            Window.notifyEditError("Can't create " + properties.type + ": " +
                                   properties.type + " would be out of bounds.");
        }

        selectionManager.clearSelections();
        entityListTool.sendUpdate();
        selectionManager.setSelections([entityID]);

        return entityID;
    }

    function cleanup() {
        that.setActive(false);
        if (tablet) {
            tablet.removeButton(activeButton);
        }
        if (systemToolbar) {
            systemToolbar.removeButton(EDIT_TOGGLE_BUTTON);
        }
        Menu.removeMenuItem(GRABBABLE_ENTITIES_MENU_CATEGORY, GRABBABLE_ENTITIES_MENU_ITEM);
    }

    var buttonHandlers = {}; // only used to tablet mode

    function addButton(name, image, handler) {
        buttonHandlers[name] = handler;
    }

    var SHAPE_TYPE_NONE = 0;
    var SHAPE_TYPE_SIMPLE_HULL = 1;
    var SHAPE_TYPE_SIMPLE_COMPOUND = 2;
    var SHAPE_TYPE_STATIC_MESH = 3;
    var DYNAMIC_DEFAULT = false;

    function handleNewModelDialogResult(result) {
        if (result) {
            var url = result.textInput;
            var shapeType;
            switch (result.comboBox) {
            case SHAPE_TYPE_SIMPLE_HULL:
                shapeType = "simple-hull";
                break;
            case SHAPE_TYPE_SIMPLE_COMPOUND:
                shapeType = "simple-compound";
                break;
            case SHAPE_TYPE_STATIC_MESH:
                shapeType = "static-mesh";
                break;
            default:
                shapeType = "none";
            }

            var dynamic = result.checkBox !== null ? result.checkBox : DYNAMIC_DEFAULT;
            if (shapeType === "static-mesh" && dynamic) {
                // The prompt should prevent this case
                print("Error: model cannot be both static mesh and dynamic.  This should never happen.");
            } else if (url) {
                createNewEntity({
                    type: "Model",
                    modelURL: url,
                    shapeType: shapeType,
                    dynamic: dynamic,
                    gravity: dynamic ? { x: 0, y: -10, z: 0 } : { x: 0, y: 0, z: 0 }
                });
            }
        }
    }

    function fromQml(message) { // messages are {method, params}, like json-rpc. See also sendToQml.
        var tablet = Tablet.getTablet("com.highfidelity.interface.tablet.system");
        tablet.popFromStack();
        switch (message.method) {
        case "newModelDialogAdd":
            handleNewModelDialogResult(message.params);
            break;
        case "newEntityButtonClicked":
            buttonHandlers[message.params.buttonName]();
            break;
        }
    }

    function initialize() {
        Script.scriptEnding.connect(cleanup);

        Window.domainChanged.connect(function () {
            that.setActive(false);
            that.clearEntityList();
        });

        Entities.canAdjustLocksChanged.connect(function (canAdjustLocks) {
            if (isActive && !canAdjustLocks) {
                that.setActive(false);
            }
        });

        tablet = Tablet.getTablet("com.highfidelity.interface.tablet.system");
        activeButton = tablet.addButton({
            icon: "icons/tablet-icons/edit-i.svg",
            activeIcon: "icons/tablet-icons/edit-a.svg",
            text: "CREATE",
            sortOrder: 10
        });
        tablet.screenChanged.connect(function (type, url) {
            if (isActive && (type !== "QML" || url !== "Edit.qml")) {
                that.toggle();
            }
        });
        tablet.fromQml.connect(fromQml);

        activeButton.clicked.connect(function() {
            that.toggle();
        });

        addButton("importEntitiesButton", "assets-01.svg", function() {
            var importURL = null;
            var fullPath = Window.browse("Select Model to Import", "", "*.json");
            if (fullPath) {
                importURL = "file:///" + fullPath;
            }
            if (importURL) {
                if (!isActive && (Entities.canRez() && Entities.canRezTmp())) {
                    toolBar.toggle();
                }
                importSVO(importURL);
            }
        });

        addButton("openAssetBrowserButton", "assets-01.svg", function() {
            Window.showAssetServer();
        });

        addButton("newModelButton", "model-01.svg", function () {

            var SHAPE_TYPES = [];
            SHAPE_TYPES[SHAPE_TYPE_NONE] = "No Collision";
            SHAPE_TYPES[SHAPE_TYPE_SIMPLE_HULL] = "Basic - Whole model";
            SHAPE_TYPES[SHAPE_TYPE_SIMPLE_COMPOUND] = "Good - Sub-meshes";
            SHAPE_TYPES[SHAPE_TYPE_STATIC_MESH] = "Exact - All polygons";
            var SHAPE_TYPE_DEFAULT = SHAPE_TYPE_STATIC_MESH;

            // tablet version of new-model dialog
            var tablet = Tablet.getTablet("com.highfidelity.interface.tablet.system");
            tablet.pushOntoStack("NewModelDialog.qml");
        });

        addButton("newCubeButton", "cube-01.svg", function () {
            createNewEntity({
                type: "Box",
                dimensions: DEFAULT_DIMENSIONS,
                color: {
                    red: 255,
                    green: 0,
                    blue: 0
                }
            });
        });

        addButton("newSphereButton", "sphere-01.svg", function () {
            createNewEntity({
                type: "Sphere",
                dimensions: DEFAULT_DIMENSIONS,
                color: {
                    red: 255,
                    green: 0,
                    blue: 0
                }
            });
        });

        addButton("newLightButton", "light-01.svg", function () {
            createNewEntity({
                type: "Light",
                dimensions: DEFAULT_LIGHT_DIMENSIONS,
                isSpotlight: false,
                color: {
                    red: 150,
                    green: 150,
                    blue: 150
                },

                constantAttenuation: 1,
                linearAttenuation: 0,
                quadraticAttenuation: 0,
                exponent: 0,
                cutoff: 180 // in degrees
            });
        });

        addButton("newTextButton", "text-01.svg", function () {
            createNewEntity({
                type: "Text",
                dimensions: {
                    x: 0.65,
                    y: 0.3,
                    z: 0.01
                },
                backgroundColor: {
                    red: 64,
                    green: 64,
                    blue: 64
                },
                textColor: {
                    red: 255,
                    green: 255,
                    blue: 255
                },
                text: "some text",
                lineHeight: 0.06
            });
        });

        addButton("newWebButton", "web-01.svg", function () {
            createNewEntity({
                type: "Web",
                dimensions: {
                    x: 1.6,
                    y: 0.9,
                    z: 0.01
                },
                sourceUrl: "https://highfidelity.com/"
            });
        });

        addButton("newZoneButton", "zone-01.svg", function () {
            createNewEntity({
                type: "Zone",
                dimensions: {
                    x: 10,
                    y: 10,
                    z: 10
                }
            });
        });

        addButton("newParticleButton", "particle-01.svg", function () {
            createNewEntity({
                type: "ParticleEffect",
                isEmitting: true,
                emitterShouldTrail: true,
                color: {
                    red: 200,
                    green: 200,
                    blue: 200
                },
                colorSpread: {
                    red: 0,
                    green: 0,
                    blue: 0
                },
                colorStart: {
                    red: 200,
                    green: 200,
                    blue: 200
                },
                colorFinish: {
                    red: 0,
                    green: 0,
                    blue: 0
                },
                emitAcceleration: {
                    x: -0.5,
                    y: 2.5,
                    z: -0.5
                },
                accelerationSpread: {
                    x: 0.5,
                    y: 1,
                    z: 0.5
                },
                emitRate: 5.5,
                emitSpeed: 0,
                speedSpread: 0,
                lifespan: 1.5,
                maxParticles: 10,
                particleRadius: 0.25,
                radiusStart: 0,
                radiusFinish: 0.1,
                radiusSpread: 0,
                alpha: 0,
                alphaStart: 1,
                alphaFinish: 0,
                polarStart: 0,
                polarFinish: 0,
                textures: "https://content.highfidelity.com/DomainContent/production/Particles/wispy-smoke.png"
            });
        });

        that.setActive(false);
    }

    that.clearEntityList = function () {
        entityListTool.clearEntityList();
    };

    that.toggle = function () {
        that.setActive(!isActive);
        if (!isActive) {
            tablet.gotoHomeScreen();
        }
    };

    that.setActive = function (active) {
        Settings.setValue(EDIT_SETTING, active);
        if (active) {
            Controller.captureEntityClickEvents();
        } else {
            Controller.releaseEntityClickEvents();
        }
        if (active === isActive) {
            return;
        }
        if (active && !Entities.canRez() && !Entities.canRezTmp()) {
            Window.notifyEditError(INSUFFICIENT_PERMISSIONS_ERROR_MSG);
            return;
        }
        Messages.sendLocalMessage("edit-events", JSON.stringify({
            enabled: active
        }));
        isActive = active;
<<<<<<< HEAD
        activeButton.editProperties({isActive: isActive});
=======
        var tablet = Tablet.getTablet("com.highfidelity.interface.tablet.system");
>>>>>>> dd3a7f72

        if (!isActive) {
            entityListTool.setVisible(false);
            gridTool.setVisible(false);
            grid.setEnabled(false);
            propertiesTool.setVisible(false);
            selectionManager.clearSelections();
            cameraManager.disable();
            selectionDisplay.triggerMapping.disable();
            tablet.landscape = false;
        } else {
            tablet.loadQMLSource("Edit.qml");
            UserActivityLogger.enabledEdit();
            entityListTool.setVisible(true);
            gridTool.setVisible(true);
            grid.setEnabled(true);
            propertiesTool.setVisible(true);
            selectionDisplay.triggerMapping.enable();
            print("starting tablet in landscape mode")
            tablet.landscape = true;
            // Not sure what the following was meant to accomplish, but it currently causes
            // everybody else to think that Interface has lost focus overall. fogbugzid:558
            // Window.setFocus();
        }
        entityIconOverlayManager.setVisible(isActive && Menu.isOptionChecked(MENU_SHOW_LIGHTS_AND_PARTICLES_IN_EDIT_MODE));
        Entities.setDrawZoneBoundaries(isActive && Menu.isOptionChecked(MENU_SHOW_ZONES_IN_EDIT_MODE));
    };

    initialize();
    return that;
})();


function isLocked(properties) {
    // special case to lock the ground plane model in hq.
    if (location.hostname === "hq.highfidelity.io" &&
        properties.modelURL === HIFI_PUBLIC_BUCKET + "ozan/Terrain_Reduce_forAlpha.fbx") {
        return true;
    }
    return false;
}


var selectedEntityID;
var orientation;
var intersection;


function rayPlaneIntersection(pickRay, point, normal) { //
    //
    //  This version of the test returns the intersection of a line with a plane
    //
    var collides = Vec3.dot(pickRay.direction, normal);

    var d = -Vec3.dot(point, normal);
    var t = -(Vec3.dot(pickRay.origin, normal) + d) / collides;

    return Vec3.sum(pickRay.origin, Vec3.multiply(pickRay.direction, t));
}

function rayPlaneIntersection2(pickRay, point, normal) {
    //
    //  This version of the test returns false if the ray is directed away from the plane
    //
    var collides = Vec3.dot(pickRay.direction, normal);
    var d = -Vec3.dot(point, normal);
    var t = -(Vec3.dot(pickRay.origin, normal) + d) / collides;
    if (t < 0.0) {
        return false;
    } else {
        return Vec3.sum(pickRay.origin, Vec3.multiply(pickRay.direction, t));
    }
}

function findClickedEntity(event) {
    var pickZones = event.isControl;

    if (pickZones) {
        Entities.setZonesArePickable(true);
    }

    var pickRay = Camera.computePickRay(event.x, event.y);

    var overlayResult = Overlays.findRayIntersection(pickRay, true, [HMD.tabletID, HMD.tabletScreenID, HMD.homeButtonID]);
    if (overlayResult.intersects) {
        return null;
    }

    var entityResult = Entities.findRayIntersection(pickRay, true); // want precision picking
    var iconResult = entityIconOverlayManager.findRayIntersection(pickRay);
    iconResult.accurate = true;

    if (pickZones) {
        Entities.setZonesArePickable(false);
    }

    var result;

    if (iconResult.intersects) {
        result = iconResult;
    } else if (entityResult.intersects) {
        result = entityResult;
    } else {
        return null;
    }

    if (!result.accurate) {
        return null;
    }

    var foundEntity = result.entityID;
    return {
        pickRay: pickRay,
        entityID: foundEntity,
        intersection: result.intersection
    };
}

// Handles selections on overlays while in edit mode by querying entities from
// entityIconOverlayManager.
function handleOverlaySelectionToolUpdates(channel, message, sender) {
    if (sender !== MyAvatar.sessionUUID || channel !== 'entityToolUpdates')
        return;

    var data = JSON.parse(message);

    if (data.method === "selectOverlay") {
        print("setting selection to overlay " + data.overlayID);
        var entity = entityIconOverlayManager.findEntity(data.overlayID);

        if (entity !== null) {
            selectionManager.setSelections([entity]);
        }
    }
}

Messages.subscribe("entityToolUpdates");
Messages.messageReceived.connect(handleOverlaySelectionToolUpdates);

var mouseHasMovedSincePress = false;
var mousePressStartTime = 0;
var mousePressStartPosition = {
    x: 0,
    y: 0
};
var mouseDown = false;

function mousePressEvent(event) {
    mouseDown = true;
    mousePressStartPosition = {
        x: event.x,
        y: event.y
    };
    mousePressStartTime = Date.now();
    mouseHasMovedSincePress = false;
    mouseCapturedByTool = false;

    if (propertyMenu.mousePressEvent(event) || progressDialog.mousePressEvent(event)) {
        mouseCapturedByTool = true;
        return;
    }
    if (isActive) {
        if (cameraManager.mousePressEvent(event) || selectionDisplay.mousePressEvent(event)) {
            // Event handled; do nothing.
            return;
        }
    }
}

var mouseCapturedByTool = false;
var lastMousePosition = null;
var CLICK_TIME_THRESHOLD = 500 * 1000; // 500 ms
var CLICK_MOVE_DISTANCE_THRESHOLD = 20;
var IDLE_MOUSE_TIMEOUT = 200;

var lastMouseMoveEvent = null;

function mouseMoveEventBuffered(event) {
    lastMouseMoveEvent = event;
}

function mouseMove(event) {
    if (mouseDown && !mouseHasMovedSincePress) {
        var timeSincePressMicro = Date.now() - mousePressStartTime;

        var dX = mousePressStartPosition.x - event.x;
        var dY = mousePressStartPosition.y - event.y;
        var sqDist = (dX * dX) + (dY * dY);

        // If less than CLICK_TIME_THRESHOLD has passed since the mouse click AND the mouse has moved
        // less than CLICK_MOVE_DISTANCE_THRESHOLD distance, then don't register this as a mouse move
        // yet. The goal is to provide mouse clicks that are more lenient to small movements.
        if (timeSincePressMicro < CLICK_TIME_THRESHOLD && sqDist < CLICK_MOVE_DISTANCE_THRESHOLD) {
            return;
        }
        mouseHasMovedSincePress = true;
    }

    if (!isActive) {
        return;
    }

    // allow the selectionDisplay and cameraManager to handle the event first, if it doesn't handle it, then do our own thing
    if (selectionDisplay.mouseMoveEvent(event) || propertyMenu.mouseMoveEvent(event) || cameraManager.mouseMoveEvent(event)) {
        return;
    }

    lastMousePosition = {
        x: event.x,
        y: event.y
    };
}

function mouseReleaseEvent(event) {
    mouseDown = false;

    if (lastMouseMoveEvent) {
        mouseMove(lastMouseMoveEvent);
        lastMouseMoveEvent = null;
    }
    if (propertyMenu.mouseReleaseEvent(event)) {
        return true;
    }
    if (isActive && selectionManager.hasSelection()) {
        tooltip.show(false);
    }
    if (mouseCapturedByTool) {

        return;
    }

    cameraManager.mouseReleaseEvent(event);

    if (!mouseHasMovedSincePress) {
        mouseClickEvent(event);
    }
}

function wasTabletClicked(event) {
    var rayPick = Camera.computePickRay(event.x, event.y);
    var result = Overlays.findRayIntersection(rayPick, true, [HMD.tabletID, HMD.tabletScreenID, HMD.homeButtonID]);
    return result.intersects;
}

function mouseClickEvent(event) {
    var wantDebug = false;
    var result, properties, tabletClicked;
    if (isActive && event.isLeftButton) {
        result = findClickedEntity(event);
        tabletClicked = wasTabletClicked(event);
        if (tabletClicked) {
            return;
        }

        if (result === null || result === undefined) {
            if (!event.isShifted) {
                selectionManager.clearSelections();
            }
            return;
        }
        toolBar.setActive(true);
        var pickRay = result.pickRay;
        var foundEntity = result.entityID;
        if (foundEntity === HMD.tabletID) {
            return;
        }
        properties = Entities.getEntityProperties(foundEntity);
        if (isLocked(properties)) {
            if (wantDebug) {
                print("Model locked " + properties.id);
            }
        } else {
            var halfDiagonal = Vec3.length(properties.dimensions) / 2.0;

            if (wantDebug) {
                print("Checking properties: " + properties.id + " " + " - Half Diagonal:" + halfDiagonal);
            }
            //                P         P - Model
            //               /|         A - Palm
            //              / | d       B - unit vector toward tip
            //             /  |         X - base of the perpendicular line
            //            A---X----->B  d - distance fom axis
            //              x           x - distance from A
            //
            //            |X-A| = (P-A).B
            //            X === A + ((P-A).B)B
            //            d = |P-X|

            var A = pickRay.origin;
            var B = Vec3.normalize(pickRay.direction);
            var P = properties.position;

            var x = Vec3.dot(Vec3.subtract(P, A), B);

            var angularSize = 2 * Math.atan(halfDiagonal / Vec3.distance(Camera.getPosition(), properties.position)) *
                              180 / Math.PI;

            var sizeOK = (allowLargeModels || angularSize < MAX_ANGULAR_SIZE) &&
                         (allowSmallModels || angularSize > MIN_ANGULAR_SIZE);

            if (0 < x && sizeOK) {
                selectedEntityID = foundEntity;
                orientation = MyAvatar.orientation;
                intersection = rayPlaneIntersection(pickRay, P, Quat.getForward(orientation));

                if (event.isShifted) {
                    particleExplorerTool.destroyWebView();
                }
                if (properties.type !== "ParticleEffect") {
                    particleExplorerTool.destroyWebView();
                }

                if (!event.isShifted) {
                    selectionManager.setSelections([foundEntity]);
                } else {
                    selectionManager.addEntity(foundEntity, true);
                }
                if (wantDebug) {
                    print("Model selected: " + foundEntity);
                }
                selectionDisplay.select(selectedEntityID, event);

                if (Menu.isOptionChecked(MENU_AUTO_FOCUS_ON_SELECT)) {
                    cameraManager.enable();
                    cameraManager.focus(selectionManager.worldPosition,
                        selectionManager.worldDimensions,
                        Menu.isOptionChecked(MENU_EASE_ON_FOCUS));
                }
            }
        }
    } else if (event.isRightButton) {
        result = findClickedEntity(event);
        if (result) {
            if (SHOULD_SHOW_PROPERTY_MENU !== true) {
                return;
            }
            properties = Entities.getEntityProperties(result.entityID);
            if (properties.marketplaceID) {
                propertyMenu.marketplaceID = properties.marketplaceID;
                propertyMenu.updateMenuItemText(showMenuItem, "Show in Marketplace");
            } else {
                propertyMenu.marketplaceID = null;
                propertyMenu.updateMenuItemText(showMenuItem, "No marketplace info");
            }
            propertyMenu.setPosition(event.x, event.y);
            propertyMenu.show();
        } else {
            propertyMenu.hide();
        }
    }
}

Controller.mousePressEvent.connect(mousePressEvent);
Controller.mouseMoveEvent.connect(mouseMoveEventBuffered);
Controller.mouseReleaseEvent.connect(mouseReleaseEvent);


// In order for editVoxels and editModels to play nice together, they each check to see if a "delete" menu item already
// exists. If it doesn't they add it. If it does they don't. They also only delete the menu item if they were the one that
// added it.
var modelMenuAddedDelete = false;
var originalLightsArePickable = Entities.getLightsArePickable();

function setupModelMenus() {
    // adj our menuitems
    Menu.addMenuItem({
        menuName: "Edit",
        menuItemName: "Entities",
        isSeparator: true,
        grouping: "Advanced"
    });
    if (!Menu.menuItemExists("Edit", "Delete")) {
        Menu.addMenuItem({
            menuName: "Edit",
            menuItemName: "Delete",
            shortcutKeyEvent: {
                text: "delete"
            },
            afterItem: "Entities",
            grouping: "Advanced"
        });
        modelMenuAddedDelete = true;
    }
    Menu.addMenuItem({
        menuName: "Edit",
        menuItemName: "Entity List...",
        shortcutKey: "CTRL+META+L",
        afterItem: "Entities",
        grouping: "Advanced"
    });

    Menu.addMenuItem({
        menuName: "Edit",
        menuItemName: "Parent Entity to Last",
        afterItem: "Entity List...",
        grouping: "Advanced"
    });

    Menu.addMenuItem({
        menuName: "Edit",
        menuItemName: "Unparent Entity",
        afterItem: "Parent Entity to Last",
        grouping: "Advanced"
    });

    Menu.addMenuItem({
        menuName: GRABBABLE_ENTITIES_MENU_CATEGORY,
        menuItemName: GRABBABLE_ENTITIES_MENU_ITEM,
        afterItem: "Unparent Entity",
        isCheckable: true,
        isChecked: true,
        grouping: "Advanced"
    });

    Menu.addMenuItem({
        menuName: "Edit",
        menuItemName: "Allow Selecting of Large Models",
        shortcutKey: "CTRL+META+L",
        afterItem: GRABBABLE_ENTITIES_MENU_ITEM,
        isCheckable: true,
        isChecked: true,
        grouping: "Advanced"
    });
    Menu.addMenuItem({
        menuName: "Edit",
        menuItemName: "Allow Selecting of Small Models",
        shortcutKey: "CTRL+META+S",
        afterItem: "Allow Selecting of Large Models",
        isCheckable: true,
        isChecked: true,
        grouping: "Advanced"
    });
    Menu.addMenuItem({
        menuName: "Edit",
        menuItemName: "Allow Selecting of Lights",
        shortcutKey: "CTRL+SHIFT+META+L",
        afterItem: "Allow Selecting of Small Models",
        isCheckable: true,
        grouping: "Advanced"
    });
    Menu.addMenuItem({
        menuName: "Edit",
        menuItemName: "Select All Entities In Box",
        shortcutKey: "CTRL+SHIFT+META+A",
        afterItem: "Allow Selecting of Lights",
        grouping: "Advanced"
    });
    Menu.addMenuItem({
        menuName: "Edit",
        menuItemName: "Select All Entities Touching Box",
        shortcutKey: "CTRL+SHIFT+META+T",
        afterItem: "Select All Entities In Box",
        grouping: "Advanced"
    });

    Menu.addMenuItem({
        menuName: "Edit",
        menuItemName: "Export Entities",
        shortcutKey: "CTRL+META+E",
        afterItem: "Entities",
        grouping: "Advanced"
    });
    Menu.addMenuItem({
        menuName: "Edit",
        menuItemName: "Import Entities",
        shortcutKey: "CTRL+META+I",
        afterItem: "Export Entities",
        grouping: "Advanced"
    });
    Menu.addMenuItem({
        menuName: "Edit",
        menuItemName: "Import Entities from URL",
        shortcutKey: "CTRL+META+U",
        afterItem: "Import Entities",
        grouping: "Advanced"
    });

    Menu.addMenuItem({
        menuName: "Edit",
        menuItemName: MENU_AUTO_FOCUS_ON_SELECT,
        isCheckable: true,
        isChecked: Settings.getValue(SETTING_AUTO_FOCUS_ON_SELECT) === "true",
        grouping: "Advanced"
    });
    Menu.addMenuItem({
        menuName: "Edit",
        menuItemName: MENU_EASE_ON_FOCUS,
        afterItem: MENU_AUTO_FOCUS_ON_SELECT,
        isCheckable: true,
        isChecked: Settings.getValue(SETTING_EASE_ON_FOCUS) === "true",
        grouping: "Advanced"
    });
    Menu.addMenuItem({
        menuName: "Edit",
        menuItemName: MENU_SHOW_LIGHTS_AND_PARTICLES_IN_EDIT_MODE,
        afterItem: MENU_EASE_ON_FOCUS,
        isCheckable: true,
        isChecked: Settings.getValue(SETTING_SHOW_LIGHTS_AND_PARTICLES_IN_EDIT_MODE) !== "false",
        grouping: "Advanced"
    });
    Menu.addMenuItem({
        menuName: "Edit",
        menuItemName: MENU_SHOW_ZONES_IN_EDIT_MODE,
        afterItem: MENU_SHOW_LIGHTS_AND_PARTICLES_IN_EDIT_MODE,
        isCheckable: true,
        isChecked: Settings.getValue(SETTING_SHOW_ZONES_IN_EDIT_MODE) !== "false",
        grouping: "Advanced"
    });

    Entities.setLightsArePickable(false);
}

setupModelMenus(); // do this when first running our script.

function cleanupModelMenus() {
    Menu.removeSeparator("Edit", "Entities");
    if (modelMenuAddedDelete) {
        // delete our menuitems
        Menu.removeMenuItem("Edit", "Delete");
    }

    Menu.removeMenuItem("Edit", "Parent Entity to Last");
    Menu.removeMenuItem("Edit", "Unparent Entity");
    Menu.removeMenuItem("Edit", "Entity List...");
    Menu.removeMenuItem("Edit", "Allow Selecting of Large Models");
    Menu.removeMenuItem("Edit", "Allow Selecting of Small Models");
    Menu.removeMenuItem("Edit", "Allow Selecting of Lights");
    Menu.removeMenuItem("Edit", "Select All Entities In Box");
    Menu.removeMenuItem("Edit", "Select All Entities Touching Box");

    Menu.removeMenuItem("Edit", "Export Entities");
    Menu.removeMenuItem("Edit", "Import Entities");
    Menu.removeMenuItem("Edit", "Import Entities from URL");

    Menu.removeMenuItem("Edit", MENU_AUTO_FOCUS_ON_SELECT);
    Menu.removeMenuItem("Edit", MENU_EASE_ON_FOCUS);
    Menu.removeMenuItem("Edit", MENU_SHOW_LIGHTS_AND_PARTICLES_IN_EDIT_MODE);
    Menu.removeMenuItem("Edit", MENU_SHOW_ZONES_IN_EDIT_MODE);
}

Script.scriptEnding.connect(function () {
    toolBar.setActive(false);
    Settings.setValue(SETTING_AUTO_FOCUS_ON_SELECT, Menu.isOptionChecked(MENU_AUTO_FOCUS_ON_SELECT));
    Settings.setValue(SETTING_EASE_ON_FOCUS, Menu.isOptionChecked(MENU_EASE_ON_FOCUS));
    Settings.setValue(SETTING_SHOW_LIGHTS_AND_PARTICLES_IN_EDIT_MODE, Menu.isOptionChecked(MENU_SHOW_LIGHTS_AND_PARTICLES_IN_EDIT_MODE));
    Settings.setValue(SETTING_SHOW_ZONES_IN_EDIT_MODE, Menu.isOptionChecked(MENU_SHOW_ZONES_IN_EDIT_MODE));

    progressDialog.cleanup();
    cleanupModelMenus();
    tooltip.cleanup();
    selectionDisplay.cleanup();
    Entities.setLightsArePickable(originalLightsArePickable);

    Overlays.deleteOverlay(importingSVOImageOverlay);
    Overlays.deleteOverlay(importingSVOTextOverlay);

    Controller.keyReleaseEvent.disconnect(keyReleaseEvent);
    Controller.keyPressEvent.disconnect(keyPressEvent);

    Controller.mousePressEvent.disconnect(mousePressEvent);
    Controller.mouseMoveEvent.disconnect(mouseMoveEventBuffered);
    Controller.mouseReleaseEvent.disconnect(mouseReleaseEvent);

    Messages.messageReceived.disconnect(handleOverlaySelectionToolUpdates);
    Messages.unsubscribe("entityToolUpdates");
});

var lastOrientation = null;
var lastPosition = null;

// Do some stuff regularly, like check for placement of various overlays
Script.update.connect(function (deltaTime) {
    progressDialog.move();
    selectionDisplay.checkMove();
    var dOrientation = Math.abs(Quat.dot(Camera.orientation, lastOrientation) - 1);
    var dPosition = Vec3.distance(Camera.position, lastPosition);
    if (dOrientation > 0.001 || dPosition > 0.001) {
        propertyMenu.hide();
        lastOrientation = Camera.orientation;
        lastPosition = Camera.position;
    }
    if (lastMouseMoveEvent) {
        mouseMove(lastMouseMoveEvent);
        lastMouseMoveEvent = null;
    }
});

function insideBox(center, dimensions, point) {
    return (Math.abs(point.x - center.x) <= (dimensions.x / 2.0)) &&
           (Math.abs(point.y - center.y) <= (dimensions.y / 2.0)) &&
           (Math.abs(point.z - center.z) <= (dimensions.z / 2.0));
}

function selectAllEtitiesInCurrentSelectionBox(keepIfTouching) {
    if (selectionManager.hasSelection()) {
        // Get all entities touching the bounding box of the current selection
        var boundingBoxCorner = Vec3.subtract(selectionManager.worldPosition,
            Vec3.multiply(selectionManager.worldDimensions, 0.5));
        var entities = Entities.findEntitiesInBox(boundingBoxCorner, selectionManager.worldDimensions);

        if (!keepIfTouching) {
            var isValid;
            if (selectionManager.localPosition === null || selectionManager.localPosition === undefined) {
                isValid = function (position) {
                    return insideBox(selectionManager.worldPosition, selectionManager.worldDimensions, position);
                };
            } else {
                isValid = function (position) {
                    var localPosition = Vec3.multiplyQbyV(Quat.inverse(selectionManager.localRotation),
                        Vec3.subtract(position,
                            selectionManager.localPosition));
                    return insideBox({
                        x: 0,
                        y: 0,
                        z: 0
                    }, selectionManager.localDimensions, localPosition);
                };
            }
            for (var i = 0; i < entities.length; ++i) {
                var properties = Entities.getEntityProperties(entities[i]);
                if (!isValid(properties.position)) {
                    entities.splice(i, 1);
                    --i;
                }
            }
        }
        selectionManager.setSelections(entities);
    }
}

function sortSelectedEntities(selected) {
    var sortedEntities = selected.slice();
    var begin = 0;
    while (begin < sortedEntities.length) {
        var elementRemoved = false;
        var next = begin + 1;
        while (next < sortedEntities.length) {
            var beginID = sortedEntities[begin];
            var nextID = sortedEntities[next];

            if (Entities.isChildOfParent(beginID, nextID)) {
                sortedEntities[begin] = nextID;
                sortedEntities[next] = beginID;
                sortedEntities.splice(next, 1);
                elementRemoved = true;
                break;
            } else if (Entities.isChildOfParent(nextID, beginID)) {
                sortedEntities.splice(next, 1);
                elementRemoved = true;
                break;
            }
            next++;
        }
        if (!elementRemoved) {
            begin++;
        }
    }
    return sortedEntities;
}

function recursiveDelete(entities, childrenList) {
    var entitiesLength = entities.length;
    for (var i = 0; i < entitiesLength; i++) {
        var entityID = entities[i];
        var children = Entities.getChildrenIDs(entityID);
        var grandchildrenList = [];
        recursiveDelete(children, grandchildrenList);
        var initialProperties = Entities.getEntityProperties(entityID);
        childrenList.push({
            entityID: entityID,
            properties: initialProperties,
            children: grandchildrenList
        });
        Entities.deleteEntity(entityID);
    }
}
function unparentSelectedEntities() {
    if (SelectionManager.hasSelection()) {
        var selectedEntities = selectionManager.selections;
        var parentCheck = false;

        if (selectedEntities.length < 1) {
            Window.notifyEditError("You must have an entity selected inorder to unparent it.");
            return;
        }
        selectedEntities.forEach(function (id, index) {
            var parentId = Entities.getEntityProperties(id, ["parentID"]).parentID;
            if (parentId !== null && parentId.length > 0 && parentId !== "{00000000-0000-0000-0000-000000000000}") {
                parentCheck = true;
            }
            Entities.editEntity(id, {parentID: null})
            return true;
        });
        if (parentCheck) {
            if (selectedEntities.length > 1) {
                Window.notify("Entities unparented");
            } else {
                Window.notify("Entity unparented");
            }
        } else {
            if (selectedEntities.length > 1) {
                Window.notify("Selected Entities have no parents");
            } else {
                Window.notify("Selected Entity does not have a parent");
            }
        }
    } else {
        Window.notifyEditError("You have nothing selected to unparent");
    }
}
function parentSelectedEntities() {
    if (SelectionManager.hasSelection()) {
        var selectedEntities = selectionManager.selections;
        if (selectedEntities.length <= 1) {
            Window.notifyEditError("You must have multiple entities selected in order to parent them");
            return;
        }
        var parentCheck = false;
        var lastEntityId = selectedEntities[selectedEntities.length-1];
        selectedEntities.forEach(function (id, index) {
            if (lastEntityId !== id) {
                var parentId = Entities.getEntityProperties(id, ["parentID"]).parentID;
                if (parentId !== lastEntityId) {
                    parentCheck = true;
                }
                Entities.editEntity(id, {parentID: lastEntityId})
            }
        });

        if(parentCheck) {
            Window.notify("Entities parented");
        }else {
            Window.notify("Entities are already parented to last");
        }
    } else {
        Window.notifyEditError("You have nothing selected to parent");
    }
}
function deleteSelectedEntities() {
    if (SelectionManager.hasSelection()) {
        selectedParticleEntityID = null;
        particleExplorerTool.destroyWebView();
        SelectionManager.saveProperties();
        var savedProperties = [];
        var newSortedSelection = sortSelectedEntities(selectionManager.selections);
        for (var i = 0; i < newSortedSelection.length; i++) {
            var entityID = newSortedSelection[i];
            var initialProperties = SelectionManager.savedProperties[entityID];
            var children = Entities.getChildrenIDs(entityID);
            var childList = [];
            recursiveDelete(children, childList);
            savedProperties.push({
                entityID: entityID,
                properties: initialProperties,
                children: childList
            });
            Entities.deleteEntity(entityID);
        }
        SelectionManager.clearSelections();
        pushCommandForSelections([], savedProperties);
    }
}

function toggleSelectedEntitiesLocked() {
    if (SelectionManager.hasSelection()) {
        var locked = !Entities.getEntityProperties(SelectionManager.selections[0], ["locked"]).locked;
        for (var i = 0; i < selectionManager.selections.length; i++) {
            var entityID = SelectionManager.selections[i];
            Entities.editEntity(entityID, {
                locked: locked
            });
        }
        entityListTool.sendUpdate();
        selectionManager._update();
    }
}

function toggleSelectedEntitiesVisible() {
    if (SelectionManager.hasSelection()) {
        var visible = !Entities.getEntityProperties(SelectionManager.selections[0], ["visible"]).visible;
        for (var i = 0; i < selectionManager.selections.length; i++) {
            var entityID = SelectionManager.selections[i];
            Entities.editEntity(entityID, {
                visible: visible
            });
        }
        entityListTool.sendUpdate();
        selectionManager._update();
    }
}

function handeMenuEvent(menuItem) {
    if (menuItem === "Allow Selecting of Small Models") {
        allowSmallModels = Menu.isOptionChecked("Allow Selecting of Small Models");
    } else if (menuItem === "Allow Selecting of Large Models") {
        allowLargeModels = Menu.isOptionChecked("Allow Selecting of Large Models");
    } else if (menuItem === "Allow Selecting of Lights") {
        Entities.setLightsArePickable(Menu.isOptionChecked("Allow Selecting of Lights"));
    } else if (menuItem === "Delete") {
        deleteSelectedEntities();
    } else if (menuItem === "Parent Entity to Last") {
        parentSelectedEntities();
    } else if (menuItem === "Unparent Entity") {
        unparentSelectedEntities();
    } else if (menuItem === "Export Entities") {
        if (!selectionManager.hasSelection()) {
            Window.notifyEditError("No entities have been selected.");
        } else {
            var filename = Window.save("Select Where to Save", "", "*.json");
            if (filename) {
                var success = Clipboard.exportEntities(filename, selectionManager.selections);
                if (!success) {
                    Window.notifyEditError("Export failed.");
                }
            }
        }
    } else if (menuItem === "Import Entities" || menuItem === "Import Entities from URL") {
        var importURL = null;
        if (menuItem === "Import Entities") {
            var fullPath = Window.browse("Select Model to Import", "", "*.json");
            if (fullPath) {
                importURL = "file:///" + fullPath;
            }
        } else {
            importURL = Window.prompt("URL of SVO to import", "");
        }

        if (importURL) {
            if (!isActive && (Entities.canRez() && Entities.canRezTmp())) {
                toolBar.toggle();
            }
            importSVO(importURL);
        }
    } else if (menuItem === "Entity List...") {
        entityListTool.toggleVisible();
    } else if (menuItem === "Select All Entities In Box") {
        selectAllEtitiesInCurrentSelectionBox(false);
    } else if (menuItem === "Select All Entities Touching Box") {
        selectAllEtitiesInCurrentSelectionBox(true);
    } else if (menuItem === MENU_SHOW_LIGHTS_AND_PARTICLES_IN_EDIT_MODE) {
        entityIconOverlayManager.setVisible(isActive && Menu.isOptionChecked(MENU_SHOW_LIGHTS_AND_PARTICLES_IN_EDIT_MODE));
    } else if (menuItem === MENU_SHOW_ZONES_IN_EDIT_MODE) {
        Entities.setDrawZoneBoundaries(isActive && Menu.isOptionChecked(MENU_SHOW_ZONES_IN_EDIT_MODE));
    }
    tooltip.show(false);
}

var HALF_TREE_SCALE = 16384;

function getPositionToCreateEntity(extra) {
    var CREATE_DISTANCE = 2;
    var position;
    var delta = extra !== undefined ? extra : 0;
    if (Camera.mode === "entity" || Camera.mode === "independent") {
        position = Vec3.sum(Camera.position, Vec3.multiply(Quat.getForward(Camera.orientation), CREATE_DISTANCE + delta));
    } else {
        position = Vec3.sum(MyAvatar.position, Vec3.multiply(Quat.getForward(MyAvatar.orientation), CREATE_DISTANCE + delta));
        position.y += 0.5;
    }

    if (position.x > HALF_TREE_SCALE || position.y > HALF_TREE_SCALE || position.z > HALF_TREE_SCALE) {
        return null;
    }
    return position;
}

function importSVO(importURL) {
    if (!Entities.canRez() && !Entities.canRezTmp()) {
        Window.notifyEditError(INSUFFICIENT_PERMISSIONS_IMPORT_ERROR_MSG);
        return;
    }

    Overlays.editOverlay(importingSVOTextOverlay, {
        visible: true
    });
    Overlays.editOverlay(importingSVOImageOverlay, {
        visible: true
    });

    var success = Clipboard.importEntities(importURL);

    if (success) {
        var VERY_LARGE = 10000;
        var isLargeImport = Clipboard.getClipboardContentsLargestDimension() >= VERY_LARGE;
        var position = Vec3.ZERO;
        if (!isLargeImport) {
            position = getPositionToCreateEntity(Clipboard.getClipboardContentsLargestDimension() / 2);
        }
        if (position !== null && position !== undefined) {
            var pastedEntityIDs = Clipboard.pasteEntities(position);
            if (!isLargeImport) {
                // The first entity in Clipboard gets the specified position with the rest being relative to it. Therefore, move
                // entities after they're imported so that they're all the correct distance in front of and with geometric mean
                // centered on the avatar/camera direction.
                var deltaPosition = Vec3.ZERO;

                var properties = Entities.getEntityProperties(pastedEntityIDs[0], ["type"]);
                var NO_ADJUST_ENTITY_TYPES = ["Zone", "Light", "ParticleEffect"];
                if (NO_ADJUST_ENTITY_TYPES.indexOf(properties.type) === -1) {
                    var targetDirection;
                    if (Camera.mode === "entity" || Camera.mode === "independent") {
                        targetDirection = Camera.orientation;
                    } else {
                        targetDirection = MyAvatar.orientation;
                    }
                    targetDirection = Vec3.multiplyQbyV(targetDirection, Vec3.UNIT_Z);

                    var targetPosition = getPositionToCreateEntity();
                    var deltaParallel = HALF_TREE_SCALE;  // Distance to move entities parallel to targetDirection.
                    var deltaPerpendicular = Vec3.ZERO;  // Distance to move entities perpendicular to targetDirection.
                    var entityPositions = [];
                    for (var i = 0, length = pastedEntityIDs.length; i < length; i++) {
                        var properties = Entities.getEntityProperties(pastedEntityIDs[i], ["position", "dimensions",
                            "registrationPoint", "rotation"]);
                        var adjustedPosition = adjustPositionPerBoundingBox(targetPosition, targetDirection,
                            properties.registrationPoint, properties.dimensions, properties.rotation);
                        var delta = Vec3.subtract(adjustedPosition, properties.position);
                        var distance = Vec3.dot(delta, targetDirection);
                        deltaParallel = Math.min(distance, deltaParallel);
                        deltaPerpendicular = Vec3.sum(Vec3.subtract(delta, Vec3.multiply(distance, targetDirection)),
                            deltaPerpendicular);
                        entityPositions[i] = properties.position;
                    }
                    deltaPerpendicular = Vec3.multiply(1 / pastedEntityIDs.length, deltaPerpendicular);
                    deltaPosition = Vec3.sum(Vec3.multiply(deltaParallel, targetDirection), deltaPerpendicular);
                }

                if (grid.getSnapToGrid()) {
                    var properties = Entities.getEntityProperties(pastedEntityIDs[0], ["position", "dimensions",
                        "registrationPoint"]);
                    var position = Vec3.sum(deltaPosition, properties.position);
                    position = grid.snapToSurface(grid.snapToGrid(position, false, properties.dimensions, 
                            properties.registrationPoint), properties.dimensions, properties.registrationPoint);
                    deltaPosition = Vec3.subtract(position, properties.position);
                }

                if (!Vec3.equal(deltaPosition, Vec3.ZERO)) {
                    for (var i = 0, length = pastedEntityIDs.length; i < length; i++) {
                        Entities.editEntity(pastedEntityIDs[i], {
                            position: Vec3.sum(deltaPosition, entityPositions[i])
                        });
                    }
                }
            }

            if (isActive) {
                selectionManager.setSelections(pastedEntityIDs);
            }
        } else {
            Window.notifyEditError("Can't import entities: entities would be out of bounds.");
        }
    } else {
        Window.notifyEditError("There was an error importing the entity file.");
    }

    Overlays.editOverlay(importingSVOTextOverlay, {
        visible: false
    });
    Overlays.editOverlay(importingSVOImageOverlay, {
        visible: false
    });
}
Window.svoImportRequested.connect(importSVO);

Menu.menuItemEvent.connect(handeMenuEvent);

var keyPressEvent = function (event) {
    if (isActive) {
        cameraManager.keyPressEvent(event);
    }
};
var keyReleaseEvent = function (event) {
    if (isActive) {
        cameraManager.keyReleaseEvent(event);
    }
    // since sometimes our menu shortcut keys don't work, trap our menu items here also and fire the appropriate menu items
    if (event.text === "DELETE") {
        deleteSelectedEntities();
    } else if (event.text === "ESC") {
        selectionManager.clearSelections();
    } else if (event.text === "TAB") {
        selectionDisplay.toggleSpaceMode();
    } else if (event.text === "f") {
        if (isActive) {
            if (selectionManager.hasSelection()) {
                cameraManager.enable();
                cameraManager.focus(selectionManager.worldPosition,
                    selectionManager.worldDimensions,
                    Menu.isOptionChecked(MENU_EASE_ON_FOCUS));
            }
        }
    } else if (event.text === '[') {
        if (isActive) {
            cameraManager.enable();
        }
    } else if (event.text === 'g') {
        if (isActive && selectionManager.hasSelection()) {
            var newPosition = selectionManager.worldPosition;
            newPosition = Vec3.subtract(newPosition, {
                x: 0,
                y: selectionManager.worldDimensions.y * 0.5,
                z: 0
            });
            grid.setPosition(newPosition);
        }
    } else if (event.key === KEY_P && event.isControl && !event.isAutoRepeat ) {
        if (event.isShifted) {
            unparentSelectedEntities();
        } else {
            parentSelectedEntities();
        }
    }
};
Controller.keyReleaseEvent.connect(keyReleaseEvent);
Controller.keyPressEvent.connect(keyPressEvent);

function recursiveAdd(newParentID, parentData) {
    var children = parentData.children;
    for (var i = 0; i < children.length; i++) {
        var childProperties = children[i].properties;
        childProperties.parentID = newParentID;
        var newChildID = Entities.addEntity(childProperties);
        recursiveAdd(newChildID, children[i]);
    }
}

// When an entity has been deleted we need a way to "undo" this deletion.  Because it's not currently
// possible to create an entity with a specific id, earlier undo commands to the deleted entity
// will fail if there isn't a way to find the new entity id.
var DELETED_ENTITY_MAP = {};

function applyEntityProperties(data) {
    var properties = data.setProperties;
    var selectedEntityIDs = [];
    var i, entityID;
    for (i = 0; i < properties.length; i++) {
        entityID = properties[i].entityID;
        if (DELETED_ENTITY_MAP[entityID] !== undefined) {
            entityID = DELETED_ENTITY_MAP[entityID];
        }
        Entities.editEntity(entityID, properties[i].properties);
        selectedEntityIDs.push(entityID);
    }
    for (i = 0; i < data.createEntities.length; i++) {
        entityID = data.createEntities[i].entityID;
        var entityProperties = data.createEntities[i].properties;
        var newEntityID = Entities.addEntity(entityProperties);
        recursiveAdd(newEntityID, data.createEntities[i]);
        DELETED_ENTITY_MAP[entityID] = newEntityID;
        if (data.selectCreated) {
            selectedEntityIDs.push(newEntityID);
        }
    }
    for (i = 0; i < data.deleteEntities.length; i++) {
        entityID = data.deleteEntities[i].entityID;
        if (DELETED_ENTITY_MAP[entityID] !== undefined) {
            entityID = DELETED_ENTITY_MAP[entityID];
        }
        Entities.deleteEntity(entityID);
    }

    selectionManager.setSelections(selectedEntityIDs);
}

// For currently selected entities, push a command to the UndoStack that uses the current entity properties for the
// redo command, and the saved properties for the undo command.  Also, include create and delete entity data.
function pushCommandForSelections(createdEntityData, deletedEntityData) {
    var undoData = {
        setProperties: [],
        createEntities: deletedEntityData || [],
        deleteEntities: createdEntityData || [],
        selectCreated: true
    };
    var redoData = {
        setProperties: [],
        createEntities: createdEntityData || [],
        deleteEntities: deletedEntityData || [],
        selectCreated: false
    };
    for (var i = 0; i < SelectionManager.selections.length; i++) {
        var entityID = SelectionManager.selections[i];
        var initialProperties = SelectionManager.savedProperties[entityID];
        var currentProperties = Entities.getEntityProperties(entityID);
        if (!initialProperties) {
            continue;
        }
        undoData.setProperties.push({
            entityID: entityID,
            properties: initialProperties
        });
        redoData.setProperties.push({
            entityID: entityID,
            properties: currentProperties
        });
    }
    UndoStack.pushCommand(applyEntityProperties, undoData, applyEntityProperties, redoData);
}

var ENTITY_PROPERTIES_URL = Script.resolvePath('html/entityProperties.html');

var ServerScriptStatusMonitor = function(entityID, statusCallback) {
    var self = this;

    self.entityID = entityID;
    self.active = true;
    self.sendRequestTimerID = null;

    var onStatusReceived = function(success, isRunning, status, errorInfo) {
        if (self.active) {
            statusCallback({
                statusRetrieved: success,
                isRunning: isRunning,
                status: status,
                errorInfo: errorInfo
            });
            self.sendRequestTimerID = Script.setTimeout(function() {
                if (self.active) {
                    Entities.getServerScriptStatus(entityID, onStatusReceived);
                }
            }, 1000);
        }
    };
    self.stop = function() {
        self.active = false;
    };

    Entities.getServerScriptStatus(entityID, onStatusReceived);
};

var PropertiesTool = function (opts) {
    var that = {};

    var webView = null;
    webView = Tablet.getTablet("com.highfidelity.interface.tablet.system");
    webView.setVisible = function(value) {};

    var visible = false;

    // This keeps track of the last entity ID that was selected. If multiple entities
    // are selected or if no entity is selected this will be `null`.
    var currentSelectedEntityID = null;
    var statusMonitor = null;

    webView.setVisible(visible);

    that.setVisible = function (newVisible) {
        visible = newVisible;
        webView.setVisible(visible);
    };

    function updateScriptStatus(info) {
        info.type = "server_script_status";
        webView.emitScriptEvent(JSON.stringify(info));
    }

    function resetScriptStatus() {
        updateScriptStatus({
            statusRetrieved: undefined,
            isRunning: undefined,
            status: "",
            errorInfo: ""
        });
    }

    function updateSelections(selectionUpdated) {
        var data = {
            type: 'update'
        };

        if (selectionUpdated) {
            resetScriptStatus();

            if (selectionManager.selections.length !== 1) {
                if (statusMonitor !== null) {
                    statusMonitor.stop();
                    statusMonitor = null;
                }
                currentSelectedEntityID = null;
            } else if (currentSelectedEntityID != selectionManager.selections[0]) {
                if (statusMonitor !== null) {
                    statusMonitor.stop();
                }
                var entityID = selectionManager.selections[0];
                currentSelectedEntityID = entityID;
                statusMonitor = new ServerScriptStatusMonitor(entityID, updateScriptStatus);
            }
        }

        var selections = [];
        for (var i = 0; i < selectionManager.selections.length; i++) {
            var entity = {};
            entity.id = selectionManager.selections[i];
            entity.properties = Entities.getEntityProperties(selectionManager.selections[i]);
            if (entity.properties.rotation !== undefined) {
                entity.properties.rotation = Quat.safeEulerAngles(entity.properties.rotation);
            }
            if (entity.properties.keyLight !== undefined && entity.properties.keyLight.direction !== undefined) {
                entity.properties.keyLight.direction = Vec3.multiply(RADIANS_TO_DEGREES,
                                                                     Vec3.toPolar(entity.properties.keyLight.direction));
                entity.properties.keyLight.direction.z = 0.0;
            }
            selections.push(entity);
        }
        data.selections = selections;
        webView.emitScriptEvent(JSON.stringify(data));
    }
    selectionManager.addEventListener(updateSelections);

    webView.webEventReceived.connect(function (data) {
        try {
            data = JSON.parse(data);
        }
        catch(e) {
            print('Edit.js received web event that was not valid json.');
            return;
        }
        var i, properties, dY, diff, newPosition;
        if (data.type === "print") {
            if (data.message) {
                print(data.message);
            }
        } else if (data.type === "update") {
            selectionManager.saveProperties();
            if (selectionManager.selections.length > 1) {
                properties = {
                    locked: data.properties.locked,
                    visible: data.properties.visible
                };
                for (i = 0; i < selectionManager.selections.length; i++) {
                    Entities.editEntity(selectionManager.selections[i], properties);
                }
            } else if (data.properties) {
                if (data.properties.dynamic === false) {
                    // this object is leaving dynamic, so we zero its velocities
                    data.properties.velocity = {
                        x: 0,
                        y: 0,
                        z: 0
                    };
                    data.properties.angularVelocity = {
                        x: 0,
                        y: 0,
                        z: 0
                    };
                }
                if (data.properties.rotation !== undefined) {
                    var rotation = data.properties.rotation;
                    data.properties.rotation = Quat.fromPitchYawRollDegrees(rotation.x, rotation.y, rotation.z);
                }
                if (data.properties.keyLight !== undefined && data.properties.keyLight.direction !== undefined) {
                    data.properties.keyLight.direction = Vec3.fromPolar(
                        data.properties.keyLight.direction.x * DEGREES_TO_RADIANS,
                        data.properties.keyLight.direction.y * DEGREES_TO_RADIANS
                    );
                }
                Entities.editEntity(selectionManager.selections[0], data.properties);
                if (data.properties.name !== undefined || data.properties.modelURL !== undefined ||
                        data.properties.visible !== undefined || data.properties.locked !== undefined) {
                    entityListTool.sendUpdate();
                }
            }
            pushCommandForSelections();
            selectionManager._update();
        } else if(data.type === 'parent') {
            parentSelectedEntities();
        } else if(data.type === 'unparent') {
            unparentSelectedEntities();
        } else if(data.type === 'saveUserData'){
            //the event bridge and json parsing handle our avatar id string differently.
            var actualID = data.id.split('"')[1];
            Entities.editEntity(actualID, data.properties);
        } else if (data.type === "showMarketplace") {
            showMarketplace();
        } else if (data.type === "action") {
            if (data.action === "moveSelectionToGrid") {
                if (selectionManager.hasSelection()) {
                    selectionManager.saveProperties();
                    dY = grid.getOrigin().y - (selectionManager.worldPosition.y - selectionManager.worldDimensions.y / 2);
                    diff = {
                        x: 0,
                        y: dY,
                        z: 0
                    };
                    for (i = 0; i < selectionManager.selections.length; i++) {
                        properties = selectionManager.savedProperties[selectionManager.selections[i]];
                        newPosition = Vec3.sum(properties.position, diff);
                        Entities.editEntity(selectionManager.selections[i], {
                            position: newPosition
                        });
                    }
                    pushCommandForSelections();
                    selectionManager._update();
                }
            } else if (data.action === "moveAllToGrid") {
                if (selectionManager.hasSelection()) {
                    selectionManager.saveProperties();
                    for (i = 0; i < selectionManager.selections.length; i++) {
                        properties = selectionManager.savedProperties[selectionManager.selections[i]];
                        var bottomY = properties.boundingBox.center.y - properties.boundingBox.dimensions.y / 2;
                        dY = grid.getOrigin().y - bottomY;
                        diff = {
                            x: 0,
                            y: dY,
                            z: 0
                        };
                        newPosition = Vec3.sum(properties.position, diff);
                        Entities.editEntity(selectionManager.selections[i], {
                            position: newPosition
                        });
                    }
                    pushCommandForSelections();
                    selectionManager._update();
                }
            } else if (data.action === "resetToNaturalDimensions") {
                if (selectionManager.hasSelection()) {
                    selectionManager.saveProperties();
                    for (i = 0; i < selectionManager.selections.length; i++) {
                        properties = selectionManager.savedProperties[selectionManager.selections[i]];
                        var naturalDimensions = properties.naturalDimensions;

                        // If any of the natural dimensions are not 0, resize
                        if (properties.type === "Model" && naturalDimensions.x === 0 && naturalDimensions.y === 0 &&
                                naturalDimensions.z === 0) {
                            Window.notifyEditError("Cannot reset entity to its natural dimensions: Model URL" +
                                         " is invalid or the model has not yet been loaded.");
                        } else {
                            Entities.editEntity(selectionManager.selections[i], {
                                dimensions: properties.naturalDimensions
                            });
                        }
                    }
                    pushCommandForSelections();
                    selectionManager._update();
                }
            } else if (data.action === "previewCamera") {
                if (selectionManager.hasSelection()) {
                    Camera.mode = "entity";
                    Camera.cameraEntity = selectionManager.selections[0];
                }
            } else if (data.action === "rescaleDimensions") {
                var multiplier = data.percentage / 100.0;
                if (selectionManager.hasSelection()) {
                    selectionManager.saveProperties();
                    for (i = 0; i < selectionManager.selections.length; i++) {
                        properties = selectionManager.savedProperties[selectionManager.selections[i]];
                        Entities.editEntity(selectionManager.selections[i], {
                            dimensions: Vec3.multiply(multiplier, properties.dimensions)
                        });
                    }
                    pushCommandForSelections();
                    selectionManager._update();
                }
            } else if (data.action === "reloadClientScripts") {
                if (selectionManager.hasSelection()) {
                    var timestamp = Date.now();
                    for (i = 0; i < selectionManager.selections.length; i++) {
                        Entities.editEntity(selectionManager.selections[i], {
                            scriptTimestamp: timestamp
                        });
                    }
                }
            } else if (data.action === "reloadServerScripts") {
                if (selectionManager.hasSelection()) {
                    for (i = 0; i < selectionManager.selections.length; i++) {
                        Entities.reloadServerScripts(selectionManager.selections[i]);
                    }
                }
            }
        } else if (data.type === "propertiesPageReady") {
            updateSelections(true);
        }
    });

    return that;
};

var PopupMenu = function () {
    var self = this;

    var MENU_ITEM_HEIGHT = 21;
    var MENU_ITEM_SPACING = 1;
    var TEXT_MARGIN = 7;

    var overlays = [];
    var overlayInfo = {};

    var upColor = {
        red: 0,
        green: 0,
        blue: 0
    };
    var downColor = {
        red: 192,
        green: 192,
        blue: 192
    };
    var overColor = {
        red: 128,
        green: 128,
        blue: 128
    };

    self.onSelectMenuItem = function () {};

    self.addMenuItem = function (name) {
        var id = Overlays.addOverlay("text", {
            text: name,
            backgroundAlpha: 1.0,
            backgroundColor: upColor,
            topMargin: TEXT_MARGIN,
            leftMargin: TEXT_MARGIN,
            width: 210,
            height: MENU_ITEM_HEIGHT,
            font: {
                size: 12
            },
            visible: false
        });
        overlays.push(id);
        overlayInfo[id] = {
            name: name
        };
        return id;
    };

    self.updateMenuItemText = function (id, newText) {
        Overlays.editOverlay(id, {
            text: newText
        });
    };

    self.setPosition = function (x, y) {
        for (var key in overlayInfo) {
            Overlays.editOverlay(key, {
                x: x,
                y: y
            });
            y += MENU_ITEM_HEIGHT + MENU_ITEM_SPACING;
        }
    };

    self.onSelected = function () {};

    var pressingOverlay = null;
    var hoveringOverlay = null;

    self.mousePressEvent = function (event) {
        if (event.isLeftButton) {
            var overlay = Overlays.getOverlayAtPoint({
                x: event.x,
                y: event.y
            });
            if (overlay in overlayInfo) {
                pressingOverlay = overlay;
                Overlays.editOverlay(pressingOverlay, {
                    backgroundColor: downColor
                });
            } else {
                self.hide();
            }
            return false;
        }
    };
    self.mouseMoveEvent = function (event) {
        if (visible) {
            var overlay = Overlays.getOverlayAtPoint({
                x: event.x,
                y: event.y
            });
            if (!pressingOverlay) {
                if (hoveringOverlay !== null && hoveringOverlay !== null && overlay !== hoveringOverlay) {
                    Overlays.editOverlay(hoveringOverlay, {
                        backgroundColor: upColor
                    });
                    hoveringOverlay = null;
                }
                if (overlay !== hoveringOverlay && overlay in overlayInfo) {
                    Overlays.editOverlay(overlay, {
                        backgroundColor: overColor
                    });
                    hoveringOverlay = overlay;
                }
            }
        }
        return false;
    };
    self.mouseReleaseEvent = function (event) {
        var overlay = Overlays.getOverlayAtPoint({
            x: event.x,
            y: event.y
        });
        if (pressingOverlay !== null && pressingOverlay !== undefined) {
            if (overlay === pressingOverlay) {
                self.onSelectMenuItem(overlayInfo[overlay].name);
            }
            Overlays.editOverlay(pressingOverlay, {
                backgroundColor: upColor
            });
            pressingOverlay = null;
            self.hide();
        }
    };

    var visible = false;

    self.setVisible = function (newVisible) {
        if (newVisible !== visible) {
            visible = newVisible;
            for (var key in overlayInfo) {
                Overlays.editOverlay(key, {
                    visible: newVisible
                });
            }
        }
    };
    self.show = function () {
        self.setVisible(true);
    };
    self.hide = function () {
        self.setVisible(false);
    };

    function cleanup() {
        for (var i = 0; i < overlays.length; i++) {
            Overlays.deleteOverlay(overlays[i]);
        }
        Controller.mousePressEvent.disconnect(self.mousePressEvent);
        Controller.mouseMoveEvent.disconnect(self.mouseMoveEvent);
        Controller.mouseReleaseEvent.disconnect(self.mouseReleaseEvent);
    }

    Controller.mousePressEvent.connect(self.mousePressEvent);
    Controller.mouseMoveEvent.connect(self.mouseMoveEvent);
    Controller.mouseReleaseEvent.connect(self.mouseReleaseEvent);
    Script.scriptEnding.connect(cleanup);

    return this;
};


var propertyMenu = new PopupMenu();

propertyMenu.onSelectMenuItem = function (name) {

    if (propertyMenu.marketplaceID) {
        showMarketplace(propertyMenu.marketplaceID);
    }
};

var showMenuItem = propertyMenu.addMenuItem("Show in Marketplace");

var propertiesTool = new PropertiesTool();
var particleExplorerTool = new ParticleExplorerTool();
var selectedParticleEntity = 0;
var selectedParticleEntityID = null;


function selectParticleEntity(entityID) {
    var properties = Entities.getEntityProperties(entityID);
    var particleData = {
        messageType: "particle_settings",
        currentProperties: properties
    };
    particleExplorerTool.destroyWebView();
    particleExplorerTool.createWebView();

    selectedParticleEntity = entityID;
    particleExplorerTool.setActiveParticleEntity(entityID);
    particleExplorerTool.webView.emitScriptEvent(JSON.stringify(particleData));

    // Switch to particle explorer
    var tablet = Tablet.getTablet("com.highfidelity.interface.tablet.system");
    tablet.sendToQml({method: 'selectTab', params: {id: 'particle'}});
}

entityListTool.webView.webEventReceived.connect(function (data) {
    try {
        data = JSON.parse(data);
    } catch(e) {
        print("edit.js: Error parsing JSON: " + e.name + " data " + data)
        return;
    }

    if (data.type === 'parent') {
        parentSelectedEntities();
    } else if(data.type === 'unparent') {
        unparentSelectedEntities();
    } else if (data.type === "selectionUpdate") {
        var ids = data.entityIds;
        if (ids.length === 1) {
            if (Entities.getEntityProperties(ids[0], "type").type === "ParticleEffect") {
                if (JSON.stringify(selectedParticleEntity) === JSON.stringify(ids[0])) {
                    // This particle entity is already selected, so return
                    return;
                }
                // Destroy the old particles web view first
                selectParticleEntity(ids[0]);
            } else {
                selectedParticleEntity = 0;
                particleExplorerTool.destroyWebView();
            }
        }
    }
});

}()); // END LOCAL_SCOPE
<|MERGE_RESOLUTION|>--- conflicted
+++ resolved
@@ -641,11 +641,9 @@
             enabled: active
         }));
         isActive = active;
-<<<<<<< HEAD
-        activeButton.editProperties({isActive: isActive});
-=======
-        var tablet = Tablet.getTablet("com.highfidelity.interface.tablet.system");
->>>>>>> dd3a7f72
+	activeButton.editProperties({isActive: isActive});
+	
+	var tablet = Tablet.getTablet("com.highfidelity.interface.tablet.system");
 
         if (!isActive) {
             entityListTool.setVisible(false);
