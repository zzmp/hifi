"use strict";

//  handControllerGrab.js
//
//  Created by Eric Levin on  9/2/15
//  Additions by James B. Pollack @imgntn on 9/24/2015
//  Additions By Seth Alves on 10/20/2015
//  Copyright 2015 High Fidelity, Inc.
//
//  Grabs physically moveable entities with hydra-like controllers; it works for either near or far objects.
//
//  Distributed under the Apache License, Version 2.0.
//  See the accompanying file LICENSE or http://www.apache.org/licenses/LICENSE-2.0.html

/* global getEntityCustomData, flatten, Xform, Script, Quat, Vec3, MyAvatar, Entities, Overlays, Settings,
    Reticle, Controller, Camera, Messages, Mat4, getControllerWorldLocation, getGrabPointSphereOffset,
   setGrabCommunications, Menu, HMD, isInEditMode */
/* eslint indent: ["error", 4, { "outerIIFEBody": 0 }] */

(function() { // BEGIN LOCAL_SCOPE

Script.include("/~/system/libraries/utils.js");
Script.include("/~/system/libraries/Xform.js");
Script.include("/~/system/libraries/controllers.js");

//
// add lines where the hand ray picking is happening
//

var WANT_DEBUG = false;
var WANT_DEBUG_STATE = false;
var WANT_DEBUG_SEARCH_NAME = null;

var FORCE_IGNORE_IK = false;
var SHOW_GRAB_POINT_SPHERE = false;

//
// these tune time-averaging and "on" value for analog trigger
//

var TRIGGER_SMOOTH_RATIO = 0.1; //  Time averaging of trigger - 0.0 disables smoothing
var TRIGGER_OFF_VALUE = 0.1;
var TRIGGER_ON_VALUE = TRIGGER_OFF_VALUE + 0.05; //  Squeezed just enough to activate search or near grab

var BUMPER_ON_VALUE = 0.5;

var THUMB_ON_VALUE = 0.5;

var HAPTIC_PULSE_STRENGTH = 1.0;
var HAPTIC_PULSE_DURATION = 13.0;
var HAPTIC_TEXTURE_STRENGTH = 0.1;
var HAPTIC_TEXTURE_DURATION = 3.0;
var HAPTIC_TEXTURE_DISTANCE = 0.002;
var HAPTIC_DEQUIP_STRENGTH = 0.75;
var HAPTIC_DEQUIP_DURATION = 50.0;

// triggered when stylus presses a web overlay/entity
var HAPTIC_STYLUS_STRENGTH = 1.0;
var HAPTIC_STYLUS_DURATION = 20.0;

// triggerd when ui laser presses a web overlay/entity
var HAPTIC_LASER_UI_STRENGTH = 1.0;
var HAPTIC_LASER_UI_DURATION = 20.0;

var HAND_HEAD_MIX_RATIO = 0.0; //  0 = only use hands for search/move.  1 = only use head for search/move.

var PICK_WITH_HAND_RAY = true;

var EQUIP_SPHERE_SCALE_FACTOR = 0.65;

var WEB_DISPLAY_STYLUS_DISTANCE = 0.5;
var WEB_STYLUS_LENGTH = 0.2;
var WEB_TOUCH_Y_OFFSET = 0.05; // how far forward (or back with a negative number) to slide stylus in hand

//
// distant manipulation
//
var linearTimeScale = 0;
var DISTANCE_HOLDING_RADIUS_FACTOR = 3.5; // multiplied by distance between hand and object
var DISTANCE_HOLDING_ACTION_TIMEFRAME = 0.1; // how quickly objects move to their new position
var DISTANCE_HOLDING_UNITY_MASS = 1200; //  The mass at which the distance holding action timeframe is unmodified
var DISTANCE_HOLDING_UNITY_DISTANCE = 6; //  The distance at which the distance holding action timeframe is unmodified
var MOVE_WITH_HEAD = true; // experimental head-control of distantly held objects

var COLORS_GRAB_SEARCHING_HALF_SQUEEZE = {
    red: 10,
    green: 10,
    blue: 255
};

var COLORS_GRAB_SEARCHING_FULL_SQUEEZE = {
    red: 250,
    green: 10,
    blue: 10
};

var COLORS_GRAB_DISTANCE_HOLD = {
    red: 238,
    green: 75,
    blue: 214
};

var PICK_MAX_DISTANCE = 500; // max length of pick-ray

//
// near grabbing
//

var EQUIP_RADIUS = 0.2; // radius used for palm vs equip-hotspot for equipping.
// if EQUIP_HOTSPOT_RENDER_RADIUS is greater than zero, the hotspot will appear before the hand
// has reached the required position, and then grow larger once the hand is close enough to equip.
var EQUIP_HOTSPOT_RENDER_RADIUS = 0.0; // radius used for palm vs equip-hotspot for rendering hot-spots
var MAX_EQUIP_HOTSPOT_RADIUS = 1.0;
var MAX_FAR_TO_NEAR_EQUIP_HOTSPOT_RADIUS = 0.5; // radius used for far to near equipping object.
var NEAR_GRABBING_ACTION_TIMEFRAME = 0.05; // how quickly objects move to their new position

var NEAR_GRAB_RADIUS = 0.1; // radius used for palm vs object for near grabbing.
var NEAR_GRAB_MAX_DISTANCE = 1.0; // you cannot grab objects that are this far away from your hand
var FAR_TO_NEAR_GRAB_MAX_DISTANCE = 0.3; // In far to near grabbing conversion,grab the object if distancetoObject from hand is less than this.
var NEAR_GRAB_PICK_RADIUS = 0.25; // radius used for search ray vs object for near grabbing.
var NEAR_GRABBING_KINEMATIC = true; // force objects to be kinematic when near-grabbed

// if an equipped item is "adjusted" to be too far from the hand it's in, it will be unequipped.
var CHECK_TOO_FAR_UNEQUIP_TIME = 0.3; // seconds, duration between checks


var GRAB_POINT_SPHERE_RADIUS = NEAR_GRAB_RADIUS;
var GRAB_POINT_SPHERE_COLOR = { red: 240, green: 240, blue: 240 };
var GRAB_POINT_SPHERE_ALPHA = 0.85;

//
// other constants
//
var RIGHT_HAND = 1;
var LEFT_HAND = 0;

var ZERO_VEC = {
    x: 0,
    y: 0,
    z: 0
};

var ONE_VEC = {
    x: 1,
    y: 1,
    z: 1
};

var NULL_UUID = "{00000000-0000-0000-0000-000000000000}";
var AVATAR_SELF_ID = "{00000000-0000-0000-0000-000000000001}";

var DEFAULT_REGISTRATION_POINT = { x: 0.5, y: 0.5, z: 0.5 };
var INCHES_TO_METERS = 1.0 / 39.3701;


// these control how long an abandoned pointer line or action will hang around
var ACTION_TTL = 15; // seconds
var ACTION_TTL_ZERO = 0; // seconds
var ACTION_TTL_REFRESH = 5;
var PICKS_PER_SECOND_PER_HAND = 60;
var MSECS_PER_SEC = 1000.0;
var GRABBABLE_PROPERTIES = [
    "position",
    "registrationPoint",
    "rotation",
    "gravity",
    "collidesWith",
    "dynamic",
    "collisionless",
    "locked",
    "name",
    "shapeType",
    "parentID",
    "parentJointIndex",
    "density",
    "dimensions",
    "userData"
];

var GRABBABLE_DATA_KEY = "grabbableKey"; // shared with grab.js

var DEFAULT_GRABBABLE_DATA = {
    disableReleaseVelocity: false
};

// sometimes we want to exclude objects from being picked
var USE_BLACKLIST = true;
var blacklist = [];

var FORBIDDEN_GRAB_NAMES = ["Grab Debug Entity", "grab pointer"];
var FORBIDDEN_GRAB_TYPES = ["Unknown", "Light", "PolyLine", "Zone"];

var holdEnabled = true;
var nearGrabEnabled = true;
var farGrabEnabled = true;
var farToNearGrab = false;
var myAvatarScalingEnabled = true;
var objectScalingEnabled = true;
var mostRecentSearchingHand = RIGHT_HAND;
var DEFAULT_SPHERE_MODEL_URL = "http://hifi-content.s3.amazonaws.com/alan/dev/equip-Fresnel-3.fbx";
var HARDWARE_MOUSE_ID = 0;  // Value reserved for hardware mouse.

// states for the state machine
var STATE_OFF = 0;
var STATE_SEARCHING = 1;
var STATE_DISTANCE_HOLDING = 2;
var STATE_DISTANCE_ROTATING = 3;
var STATE_NEAR_GRABBING = 4;
var STATE_NEAR_TRIGGER = 5;
var STATE_FAR_TRIGGER = 6;
var STATE_HOLD = 7;
var STATE_ENTITY_LASER_TOUCHING = 8;
var STATE_OVERLAY_LASER_TOUCHING = 9;
var STATE_STYLUS_TOUCHING = 10;

var CONTROLLER_STATE_MACHINE = {};

CONTROLLER_STATE_MACHINE[STATE_OFF] = {
    name: "off",
    enterMethod: "offEnter",
    updateMethod: "off"
};
CONTROLLER_STATE_MACHINE[STATE_SEARCHING] = {
    name: "searching",
    enterMethod: "searchEnter",
    updateMethod: "search"
};
CONTROLLER_STATE_MACHINE[STATE_DISTANCE_HOLDING] = {
    name: "distance_holding",
    enterMethod: "distanceHoldingEnter",
    updateMethod: "distanceHolding"
};
CONTROLLER_STATE_MACHINE[STATE_DISTANCE_ROTATING] = {
    name: "distance_rotating",
    enterMethod: "distanceRotatingEnter",
    updateMethod: "distanceRotating"
};
CONTROLLER_STATE_MACHINE[STATE_NEAR_GRABBING] = {
    name: "near_grabbing",
    enterMethod: "nearGrabbingEnter",
    updateMethod: "nearGrabbing"
};
CONTROLLER_STATE_MACHINE[STATE_HOLD] = {
    name: "hold",
    enterMethod: "nearGrabbingEnter",
    updateMethod: "nearGrabbing"
};
CONTROLLER_STATE_MACHINE[STATE_NEAR_TRIGGER] = {
    name: "trigger",
    enterMethod: "nearTriggerEnter",
    updateMethod: "nearTrigger"
};
CONTROLLER_STATE_MACHINE[STATE_FAR_TRIGGER] = {
    name: "far_trigger",
    enterMethod: "farTriggerEnter",
    updateMethod: "farTrigger"
};
CONTROLLER_STATE_MACHINE[STATE_ENTITY_LASER_TOUCHING] = {
    name: "entityLaserTouching",
    enterMethod: "entityLaserTouchingEnter",
    exitMethod: "entityLaserTouchingExit",
    updateMethod: "entityLaserTouching"
};
CONTROLLER_STATE_MACHINE[STATE_OVERLAY_LASER_TOUCHING] = {
    name: "overlayLaserTouching",
    enterMethod: "overlayLaserTouchingEnter",
    exitMethod: "overlayLaserTouchingExit",
    updateMethod: "overlayLaserTouching"
};
CONTROLLER_STATE_MACHINE[STATE_STYLUS_TOUCHING] = {
    name: "stylusTouching",
    enterMethod: "stylusTouchingEnter",
    exitMethod: "stylusTouchingExit",
    updateMethod: "stylusTouching"
};

function distance2D(a, b) {
    var dx = (a.x - b.x);
    var dy = (a.y - b.y);
    return Math.sqrt(dx * dx + dy * dy);
}

function getFingerWorldLocation(hand) {
    var fingerJointName = (hand === RIGHT_HAND) ? "RightHandIndex4" : "LeftHandIndex4";

    var fingerJointIndex = MyAvatar.getJointIndex(fingerJointName);
    var fingerPosition = MyAvatar.getAbsoluteJointTranslationInObjectFrame(fingerJointIndex);
    var fingerRotation = MyAvatar.getAbsoluteJointRotationInObjectFrame(fingerJointIndex);
    var worldFingerRotation = Quat.multiply(MyAvatar.orientation, fingerRotation);
    var worldFingerPosition = Vec3.sum(MyAvatar.position, Vec3.multiplyQbyV(MyAvatar.orientation, fingerPosition));

    return {
        position: worldFingerPosition,
        orientation: worldFingerRotation,
        rotation: worldFingerRotation,
        valid: true
    };
}

// Object assign  polyfill
if (typeof Object.assign != 'function') {
    Object.assign = function(target, varArgs) {
        'use strict';
        if (target == null) {
            throw new TypeError('Cannot convert undefined or null to object');
        }
        var to = Object(target);
        for (var index = 1; index < arguments.length; index++) {
            var nextSource = arguments[index];
            if (nextSource != null) {
                for (var nextKey in nextSource) {
                    if (Object.prototype.hasOwnProperty.call(nextSource, nextKey)) {
                        to[nextKey] = nextSource[nextKey];
                    }
                }
            }
        }
        return to;
    };
}

function distanceBetweenPointAndEntityBoundingBox(point, entityProps) {
    var entityXform = new Xform(entityProps.rotation, entityProps.position);
    var localPoint = entityXform.inv().xformPoint(point);
    var minOffset = Vec3.multiplyVbyV(entityProps.registrationPoint, entityProps.dimensions);
    var maxOffset = Vec3.multiplyVbyV(Vec3.subtract(ONE_VEC, entityProps.registrationPoint), entityProps.dimensions);
    var localMin = Vec3.subtract(entityXform.trans, minOffset);
    var localMax = Vec3.sum(entityXform.trans, maxOffset);

    var v = {x: localPoint.x, y: localPoint.y, z: localPoint.z};
    v.x = Math.max(v.x, localMin.x);
    v.x = Math.min(v.x, localMax.x);
    v.y = Math.max(v.y, localMin.y);
    v.y = Math.min(v.y, localMax.y);
    v.z = Math.max(v.z, localMin.z);
    v.z = Math.min(v.z, localMax.z);

    return Vec3.distance(v, localPoint);
}

function projectOntoXYPlane(worldPos, position, rotation, dimensions, registrationPoint) {
    var invRot = Quat.inverse(rotation);
    var localPos = Vec3.multiplyQbyV(invRot, Vec3.subtract(worldPos, position));
    var invDimensions = { x: 1 / dimensions.x,
                          y: 1 / dimensions.y,
                          z: 1 / dimensions.z };
    var normalizedPos = Vec3.sum(Vec3.multiplyVbyV(localPos, invDimensions), registrationPoint);
    return { x: normalizedPos.x * dimensions.x,
             y: (1 - normalizedPos.y) * dimensions.y }; // flip y-axis
}

function projectOntoEntityXYPlane(entityID, worldPos) {
    var props = entityPropertiesCache.getProps(entityID);
    return projectOntoXYPlane(worldPos, props.position, props.rotation, props.dimensions, props.registrationPoint);
}

function projectOntoOverlayXYPlane(overlayID, worldPos) {
    var position = Overlays.getProperty(overlayID, "position");
    var rotation = Overlays.getProperty(overlayID, "rotation");
    var dimensions;

    var dpi = Overlays.getProperty(overlayID, "dpi");
    if (dpi) {
        // Calculate physical dimensions for web3d overlay from resolution and dpi; "dimensions" property is used as a scale.
        var resolution = Overlays.getProperty(overlayID, "resolution");
        resolution.z = 1;  // Circumvent divide-by-zero.
        var scale = Overlays.getProperty(overlayID, "dimensions");
        scale.z = 0.01;    // overlay dimensions are 2D, not 3D.
        dimensions = Vec3.multiplyVbyV(Vec3.multiply(resolution, INCHES_TO_METERS / dpi), scale);
    } else {
        dimensions = Overlays.getProperty(overlayID, "dimensions");
        dimensions.z = 0.01;    // overlay dimensions are 2D, not 3D.
    }

    return projectOntoXYPlane(worldPos, position, rotation, dimensions, DEFAULT_REGISTRATION_POINT);
}

function handLaserIntersectItem(position, rotation, start) {
    var worldHandPosition = start.position;
    var worldHandRotation = start.orientation;

    if (position) {
        var planePosition = position;
        var planeNormal = Vec3.multiplyQbyV(rotation, {x: 0, y: 0, z: 1.0});
        var rayStart = worldHandPosition;
        var rayDirection = Quat.getUp(worldHandRotation);
        var intersectionInfo = rayIntersectPlane(planePosition, planeNormal, rayStart, rayDirection);

        var intersectionPoint = planePosition;
        if (intersectionInfo.hit && intersectionInfo.distance > 0) {
            intersectionPoint = Vec3.sum(rayStart, Vec3.multiply(intersectionInfo.distance, rayDirection));
        } else {
            intersectionPoint = planePosition;
        }
        intersectionInfo.point = intersectionPoint;
        intersectionInfo.normal = planeNormal;
        intersectionInfo.searchRay = {
            origin: rayStart,
            direction: rayDirection,
            length: PICK_MAX_DISTANCE
        };

        return intersectionInfo;
    } else {
        // entity has been destroyed? or is no longer in cache
        return null;
    }
}

function handLaserIntersectEntity(entityID, start) {
    var props = entityPropertiesCache.getProps(entityID);
    return handLaserIntersectItem(props.position, props.rotation, start);
}

function handLaserIntersectOverlay(overlayID, start) {
    var position = Overlays.getProperty(overlayID, "position");
    var rotation = Overlays.getProperty(overlayID, "rotation");
    return handLaserIntersectItem(position, rotation, start);
}

function rayIntersectPlane(planePosition, planeNormal, rayStart, rayDirection) {
    var rayDirectionDotPlaneNormal = Vec3.dot(rayDirection, planeNormal);
    if (rayDirectionDotPlaneNormal > 0.00001 || rayDirectionDotPlaneNormal < -0.00001) {
        var rayStartDotPlaneNormal = Vec3.dot(Vec3.subtract(planePosition, rayStart), planeNormal);
        var distance = rayStartDotPlaneNormal / rayDirectionDotPlaneNormal;
        return {hit: true, distance: distance};
    } else {
        // ray is parallel to the plane
        return {hit: false, distance: 0};
    }
}

function stateToName(state) {
    return CONTROLLER_STATE_MACHINE[state] ? CONTROLLER_STATE_MACHINE[state].name : "???";
}

function getTag() {
    return "grab-" + MyAvatar.sessionUUID;
}

function colorPow(color, power) {
    return {
        red: Math.pow(color.red / 255.0, power) * 255,
        green: Math.pow(color.green / 255.0, power) * 255,
        blue: Math.pow(color.blue / 255.0, power) * 255
    };
}

function entityHasActions(entityID) {
    return Entities.getActionIDs(entityID).length > 0;
}

function findRayIntersection(pickRay, precise, include, exclude) {
    var entities = Entities.findRayIntersection(pickRay, precise, include, exclude, true);
    var overlays = Overlays.findRayIntersection(pickRay, precise, [], [HMD.tabletID]);
    if (!overlays.intersects || (entities.intersects && (entities.distance <= overlays.distance))) {
        return entities;
    }
    return overlays;
}

function entityIsGrabbedByOther(entityID) {
    // by convention, a distance grab sets the tag of its action to be grab-*owner-session-id*.
    var actionIDs = Entities.getActionIDs(entityID);
    for (var actionIndex = 0; actionIndex < actionIDs.length; actionIndex++) {
        var actionID = actionIDs[actionIndex];
        var actionArguments = Entities.getActionArguments(entityID, actionID);
        var tag = actionArguments.tag;
        if (tag === getTag()) {
            // we see a grab-*uuid* shaped tag, but it's our tag, so that's okay.
            continue;
        }
        var GRAB_PREFIX_LENGTH = 5;
        var UUID_LENGTH = 38;
        if (tag && tag.slice(0, GRAB_PREFIX_LENGTH) == "grab-") {
            // we see a grab-*uuid* shaped tag and it's not ours, so someone else is grabbing it.
            return tag.slice(GRAB_PREFIX_LENGTH, GRAB_PREFIX_LENGTH + UUID_LENGTH - 1);
        }
    }
    return null;
}

function propsArePhysical(props) {
    if (!props.dynamic) {
        return false;
    }
    var isPhysical = (props.shapeType && props.shapeType != 'none');
    return isPhysical;
}

var USE_ATTACH_POINT_SETTINGS = true;

var ATTACH_POINT_SETTINGS = "io.highfidelity.attachPoints";

function getAttachPointSettings() {
    try {
        var str = Settings.getValue(ATTACH_POINT_SETTINGS);
        if (str === "false") {
            return {};
        } else {
            return JSON.parse(str);
        }
    } catch (err) {
        print("Error parsing attachPointSettings: " + err);
        return {};
    }
}

function setAttachPointSettings(attachPointSettings) {
    var str = JSON.stringify(attachPointSettings);
    Settings.setValue(ATTACH_POINT_SETTINGS, str);
}

function getAttachPointForHotspotFromSettings(hotspot, hand) {
    var attachPointSettings = getAttachPointSettings();
    var jointName = (hand === RIGHT_HAND) ? "RightHand" : "LeftHand";
    var joints = attachPointSettings[hotspot.key];
    if (joints) {
        return joints[jointName];
    } else {
        return undefined;
    }
}

function storeAttachPointForHotspotInSettings(hotspot, hand, offsetPosition, offsetRotation) {
    var attachPointSettings = getAttachPointSettings();
    var jointName = (hand === RIGHT_HAND) ? "RightHand" : "LeftHand";
    var joints = attachPointSettings[hotspot.key];
    if (!joints) {
        joints = {};
        attachPointSettings[hotspot.key] = joints;
    }
    joints[jointName] = [offsetPosition, offsetRotation];
    setAttachPointSettings(attachPointSettings);
}

// If another script is managing the reticle (as is done by HandControllerPointer), we should not be setting it here,
// and we should not be showing lasers when someone else is using the Reticle to indicate a 2D minor mode.
var EXTERNALLY_MANAGED_2D_MINOR_MODE = true;

function isEditing() {
    return EXTERNALLY_MANAGED_2D_MINOR_MODE && isInEditMode();
}

function isIn2DMode() {
    // In this version, we make our own determination of whether we're aimed a HUD element,
    // because other scripts (such as handControllerPointer) might be using some other visualization
    // instead of setting Reticle.visible.
    return (EXTERNALLY_MANAGED_2D_MINOR_MODE &&
        (Reticle.pointingAtSystemOverlay || Overlays.getOverlayAtPoint(Reticle.position)));
}

function restore2DMode() {
    if (!EXTERNALLY_MANAGED_2D_MINOR_MODE) {
        Reticle.setVisible(true);
    }
}

function stylusTargetHasKeyboardFocus(stylusTarget) {
    if (stylusTarget.entityID && stylusTarget.entityID !== NULL_UUID) {
        return Entities.keyboardFocusEntity === stylusTarget.entityID;
    } else if (stylusTarget.overlayID && stylusTarget.overlayID !== NULL_UUID) {
        return Overlays.keyboardFocusOverlay === stylusTarget.overlayID;
    }
}

function setKeyboardFocusOnStylusTarget(stylusTarget) {
    if (stylusTarget.entityID && stylusTarget.entityID !== NULL_UUID && Entities.wantsHandControllerPointerEvents(stylusTarget.entityID)) {
        Overlays.keyboardFocusOverlay = NULL_UUID;
        Entities.keyboardFocusEntity = stylusTarget.entityID;
    } else if (stylusTarget.overlayID && stylusTarget.overlayID !== NULL_UUID) {
        Overlays.keyboardFocusOverlay = stylusTarget.overlayID;
        Entities.keyboardFocusEntity = NULL_UUID;
    }
}

function sendHoverEnterEventToStylusTarget(hand, stylusTarget) {
    var pointerEvent = {
        type: "Move",
        id: hand + 1, // 0 is reserved for hardware mouse
        pos2D: stylusTarget.position2D,
        pos3D: stylusTarget.position,
        normal: stylusTarget.normal,
        direction: Vec3.subtract(ZERO_VEC, stylusTarget.normal),
        button: "None"
    };

    if (stylusTarget.entityID && stylusTarget.entityID !== NULL_UUID) {
        Entities.sendHoverEnterEntity(stylusTarget.entityID, pointerEvent);
    } else if (stylusTarget.overlayID && stylusTarget.overlayID !== NULL_UUID) {
        Overlays.sendHoverEnterOverlay(stylusTarget.overlayID, pointerEvent);
    }
}

function sendHoverOverEventToStylusTarget(hand, stylusTarget) {
    var pointerEvent = {
        type: "Move",
        id: hand + 1, // 0 is reserved for hardware mouse
        pos2D: stylusTarget.position2D,
        pos3D: stylusTarget.position,
        normal: stylusTarget.normal,
        direction: Vec3.subtract(ZERO_VEC, stylusTarget.normal),
        button: "None"
    };

    if (stylusTarget.entityID && stylusTarget.entityID !== NULL_UUID) {
        Entities.sendMouseMoveOnEntity(stylusTarget.entityID, pointerEvent);
        Entities.sendHoverOverEntity(stylusTarget.entityID, pointerEvent);
    } else if (stylusTarget.overlayID && stylusTarget.overlayID !== NULL_UUID) {
        Overlays.sendMouseMoveOnOverlay(stylusTarget.overlayID, pointerEvent);
        Overlays.sendHoverOverOverlay(stylusTarget.overlayID, pointerEvent);
    }
}

function sendTouchStartEventToStylusTarget(hand, stylusTarget) {
    var pointerEvent = {
        type: "Press",
        id: hand + 1, // 0 is reserved for hardware mouse
        pos2D: stylusTarget.position2D,
        pos3D: stylusTarget.position,
        normal: stylusTarget.normal,
        direction: Vec3.subtract(ZERO_VEC, stylusTarget.normal),
        button: "Primary",
        isPrimaryHeld: true
    };

    if (stylusTarget.entityID && stylusTarget.entityID !== NULL_UUID) {
        Entities.sendMousePressOnEntity(stylusTarget.entityID, pointerEvent);
        Entities.sendClickDownOnEntity(stylusTarget.entityID, pointerEvent);
    } else if (stylusTarget.overlayID && stylusTarget.overlayID !== NULL_UUID) {
        Overlays.sendMousePressOnOverlay(stylusTarget.overlayID, pointerEvent);
    }
}

function sendTouchEndEventToStylusTarget(hand, stylusTarget) {
    var pointerEvent = {
        type: "Release",
        id: hand + 1, // 0 is reserved for hardware mouse
        pos2D: stylusTarget.position2D,
        pos3D: stylusTarget.position,
        normal: stylusTarget.normal,
        direction: Vec3.subtract(ZERO_VEC, stylusTarget.normal),
        button: "Primary"
    };

    if (stylusTarget.entityID && stylusTarget.entityID !== NULL_UUID) {
        Entities.sendMouseReleaseOnEntity(stylusTarget.entityID, pointerEvent);
        Entities.sendClickReleaseOnEntity(stylusTarget.entityID, pointerEvent);
        Entities.sendHoverLeaveEntity(stylusTarget.entityID, pointerEvent);
    } else if (stylusTarget.overlayID && stylusTarget.overlayID !== NULL_UUID) {
        Overlays.sendMouseReleaseOnOverlay(stylusTarget.overlayID, pointerEvent);
    }
}

function sendTouchMoveEventToStylusTarget(hand, stylusTarget) {
    var pointerEvent = {
        type: "Move",
        id: hand + 1, // 0 is reserved for hardware mouse
        pos2D: stylusTarget.position2D,
        pos3D: stylusTarget.position,
        normal: stylusTarget.normal,
        direction: Vec3.subtract(ZERO_VEC, stylusTarget.normal),
        button: "Primary",
        isPrimaryHeld: true
    };

    if (stylusTarget.entityID && stylusTarget.entityID !== NULL_UUID) {
        Entities.sendMouseMoveOnEntity(stylusTarget.entityID, pointerEvent);
        Entities.sendHoldingClickOnEntity(stylusTarget.entityID, pointerEvent);
    } else if (stylusTarget.overlayID && stylusTarget.overlayID !== NULL_UUID) {
        Overlays.sendMouseMoveOnOverlay(stylusTarget.overlayID, pointerEvent);
    }
}

// will return undefined if entity does not exist.
function calculateStylusTargetFromEntity(stylusTip, entityID) {
    var props = entityPropertiesCache.getProps(entityID);
    if (props.rotation === undefined) {
        // if rotation is missing from props object, then this entity has probably been deleted.
        return;
    }

    // project stylus tip onto entity plane.
    var normal = Vec3.multiplyQbyV(props.rotation, {x: 0, y: 0, z: 1});
    Vec3.multiplyQbyV(props.rotation, {x: 0, y: 1, z: 0});
    var distance = Vec3.dot(Vec3.subtract(stylusTip.position, props.position), normal);
    var position = Vec3.subtract(stylusTip.position, Vec3.multiply(normal, distance));

    // generate normalized coordinates
    var invRot = Quat.inverse(props.rotation);
    var localPos = Vec3.multiplyQbyV(invRot, Vec3.subtract(position, props.position));
    var invDimensions = { x: 1 / props.dimensions.x, y: 1 / props.dimensions.y, z: 1 / props.dimensions.z };
    var normalizedPosition = Vec3.sum(Vec3.multiplyVbyV(localPos, invDimensions), props.registrationPoint);

    // 2D position on entity plane in meters, relative to the bounding box upper-left hand corner.
    var position2D = { x: normalizedPosition.x * props.dimensions.x, y: (1 - normalizedPosition.y) * props.dimensions.y }; // flip y-axis

    return {
        entityID: entityID,
        overlayID: null,
        distance: distance,
        position: position,
        position2D: position2D,
        normal: normal,
        normalizedPosition: normalizedPosition,
        dimensions: props.dimensions,
        valid: true
    };
}

// will return undefined if overlayID does not exist.
function calculateStylusTargetFromOverlay(stylusTip, overlayID) {
    var overlayPosition = Overlays.getProperty(overlayID, "position");
    if (overlayPosition === undefined) {
        return;
    }

    // project stylusTip onto overlay plane.
    var overlayRotation = Overlays.getProperty(overlayID, "rotation");
    if (overlayRotation === undefined) {
        return;
    }
    var normal = Vec3.multiplyQbyV(overlayRotation, {x: 0, y: 0, z: 1});
    var distance = Vec3.dot(Vec3.subtract(stylusTip.position, overlayPosition), normal);
    var position = Vec3.subtract(stylusTip.position, Vec3.multiply(normal, distance));

    // calclulate normalized position
    var invRot = Quat.inverse(overlayRotation);
    var localPos = Vec3.multiplyQbyV(invRot, Vec3.subtract(position, overlayPosition));
    var dpi = Overlays.getProperty(overlayID, "dpi");

    var dimensions;
    if (dpi) {
        // Calculate physical dimensions for web3d overlay from resolution and dpi; "dimensions" property is used as a scale.
        var resolution = Overlays.getProperty(overlayID, "resolution");
        if (resolution === undefined) {
            return;
        }
        resolution.z = 1;  // Circumvent divide-by-zero.
        var scale = Overlays.getProperty(overlayID, "dimensions");
        if (scale === undefined) {
            return;
        }
        scale.z = 0.01;    // overlay dimensions are 2D, not 3D.
        dimensions = Vec3.multiplyVbyV(Vec3.multiply(resolution, INCHES_TO_METERS / dpi), scale);
    } else {
        dimensions = Overlays.getProperty(overlayID, "dimensions");
        if (dimensions === undefined) {
            return;
        }
        if (!dimensions.z) {
            dimensions.z = 0.01;    // sometimes overlay dimensions are 2D, not 3D.
        }
    }
    var invDimensions = { x: 1 / dimensions.x, y: 1 / dimensions.y, z: 1 / dimensions.z };
    var normalizedPosition = Vec3.sum(Vec3.multiplyVbyV(localPos, invDimensions), DEFAULT_REGISTRATION_POINT);

    // 2D position on overlay plane in meters, relative to the bounding box upper-left hand corner.
    var position2D = { x: normalizedPosition.x * dimensions.x, y: (1 - normalizedPosition.y) * dimensions.y }; // flip y-axis

    return {
        entityID: null,
        overlayID: overlayID,
        distance: distance,
        position: position,
        position2D: position2D,
        normal: normal,
        normalizedPosition: normalizedPosition,
        dimensions: dimensions,
        valid: true
    };
}

function isNearStylusTarget(stylusTargets, edgeBorder, minNormalDistance, maxNormalDistance) {
    for (var i = 0; i < stylusTargets.length; i++) {
        var stylusTarget = stylusTargets[i];

        // check to see if the projected stylusTip is within within the 2d border
        var borderMin = {x: -edgeBorder, y: -edgeBorder};
        var borderMax = {x: stylusTarget.dimensions.x + edgeBorder, y: stylusTarget.dimensions.y + edgeBorder};
        if (stylusTarget.distance >= minNormalDistance && stylusTarget.distance <= maxNormalDistance &&
            stylusTarget.position2D.x >= borderMin.x && stylusTarget.position2D.y >= borderMin.y &&
            stylusTarget.position2D.x <= borderMax.x && stylusTarget.position2D.y <= borderMax.y) {
            return true;
        }
    }
    return false;
}

function calculateNearestStylusTarget(stylusTargets) {
    var nearestStylusTarget;

    for (var i = 0; i < stylusTargets.length; i++) {
        var stylusTarget = stylusTargets[i];

        if ((!nearestStylusTarget || stylusTarget.distance < nearestStylusTarget.distance) &&
            stylusTarget.normalizedPosition.x >= 0 && stylusTarget.normalizedPosition.y >= 0 &&
            stylusTarget.normalizedPosition.x <= 1 && stylusTarget.normalizedPosition.y <= 1) {
            nearestStylusTarget = stylusTarget;
        }
    }

    return nearestStylusTarget;
};

// EntityPropertiesCache is a helper class that contains a cache of entity properties.
// the hope is to prevent excess calls to Entity.getEntityProperties()
//
// usage:
//   call EntityPropertiesCache.addEntities with all the entities that you are interested in.
//   This will fetch their properties.  Then call EntityPropertiesCache.getProps to receive an object
//   containing a cache of all the properties previously fetched.
function EntityPropertiesCache() {
    this.cache = {};
}
EntityPropertiesCache.prototype.clear = function() {
    this.cache = {};
};
EntityPropertiesCache.prototype.addEntity = function(entityID) {
    var cacheEntry = this.cache[entityID];
    if (cacheEntry && cacheEntry.refCount) {
        cacheEntry.refCount += 1;
    } else {
        this._updateCacheEntry(entityID);
    }
};
EntityPropertiesCache.prototype.addEntities = function(entities) {
    var _this = this;
    entities.forEach(function(entityID) {
        _this.addEntity(entityID);
    });
};
EntityPropertiesCache.prototype._updateCacheEntry = function(entityID) {
    var props = Entities.getEntityProperties(entityID, GRABBABLE_PROPERTIES);

    // convert props.userData from a string to an object.
    var userData = {};
    if (props.userData) {
        try {
            userData = JSON.parse(props.userData);
        } catch (err) {
            print("WARNING: malformed userData on " + entityID + ", name = " + props.name + ", error = " + err);
        }
    }
    props.userData = userData;
    props.refCount = 1;

    this.cache[entityID] = props;
};
EntityPropertiesCache.prototype.update = function() {
    // delete any cacheEntries with zero refCounts.
    var entities = Object.keys(this.cache);
    for (var i = 0; i < entities.length; i++) {
        var props = this.cache[entities[i]];
        if (props.refCount === 0) {
            delete this.cache[entities[i]];
        } else {
            props.refCount = 0;
        }
    }
};
EntityPropertiesCache.prototype.getProps = function(entityID) {
    var obj = this.cache[entityID];
    return obj ? obj : undefined;
};
EntityPropertiesCache.prototype.getGrabbableProps = function(entityID) {
    var props = this.cache[entityID];
    if (props) {
        return props.userData.grabbableKey ? props.userData.grabbableKey : DEFAULT_GRABBABLE_DATA;
    } else {
        return undefined;
    }
};
EntityPropertiesCache.prototype.getGrabProps = function(entityID) {
    var props = this.cache[entityID];
    if (props) {
        return props.userData.grabKey ? props.userData.grabKey : {};
    } else {
        return undefined;
    }
};
EntityPropertiesCache.prototype.getWearableProps = function(entityID) {
    var props = this.cache[entityID];
    if (props) {
        return props.userData.wearable ? props.userData.wearable : {};
    } else {
        return undefined;
    }
};
EntityPropertiesCache.prototype.getEquipHotspotsProps = function(entityID) {
    var props = this.cache[entityID];
    if (props) {
        return props.userData.equipHotspots ? props.userData.equipHotspots : {};
    } else {
        return undefined;
    }
};

// global cache
var entityPropertiesCache = new EntityPropertiesCache();

// Each overlayInfoSet describes a single equip hotspot.
// It is an object with the following keys:
//   timestamp - last time this object was updated, used to delete stale hotspot overlays.
//   entityID - entity assosicated with this hotspot
//   localPosition - position relative to the entity
//   hotspot - hotspot object
//   overlays - array of overlay objects created by Overlay.addOverlay()
//   currentSize - current animated scale value
//   targetSize - the target of our scale animations
//   type - "sphere" or "model".
function EquipHotspotBuddy() {
    // holds map from {string} hotspot.key to {object} overlayInfoSet.
    this.map = {};

    // array of all hotspots that are highlighed.
    this.highlightedHotspots = [];
}
EquipHotspotBuddy.prototype.clear = function() {
    var keys = Object.keys(this.map);
    for (var i = 0; i < keys.length; i++) {
        var overlayInfoSet = this.map[keys[i]];
        this.deleteOverlayInfoSet(overlayInfoSet);
    }
    this.map = {};
    this.highlightedHotspots = [];
};
EquipHotspotBuddy.prototype.highlightHotspot = function(hotspot) {
    this.highlightedHotspots.push(hotspot.key);
};
EquipHotspotBuddy.prototype.updateHotspot = function(hotspot, timestamp) {
    var overlayInfoSet = this.map[hotspot.key];
    if (!overlayInfoSet) {
        // create a new overlayInfoSet
        overlayInfoSet = {
            timestamp: timestamp,
            entityID: hotspot.entityID,
            localPosition: hotspot.localPosition,
            hotspot: hotspot,
            currentSize: 0,
            targetSize: 1,
            overlays: []
        };

        var diameter = hotspot.radius * 2;

        // override default sphere with a user specified model, if it exists.
        overlayInfoSet.overlays.push(Overlays.addOverlay("model", {
            name: "hotspot overlay",
            url: hotspot.modelURL ? hotspot.modelURL : DEFAULT_SPHERE_MODEL_URL,
            position: hotspot.worldPosition,
            rotation: {
                x: 0,
                y: 0,
                z: 0,
                w: 1
            },
            dimensions: diameter * EQUIP_SPHERE_SCALE_FACTOR,
            scale: hotspot.modelScale,
            ignoreRayIntersection: true
        }));
        overlayInfoSet.type = "model";
        this.map[hotspot.key] = overlayInfoSet;
    } else {
        overlayInfoSet.timestamp = timestamp;
    }
};
EquipHotspotBuddy.prototype.updateHotspots = function(hotspots, timestamp) {
    var _this = this;
    hotspots.forEach(function(hotspot) {
        _this.updateHotspot(hotspot, timestamp);
    });
    this.highlightedHotspots = [];
};
EquipHotspotBuddy.prototype.update = function(deltaTime, timestamp) {

    var HIGHLIGHT_SIZE = 1.1;
    var NORMAL_SIZE = 1.0;

    var keys = Object.keys(this.map);
    for (var i = 0; i < keys.length; i++) {
        var overlayInfoSet = this.map[keys[i]];

        // this overlayInfo is highlighted.
        if (this.highlightedHotspots.indexOf(keys[i]) != -1) {
            overlayInfoSet.targetSize = HIGHLIGHT_SIZE;
        } else {
            overlayInfoSet.targetSize = NORMAL_SIZE;
        }

        // start to fade out this hotspot.
        if (overlayInfoSet.timestamp != timestamp) {
            // because this item timestamp has expired, it might not be in the cache anymore....
            entityPropertiesCache.addEntity(overlayInfoSet.entityID);
            overlayInfoSet.targetSize = 0;
        }

        // animate the size.
        var SIZE_TIMESCALE = 0.1;
        var tau = deltaTime / SIZE_TIMESCALE;
        if (tau > 1.0) {
            tau = 1.0;
        }
        overlayInfoSet.currentSize += (overlayInfoSet.targetSize - overlayInfoSet.currentSize) * tau;

        if (overlayInfoSet.timestamp != timestamp && overlayInfoSet.currentSize <= 0.05) {
            // this is an old overlay, that has finished fading out, delete it!
            overlayInfoSet.overlays.forEach(Overlays.deleteOverlay);
            delete this.map[keys[i]];
        } else {
            // update overlay position, rotation to follow the object it's attached to.

            var props = entityPropertiesCache.getProps(overlayInfoSet.entityID);
            var entityXform = new Xform(props.rotation, props.position);
            var position = entityXform.xformPoint(overlayInfoSet.localPosition);

            var dimensions;
            if (overlayInfoSet.type == "sphere") {
                dimensions = overlayInfoSet.hotspot.radius * 2 * overlayInfoSet.currentSize * EQUIP_SPHERE_SCALE_FACTOR;
            } else {
                dimensions = overlayInfoSet.hotspot.radius * 2 * overlayInfoSet.currentSize;
            }

            overlayInfoSet.overlays.forEach(function(overlay) {
                Overlays.editOverlay(overlay, {
                    position: position,
                    rotation: props.rotation,
                    dimensions: dimensions
                });
            });
        }
    }
};

function getControllerJointIndex(hand) {
    if (HMD.isHandControllerAvailable()) {
        return MyAvatar.getJointIndex(hand === RIGHT_HAND ?
                                      "_CONTROLLER_RIGHTHAND" :
                                      "_CONTROLLER_LEFTHAND");
    }
    
    return MyAvatar.getJointIndex("Head");    
}

// global EquipHotspotBuddy instance
var equipHotspotBuddy = new EquipHotspotBuddy();

function MyController(hand) {
    this.hand = hand;
    this.autoUnequipCounter = 0;
    this.grabPointIntersectsEntity = false;
    this.stylus = null;
    this.homeButtonTouched = false;
    this.editTriggered = false;

    // Until there is some reliable way to keep track of a "stack" of parentIDs, we'll have problems
    // when more than one avatar does parenting grabs on things.  This script tries to work
    // around this with two associative arrays: previousParentID and previousParentJointIndex.  If
    // (1) avatar-A does a parenting grab on something, and then (2) avatar-B takes it, and (3) avatar-A
    // releases it and then (4) avatar-B releases it, then avatar-B will set the parent back to
    // avatar-A's hand.  Avatar-A is no longer grabbing it, so it will end up triggering avatar-A's
    // checkForUnexpectedChildren which will put it back to wherever it was when avatar-A initially grabbed it.
    // this will work most of the time, unless avatar-A crashes or logs out while avatar-B is grabbing the
    // entity.  This can also happen when a single avatar passes something from hand to hand.
    this.previousParentID = {};
    this.previousParentJointIndex = {};
    this.previouslyUnhooked = {};

    this.shouldScale = false;
    this.isScalingAvatar = false;

    // handPosition is where the avatar's hand appears to be, in-world.
    this.getHandPosition = function () {
        if (this.hand === RIGHT_HAND) {
            return MyAvatar.getRightPalmPosition();
        } else {
            return MyAvatar.getLeftPalmPosition();
        }
    };
    this.getHandRotation = function () {
        if (this.hand === RIGHT_HAND) {
            return MyAvatar.getRightPalmRotation();
        } else {
            return MyAvatar.getLeftPalmRotation();
        }
    };

    this.handToController = function() {
        return (hand === RIGHT_HAND) ? Controller.Standard.RightHand : Controller.Standard.LeftHand;
    };

    this.actionID = null; // action this script created...
    this.grabbedThingID = null; // on this entity.
    this.grabbedOverlay = null;
    this.state = STATE_OFF;
    this.pointer = null; // entity-id of line object

    this.triggerValue = 0; // rolling average of trigger value
    this.triggerClicked = false;
    this.rawTriggerValue = 0;
    this.rawSecondaryValue = 0;
    this.rawThumbValue = 0;

    // for visualizations
    this.overlayLine = null;
    this.searchSphere = null;
    this.otherGrabbingLine = null;

    this.otherGrabbingUUID = null;

    this.waitForTriggerRelease = false;

    // how far from camera to search intersection?
    var DEFAULT_SEARCH_SPHERE_DISTANCE = 1000;
    this.intersectionDistance = 0.0;
    this.searchSphereDistance = DEFAULT_SEARCH_SPHERE_DISTANCE;

    this.ignoreIK = false;
    this.offsetPosition = Vec3.ZERO;
    this.offsetRotation = Quat.IDENTITY;

    this.lastPickTime = 0;
    this.lastUnequipCheckTime = 0;

    this.equipOverlayInfoSetMap = {};

    this.tabletStabbed = false;
    this.tabletStabbedPos2D = null;
    this.tabletStabbedPos3D = null;

    this.useFingerInsteadOfStylus = false;
    this.fingerPointing = false;

    // initialize stylus tip
    var DEFAULT_STYLUS_TIP = {
        position: {x: 0, y: 0, z: 0},
        orientation: {x: 0, y: 0, z: 0, w: 0},
        rotation: {x: 0, y: 0, z: 0, w: 0},
        velocity: {x: 0, y: 0, z: 0},
        valid: false
    };
    this.stylusTip = DEFAULT_STYLUS_TIP;

    var _this = this;

    var suppressedIn2D = [STATE_OFF, STATE_SEARCHING];
    this.ignoreInput = function() {
        // We've made the decision to use 'this' for new code, even though it is fragile,
        // in order to keep/ the code uniform without making any no-op line changes.
        return (-1 !== suppressedIn2D.indexOf(this.state)) && isIn2DMode();
    };

    this.updateStylusTip = function() {
        if (this.useFingerInsteadOfStylus) {
            this.stylusTip = getFingerWorldLocation(this.hand);
        } else {
            this.stylusTip = getControllerWorldLocation(this.handToController(), true);

            // translate tip forward according to constant.
            var TIP_OFFSET = {x: 0, y: WEB_STYLUS_LENGTH - WEB_TOUCH_Y_OFFSET, z: 0};
            this.stylusTip.position = Vec3.sum(this.stylusTip.position, Vec3.multiplyQbyV(this.stylusTip.orientation, TIP_OFFSET));
        }

        // compute tip velocity from hand controller motion, it is more accurate then computing it from previous positions.
        var pose = Controller.getPoseValue(this.handToController());
        if (pose.valid) {
            var worldControllerPos = Vec3.sum(MyAvatar.position, Vec3.multiplyQbyV(MyAvatar.orientation, pose.translation));
            var worldControllerLinearVel = Vec3.multiplyQbyV(MyAvatar.orientation, pose.velocity);
            var worldControllerAngularVel = Vec3.multiplyQbyV(MyAvatar.orientation, pose.angularVelocity);
            var tipVelocity = Vec3.sum(worldControllerLinearVel, Vec3.cross(worldControllerAngularVel, Vec3.subtract(this.stylusTip.position, worldControllerPos)));
            this.stylusTip.velocity = tipVelocity;
        } else {
            this.stylusTip.velocity = {x: 0, y: 0, z: 0};
        }
    };

    this.update = function(deltaTime, timestamp) {
        this.updateSmoothedTrigger();
        this.maybeScaleMyAvatar();

        this.updateStylusTip();

        var DEFAULT_USE_FINGER_AS_STYLUS = false;
        var USE_FINGER_AS_STYLUS = Settings.getValue("preferAvatarFingerOverStylus");
        if (USE_FINGER_AS_STYLUS === "") {
            USE_FINGER_AS_STYLUS = DEFAULT_USE_FINGER_AS_STYLUS;
        }
        if (USE_FINGER_AS_STYLUS && MyAvatar.getJointIndex("LeftHandIndex4") !== -1) {
            this.useFingerInsteadOfStylus = true;
        } else {
            this.useFingerInsteadOfStylus = false;
        }

        if (this.ignoreInput()) {

            // Most hand input is disabled, because we are interacting with the 2d hud.
            // However, we still should check for collisions of the stylus with the web overlay.
            this.processStylus();
            this.turnOffVisualizations();
            return;
        }

        if (CONTROLLER_STATE_MACHINE[this.state]) {
            var updateMethodName = CONTROLLER_STATE_MACHINE[this.state].updateMethod;
            var updateMethod = this[updateMethodName];
            if (updateMethod) {
                updateMethod.call(this, deltaTime, timestamp);
            } else {
                print("WARNING: could not find updateMethod for state " + stateToName(this.state));
            }
        } else {
            print("WARNING: could not find state " + this.state + " in state machine");
        }
    };

    this.callEntityMethodOnGrabbed = function(entityMethodName) {
        if (this.grabbedIsOverlay) {
            return;
        }
        var args = [this.hand === RIGHT_HAND ? "right" : "left", MyAvatar.sessionUUID];
        Entities.callEntityMethod(this.grabbedThingID, entityMethodName, args);
    };

    this.setState = function(newState, reason) {
        if ((isInEditMode() && this.grabbedThingID !== HMD.tabletID) &&
            (newState !== STATE_OFF &&
             newState !== STATE_SEARCHING &&
             newState !== STATE_STYLUS_TOUCHING &&
             newState !== STATE_OVERLAY_LASER_TOUCHING)) {
            return;
        }
        setGrabCommunications((newState === STATE_DISTANCE_HOLDING) || (newState === STATE_DISTANCE_ROTATING)
            || (newState === STATE_NEAR_GRABBING));
        if (WANT_DEBUG || WANT_DEBUG_STATE) {
            var oldStateName = stateToName(this.state);
            var newStateName = stateToName(newState);
            print("STATE (" + this.hand + "): " + this.state + "-" + newStateName +
                  " <-- " + oldStateName + ", reason = " + reason);
        }

        // exit the old state
        if (CONTROLLER_STATE_MACHINE[this.state]) {
            var exitMethodName = CONTROLLER_STATE_MACHINE[this.state].exitMethod;
            var exitMethod = this[exitMethodName];
            if (exitMethod) {
                exitMethod.call(this);
            }
        } else {
            print("WARNING: could not find state " + this.state + " in state machine");
        }

        this.state = newState;

        // enter the new state
        if (CONTROLLER_STATE_MACHINE[newState]) {
            var enterMethodName = CONTROLLER_STATE_MACHINE[newState].enterMethod;
            var enterMethod = this[enterMethodName];
            if (enterMethod) {
                enterMethod.call(this);
            }
        } else {
            print("WARNING: could not find newState " + newState + " in state machine");
        }
    };

    this.grabPointSphereOn = function() {
        if (!SHOW_GRAB_POINT_SPHERE) {
            return;
        }

        if (!this.grabPointSphere) {
            this.grabPointSphere = Overlays.addOverlay("sphere", {
                name: "grabPointSphere",
                localPosition: getGrabPointSphereOffset(this.handToController()),
                localRotation: { x: 0, y: 0, z: 0, w: 1 },
                dimensions: GRAB_POINT_SPHERE_RADIUS * 2,
                color: GRAB_POINT_SPHERE_COLOR,
                alpha: GRAB_POINT_SPHERE_ALPHA,
                solid: true,
                visible: true,
                ignoreRayIntersection: true,
                drawInFront: false,
                parentID: AVATAR_SELF_ID,
                parentJointIndex: this.controllerJointIndex
            });
        }
    };

    this.grabPointSphereOff = function() {
        if (this.grabPointSphere) {
            Overlays.deleteOverlay(this.grabPointSphere);
            this.grabPointSphere = null;
        }
    };

    this.searchSphereOn = function(location, size, color) {

        var rotation = Quat.lookAt(location, Camera.getPosition(), Vec3.UP);
        var brightColor = colorPow(color, 0.06);
        if (this.searchSphere === null) {
            var sphereProperties = {
                name: "searchSphere",
                position: location,
                rotation: rotation,
                outerRadius: size * 1.2,
                innerColor: brightColor,
                outerColor: color,
                innerAlpha: 0.9,
                outerAlpha: 0.0,
                solid: true,
                ignoreRayIntersection: true,
                drawInFront: true, // Even when burried inside of something, show it.
                visible: true
            };
            this.searchSphere = Overlays.addOverlay("circle3d", sphereProperties);
        } else {
            Overlays.editOverlay(this.searchSphere, {
                position: location,
                rotation: rotation,
                innerColor: brightColor,
                outerColor: color,
                innerAlpha: 1.0,
                outerAlpha: 0.0,
                outerRadius: size * 1.2,
                visible: true,
                ignoreRayIntersection: true
            });
        }
    };

    this.showStylus = function() {
        if (this.stylus) {
            return;
        }

        var stylusProperties = {
            name: "stylus",
            url: Script.resourcesPath() + "meshes/tablet-stylus-fat.fbx",
            localPosition: Vec3.sum({ x: 0.0,
                                      y: WEB_TOUCH_Y_OFFSET,
                                      z: 0.0 },
                                    getGrabPointSphereOffset(this.handToController())),
            localRotation: Quat.fromVec3Degrees({ x: -90, y: 0, z: 0 }),
            dimensions: { x: 0.01, y: 0.01, z: WEB_STYLUS_LENGTH },
            solid: true,
            visible: true,
            ignoreRayIntersection: true,
            drawInFront: false,
            parentID: AVATAR_SELF_ID,
            parentJointIndex: MyAvatar.getJointIndex(this.hand === RIGHT_HAND ?
                                                     "_CAMERA_RELATIVE_CONTROLLER_RIGHTHAND" :
                                                     "_CAMERA_RELATIVE_CONTROLLER_LEFTHAND")
        };
        this.stylus = Overlays.addOverlay("model", stylusProperties);
    };

    this.hideStylus = function() {
        if (!this.stylus) {
            return;
        }
        Overlays.deleteOverlay(this.stylus);
        this.stylus = null;
    };

    this.overlayLineOn = function(closePoint, farPoint, color, farParentID) {
        if (this.overlayLine === null) {
            var lineProperties = {
                name: "line",
                glow: 1.0,
                lineWidth: 5,
                start: closePoint,
                end: farPoint,
                color: color,
                ignoreRayIntersection: true, // always ignore this
                drawInFront: true, // Even when burried inside of something, show it.
                visible: true,
                alpha: 1,
                parentID: AVATAR_SELF_ID,
                parentJointIndex: this.controllerJointIndex,
                endParentID: farParentID
            };
            this.overlayLine = Overlays.addOverlay("line3d", lineProperties);

        } else {
            if (farParentID && farParentID != NULL_UUID) {
                Overlays.editOverlay(this.overlayLine, {
                    color: color,
                        endParentID: farParentID
                });
            } else {
                Overlays.editOverlay(this.overlayLine, {
                    length: Vec3.distance(farPoint, closePoint),
                    color: color,
                    endParentID: farParentID
                });
            }
        }
    };

    this.searchIndicatorOn = function(distantPickRay) {
        var handPosition = distantPickRay.origin;
        var SEARCH_SPHERE_SIZE = 0.011;
        var SEARCH_SPHERE_FOLLOW_RATE = 0.50;

        if (this.intersectionDistance > 0) {
            //  If we hit something with our pick ray, move the search sphere toward that distance
            this.searchSphereDistance = this.searchSphereDistance * SEARCH_SPHERE_FOLLOW_RATE +
                this.intersectionDistance * (1.0 - SEARCH_SPHERE_FOLLOW_RATE);
        }

        var searchSphereLocation = Vec3.sum(distantPickRay.origin,
                                            Vec3.multiply(distantPickRay.direction, this.searchSphereDistance));
        this.searchSphereOn(searchSphereLocation, SEARCH_SPHERE_SIZE * this.searchSphereDistance,
                            (this.triggerSmoothedGrab() || this.secondarySqueezed()) ?
                            COLORS_GRAB_SEARCHING_FULL_SQUEEZE :
                            COLORS_GRAB_SEARCHING_HALF_SQUEEZE);
        if (PICK_WITH_HAND_RAY) {
            this.overlayLineOn(handPosition, searchSphereLocation,
                               (this.triggerSmoothedGrab() || this.secondarySqueezed()) ?
                               COLORS_GRAB_SEARCHING_FULL_SQUEEZE :
                               COLORS_GRAB_SEARCHING_HALF_SQUEEZE);
        }
    };

    this.otherGrabbingLineOn = function(avatarPosition, entityPosition, color) {
        if (this.otherGrabbingLine === null) {
            var lineProperties = {
                lineWidth: 5,
                start: avatarPosition,
                end: entityPosition,
                color: color,
                glow: 1.0,
                ignoreRayIntersection: true,
                drawInFront: true,
                visible: true,
                alpha: 1
            };
            this.otherGrabbingLine = Overlays.addOverlay("line3d", lineProperties);
        } else {
            Overlays.editOverlay(this.otherGrabbingLine, {
                start: avatarPosition,
                end: entityPosition,
                color: color
            });
        }
    };

    this.evalLightWorldTransform = function(modelPos, modelRot) {

        var MODEL_LIGHT_POSITION = {
            x: 0,
            y: -0.3,
            z: 0
        };

        var MODEL_LIGHT_ROTATION = Quat.angleAxis(-90, {
            x: 1,
            y: 0,
            z: 0
        });

        return {
            p: Vec3.sum(modelPos, Vec3.multiplyQbyV(modelRot, MODEL_LIGHT_POSITION)),
            q: Quat.multiply(modelRot, MODEL_LIGHT_ROTATION)
        };
    };

    this.lineOff = function() {
        if (this.pointer !== null) {
            Entities.deleteEntity(this.pointer);
        }
        this.pointer = null;
    };

    this.overlayLineOff = function() {
        if (this.overlayLine !== null) {
            Overlays.deleteOverlay(this.overlayLine);
        }
        this.overlayLine = null;
    };

    this.searchSphereOff = function() {
        if (this.searchSphere !== null) {
            Overlays.deleteOverlay(this.searchSphere);
            this.searchSphere = null;
            this.searchSphereDistance = DEFAULT_SEARCH_SPHERE_DISTANCE;
            this.intersectionDistance = 0.0;
        }
    };

    this.otherGrabbingLineOff = function() {
        if (this.otherGrabbingLine !== null) {
            Overlays.deleteOverlay(this.otherGrabbingLine);
        }
        this.otherGrabbingLine = null;
    };

    this.turnOffVisualizations = function() {
        this.overlayLineOff();
        this.grabPointSphereOff();
        this.lineOff();
        this.searchSphereOff();
        this.otherGrabbingLineOff();
        restore2DMode();
    };

    this.triggerPress = function(value) {
        _this.rawTriggerValue = value;
    };

    this.triggerClick = function(value) {
        _this.triggerClicked = value;
    };

    this.secondaryPress = function(value) {
        _this.rawSecondaryValue = value;
    };

    this.updateSmoothedTrigger = function() {
        var triggerValue = this.rawTriggerValue;
        // smooth out trigger value
        this.triggerValue = (this.triggerValue * TRIGGER_SMOOTH_RATIO) +
            (triggerValue * (1.0 - TRIGGER_SMOOTH_RATIO));
    };

    this.triggerSmoothedGrab = function() {
        return this.triggerClicked;
    };

    this.triggerSmoothedSqueezed = function() {
        return this.triggerValue > TRIGGER_ON_VALUE;
    };

    this.triggerSmoothedReleased = function() {
        return this.triggerValue < TRIGGER_OFF_VALUE;
    };

    this.secondarySqueezed = function() {
        return _this.rawSecondaryValue > BUMPER_ON_VALUE;
    };

    this.secondaryReleased = function() {
        return _this.rawSecondaryValue < BUMPER_ON_VALUE;
    };

    // this.triggerOrsecondarySqueezed = function () {
    //     return triggerSmoothedSqueezed() || secondarySqueezed();
    // }

    // this.triggerAndSecondaryReleased = function () {
    //     return triggerSmoothedReleased() && secondaryReleased();
    // }

    this.thumbPress = function(value) {
        _this.rawThumbValue = value;
    };

    this.thumbPressed = function() {
        return _this.rawThumbValue > THUMB_ON_VALUE;
    };

    this.thumbReleased = function() {
        return _this.rawThumbValue < THUMB_ON_VALUE;
    };

    this.stealTouchFocus = function(stylusTarget) {
        // send hover events to target
        // record the entity or overlay we are hovering over.
        if ((stylusTarget.entityID === this.getOtherHandController().hoverEntity) ||
            (stylusTarget.overlayID === this.getOtherHandController().hoverOverlay)) {
            this.getOtherHandController().relinquishTouchFocus();
        }
        this.requestTouchFocus(stylusTarget);
    };

    this.requestTouchFocus = function(stylusTarget) {

        // send hover events to target if we can.
        // record the entity or overlay we are hovering over.
        if (stylusTarget.entityID && stylusTarget.entityID !== this.hoverEntity && stylusTarget.entityID !== this.getOtherHandController().hoverEntity) {
            this.hoverEntity = stylusTarget.entityID;
            sendHoverEnterEventToStylusTarget(this.hand, stylusTarget);
        } else if (stylusTarget.overlayID && stylusTarget.overlayID !== this.hoverOverlay && stylusTarget.overlayID !== this.getOtherHandController().hoverOverlay) {
            this.hoverOverlay = stylusTarget.overlayID;
            sendHoverEnterEventToStylusTarget(this.hand, stylusTarget);
        }
    };

    this.hasTouchFocus = function(stylusTarget) {
        return ((stylusTarget.entityID && stylusTarget.entityID === this.hoverEntity) ||
                (stylusTarget.overlayID && stylusTarget.overlayID === this.hoverOverlay));
    };

    this.relinquishTouchFocus = function() {

        // send hover leave event.
        var pointerEvent = { type: "Move", id: this.hand + 1 };
        if (this.hoverEntity) {
            Entities.sendHoverLeaveEntity(this.hoverEntity, pointerEvent);
            this.hoverEntity = null;
        } else if (this.hoverOverlay) {
            Overlays.sendMouseMoveOnOverlay(this.hoverOverlay, pointerEvent);
            Overlays.sendHoverOverOverlay(this.hoverOverlay, pointerEvent);
            Overlays.sendHoverLeaveOverlay(this.hoverOverlay, pointerEvent);
            this.hoverOverlay = null;
        }
    };

    this.pointFinger = function(value) {
        var HIFI_POINT_INDEX_MESSAGE_CHANNEL = "Hifi-Point-Index";
        if (this.fingerPointing !== value) {
            var message;
            if (this.hand === RIGHT_HAND) {
                message = { pointRightIndex: value };
            } else {
                message = { pointLeftIndex: value };
            }
            Messages.sendMessage(HIFI_POINT_INDEX_MESSAGE_CHANNEL, JSON.stringify(message), true);
            this.fingerPointing = value;
        }
    };

    this.processStylus = function() {
        if (!this.stylusTip.valid) {
            this.pointFinger(false);
            this.hideStylus();
            return;
        }

        if (this.useFingerInsteadOfStylus) {
            this.hideStylus();
        }

        var tipPosition = this.stylusTip.position;

        var candidates = {
            entities: [],
            overlays: []
        };

        // build list of stylus targets, near the stylusTip
        var stylusTargets = [];
        var candidateEntities = Entities.findEntities(tipPosition, WEB_DISPLAY_STYLUS_DISTANCE);
        entityPropertiesCache.addEntities(candidateEntities);
        var i, props, stylusTarget;
        for (i = 0; i < candidateEntities.length; i++) {
            props = entityPropertiesCache.getProps(candidateEntities[i]);
            if (props && (props.type === "Web" || this.isTablet(candidateEntities[i]))) {
                stylusTarget = calculateStylusTargetFromEntity(this.stylusTip, candidateEntities[i]);
                if (stylusTarget) {
                    stylusTargets.push(stylusTarget);
                }
            }
        }

        // add the tabletScreen, if it is valid
        if (HMD.tabletScreenID && HMD.tabletScreenID !== NULL_UUID && Overlays.getProperty(HMD.tabletScreenID, "visible")) {
            stylusTarget = calculateStylusTargetFromOverlay(this.stylusTip, HMD.tabletScreenID);
            if (stylusTarget) {
                stylusTargets.push(stylusTarget);
            }
        }

        // add the tablet home button.
        if (HMD.homeButtonID && HMD.homeButtonID !== NULL_UUID && Overlays.getProperty(HMD.homeButtonID, "visible")) {
            stylusTarget = calculateStylusTargetFromOverlay(this.stylusTip, HMD.homeButtonID);
            if (stylusTarget) {
                stylusTargets.push(stylusTarget);
            }
        }

        var TABLET_MIN_HOVER_DISTANCE = 0.01;
        var TABLET_MAX_HOVER_DISTANCE = 0.1;
        var TABLET_MIN_TOUCH_DISTANCE = -0.05;
        var TABLET_MAX_TOUCH_DISTANCE = TABLET_MIN_HOVER_DISTANCE;
        var EDGE_BORDER = 0.075;

        var hysteresisOffset = 0.0;
        if (this.isNearStylusTarget) {
            hysteresisOffset = 0.05;
        }

        this.isNearStylusTarget = isNearStylusTarget(stylusTargets, EDGE_BORDER + hysteresisOffset,
                                                     TABLET_MIN_TOUCH_DISTANCE - hysteresisOffset, WEB_DISPLAY_STYLUS_DISTANCE + hysteresisOffset);

        if (this.isNearStylusTarget) {
            if (!this.useFingerInsteadOfStylus) {
                this.showStylus();
            } else {
                this.pointFinger(true);
            }
        } else {
            this.hideStylus();
            this.pointFinger(false);
        }

        var nearestStylusTarget = calculateNearestStylusTarget(stylusTargets);

        if (nearestStylusTarget && nearestStylusTarget.distance > TABLET_MIN_TOUCH_DISTANCE &&
            nearestStylusTarget.distance < TABLET_MAX_HOVER_DISTANCE) {

            this.requestTouchFocus(nearestStylusTarget);

            if (!stylusTargetHasKeyboardFocus(nearestStylusTarget)) {
                setKeyboardFocusOnStylusTarget(nearestStylusTarget);
            }

            if (this.hasTouchFocus(nearestStylusTarget)) {
                sendHoverOverEventToStylusTarget(this.hand, nearestStylusTarget);
            }

            // filter out presses when tip is moving away from tablet.
            // ensure that stylus is within bounding box by checking normalizedPosition
            if (nearestStylusTarget.valid && nearestStylusTarget.distance > TABLET_MIN_TOUCH_DISTANCE &&
                nearestStylusTarget.distance < TABLET_MAX_TOUCH_DISTANCE && Vec3.dot(this.stylusTip.velocity, nearestStylusTarget.normal) < 0 &&
                nearestStylusTarget.normalizedPosition.x >= 0 && nearestStylusTarget.normalizedPosition.x <= 1 &&
                nearestStylusTarget.normalizedPosition.y >= 0 && nearestStylusTarget.normalizedPosition.y <= 1) {

                var name;
                if (nearestStylusTarget.entityID) {
                    name = entityPropertiesCache.getProps(nearestStylusTarget.entityID).name;
                    this.stylusTarget = nearestStylusTarget;
                    this.setState(STATE_STYLUS_TOUCHING, "begin touching entity '" + name + "'");
                } else if (nearestStylusTarget.overlayID) {
                    name = Overlays.getProperty(nearestStylusTarget.overlayID, "name");
                    this.stylusTarget = nearestStylusTarget;
                    this.setState(STATE_STYLUS_TOUCHING, "begin touching overlay '" + name + "'");
                }
            }
        } else {
            this.relinquishTouchFocus();
        }

        this.homeButtonTouched = false;
    };

    this.off = function(deltaTime, timestamp) {

        this.controllerJointIndex = getControllerJointIndex(this.hand);
        this.checkForUnexpectedChildren();

        if (this.editTriggered) {
            this.editTriggered = false;
        }

        if (this.triggerSmoothedReleased() && this.secondaryReleased()) {
            this.waitForTriggerRelease = false;
        }
        if (!this.waitForTriggerRelease && (this.triggerSmoothedSqueezed() || this.secondarySqueezed())) {
            this.lastPickTime = 0;
            this.startingHandRotation = getControllerWorldLocation(this.handToController(), true).orientation;
            this.searchStartTime = Date.now();
            this.setState(STATE_SEARCHING, "trigger squeeze detected");
            return;
        }

        var controllerLocation = getControllerWorldLocation(this.handToController(), true);
        var worldHandPosition = controllerLocation.position;

        var candidateEntities = Entities.findEntities(worldHandPosition, MAX_EQUIP_HOTSPOT_RADIUS);
        entityPropertiesCache.addEntities(candidateEntities);
        var potentialEquipHotspot = this.chooseBestEquipHotspot(candidateEntities);
        if (!this.waitForTriggerRelease) {
            this.updateEquipHaptics(potentialEquipHotspot, worldHandPosition);
        }

        var nearEquipHotspots = this.chooseNearEquipHotspots(candidateEntities, EQUIP_HOTSPOT_RENDER_RADIUS);
        equipHotspotBuddy.updateHotspots(nearEquipHotspots, timestamp);
        if (potentialEquipHotspot) {
            equipHotspotBuddy.highlightHotspot(potentialEquipHotspot);
        }

        // when the grab-point enters a grabable entity, give a haptic pulse
        candidateEntities = Entities.findEntities(worldHandPosition, NEAR_GRAB_RADIUS);
        var grabbableEntities = candidateEntities.filter(function(entity) {
            return _this.entityIsNearGrabbable(entity, worldHandPosition, NEAR_GRAB_MAX_DISTANCE);
        });
        if (grabbableEntities.length > 0) {
            if (!this.grabPointIntersectsEntity) {
                // don't do haptic pulse for tablet
                var nonTabletEntities = grabbableEntities.filter(function(entityID) {
                    return entityID != HMD.tabletID && entityID != HMD.homeButtonID;
                });
                if (nonTabletEntities.length > 0) {
                    Controller.triggerHapticPulse(1, 20, this.hand);
                }
                this.grabPointIntersectsEntity = true;
                this.grabPointSphereOn();
            }
        } else {
            this.grabPointIntersectsEntity = false;
            this.grabPointSphereOff();
        }

        this.processStylus();
    };

    this.handleLaserOnHomeButton = function(rayPickInfo) {
        if (rayPickInfo.overlayID && this.triggerSmoothedGrab()) {
            var homeButton = rayPickInfo.overlayID;
            var hmdHomeButton = HMD.homeButtonID;
            if (homeButton === hmdHomeButton) {
                if (this.homeButtonTouched === false) {
                    this.homeButtonTouched = true;
                    Controller.triggerHapticPulse(HAPTIC_LASER_UI_STRENGTH, HAPTIC_LASER_UI_DURATION, this.hand);
                    Messages.sendLocalMessage("home", homeButton);
                }
            } else {
                this.homeButtonTouched = false;
            }
        } else {
            this.homeButtonTouched = false;
        }
    };

    this.clearEquipHaptics = function() {
        this.prevPotentialEquipHotspot = null;
    };

    this.updateEquipHaptics = function(potentialEquipHotspot, currentLocation) {
        if (potentialEquipHotspot && !this.prevPotentialEquipHotspot ||
            !potentialEquipHotspot && this.prevPotentialEquipHotspot) {
            Controller.triggerHapticPulse(HAPTIC_TEXTURE_STRENGTH, HAPTIC_TEXTURE_DURATION, this.hand);
            this.lastHapticPulseLocation = currentLocation;
        } else if (potentialEquipHotspot &&
                   Vec3.distance(this.lastHapticPulseLocation, currentLocation) > HAPTIC_TEXTURE_DISTANCE) {
            Controller.triggerHapticPulse(HAPTIC_TEXTURE_STRENGTH, HAPTIC_TEXTURE_DURATION, this.hand);
            this.lastHapticPulseLocation = currentLocation;
        }
        this.prevPotentialEquipHotspot = potentialEquipHotspot;
    };

    // Performs ray pick test from the hand controller into the world
    // @param {number} which hand to use, RIGHT_HAND or LEFT_HAND
    // @param {object} if set, use this as as the pick ray, expects origin, direction, and length fields.
    // @returns {object} returns object with two keys entityID and distance
    //
    this.calcRayPickInfo = function(hand, pickRayOverride) {

        var pickRay;
        if (pickRayOverride) {
            pickRay = pickRayOverride;
        } else {
            var controllerLocation = getControllerWorldLocation(this.handToController(), true);
            var worldHandPosition = controllerLocation.position;
            var worldHandRotation = controllerLocation.orientation;

            pickRay = {
                origin: PICK_WITH_HAND_RAY ? worldHandPosition : Camera.position,
                direction: PICK_WITH_HAND_RAY ? Quat.getUp(worldHandRotation) : Vec3.mix(Quat.getUp(worldHandRotation),
                                                                                         Quat.getFront(Camera.orientation),
                                                                                         HAND_HEAD_MIX_RATIO),
                length: PICK_MAX_DISTANCE
            };
        }

        var result = {
            entityID: null,
            overlayID: null,
            searchRay: pickRay,
            distance: PICK_MAX_DISTANCE
        };

        var now = Date.now();
        if (now - this.lastPickTime < MSECS_PER_SEC / PICKS_PER_SECOND_PER_HAND) {
            return result;
        }
        this.lastPickTime = now;

        var intersection;
        if (USE_BLACKLIST === true && blacklist.length !== 0) {
            intersection = findRayIntersection(pickRay, true, [], blacklist, true);
        } else {
            intersection = findRayIntersection(pickRay, true, [], [], true);
        }

        if (intersection.intersects) {
            return {
                entityID: intersection.entityID,
                overlayID: intersection.overlayID,
                searchRay: pickRay,
                distance: Vec3.distance(pickRay.origin, intersection.intersection),
                intersection: intersection.intersection,
                normal: intersection.surfaceNormal,
                properties: intersection.properties
            };
        } else {
            return result;
        }
    };

    this.entityWantsTrigger = function(entityID) {
        var grabbableProps = entityPropertiesCache.getGrabbableProps(entityID);
        return grabbableProps && grabbableProps.wantsTrigger;
    };

    // returns a list of all equip-hotspots assosiated with this entity.
    // @param {UUID} entityID
    // @returns {Object[]} array of objects with the following fields.
    //      * key {string} a string that can be used to uniquely identify this hotspot
    //      * entityID {UUID}
    //      * localPosition {Vec3} position of the hotspot in object space.
    //      * worldPosition {vec3} position of the hotspot in world space.
    //      * radius {number} radius of equip hotspot
    //      * joints {Object} keys are joint names values are arrays of two elements:
    //        offset position {Vec3} and offset rotation {Quat}, both are in the coordinate system of the joint.
    //      * modelURL {string} url for model to use instead of default sphere.
    //      * modelScale {Vec3} scale factor for model
    this.collectEquipHotspots = function(entityID) {
        var result = [];
        var props = entityPropertiesCache.getProps(entityID);
        var entityXform = new Xform(props.rotation, props.position);
        var equipHotspotsProps = entityPropertiesCache.getEquipHotspotsProps(entityID);
        if (equipHotspotsProps && equipHotspotsProps.length > 0) {
            var i, length = equipHotspotsProps.length;
            for (i = 0; i < length; i++) {
                var hotspot = equipHotspotsProps[i];
                if (hotspot.position && hotspot.radius && hotspot.joints) {
                    result.push({
                        key: entityID.toString() + i.toString(),
                        entityID: entityID,
                        localPosition: hotspot.position,
                        worldPosition: entityXform.xformPoint(hotspot.position),
                        radius: hotspot.radius,
                        joints: hotspot.joints,
                        modelURL: hotspot.modelURL,
                        modelScale: hotspot.modelScale
                    });
                }
            }
        } else {
            var wearableProps = entityPropertiesCache.getWearableProps(entityID);
            if (wearableProps && wearableProps.joints) {
                result.push({
                    key: entityID.toString() + "0",
                    entityID: entityID,
                    localPosition: {
                        x: 0,
                        y: 0,
                        z: 0
                    },
                    worldPosition: entityXform.pos,
                    radius: EQUIP_RADIUS,
                    joints: wearableProps.joints,
                    modelURL: null,
                    modelScale: null
                });
            }
        }
        return result;
    };

    this.hotspotIsEquippable = function(hotspot) {
        var props = entityPropertiesCache.getProps(hotspot.entityID);
        var debug = (WANT_DEBUG_SEARCH_NAME && props.name === WANT_DEBUG_SEARCH_NAME);

        var otherHandControllerState = this.getOtherHandController().state;
        var okToEquipFromOtherHand = ((otherHandControllerState === STATE_NEAR_GRABBING
            || otherHandControllerState === STATE_DISTANCE_HOLDING || otherHandControllerState === STATE_DISTANCE_ROTATING)
            && this.getOtherHandController().grabbedThingID === hotspot.entityID);
        var hasParent = true;
        if (props.parentID === NULL_UUID) {
            hasParent = false;
        }
        if ((hasParent || entityHasActions(hotspot.entityID)) && !okToEquipFromOtherHand) {
            if (debug) {
                print("equip is skipping '" + props.name + "': grabbed by someone else");
            }
            return false;
        }

        return true;
    };
    this.entityIsCloneable = function(entityID) {
        var entityProps = entityPropertiesCache.getGrabbableProps(entityID);
        var props = entityPropertiesCache.getProps(entityID);
        if (!props) {
            return false;
        }

        if (entityProps.hasOwnProperty("cloneable")) {
            return entityProps.cloneable;
        }
        return false;
    }
    this.entityIsGrabbable = function(entityID) {
        var grabbableProps = entityPropertiesCache.getGrabbableProps(entityID);
        var props = entityPropertiesCache.getProps(entityID);
        if (!props) {
            return false;
        }
        var debug = (WANT_DEBUG_SEARCH_NAME && props.name === WANT_DEBUG_SEARCH_NAME);
        var grabbable = propsArePhysical(props);
        if (grabbableProps.hasOwnProperty("grabbable")) {
            grabbable = grabbableProps.grabbable;
        }

        if (!grabbable && !grabbableProps.wantsTrigger) {
            if (debug) {
                print("grab is skipping '" + props.name + "': not grabbable.");
            }
            return false;
        }
        if (FORBIDDEN_GRAB_TYPES.indexOf(props.type) >= 0) {
            if (debug) {
                print("grab is skipping '" + props.name + "': forbidden entity type.");
            }
            return false;
        }
        if (props.locked && !grabbableProps.wantsTrigger) {
            if (debug) {
                print("grab is skipping '" + props.name + "': locked and not triggerable.");
            }
            return false;
        }
        if (FORBIDDEN_GRAB_NAMES.indexOf(props.name) >= 0) {
            if (debug) {
                print("grab is skipping '" + props.name + "': forbidden name.");
            }
            return false;
        }

        return true;
    };

    this.entityIsDistanceGrabbable = function(entityID, handPosition) {
        if (!this.entityIsGrabbable(entityID)) {
            return false;
        }

        var props = entityPropertiesCache.getProps(entityID);
        var distance = Vec3.distance(props.position, handPosition);
        var debug = (WANT_DEBUG_SEARCH_NAME && props.name === WANT_DEBUG_SEARCH_NAME);

        // we can't distance-grab non-physical
        var isPhysical = propsArePhysical(props);
        if (!isPhysical) {
            if (debug) {
                print("distance grab is skipping '" + props.name + "': not physical");
            }
            return false;
        }

        if (distance > PICK_MAX_DISTANCE) {
            // too far away, don't grab
            if (debug) {
                print("distance grab is skipping '" + props.name + "': too far away.");
            }
            return false;
        }

        this.otherGrabbingUUID = entityIsGrabbedByOther(entityID);
        if (this.otherGrabbingUUID !== null) {
            // don't distance grab something that is already grabbed.
            if (debug) {
                print("distance grab is skipping '" + props.name + "': already grabbed by another.");
            }
            return false;
        }

        return true;
    };

    this.entityIsNearGrabbable = function(entityID, handPosition, maxDistance) {

        if (!this.entityIsCloneable(entityID) && !this.entityIsGrabbable(entityID)) {
            return false;
        }

        var props = entityPropertiesCache.getProps(entityID);
        var distance = Vec3.distance(props.position, handPosition);
        var debug = (WANT_DEBUG_SEARCH_NAME && props.name === WANT_DEBUG_SEARCH_NAME);

        if (distance > maxDistance) {
            // too far away, don't grab
            if (debug) {
                print(" grab is skipping '" + props.name + "': too far away.");
            }
            return false;
        }

        return true;
    };

    this.entityIsFarToNearGrabbable = function (objectPosition, handPosition, maxDistance) {
        var distanceToObjectFromHand = Vec3.length(Vec3.subtract(handPosition, objectPosition));

        if (distanceToObjectFromHand > maxDistance) {
          return false;
        }
        return true;
    };

    this.chooseNearEquipHotspots = function(candidateEntities, distance) {
        var equippableHotspots = flatten(candidateEntities.map(function(entityID) {
            return _this.collectEquipHotspots(entityID);
        })).filter(function(hotspot) {
            return (_this.hotspotIsEquippable(hotspot) &&
                    Vec3.distance(hotspot.worldPosition, getControllerWorldLocation(_this.handToController(), true).position) <
                    hotspot.radius + distance);
        });
        return equippableHotspots;
    };

    this.chooseBestEquipHotspot = function(candidateEntities) {
        var DISTANCE = 0;
        var equippableHotspots = this.chooseNearEquipHotspots(candidateEntities, DISTANCE);
        var _this = this;
        if (equippableHotspots.length > 0) {
            // sort by distance
            equippableHotspots.sort(function(a, b) {
                var handControllerLocation = getControllerWorldLocation(_this.handToController(), true);
                var aDistance = Vec3.distance(a.worldPosition, handControllerLocation.position);
                var bDistance = Vec3.distance(b.worldPosition, handControllerLocation.position);
                return aDistance - bDistance;
            });
            return equippableHotspots[0];
        } else {
            return null;
        }
    };
        
    this.chooseNearEquipHotspotsForFarToNearEquip = function(candidateEntities, distance) {
        var equippableHotspots = flatten(candidateEntities.map(function(entityID) {
                return _this.collectEquipHotspots(entityID);
            })).filter(function(hotspot) {
                return (Vec3.distance(hotspot.worldPosition, getControllerWorldLocation(_this.handToController(), true).position) <
                    hotspot.radius + distance);
            });
            return equippableHotspots;
    };

    this.chooseBestEquipHotspotForFarToNearEquip = function(candidateEntities) {
        var DISTANCE = 1;
        var equippableHotspots = this.chooseNearEquipHotspotsForFarToNearEquip(candidateEntities, DISTANCE);
        var _this = this;
        if (equippableHotspots.length > 0) {
            // sort by distance
            equippableHotspots.sort(function(a, b) {
                var handControllerLocation = getControllerWorldLocation(_this.handToController(), true);
                var aDistance = Vec3.distance(a.worldPosition, handControllerLocation.position);
                var bDistance = Vec3.distance(b.worldPosition, handControllerLocation.position);
                return aDistance - bDistance;
            });
            return equippableHotspots[0];
        } else {
            return null;
        }
    };

    this.searchEnter = function() {
        mostRecentSearchingHand = this.hand;
        var rayPickInfo = this.calcRayPickInfo(this.hand);
        if (rayPickInfo.entityID || rayPickInfo.overlayID) {
            this.intersectionDistance = rayPickInfo.distance;
            this.searchSphereDistance = this.intersectionDistance;
        }
    };

    this.search = function(deltaTime, timestamp) {
        var _this = this;
        var name;
        var FAR_SEARCH_DELAY = 0;  //  msecs before search beam appears

        var farSearching =  this.triggerSmoothedSqueezed() && (Date.now() - this.searchStartTime > FAR_SEARCH_DELAY);

        this.grabbedThingID = null;
        this.grabbedOverlay = null;
        this.isInitialGrab = false;
        this.preparingHoldRelease = false;

        this.checkForUnexpectedChildren();

        if ((this.triggerSmoothedReleased() && this.secondaryReleased())) {
            this.grabbedThingID = null;
            this.setState(STATE_OFF, "trigger released");
            return;
        }

        var controllerLocation = getControllerWorldLocation(this.handToController(), true);
        var handPosition = controllerLocation.position;

        var rayPickInfo = this.calcRayPickInfo(this.hand);

        if (rayPickInfo.entityID) {
            entityPropertiesCache.addEntity(rayPickInfo.entityID);
        }

        var candidateHotSpotEntities = Entities.findEntities(handPosition, MAX_EQUIP_HOTSPOT_RADIUS);
        entityPropertiesCache.addEntities(candidateHotSpotEntities);

        var potentialEquipHotspot = this.chooseBestEquipHotspot(candidateHotSpotEntities);
        if (potentialEquipHotspot) {
            if ((this.triggerSmoothedGrab() || this.secondarySqueezed()) && holdEnabled) {
                this.grabbedHotspot = potentialEquipHotspot;
                this.grabbedThingID = potentialEquipHotspot.entityID;
                this.grabbedIsOverlay = false;
                this.setState(STATE_HOLD, "equipping '" + entityPropertiesCache.getProps(this.grabbedThingID).name + "'");

                return;
            }
        }

        var candidateEntities = Entities.findEntities(handPosition, NEAR_GRAB_RADIUS);
        var grabbableEntities = candidateEntities.filter(function(entity) {
            return _this.entityIsNearGrabbable(entity, handPosition, NEAR_GRAB_MAX_DISTANCE);
        });

        var candidateOverlays = Overlays.findOverlays(handPosition, NEAR_GRAB_RADIUS);
        var grabbableOverlays = candidateOverlays.filter(function(overlayID) {
            return Overlays.getProperty(overlayID, "grabbable");
        });

        if (rayPickInfo.entityID) {
            this.intersectionDistance = rayPickInfo.distance;
            if (this.entityIsGrabbable(rayPickInfo.entityID) && rayPickInfo.distance < NEAR_GRAB_PICK_RADIUS) {
                grabbableEntities.push(rayPickInfo.entityID);
            }
        } else if (rayPickInfo.overlayID) {
            this.intersectionDistance = rayPickInfo.distance;
        } else {
            this.intersectionDistance = 0;
        }

        if (grabbableOverlays.length > 0) {
            grabbableOverlays.sort(function(a, b) {
                var aPosition = Overlays.getProperty(a, "position");
                var aDistance = Vec3.distance(aPosition, handPosition);
                var bPosition = Overlays.getProperty(b, "position");
                var bDistance = Vec3.distance(bPosition, handPosition);
                return aDistance - bDistance;
            });
            this.grabbedThingID = grabbableOverlays[0];
            this.grabbedIsOverlay = true;
            if ((this.triggerSmoothedGrab() || this.secondarySqueezed()) && nearGrabEnabled) {
                this.setState(STATE_NEAR_GRABBING, "near grab overlay '" +
                              Overlays.getProperty(this.grabbedThingID, "name") + "'");
                return;
            }
        }

        var entity;
        if (grabbableEntities.length > 0) {
            // sort by distance
            grabbableEntities.sort(function(a, b) {
                var aDistance = Vec3.distance(entityPropertiesCache.getProps(a).position, handPosition);
                var bDistance = Vec3.distance(entityPropertiesCache.getProps(b).position, handPosition);
                return aDistance - bDistance;
            });
            entity = grabbableEntities[0];
            if (!isInEditMode() || entity == HMD.tabletID) { // tablet is grabbable, even when editing
                name = entityPropertiesCache.getProps(entity).name;
                this.grabbedThingID = entity;
                this.grabbedIsOverlay = false;
                if (this.entityWantsTrigger(entity)) {
                    if (this.triggerSmoothedGrab()) {
                        this.setState(STATE_NEAR_TRIGGER, "near trigger '" + name + "'");
                        return;
                    }
                } else {
                    //  If near something grabbable, grab it!
                    if ((this.triggerSmoothedGrab() || this.secondarySqueezed()) && nearGrabEnabled) {
                        this.setState(STATE_NEAR_GRABBING, "near grab entity '" + name + "'");
                        return;
                    }
                }
            }
        }

        if (rayPickInfo.distance >= WEB_STYLUS_LENGTH / 2.0 + WEB_TOUCH_Y_OFFSET) {
            this.handleLaserOnHomeButton(rayPickInfo);
            if (this.handleLaserOnWebEntity(rayPickInfo)) {
                return;
            }
            if (this.handleLaserOnWebOverlay(rayPickInfo)) {
                return;
            }
        }

        if (isInEditMode()) {
            this.searchIndicatorOn(rayPickInfo.searchRay);
            if (this.triggerSmoothedGrab()) {
                if (!this.editTriggered && rayPickInfo.entityID) {
                    Messages.sendLocalMessage("entityToolUpdates", JSON.stringify({
                        method: "selectEntity",
                        entityID: rayPickInfo.entityID
                    }));
                }
                this.editTriggered = true;
            }
            Reticle.setVisible(false);
            return;
        }

        if (rayPickInfo.entityID) {
            entity = rayPickInfo.entityID;
            name = entityPropertiesCache.getProps(entity).name;
            if (this.entityWantsTrigger(entity)) {
                if (this.triggerSmoothedGrab()) {
                    this.grabbedThingID = entity;
                    this.grabbedIsOverlay = false;
                    this.setState(STATE_FAR_TRIGGER, "far trigger '" + name + "'");
                    return;
                } else {
                    // potentialFarTriggerEntity = entity;
                }
                this.otherGrabbingLineOff();
            } else if (this.entityIsDistanceGrabbable(rayPickInfo.entityID, handPosition)) {
                if (this.triggerSmoothedGrab() && !isEditing() && farGrabEnabled && farSearching) {
                    this.grabbedThingID = entity;
                    this.grabbedIsOverlay = false;
                    this.grabbedDistance = rayPickInfo.distance;
                    if (this.getOtherHandController().state === STATE_DISTANCE_HOLDING) {
                        this.setState(STATE_DISTANCE_ROTATING, "distance rotate '" + name + "'");
                    } else {
                    this.setState(STATE_DISTANCE_HOLDING, "distance hold '" + name + "'");
                    }
                    return;
                } else {
                    // potentialFarGrabEntity = entity;
                }
                this.otherGrabbingLineOff();
            } else if (this.otherGrabbingUUID !== null) {
                if (this.triggerSmoothedGrab() && !isEditing() && farGrabEnabled && farSearching) {
                    var avatar = AvatarList.getAvatar(this.otherGrabbingUUID);
                    var IN_FRONT_OF_AVATAR = { x: 0, y: 0.2, z: 0.4 };  // Up from hips and in front of avatar.
                    var startPosition = Vec3.sum(avatar.position, Vec3.multiplyQbyV(avatar.rotation, IN_FRONT_OF_AVATAR));
                    var finishPisition = Vec3.sum(rayPickInfo.properties.position,  // Entity's centroid.
                        Vec3.multiplyQbyV(rayPickInfo.properties.rotation ,
                        Vec3.multiplyVbyV(rayPickInfo.properties.dimensions,
                        Vec3.subtract(DEFAULT_REGISTRATION_POINT, rayPickInfo.properties.registrationPoint))));
                    this.otherGrabbingLineOn(startPosition, finishPisition, COLORS_GRAB_DISTANCE_HOLD);
                } else {
                    this.otherGrabbingLineOff();
                }
            } else {
                this.otherGrabbingLineOff();
            }
        } else {
            this.otherGrabbingLineOff();
        }

        this.updateEquipHaptics(potentialEquipHotspot, handPosition);

        var nearEquipHotspots = this.chooseNearEquipHotspots(candidateEntities, EQUIP_HOTSPOT_RENDER_RADIUS);
        equipHotspotBuddy.updateHotspots(nearEquipHotspots, timestamp);
        if (potentialEquipHotspot) {
            equipHotspotBuddy.highlightHotspot(potentialEquipHotspot);
        }

        if (farGrabEnabled && farSearching) {
            this.searchIndicatorOn(rayPickInfo.searchRay);
        }
        Reticle.setVisible(false);
    };

    this.isTablet = function (entityID) {
        if (entityID === HMD.tabletID) {
            return true;
        }
        return false;
    };

    this.handleLaserOnWebEntity = function (rayPickInfo) {
        var pointerEvent;

        if (rayPickInfo.entityID && Entities.wantsHandControllerPointerEvents(rayPickInfo.entityID)) {
            var entity = rayPickInfo.entityID;
            var name = entityPropertiesCache.getProps(entity).name;

            if (Entities.keyboardFocusEntity != entity) {
                Overlays.keyboardFocusOverlay = 0;
                Entities.keyboardFocusEntity = entity;

                pointerEvent = {
                    type: "Move",
                    id: this.hand + 1, // 0 is reserved for hardware mouse
                    pos2D: projectOntoEntityXYPlane(entity, rayPickInfo.intersection),
                    pos3D: rayPickInfo.intersection,
                     normal: rayPickInfo.normal,
                    direction: rayPickInfo.searchRay.direction,
                    button: "None"
                };

                this.hoverEntity = entity;
                Entities.sendHoverEnterEntity(entity, pointerEvent);
            }

            // send mouse events for button highlights and tooltips.
            if (this.hand == mostRecentSearchingHand ||
                (this.hand !== mostRecentSearchingHand &&
                 this.getOtherHandController().state !== STATE_SEARCHING &&
                 this.getOtherHandController().state !== STATE_STYLUS_TOUCHING &&
                 this.getOtherHandController().state !== STATE_ENTITY_LASER_TOUCHING &&
                 this.getOtherHandController().state !== STATE_OVERLAY_LASER_TOUCHING)) {

                // most recently searching hand has priority over other hand, for the purposes of button highlighting.
                pointerEvent = {
                    type: "Move",
                    id: this.hand + 1, // 0 is reserved for hardware mouse
                    pos2D: projectOntoEntityXYPlane(entity, rayPickInfo.intersection),
                    pos3D: rayPickInfo.intersection,
                    normal: rayPickInfo.normal,
                    direction: rayPickInfo.searchRay.direction,
                    button: "None"
                };

                Entities.sendMouseMoveOnEntity(entity, pointerEvent);
                Entities.sendHoverOverEntity(entity, pointerEvent);
            }

            if (this.triggerSmoothedGrab()) {
                this.grabbedThingID = entity;
                this.grabbedIsOverlay = false;
                this.setState(STATE_ENTITY_LASER_TOUCHING, "begin touching entity '" + name + "'");
                return true;
            }

        } else if (this.hoverEntity) {
            pointerEvent = {
                type: "Move",
                id: this.hand + 1
            };
            Entities.sendHoverLeaveEntity(this.hoverEntity, pointerEvent);
            this.hoverEntity = null;
        }

        return false;
    };

    this.handleLaserOnWebOverlay = function (rayPickInfo) {
        var pointerEvent;
        if (rayPickInfo.overlayID) {
            var overlay = rayPickInfo.overlayID;
            if (Overlays.getProperty(overlay, "type") != "web3d") {
                return false;
            }
            if (Overlays.keyboardFocusOverlay != overlay) {
                Entities.keyboardFocusEntity = null;
                Overlays.keyboardFocusOverlay = overlay;

                pointerEvent = {
                    type: "Move",
                    id: HARDWARE_MOUSE_ID,
                    pos2D: projectOntoOverlayXYPlane(overlay, rayPickInfo.intersection),
                    pos3D: rayPickInfo.intersection,
                    normal: rayPickInfo.normal,
                    direction: rayPickInfo.searchRay.direction,
                    button: "None"
                };

                this.hoverOverlay = overlay;
                Overlays.sendHoverEnterOverlay(overlay, pointerEvent);
            }

            // Send mouse events for button highlights and tooltips.
            if (this.hand == mostRecentSearchingHand ||
                (this.hand !== mostRecentSearchingHand &&
                 this.getOtherHandController().state !== STATE_SEARCHING &&
                 this.getOtherHandController().state !== STATE_STYLUS_TOUCHING &&
                 this.getOtherHandController().state !== STATE_ENTITY_LASER_TOUCHING &&
                 this.getOtherHandController().state !== STATE_OVERLAY_LASER_TOUCHING)) {

                // most recently searching hand has priority over other hand, for the purposes of button highlighting.
                pointerEvent = {
                    type: "Move",
                    id: HARDWARE_MOUSE_ID,
                    pos2D: projectOntoOverlayXYPlane(overlay, rayPickInfo.intersection),
                    pos3D: rayPickInfo.intersection,
                    normal: rayPickInfo.normal,
                    direction: rayPickInfo.searchRay.direction,
                    button: "None"
                };

                Overlays.sendMouseMoveOnOverlay(overlay, pointerEvent);
                Overlays.sendHoverOverOverlay(overlay, pointerEvent);
            }

            if (this.triggerSmoothedGrab()) {
                this.grabbedOverlay = overlay;
                this.setState(STATE_OVERLAY_LASER_TOUCHING, "begin touching overlay '" + overlay + "'");
                return true;
            }

        } else if (this.hoverOverlay) {
            pointerEvent = {
                type: "Move",
                id: HARDWARE_MOUSE_ID
            };
            Overlays.sendHoverLeaveOverlay(this.hoverOverlay, pointerEvent);
            this.hoverOverlay = null;
        }

        return false;
    };

    this.distanceGrabTimescale = function(mass, distance) {
        var timeScale = DISTANCE_HOLDING_ACTION_TIMEFRAME * mass /
            DISTANCE_HOLDING_UNITY_MASS * distance /
            DISTANCE_HOLDING_UNITY_DISTANCE;
        if (timeScale < DISTANCE_HOLDING_ACTION_TIMEFRAME) {
            timeScale = DISTANCE_HOLDING_ACTION_TIMEFRAME;
        }
        return timeScale;
    };

    this.getMass = function(dimensions, density) {
        return (dimensions.x * dimensions.y * dimensions.z) * density;
    };

    this.ensureDynamic = function () {
        // if we distance hold something and keep it very still before releasing it, it ends up
        // non-dynamic in bullet.  If it's too still, give it a little bounce so it will fall.
        var props = Entities.getEntityProperties(this.grabbedThingID, ["velocity", "dynamic", "parentID"]);
        if (props.dynamic && props.parentID == NULL_UUID) {
            var velocity = props.velocity;
            if (Vec3.length(velocity) < 0.05) { // see EntityMotionState.cpp DYNAMIC_LINEAR_VELOCITY_THRESHOLD
                velocity = { x: 0.0, y: 0.2, z: 0.0 };
                Entities.editEntity(this.grabbedThingID, { velocity: velocity });
            }
        }
    };

    this.distanceHoldingEnter = function() {
        this.clearEquipHaptics();
        this.grabPointSphereOff();

        this.shouldScale = false;

        var controllerLocation = getControllerWorldLocation(this.handToController(), true);
        var worldControllerPosition = controllerLocation.position;
        var worldControllerRotation = controllerLocation.orientation;

        // transform the position into room space
        var worldToSensorMat = Mat4.inverse(MyAvatar.getSensorToWorldMatrix());
        var roomControllerPosition = Mat4.transformPoint(worldToSensorMat, worldControllerPosition);

        var grabbedProperties = Entities.getEntityProperties(this.grabbedThingID, GRABBABLE_PROPERTIES);
        var now = Date.now();

        // add the action and initialize some variables
        this.currentObjectPosition = grabbedProperties.position;
        this.currentObjectRotation = grabbedProperties.rotation;
        this.currentObjectTime = now;
        this.currentCameraOrientation = Camera.orientation;

        this.grabRadius = this.grabbedDistance;
        this.grabRadialVelocity = 0.0;

        // offset between controller vector at the grab radius and the entity position
        var targetPosition = Vec3.multiply(this.grabRadius, Quat.getUp(worldControllerRotation));
        targetPosition = Vec3.sum(targetPosition, worldControllerPosition);
        this.offsetPosition = Vec3.subtract(this.currentObjectPosition, targetPosition);

        // compute a constant based on the initial conditions which we use below to exaggerate hand motion
        // onto the held object
        this.radiusScalar = Math.log(this.grabRadius + 1.0);
        if (this.radiusScalar < 1.0) {
            this.radiusScalar = 1.0;
        }

        // compute the mass for the purpose of energy and how quickly to move object
        this.mass = this.getMass(grabbedProperties.dimensions, grabbedProperties.density);
        var distanceToObject = Vec3.length(Vec3.subtract(MyAvatar.position, grabbedProperties.position));
        var timeScale = this.distanceGrabTimescale(this.mass, distanceToObject);
        this.linearTimeScale = timeScale;
        this.actionID = NULL_UUID;
        this.actionID = Entities.addAction("spring", this.grabbedThingID, {
            targetPosition: this.currentObjectPosition,
            linearTimeScale: timeScale,
            targetRotation: this.currentObjectRotation,
            angularTimeScale: timeScale,
            tag: getTag(),
            ttl: ACTION_TTL
        });
        if (this.actionID === NULL_UUID) {
            this.actionID = null;
        }
        this.actionTimeout = now + (ACTION_TTL * MSECS_PER_SEC);

        if (this.actionID !== null) {
            this.callEntityMethodOnGrabbed("startDistanceGrab");
        }

        Controller.triggerHapticPulse(HAPTIC_PULSE_STRENGTH, HAPTIC_PULSE_DURATION, this.hand);
        this.turnOffVisualizations();
        this.previousRoomControllerPosition = roomControllerPosition;
    };

    this.distanceHolding = function(deltaTime, timestamp) {

        if (!this.triggerClicked) {
            this.callEntityMethodOnGrabbed("releaseGrab");
            this.ensureDynamic();
            this.setState(STATE_OFF, "trigger released");
            if (this.getOtherHandController().state === STATE_DISTANCE_ROTATING) {
                this.getOtherHandController().setState(STATE_SEARCHING, "trigger released on holding controller");
                // Can't set state of other controller to STATE_DISTANCE_HOLDING because then either:
                // (a) The entity would jump to line up with the formerly rotating controller's orientation, or
                // (b) The grab beam would need an orientation offset to the controller's true orientation.
                // Neither of these options is good, so instead set STATE_SEARCHING and subsequently let the formerly distance
                // rotating controller start distance holding the entity if it happens to be pointing at the entity.
            }
            return;
        }

        var controllerLocation = getControllerWorldLocation(this.handToController(), true);
        var worldControllerPosition = controllerLocation.position;
        var worldControllerRotation = controllerLocation.orientation;

        // also transform the position into room space
        var worldToSensorMat = Mat4.inverse(MyAvatar.getSensorToWorldMatrix());
        var roomControllerPosition = Mat4.transformPoint(worldToSensorMat, worldControllerPosition);

        var grabbedProperties = Entities.getEntityProperties(this.grabbedThingID, GRABBABLE_PROPERTIES);
        var now = Date.now();
        var deltaObjectTime = (now - this.currentObjectTime) / MSECS_PER_SEC; // convert to seconds
        this.currentObjectTime = now;

        // the action was set up when this.distanceHolding was called.  update the targets.
        var radius = Vec3.distance(this.currentObjectPosition, worldControllerPosition) *
            this.radiusScalar * DISTANCE_HOLDING_RADIUS_FACTOR;
        if (radius < 1.0) {
            radius = 1.0;
        }

        var roomHandDelta = Vec3.subtract(roomControllerPosition, this.previousRoomControllerPosition);
        var worldHandDelta = Mat4.transformVector(MyAvatar.getSensorToWorldMatrix(), roomHandDelta);
        var handMoved = Vec3.multiply(worldHandDelta, radius);
        this.currentObjectPosition = Vec3.sum(this.currentObjectPosition, handMoved);

        this.callEntityMethodOnGrabbed("continueDistantGrab");

        var defaultMoveWithHeadData = {
            disableMoveWithHead: false
        };

        //  Update radialVelocity
        var lastVelocity = Vec3.multiply(worldHandDelta, 1.0 / deltaObjectTime);
        var delta = Vec3.normalize(Vec3.subtract(grabbedProperties.position, worldControllerPosition));
        var newRadialVelocity = Vec3.dot(lastVelocity, delta);

        var VELOCITY_AVERAGING_TIME = 0.016;
        var blendFactor = deltaObjectTime / VELOCITY_AVERAGING_TIME;
        if (blendFactor < 0.0) {
            blendFactor = 0.0;
        } else if (blendFactor > 1.0) {
            blendFactor = 1.0;
        }
        this.grabRadialVelocity = blendFactor * newRadialVelocity + (1.0 - blendFactor) * this.grabRadialVelocity;

        var RADIAL_GRAB_AMPLIFIER = 10.0;
        if (Math.abs(this.grabRadialVelocity) > 0.0) {
            this.grabRadius = this.grabRadius + (this.grabRadialVelocity * deltaObjectTime *
                                                 this.grabRadius * RADIAL_GRAB_AMPLIFIER);
        }

        // don't let grabRadius go all the way to zero, because it can't come back from that
        var MINIMUM_GRAB_RADIUS = 0.1;
        if (this.grabRadius < MINIMUM_GRAB_RADIUS) {
            this.grabRadius = MINIMUM_GRAB_RADIUS;
        }
        var newTargetPosition = Vec3.multiply(this.grabRadius, Quat.getUp(worldControllerRotation));
        newTargetPosition = Vec3.sum(newTargetPosition, worldControllerPosition);
        newTargetPosition = Vec3.sum(newTargetPosition, this.offsetPosition);
        var objectToAvatar = Vec3.subtract(this.currentObjectPosition, MyAvatar.position);
        var handControllerData = getEntityCustomData('handControllerKey', this.grabbedThingID, defaultMoveWithHeadData);
        if (handControllerData.disableMoveWithHead !== true) {
            // mix in head motion
            if (MOVE_WITH_HEAD) {
                var objDistance = Vec3.length(objectToAvatar);
                var before = Vec3.multiplyQbyV(this.currentCameraOrientation, {
                    x: 0.0,
                    y: 0.0,
                    z: objDistance
                });
                var after = Vec3.multiplyQbyV(Camera.orientation, {
                    x: 0.0,
                    y: 0.0,
                    z: objDistance
                });
                var change = Vec3.multiply(Vec3.subtract(before, after), HAND_HEAD_MIX_RATIO);
                this.currentCameraOrientation = Camera.orientation;
                this.currentObjectPosition = Vec3.sum(this.currentObjectPosition, change);
            }
        }

        this.maybeScale(grabbedProperties);

        // visualizations
        var rayPickInfo = this.calcRayPickInfo(this.hand);
        this.overlayLineOn(rayPickInfo.searchRay.origin,
                           Vec3.subtract(grabbedProperties.position, this.offsetPosition),
                           COLORS_GRAB_DISTANCE_HOLD,
                           this.grabbedThingID);

        var distanceToObject = Vec3.length(Vec3.subtract(MyAvatar.position, this.currentObjectPosition));
<<<<<<< HEAD
            
        var candidateHotSpotEntities = Entities.findEntities(controllerLocation.position,MAX_FAR_TO_NEAR_EQUIP_HOTSPOT_RADIUS);
        entityPropertiesCache.addEntities(candidateHotSpotEntities);

        var potentialEquipHotspot = this.chooseBestEquipHotspotForFarToNearEquip(candidateHotSpotEntities);
        if (potentialEquipHotspot && (potentialEquipHotspot.entityID == this.grabbedThingID)) {
            if ((this.triggerSmoothedGrab() || this.secondarySqueezed()) && holdEnabled) {
                this.grabbedHotspot = potentialEquipHotspot;
                this.grabbedThingID = potentialEquipHotspot.entityID;
                this.grabbedIsOverlay = false;

                var success = Entities.updateAction(this.grabbedThingID, this.actionID, {
                    targetPosition: newTargetPosition,
                    linearTimeScale: this.distanceGrabTimescale(this.mass, distanceToObject),
                    targetRotation: this.currentObjectRotation,
                    angularTimeScale: this.distanceGrabTimescale(this.mass, distanceToObject),
                    ttl: ACTION_TTL_ZERO
                });
                
                if (success) {
                    this.actionTimeout = now + (ACTION_TTL_ZERO * MSECS_PER_SEC);
                } else {
                    print("continueDistanceHolding -- updateAction failed");
                }
                this.setState(STATE_HOLD, "equipping '" + entityPropertiesCache.getProps(this.grabbedThingID).name + "'");
                return;
             }
        }
        var rayPositionOnEntity = Vec3.subtract(grabbedProperties.position, this.offsetPosition);
        //Far to Near Grab: If object is draw by user inside FAR_TO_NEAR_GRAB_MAX_DISTANCE, grab it
        if (this.entityIsFarToNearGrabbable(rayPositionOnEntity, controllerLocation.position, FAR_TO_NEAR_GRAB_MAX_DISTANCE)) {
            this.farToNearGrab = true;

            var success = Entities.updateAction(this.grabbedThingID, this.actionID, {
                targetPosition: newTargetPosition,
                linearTimeScale: this.distanceGrabTimescale(this.mass, distanceToObject),
                targetRotation: this.currentObjectRotation,
                angularTimeScale: this.distanceGrabTimescale(this.mass, distanceToObject),
                ttl: ACTION_TTL_ZERO  // Overriding ACTION_TTL,Assign ACTION_TTL_ZERO so that the object is dropped down immediately after the trigger is released.
            });
            if (success) {
                this.actionTimeout = now + (ACTION_TTL_ZERO * MSECS_PER_SEC);
            } else {
                print("continueDistanceHolding -- updateAction failed");
            }
            this.setState(STATE_NEAR_GRABBING , "near grab entity '" + this.grabbedThingID + "'");
            return;
        }

=======
>>>>>>> b1a3b1f4
        this.linearTimeScale = (this.linearTimeScale / 2);
        if (this.linearTimeScale <= DISTANCE_HOLDING_ACTION_TIMEFRAME) {
            this.linearTimeScale = DISTANCE_HOLDING_ACTION_TIMEFRAME;
        }
        var success = Entities.updateAction(this.grabbedThingID, this.actionID, {
            targetPosition: newTargetPosition,
            linearTimeScale: this.linearTimeScale,
            targetRotation: this.currentObjectRotation,
            angularTimeScale: this.distanceGrabTimescale(this.mass, distanceToObject),
            ttl: ACTION_TTL
        });
        if (success) {
            this.actionTimeout = now + (ACTION_TTL * MSECS_PER_SEC);
        } else {
            print("continueDistanceHolding -- updateAction failed");
        }

        this.previousRoomControllerPosition = roomControllerPosition;
    };

    this.distanceRotatingEnter = function() {
        this.clearEquipHaptics();
        this.grabPointSphereOff();

        var controllerLocation = getControllerWorldLocation(this.handToController(), true);
        var worldControllerPosition = controllerLocation.position;
        var worldControllerRotation = controllerLocation.orientation;

        var grabbedProperties = Entities.getEntityProperties(this.grabbedThingID, GRABBABLE_PROPERTIES);
        this.currentObjectPosition = grabbedProperties.position;
        this.grabRadius = this.grabbedDistance;

        // Offset between controller vector at the grab radius and the entity position.
        var targetPosition = Vec3.multiply(this.grabRadius, Quat.getUp(worldControllerRotation));
        targetPosition = Vec3.sum(targetPosition, worldControllerPosition);
        this.offsetPosition = Vec3.subtract(this.currentObjectPosition, targetPosition);

        // Initial controller rotation.
        this.previousWorldControllerRotation = worldControllerRotation;

        Controller.triggerHapticPulse(HAPTIC_PULSE_STRENGTH, HAPTIC_PULSE_DURATION, this.hand);
        this.turnOffVisualizations();
    };

    this.distanceRotating = function(deltaTime, timestamp) {

        if (!this.triggerClicked) {
            this.callEntityMethodOnGrabbed("releaseGrab");
            this.ensureDynamic();
            this.setState(STATE_OFF, "trigger released");
            return;
        }

        var grabbedProperties = Entities.getEntityProperties(this.grabbedThingID, GRABBABLE_PROPERTIES);

        // Delta rotation of grabbing controller since last update.
        var worldControllerRotation = getControllerWorldLocation(this.handToController(), true).orientation;
        var controllerRotationDelta = Quat.multiply(worldControllerRotation, Quat.inverse(this.previousWorldControllerRotation));

        // Rotate entity by twice the delta rotation.
        controllerRotationDelta = Quat.multiply(controllerRotationDelta, controllerRotationDelta);

        // Perform the rotation in the translation controller's action update.
        this.getOtherHandController().currentObjectRotation = Quat.multiply(controllerRotationDelta,
            this.getOtherHandController().currentObjectRotation);

        // Rotate about the translation controller's target position.
        this.offsetPosition = Vec3.multiplyQbyV(controllerRotationDelta, this.offsetPosition);
        this.getOtherHandController().offsetPosition = Vec3.multiplyQbyV(controllerRotationDelta,
            this.getOtherHandController().offsetPosition);

        var rayPickInfo = this.calcRayPickInfo(this.hand);
        this.overlayLineOn(rayPickInfo.searchRay.origin, Vec3.subtract(grabbedProperties.position, this.offsetPosition),
            COLORS_GRAB_DISTANCE_HOLD, this.grabbedThingID);

        this.previousWorldControllerRotation = worldControllerRotation;
    }

    this.setupHoldAction = function() {
        this.actionID = Entities.addAction("hold", this.grabbedThingID, {
            hand: this.hand === RIGHT_HAND ? "right" : "left",
            timeScale: NEAR_GRABBING_ACTION_TIMEFRAME,
            relativePosition: this.offsetPosition,
            relativeRotation: this.offsetRotation,
            ttl: ACTION_TTL,
            kinematic: NEAR_GRABBING_KINEMATIC,
            kinematicSetVelocity: true,
            ignoreIK: this.ignoreIK
        });
        if (this.actionID === NULL_UUID) {
            this.actionID = null;
            return false;
        }
        var now = Date.now();
        this.actionTimeout = now + (ACTION_TTL * MSECS_PER_SEC);
        return true;
    };

    this.projectVectorAlongAxis = function(position, axisStart, axisEnd) {
        var aPrime = Vec3.subtract(position, axisStart);
        var bPrime = Vec3.subtract(axisEnd, axisStart);
        var bPrimeMagnitude = Vec3.length(bPrime);
        var dotProduct = Vec3.dot(aPrime, bPrime);
        var scalar = dotProduct / bPrimeMagnitude;
        if (scalar < 0) {
            scalar = 0;
        }
        if (scalar > 1) {
            scalar = 1;
        }
        var projection = Vec3.sum(axisStart, Vec3.multiply(scalar, Vec3.normalize(bPrime)));
        return projection;
    };

    this.dropGestureReset = function() {
        this.prevHandIsUpsideDown = false;
    };

    this.dropGestureProcess = function(deltaTime) {
        var worldHandRotation = getControllerWorldLocation(this.handToController(), true).orientation;
        var localHandUpAxis = this.hand === RIGHT_HAND ? {
            x: 1,
            y: 0,
            z: 0
        } : {
            x: -1,
            y: 0,
            z: 0
        };
        var worldHandUpAxis = Vec3.multiplyQbyV(worldHandRotation, localHandUpAxis);
        var DOWN = {
            x: 0,
            y: -1,
            z: 0
        };

        var DROP_ANGLE = Math.PI / 3;
        var HYSTERESIS_FACTOR = 1.1;
        var ROTATION_ENTER_THRESHOLD = Math.cos(DROP_ANGLE);
        var ROTATION_EXIT_THRESHOLD = Math.cos(DROP_ANGLE * HYSTERESIS_FACTOR);
        var rotationThreshold = this.prevHandIsUpsideDown ? ROTATION_EXIT_THRESHOLD : ROTATION_ENTER_THRESHOLD;

        var handIsUpsideDown = false;
        if (Vec3.dot(worldHandUpAxis, DOWN) > rotationThreshold) {
            handIsUpsideDown = true;
        }

        if (handIsUpsideDown != this.prevHandIsUpsideDown) {
            this.prevHandIsUpsideDown = handIsUpsideDown;
            Controller.triggerHapticPulse(HAPTIC_DEQUIP_STRENGTH, HAPTIC_DEQUIP_DURATION, this.hand);
        }

        return handIsUpsideDown;
    };

    this.nearGrabbingEnter = function() {
        this.grabPointSphereOff();
        this.lineOff();
        this.overlayLineOff();
        this.searchSphereOff();
        this.otherGrabbingLineOff();

        this.dropGestureReset();
        this.clearEquipHaptics();

        this.shouldScale = false;

        Controller.triggerHapticPulse(HAPTIC_PULSE_STRENGTH, HAPTIC_PULSE_DURATION, this.hand);

        var grabbedProperties;
        if (this.grabbedIsOverlay) {
            grabbedProperties = {
                position: Overlays.getProperty(this.grabbedThingID, "position"),
                rotation: Overlays.getProperty(this.grabbedThingID, "rotation"),
                parentID: Overlays.getProperty(this.grabbedThingID, "parentID"),
                parentJointIndex: Overlays.getProperty(this.grabbedThingID, "parentJointIndex"),
                dynamic: false,
                shapeType: "none"
            };
            this.ignoreIK = true;
        } else {
            grabbedProperties = Entities.getEntityProperties(this.grabbedThingID, GRABBABLE_PROPERTIES);
            if (FORCE_IGNORE_IK) {
                this.ignoreIK = true;
            } else {
                var grabbableData = getEntityCustomData(GRABBABLE_DATA_KEY, this.grabbedThingID, DEFAULT_GRABBABLE_DATA);
                this.ignoreIK = (grabbableData.ignoreIK !== undefined) ? grabbableData.ignoreIK : true;
            }
        }

        var handRotation;
        var handPosition;
        if (this.ignoreIK) {
            var controllerLocation = getControllerWorldLocation(this.handToController(), false);
            handRotation = controllerLocation.orientation;
            handPosition = controllerLocation.position;
        } else {
            handRotation = this.getHandRotation();
            handPosition = this.getHandPosition();
        }

        var hasPresetPosition = false;
        if (this.state == STATE_HOLD && this.grabbedHotspot) {
            // if an object is "equipped" and has a predefined offset, use it.
            var offsets = USE_ATTACH_POINT_SETTINGS && getAttachPointForHotspotFromSettings(this.grabbedHotspot, this.hand);
            if (offsets) {
                this.offsetPosition = offsets[0];
                this.offsetRotation = offsets[1];
                hasPresetPosition = true;
            } else {
                var handJointName = this.hand === RIGHT_HAND ? "RightHand" : "LeftHand";
                if (this.grabbedHotspot.joints[handJointName]) {
                    this.offsetPosition = this.grabbedHotspot.joints[handJointName][0];
                    this.offsetRotation = this.grabbedHotspot.joints[handJointName][1];
                    hasPresetPosition = true;
                }
            }
        } else {
            var objectRotation = grabbedProperties.rotation;
            this.offsetRotation = Quat.multiply(Quat.inverse(handRotation), objectRotation);

            var currentObjectPosition = grabbedProperties.position;
            var offset = Vec3.subtract(currentObjectPosition, handPosition);
            this.offsetPosition = Vec3.multiplyQbyV(Quat.inverse(Quat.multiply(handRotation, this.offsetRotation)), offset);
        }

        // This boolean is used to check if the object that is grabbed has just been cloned
        // It is only set true, if the object that is grabbed creates a new clone.
        var isClone = false;
        var isPhysical = propsArePhysical(grabbedProperties) ||
            (!this.grabbedIsOverlay && entityHasActions(this.grabbedThingID));
        if (isPhysical && this.state == STATE_NEAR_GRABBING && grabbedProperties.parentID === NULL_UUID) {
            // grab entity via action
            if (!this.setupHoldAction()) {
                return;
            }
            Messages.sendMessage('Hifi-Object-Manipulation', JSON.stringify({
                action: 'grab',
                grabbedEntity: this.grabbedThingID,
                joint: this.hand === RIGHT_HAND ? "RightHand" : "LeftHand"
            }));
        } else {
            // grab entity via parenting
            this.actionID = null;
            var handJointIndex;
            if (this.ignoreIK) {
                handJointIndex = this.controllerJointIndex;
            } else {
                handJointIndex = MyAvatar.getJointIndex(this.hand === RIGHT_HAND ? "RightHand" : "LeftHand");
            }

            var reparentProps = {
                parentID: AVATAR_SELF_ID,
                parentJointIndex: handJointIndex,
                velocity: {x: 0, y: 0, z: 0},
                angularVelocity: {x: 0, y: 0, z: 0}
            };
            if (hasPresetPosition) {
                reparentProps.localPosition = this.offsetPosition;
                reparentProps.localRotation = this.offsetRotation;
            }

            if (this.grabbedIsOverlay) {
                Overlays.editOverlay(this.grabbedThingID, reparentProps);
            } else {
                if (grabbedProperties.userData.length > 0) {
                    try{
                        var userData = JSON.parse(grabbedProperties.userData);
                        var grabInfo = userData.grabbableKey;
                        if (grabInfo && grabInfo.cloneable) {
                            var worldEntities = Entities.findEntities(MyAvatar.position, 50);
                            var count = 0;
                            worldEntities.forEach(function(item) {
                                var item = Entities.getEntityProperties(item, ["name"]);
                                if (item.name.indexOf('-clone-' + grabbedProperties.id) !== -1) {
                                    count++;
                                }
                            })

                            var limit = grabInfo.cloneLimit ? grabInfo.cloneLimit : 0;
                            if (count >= limit && limit !== 0) {
                                delete limit;
                                return;
                            }

                            var cloneableProps = Entities.getEntityProperties(grabbedProperties.id);
                            cloneableProps.name = cloneableProps.name + '-clone-' + grabbedProperties.id;
                            var lifetime = grabInfo.cloneLifetime ? grabInfo.cloneLifetime : 300;
                            var dynamic = grabInfo.cloneDynamic ? grabInfo.cloneDynamic : false;
                            var cUserData = Object.assign({}, userData);
                            var cProperties = Object.assign({}, cloneableProps);
                            isClone = true;

                            delete cUserData.grabbableKey.cloneLifetime;
                            delete cUserData.grabbableKey.cloneable;
                            delete cUserData.grabbableKey.cloneDynamic;
                            delete cUserData.grabbableKey.cloneLimit;
                            delete cProperties.id

                            cProperties.dynamic = dynamic;
                            cProperties.locked = false;
                            cUserData.grabbableKey.triggerable = true;
                            cUserData.grabbableKey.grabbable = true;
                            cProperties.lifetime = lifetime;
                            cProperties.userData = JSON.stringify(cUserData);
                            var cloneID = Entities.addEntity(cProperties);
                            this.grabbedThingID = cloneID;
                            grabbedProperties = Entities.getEntityProperties(cloneID);
                        }
                    }catch(e) {}
                }
                Entities.editEntity(this.grabbedThingID, reparentProps);
            }

            if (this.thisHandIsParent(grabbedProperties)) {
                // this should never happen, but if it does, don't set previous parent to be this hand.
                // this.previousParentID[this.grabbedThingID] = NULL;
                // this.previousParentJointIndex[this.grabbedThingID] = -1;
            } else {
                this.previousParentID[this.grabbedThingID] = grabbedProperties.parentID;
                this.previousParentJointIndex[this.grabbedThingID] = grabbedProperties.parentJointIndex;
            }
            Messages.sendMessage('Hifi-Object-Manipulation', JSON.stringify({
                action: 'equip',
                grabbedEntity: this.grabbedThingID,
                joint: this.hand === RIGHT_HAND ? "RightHand" : "LeftHand"
            }));
        }

        if (!this.grabbedIsOverlay) {
            Entities.editEntity(this.grabbedThingID, {
                velocity: { x: 0, y: 0, z: 0 },
                angularVelocity: { x: 0, y: 0, z: 0 },
                // dynamic: false
            });
        }

        var _this = this;
        /*
         * Setting context for function that is either called via timer or directly, depending if
         * if the object in question is a clone. If it is a clone, we need to make sure that the intial equipment event
         * is called correctly, as these just freshly created entity may not have completely initialized.
        */
        var grabEquipCheck = function () {
            if (_this.state == STATE_NEAR_GRABBING) {
                _this.callEntityMethodOnGrabbed("startNearGrab");
            } else { // this.state == STATE_HOLD
                _this.callEntityMethodOnGrabbed("startEquip");
            }

            // don't block teleport raypick with equipped entity
            Messages.sendMessage('Hifi-Teleport-Ignore-Add', _this.grabbedThingID);

            _this.currentHandControllerTipPosition =
                (_this.hand === RIGHT_HAND) ? MyAvatar.rightHandTipPosition : MyAvatar.leftHandTipPosition;
            _this.currentObjectTime = Date.now();

            _this.currentObjectPosition = grabbedProperties.position;
            _this.currentObjectRotation = grabbedProperties.rotation;
            _this.currentVelocity = ZERO_VEC;
            _this.currentAngularVelocity = ZERO_VEC;

            _this.prevDropDetected = false;
        }

        if (isClone) {
            // 100 ms seems to be sufficient time to force the check even occur after the object has been initialized.
            Script.setTimeout(grabEquipCheck, 100);
        } else {
            grabEquipCheck();
        }
    };

    this.nearGrabbing = function(deltaTime, timestamp) {
        this.grabPointSphereOff();

        var ttl = ACTION_TTL;

        if (this.farToNearGrab) {
            ttl = ACTION_TTL_ZERO; // farToNearGrab - Assign ACTION_TTL_ZERO so that, the object is dropped down immediately after the trigger is released.
            if(!this.triggerClicked){
               this.farToNearGrab = false;
            }
        }

        if (this.state == STATE_NEAR_GRABBING && (!this.triggerClicked && this.secondaryReleased())) {
            this.callEntityMethodOnGrabbed("releaseGrab");
            this.setState(STATE_OFF, "trigger released");
            return;
        }

        if (this.state == STATE_HOLD) {

            if (this.secondarySqueezed()) {
                // this.secondaryReleased() will always be true when not depressed
                // so we cannot simply rely on that for release - ensure that the
                // trigger was first "prepared" by being pushed in before the release
                this.preparingHoldRelease = true;
            }

            if (this.preparingHoldRelease && this.secondaryReleased()) {
                // we have an equipped object and the secondary trigger was released
                // short-circuit the other checks and release it
                this.preparingHoldRelease = false;
                this.callEntityMethodOnGrabbed("releaseEquip");
                this.setState(STATE_OFF, "equipping ended via secondary press");
                return;
            }

            var dropDetected = this.dropGestureProcess(deltaTime);

            if (this.triggerSmoothedReleased()) {
                this.waitForTriggerRelease = false;
            }

            if (dropDetected && this.prevDropDetected != dropDetected) {
                this.waitForTriggerRelease = true;
            }

            // highlight the grabbed hotspot when the dropGesture is detected.
            if (dropDetected) {
                entityPropertiesCache.addEntity(this.grabbedHotspot.entityID);
                equipHotspotBuddy.updateHotspot(this.grabbedHotspot, timestamp);
                equipHotspotBuddy.highlightHotspot(this.grabbedHotspot);
            }

            if (dropDetected && !this.waitForTriggerRelease && this.triggerSmoothedGrab()) {
                // store the offset attach points into preferences.
                if (USE_ATTACH_POINT_SETTINGS && this.grabbedHotspot && this.grabbedThingID) {
                    var prefprops = Entities.getEntityProperties(this.grabbedThingID, ["localPosition", "localRotation"]);
                    if (prefprops && prefprops.localPosition && prefprops.localRotation) {
                        storeAttachPointForHotspotInSettings(this.grabbedHotspot, this.hand,
                                                             prefprops.localPosition, prefprops.localRotation);
                    }
                }

                var grabbedEntity = this.grabbedThingID;
                this.release();
                this.grabbedThingID = grabbedEntity;
                this.setState(STATE_NEAR_GRABBING, "drop gesture detected");
                return;
            }
            this.prevDropDetected = dropDetected;
        }

        var props;
        if (this.grabbedIsOverlay) {
            props = {
                localPosition: Overlays.getProperty(this.grabbedThingID, "localPosition"),
                parentID: Overlays.getProperty(this.grabbedThingID, "parentID"),
                parentJointIndex: Overlays.getProperty(this.grabbedThingID, "parentJointIndex"),
                position: Overlays.getProperty(this.grabbedThingID, "position"),
                rotation: Overlays.getProperty(this.grabbedThingID, "rotation"),
                dimensions: Overlays.getProperty(this.grabbedThingID, "dimensions"),
                registrationPoint: { x: 0.5, y: 0.5, z: 0.5 }
            };
        } else {
            props = Entities.getEntityProperties(this.grabbedThingID, ["localPosition", "parentID", "parentJointIndex",
                                                                      "position", "rotation", "dimensions",
                                                                      "registrationPoint"]);
        }
        if (!props.position) {
            // server may have reset, taking our equipped entity with it.  move back to "off" state
            this.callEntityMethodOnGrabbed("releaseGrab");
            this.setState(STATE_OFF, "entity has no position property");
            return;
        }

        if (this.state == STATE_NEAR_GRABBING && this.actionID === null && !this.thisHandIsParent(props)) {
            // someone took it from us or otherwise edited the parentID.  end the grab.  We don't do this
            // for equipped things so that they can be adjusted while equipped.
            this.callEntityMethodOnGrabbed("releaseGrab");
            this.grabbedThingID = null;
            this.setState(STATE_OFF, "someone took it");
            return;
        }

        var now = Date.now();
        if (this.state == STATE_HOLD && now - this.lastUnequipCheckTime > MSECS_PER_SEC * CHECK_TOO_FAR_UNEQUIP_TIME) {
            this.lastUnequipCheckTime = now;

            if (props.parentID == AVATAR_SELF_ID) {
                var handPosition;
                if (this.ignoreIK) {
                    handPosition = getControllerWorldLocation(this.handToController(), false).position;
                } else {
                    handPosition = this.getHandPosition();
                }

                var TEAR_AWAY_DISTANCE = 0.1;
                var dist = distanceBetweenPointAndEntityBoundingBox(handPosition, props);
                if (dist > TEAR_AWAY_DISTANCE) {
                    this.autoUnequipCounter += deltaTime;
                } else {
                    this.autoUnequipCounter = 0;
                }

                if (this.autoUnequipCounter > 0.25) {
                        // for whatever reason, the held/equipped entity has been pulled away.  ungrab or unequip.
                    print("handControllerGrab -- autoreleasing held or equipped item because it is far from hand." +
                        props.parentID + ", dist = " + dist);

                    if (this.state == STATE_NEAR_GRABBING) {
                        this.callEntityMethodOnGrabbed("releaseGrab");
                    } else { // this.state == STATE_HOLD
                        this.callEntityMethodOnGrabbed("releaseEquip");
                    }
                    this.setState(STATE_OFF, "held object too far away");
                    return;
                }
            }
        }

        // Keep track of the fingertip velocity to impart when we release the object.
        // Note that the idea of using a constant 'tip' velocity regardless of the
        // object's actual held offset is an idea intended to make it easier to throw things:
        // Because we might catch something or transfer it between hands without a good idea
        // of it's actual offset, let's try imparting a velocity which is at a fixed radius
        // from the palm.

        var handControllerPosition = (this.hand === RIGHT_HAND) ? MyAvatar.rightHandPosition : MyAvatar.leftHandPosition;

        var deltaObjectTime = (now - this.currentObjectTime) / MSECS_PER_SEC; // convert to seconds

        if (deltaObjectTime > 0.0) {
            var worldDeltaPosition = Vec3.subtract(props.position, this.currentObjectPosition);

            var previousEulers = Quat.safeEulerAngles(this.currentObjectRotation);
            var newEulers = Quat.safeEulerAngles(props.rotation);
            var worldDeltaRotation = Vec3.subtract(newEulers, previousEulers);

            this.currentVelocity = Vec3.multiply(worldDeltaPosition, 1.0 / deltaObjectTime);
            this.currentAngularVelocity = Vec3.multiply(worldDeltaRotation, Math.PI / (deltaObjectTime * 180.0));

            this.currentObjectPosition = props.position;
            this.currentObjectRotation = props.rotation;
        }

        this.currentHandControllerTipPosition = handControllerPosition;
        this.currentObjectTime = now;

        if (this.state === STATE_HOLD) {
            this.callEntityMethodOnGrabbed("continueEquip");
        }
        if (this.state == STATE_NEAR_GRABBING) {
            this.callEntityMethodOnGrabbed("continueNearGrab");
        }

        if (this.state == STATE_NEAR_GRABBING) {
            this.maybeScale(props);
        }

        if (this.actionID && this.actionTimeout - now < ttl * MSECS_PER_SEC) {
            // if less than a 5 seconds left, refresh the actions ttl
            var success = Entities.updateAction(this.grabbedThingID, this.actionID, {
                hand: this.hand === RIGHT_HAND ? "right" : "left",
                timeScale: NEAR_GRABBING_ACTION_TIMEFRAME,
                relativePosition: this.offsetPosition,
                relativeRotation: this.offsetRotation,
                ttl: ttl,
                kinematic: NEAR_GRABBING_KINEMATIC,
                kinematicSetVelocity: true,
                ignoreIK: this.ignoreIK
            });
            if (success) {
               this.actionTimeout = now + (ttl * MSECS_PER_SEC);
            } else {
                print("continueNearGrabbing -- updateAction failed");
                Entities.deleteAction(this.grabbedThingID, this.actionID);
                this.setupHoldAction();
            }
        }
    };

    this.maybeScale = function(props) {
        if (!objectScalingEnabled || this.isTablet(this.grabbedThingID) || this.grabbedIsOverlay) {
            return;
        }

        if (!this.shouldScale) {
            //  If both secondary triggers squeezed, and the non-holding hand is empty, start scaling
            if (this.secondarySqueezed() &&
                this.getOtherHandController().secondarySqueezed() &&
                this.getOtherHandController().state === STATE_OFF) {
                this.scalingStartDistance = Vec3.length(Vec3.subtract(this.getHandPosition(),
                                                                      this.getOtherHandController().getHandPosition()));
                this.scalingStartDimensions = props.dimensions;
                this.shouldScale = true;
            }
        } else if (!this.secondarySqueezed() || !this.getOtherHandController().secondarySqueezed()) {
            this.shouldScale = false;
        }
        if (this.shouldScale) {
            var scalingCurrentDistance = Vec3.length(Vec3.subtract(this.getHandPosition(),
                                                                   this.getOtherHandController().getHandPosition()));
            var currentRescale = scalingCurrentDistance / this.scalingStartDistance;
            var newDimensions = Vec3.multiply(currentRescale, this.scalingStartDimensions);
            Entities.editEntity(this.grabbedThingID, { dimensions: newDimensions });
        }
    };

    this.maybeScaleMyAvatar = function() {
        if (!myAvatarScalingEnabled || this.shouldScale || this.hand === LEFT_HAND) {
            //  If scaling disabled, or if we are currently scaling an entity, don't scale avatar
            //  and only rescale avatar for one hand (so we're not doing it twice)
            return;
        }

        // Only scale avatar if both triggers and grips are squeezed
        var tryingToScale = this.secondarySqueezed() && this.getOtherHandController().secondarySqueezed() &&
                            this.triggerSmoothedSqueezed() && this.getOtherHandController().triggerSmoothedSqueezed();


        if (!this.isScalingAvatar) {
            //  If both secondary triggers squeezed, start scaling
            if (tryingToScale) {
                this.scalingStartDistance = Vec3.length(Vec3.subtract(this.getHandPosition(),
                                                                      this.getOtherHandController().getHandPosition()));
                this.scalingStartAvatarScale = MyAvatar.scale;
                this.isScalingAvatar = true;
            }
        } else if (!tryingToScale) {
            this.isScalingAvatar = false;
        }
        if (this.isScalingAvatar) {
            var scalingCurrentDistance = Vec3.length(Vec3.subtract(this.getHandPosition(),
                                                                   this.getOtherHandController().getHandPosition()));
            var newAvatarScale = (scalingCurrentDistance / this.scalingStartDistance) * this.scalingStartAvatarScale;
            MyAvatar.scale = newAvatarScale;
        }
    };

    this.nearTriggerEnter = function() {
        this.clearEquipHaptics();
        this.grabPointSphereOff();
        Controller.triggerShortHapticPulse(1.0, this.hand);
        this.callEntityMethodOnGrabbed("startNearTrigger");
    };

    this.farTriggerEnter = function() {
        this.clearEquipHaptics();
        this.grabPointSphereOff();
        this.callEntityMethodOnGrabbed("startFarTrigger");
    };

    this.nearTrigger = function(deltaTime, timestamp) {
        if (this.triggerSmoothedReleased()) {
            this.callEntityMethodOnGrabbed("stopNearTrigger");
            this.grabbedThingID = null;
            this.setState(STATE_OFF, "trigger released");
            return;
        }
        this.callEntityMethodOnGrabbed("continueNearTrigger");
    };

    this.farTrigger = function(deltaTime, timestamp) {
        if (this.triggerSmoothedReleased()) {
            this.callEntityMethodOnGrabbed("stopFarTrigger");
            this.grabbedThingID = null;
            this.setState(STATE_OFF, "trigger released");
            return;
        }

        var pickRay = {
            origin: getControllerWorldLocation(this.handToController(), false).position,
            direction: Quat.getUp(getControllerWorldLocation(this.handToController(), false).orientation)
        };

        var now = Date.now();
        if (now - this.lastPickTime > MSECS_PER_SEC / PICKS_PER_SECOND_PER_HAND) {
            var intersection = findRayIntersection(pickRay, true, [], [], true);
            if (intersection.accurate || intersection.overlayID) {
                this.lastPickTime = now;
                if (intersection.entityID != this.grabbedThingID) {
                    this.callEntityMethodOnGrabbed("stopFarTrigger");
                    this.grabbedThingID = null;
                    this.setState(STATE_OFF, "laser moved off of entity");
                    return;
                }
                if (intersection.intersects) {
                    this.intersectionDistance = Vec3.distance(pickRay.origin, intersection.intersection);
                }
                if (farGrabEnabled) {
                    this.searchIndicatorOn(pickRay);
                }
            }
        }

        this.callEntityMethodOnGrabbed("continueFarTrigger");
    };

    this.offEnter = function() {
        this.release();
    };

    this.entityLaserTouchingEnter = function() {
        // test for intersection between controller laser and web entity plane.
        var controllerLocation = getControllerWorldLocation(this.handToController(), true);
        var intersectInfo = handLaserIntersectEntity(this.grabbedThingID, controllerLocation);
        if (intersectInfo) {
            var pointerEvent = {
                type: "Press",
                id: this.hand + 1, // 0 is reserved for hardware mouse
                pos2D: projectOntoEntityXYPlane(this.grabbedThingID, intersectInfo.point),
                pos3D: intersectInfo.point,
                normal: intersectInfo.normal,
                direction: intersectInfo.searchRay.direction,
                button: "Primary",
                isPrimaryHeld: true
            };

            Entities.sendMousePressOnEntity(this.grabbedThingID, pointerEvent);
            Entities.sendClickDownOnEntity(this.grabbedThingID, pointerEvent);

            this.touchingEnterTimer = 0;
            this.touchingEnterPointerEvent = pointerEvent;
            this.touchingEnterPointerEvent.button = "None";
            this.deadspotExpired = false;

            var LASER_PRESS_TO_MOVE_DEADSPOT_ANGLE = 0.026; // radians ~ 1.2 degrees
            this.deadspotRadius = Math.tan(LASER_PRESS_TO_MOVE_DEADSPOT_ANGLE) * intersectInfo.distance;  // dead spot radius in meters
        }

        Controller.triggerHapticPulse(HAPTIC_LASER_UI_STRENGTH, HAPTIC_LASER_UI_DURATION, this.hand);
    };

    this.entityLaserTouchingExit = function() {
        // test for intersection between controller laser and web entity plane.
        var controllerLocation = getControllerWorldLocation(this.handToController(), true);
        var intersectInfo = handLaserIntersectEntity(this.grabbedThingID, controllerLocation);
        if (intersectInfo) {
            var pointerEvent;
            if (this.deadspotExpired) {
                pointerEvent = {
                    type: "Release",
                    id: this.hand + 1, // 0 is reserved for hardware mouse
                    pos2D: projectOntoEntityXYPlane(this.grabbedThingID, intersectInfo.point),
                    pos3D: intersectInfo.point,
                    normal: intersectInfo.normal,
                    direction: intersectInfo.searchRay.direction,
                    button: "Primary"
                };
            } else {
                pointerEvent = this.touchingEnterPointerEvent;
                pointerEvent.type = "Release";
                pointerEvent.button = "Primary";
                pointerEvent.isPrimaryHeld = false;
            }

            Entities.sendMouseReleaseOnEntity(this.grabbedThingID, pointerEvent);
            Entities.sendClickReleaseOnEntity(this.grabbedThingID, pointerEvent);
            Entities.sendHoverLeaveEntity(this.grabbedThingID, pointerEvent);
        }
        this.grabbedThingID = null;
        this.grabbedOverlay = null;
    };

    this.entityLaserTouching = function(dt) {

        this.touchingEnterTimer += dt;

        entityPropertiesCache.addEntity(this.grabbedThingID);

        if (this.state == STATE_ENTITY_LASER_TOUCHING && !this.triggerSmoothedGrab()) {  // AJT:
            this.setState(STATE_OFF, "released trigger");
            return;
        }

        // test for intersection between controller laser and web entity plane.
        var controllerLocation = getControllerWorldLocation(this.handToController(), true);
        var intersectInfo = handLaserIntersectEntity(this.grabbedThingID, controllerLocation);
        if (intersectInfo) {

            if (Entities.keyboardFocusEntity != this.grabbedThingID) {
                Overlays.keyboardFocusOverlay = 0;
                Entities.keyboardFocusEntity = this.grabbedThingID;
            }

            var pointerEvent = {
                type: "Move",
                id: this.hand + 1, // 0 is reserved for hardware mouse
                pos2D: projectOntoEntityXYPlane(this.grabbedThingID, intersectInfo.point),
                pos3D: intersectInfo.point,
                normal: intersectInfo.normal,
                direction: intersectInfo.searchRay.direction,
                button: "NoButtons",
                isPrimaryHeld: true
            };

            var POINTER_PRESS_TO_MOVE_DELAY = 0.25; // seconds
            if (this.deadspotExpired || this.touchingEnterTimer > POINTER_PRESS_TO_MOVE_DELAY ||
                Vec3.distance(intersectInfo.point, this.touchingEnterPointerEvent.pos3D) > this.deadspotRadius) {
                Entities.sendMouseMoveOnEntity(this.grabbedThingID, pointerEvent);
                Entities.sendHoldingClickOnEntity(this.grabbedThingID, pointerEvent);
                this.deadspotExpired = true;
            }

            this.intersectionDistance = intersectInfo.distance;
            if (this.state == STATE_ENTITY_LASER_TOUCHING) {
                this.searchIndicatorOn(intersectInfo.searchRay);
            }
            Reticle.setVisible(false);
        } else {
            this.grabbedThingID = null;
            this.setState(STATE_OFF, "grabbed entity was destroyed");
            return;
        }
    };

    this.overlayLaserTouchingEnter = function () {
        // Test for intersection between controller laser and Web overlay plane.
        var controllerLocation = getControllerWorldLocation(this.handToController(), true);
        var intersectInfo = handLaserIntersectOverlay(this.grabbedOverlay, controllerLocation);
        if (intersectInfo) {
            var pointerEvent = {
                type: "Press",
                id: this.hand + 1,
                pos2D: projectOntoOverlayXYPlane(this.grabbedOverlay, intersectInfo.point),
                pos3D: intersectInfo.point,
                normal: intersectInfo.normal,
                direction: intersectInfo.searchRay.direction,
                button: "Primary",
                isPrimaryHeld: true
            };

            Overlays.sendMousePressOnOverlay(this.grabbedOverlay, pointerEvent);

            this.touchingEnterTimer = 0;
            this.touchingEnterPointerEvent = pointerEvent;
            this.touchingEnterPointerEvent.button = "None";
            this.deadspotExpired = false;

            var LASER_PRESS_TO_MOVE_DEADSPOT_ANGLE = 0.026; // radians ~ 1.2 degrees
            this.deadspotRadius = Math.tan(LASER_PRESS_TO_MOVE_DEADSPOT_ANGLE) * intersectInfo.distance;  // dead spot radius in meters
        }

        Controller.triggerHapticPulse(HAPTIC_LASER_UI_STRENGTH, HAPTIC_LASER_UI_DURATION, this.hand);
    };

    this.overlayLaserTouchingExit = function () {
        // Test for intersection between controller laser and Web overlay plane.
        var controllerLocation = getControllerWorldLocation(this.handToController(), true);
        var intersectInfo = handLaserIntersectOverlay(this.grabbedOverlay, controllerLocation);
        if (intersectInfo) {
            var pointerEvent;

            var pos2D;
            var pos3D;
            if (this.tabletStabbed) {
                // Some people like to jam the stylus a long ways into the tablet when clicking on a button.
                // They almost always move out of the deadzone when they do this.  We detect if the stylus
                // has gone far through the tablet and suppress any further faux mouse events until the
                // stylus is withdrawn.  Once it has withdrawn, we do a release click wherever the stylus was
                // when it was pushed into the tablet.
                this.tabletStabbed = false;
                pos2D = this.tabletStabbedPos2D;
                pos3D = this.tabletStabbedPos3D;
            } else {
                pos2D = projectOntoOverlayXYPlane(this.grabbedOverlay, intersectInfo.point);
                pos3D = intersectInfo.point;
            }

            if (this.deadspotExpired) {
                pointerEvent = {
                    type: "Release",
                    id: this.hand + 1,
                    pos2D: pos2D,
                    pos3D: pos3D,
                    normal: intersectInfo.normal,
                    direction: intersectInfo.searchRay.direction,
                    button: "Primary"
                };
            } else {
                pointerEvent = this.touchingEnterPointerEvent;
                pointerEvent.type = "Release";
                pointerEvent.button = "Primary";
                pointerEvent.isPrimaryHeld = false;
            }

            Overlays.sendMouseReleaseOnOverlay(this.grabbedOverlay, pointerEvent);
            Overlays.sendHoverLeaveOverlay(this.grabbedOverlay, pointerEvent);
        }
        this.grabbedThingID = null;
        this.grabbedOverlay = null;
    };

    this.overlayLaserTouching = function (dt) {
        this.touchingEnterTimer += dt;

        if (this.state == STATE_OVERLAY_LASER_TOUCHING && !this.triggerSmoothedGrab()) {
            this.setState(STATE_OFF, "released trigger");
            return;
        }

        // Test for intersection between controller laser and Web overlay plane.
        var controllerLocation = getControllerWorldLocation(this.handToController(), true);
        var intersectInfo = handLaserIntersectOverlay(this.grabbedOverlay, controllerLocation);
        if (intersectInfo) {

            var pos2D = projectOntoOverlayXYPlane(this.grabbedOverlay, intersectInfo.point);
            var pos3D = intersectInfo.point;

            if (Overlays.keyboardFocusOverlay != this.grabbedOverlay) {
                Entities.keyboardFocusEntity = null;
                Overlays.keyboardFocusOverlay = this.grabbedOverlay;
            }

            var pointerEvent = {
                type: "Move",
                id: this.hand + 1,
                pos2D: pos2D,
                pos3D: pos3D,
                normal: intersectInfo.normal,
                direction: intersectInfo.searchRay.direction,
                button: "NoButtons",
                isPrimaryHeld: true
            };

            var POINTER_PRESS_TO_MOVE_DELAY = 0.25; // seconds
            if (this.deadspotExpired || this.touchingEnterTimer > POINTER_PRESS_TO_MOVE_DELAY ||
                Vec3.distance(intersectInfo.point, this.touchingEnterPointerEvent.pos3D) > this.deadspotRadius) {
                Overlays.sendMouseMoveOnOverlay(this.grabbedOverlay, pointerEvent);
                this.deadspotExpired = true;
            }

            this.intersectionDistance = intersectInfo.distance;
            if (this.state == STATE_OVERLAY_LASER_TOUCHING) {
                this.searchIndicatorOn(intersectInfo.searchRay);
            }
            Reticle.setVisible(false);
        } else {
            this.grabbedThingID = null;
            this.setState(STATE_OFF, "grabbed overlay was destroyed");
            return;
        }
    };

    this.stylusTouchingEnter = function () {
        this.stealTouchFocus(this.stylusTarget);
        sendTouchStartEventToStylusTarget(this.hand, this.stylusTarget);
        Controller.triggerHapticPulse(HAPTIC_STYLUS_STRENGTH, HAPTIC_STYLUS_DURATION, this.hand);

        this.touchingEnterTimer = 0;
        this.touchingEnterStylusTarget = this.stylusTarget;
        this.deadspotExpired = false;

        var TOUCH_PRESS_TO_MOVE_DEADSPOT = 0.0381;
        this.deadspotRadius = TOUCH_PRESS_TO_MOVE_DEADSPOT;
    };

    this.stylusTouchingExit = function () {

        if (this.stylusTarget === undefined) {
            return;
        }

        // special case to handle home button.
        if (this.stylusTarget.overlayID === HMD.homeButtonID) {
            Messages.sendLocalMessage("home", this.stylusTarget.overlayID);
        }

        // send press event
        if (this.deadspotExpired) {
            sendTouchEndEventToStylusTarget(this.hand, this.stylusTarget);
        } else {
            sendTouchEndEventToStylusTarget(this.hand, this.touchingEnterStylusTarget);
        }
    };

    this.stylusTouching = function (dt) {

        this.touchingEnterTimer += dt;

        if (this.stylusTarget.entityID) {
            entityPropertiesCache.addEntity(this.stylusTarget.entityID);
            this.stylusTarget = calculateStylusTargetFromEntity(this.stylusTip, this.stylusTarget.entityID);
        } else if (this.stylusTarget.overlayID) {
            this.stylusTarget = calculateStylusTargetFromOverlay(this.stylusTip, this.stylusTarget.overlayID);
        }

        var TABLET_MIN_TOUCH_DISTANCE = -0.1;
        var TABLET_MAX_TOUCH_DISTANCE = 0.01;

        if (this.stylusTarget) {
            if (this.stylusTarget.distance > TABLET_MIN_TOUCH_DISTANCE && this.stylusTarget.distance < TABLET_MAX_TOUCH_DISTANCE) {
                var POINTER_PRESS_TO_MOVE_DELAY = 0.33; // seconds
                if (this.deadspotExpired || this.touchingEnterTimer > POINTER_PRESS_TO_MOVE_DELAY ||
                    distance2D(this.stylusTarget.position2D, this.touchingEnterStylusTarget.position2D) > this.deadspotRadius) {
                    sendTouchMoveEventToStylusTarget(this.hand, this.stylusTarget);
                    this.deadspotExpired = true;
                }
            } else {
                this.setState(STATE_OFF, "hand moved away from touch surface");
            }
        } else {
            this.setState(STATE_OFF, "touch surface was destroyed");
        }
    };

    this.release = function() {
        this.turnOffVisualizations();

        if (this.grabbedThingID !== null) {

            Messages.sendMessage('Hifi-Teleport-Ignore-Remove', this.grabbedThingID);

            if (this.state === STATE_HOLD) {
                this.callEntityMethodOnGrabbed("releaseEquip");
            }

            // Make a small release haptic pulse if we really were holding something
            Controller.triggerHapticPulse(HAPTIC_PULSE_STRENGTH, HAPTIC_PULSE_DURATION, this.hand);
            if (this.actionID !== null) {
                Entities.deleteAction(this.grabbedThingID, this.actionID);
            } else {
                // no action, so it's a parenting grab
                if (this.previousParentID[this.grabbedThingID] === NULL_UUID) {
                    if (this.grabbedIsOverlay) {
                        Overlays.editOverlay(this.grabbedThingID, {
                            parentID: NULL_UUID,
                            parentJointIndex: -1
                        });
                    } else {
                        Entities.editEntity(this.grabbedThingID, {
                            parentID: this.previousParentID[this.grabbedThingID],
                            parentJointIndex: this.previousParentJointIndex[this.grabbedThingID]
                        });
                        this.ensureDynamic();
                    }
                } else {
                    if (this.grabbedIsOverlay) {
                        Overlays.editOverlay(this.grabbedThingID, {
                            parentID: this.previousParentID[this.grabbedThingID],
                            parentJointIndex: this.previousParentJointIndex[this.grabbedThingID],
                        });
                    } else {
                        // we're putting this back as a child of some other parent, so zero its velocity
                        Entities.editEntity(this.grabbedThingID, {
                            parentID: this.previousParentID[this.grabbedThingID],
                            parentJointIndex: this.previousParentJointIndex[this.grabbedThingID],
                            velocity: {x: 0, y: 0, z: 0},
                            angularVelocity: {x: 0, y: 0, z: 0}
                        });
                    }
                }
            }

            Messages.sendMessage('Hifi-Object-Manipulation', JSON.stringify({
                action: 'release',
                grabbedEntity: this.grabbedThingID,
                joint: this.hand === RIGHT_HAND ? "RightHand" : "LeftHand"
            }));
        }

        this.actionID = null;
        this.grabbedThingID = null;
        this.grabbedOverlay = null;
        this.grabbedHotspot = null;

        if (this.triggerSmoothedGrab() || this.secondarySqueezed()) {
            this.waitForTriggerRelease = true;
        }
    };

    this.cleanup = function() {
        this.release();
        this.grabPointSphereOff();
        this.hideStylus();
        this.overlayLineOff();
    };

    this.thisHandIsParent = function(props) {
        if (props.parentID !== MyAvatar.sessionUUID && props.parentID !== AVATAR_SELF_ID) {
            return false;
        }

        var handJointIndex = MyAvatar.getJointIndex(this.hand === RIGHT_HAND ? "RightHand" : "LeftHand");
        if (props.parentJointIndex == handJointIndex) {
            return true;
        }

        var controllerJointIndex = this.controllerJointIndex;
        if (props.parentJointIndex == controllerJointIndex) {
            return true;
        }

        var controllerCRJointIndex = MyAvatar.getJointIndex(this.hand === RIGHT_HAND ?
                                                            "_CAMERA_RELATIVE_CONTROLLER_RIGHTHAND" :
                                                            "_CAMERA_RELATIVE_CONTROLLER_LEFTHAND");
        if (props.parentJointIndex == controllerCRJointIndex) {
            return true;
        }

        return false;
    };

    this.checkForUnexpectedChildren = function() {
        var _this = this;
        // sometimes things can get parented to a hand and this script is unaware.  Search for such entities and
        // unhook them.

        // find children of avatar's hand joint
        var handJointIndex = MyAvatar.getJointIndex(this.hand === RIGHT_HAND ? "RightHand" : "LeftHand");
        var children = Entities.getChildrenIDsOfJoint(MyAvatar.sessionUUID, handJointIndex);
        children = children.concat(Entities.getChildrenIDsOfJoint(AVATAR_SELF_ID, handJointIndex));

        // find children of faux controller joint
        var controllerJointIndex = this.controllerJointIndex;
        children = children.concat(Entities.getChildrenIDsOfJoint(MyAvatar.sessionUUID, controllerJointIndex));
        children = children.concat(Entities.getChildrenIDsOfJoint(AVATAR_SELF_ID, controllerJointIndex));

        // find children of faux camera-relative controller joint
        var controllerCRJointIndex = MyAvatar.getJointIndex(this.hand === RIGHT_HAND ?
                                                            "_CAMERA_RELATIVE_CONTROLLER_RIGHTHAND" :
                                                            "_CAMERA_RELATIVE_CONTROLLER_LEFTHAND");
        children = children.concat(Entities.getChildrenIDsOfJoint(MyAvatar.sessionUUID, controllerCRJointIndex));
        children = children.concat(Entities.getChildrenIDsOfJoint(AVATAR_SELF_ID, controllerCRJointIndex));

        children.forEach(function(childID) {
            if (childID !== _this.stylus &&
                childID !== _this.overlayLine) {
                // we appear to be holding something and this script isn't in a state that would be holding something.
                // unhook it.  if we previously took note of this entity's parent, put it back where it was.  This
                // works around some problems that happen when more than one hand or avatar is passing something around.
                if (_this.previousParentID[childID]) {
                    var previousParentID = _this.previousParentID[childID];
                    var previousParentJointIndex = _this.previousParentJointIndex[childID];

                    // The main flaw with keeping track of previous parantage in individual scripts is:
                    // (1) A grabs something (2) B takes it from A (3) A takes it from B (4) A releases it
                    // now A and B will take turns passing it back to the other.  Detect this and stop the loop here...
                    var UNHOOK_LOOP_DETECT_MS = 200;
                    var now = Date.now();
                    if (_this.previouslyUnhooked[childID]) {
                        if (now - _this.previouslyUnhooked[childID] < UNHOOK_LOOP_DETECT_MS) {
                            previousParentID = NULL_UUID;
                            previousParentJointIndex = -1;
                        }
                    }
                    _this.previouslyUnhooked[childID] = now;

                    if (Overlays.getProperty(childID, "grabbable")) {
                        // only auto-unhook overlays that were flagged as grabbable.  this avoids unhooking overlays
                        // used in tutorial.
                        Overlays.editOverlay(childID, {
                            parentID: previousParentID,
                            parentJointIndex: previousParentJointIndex
                        });
                    }
                    Entities.editEntity(childID, { parentID: previousParentID, parentJointIndex: previousParentJointIndex });

                } else {
                    Entities.editEntity(childID, { parentID: NULL_UUID });
                    if (Overlays.getProperty(childID, "grabbable")) {
                        Overlays.editOverlay(childID, { parentID: NULL_UUID });
                    }
                }
            }
        });
    };

    this.getOtherHandController = function() {
        return (this.hand === RIGHT_HAND) ? leftController : rightController;
    };
}

var rightController = new MyController(RIGHT_HAND);
var leftController = new MyController(LEFT_HAND);

var MAPPING_NAME = "com.highfidelity.handControllerGrab";

var mapping = Controller.newMapping(MAPPING_NAME);
mapping.from([Controller.Standard.RT]).peek().to(rightController.triggerPress);
mapping.from([Controller.Standard.RTClick]).peek().to(rightController.triggerClick);

mapping.from([Controller.Standard.LT]).peek().to(leftController.triggerPress);
mapping.from([Controller.Standard.LTClick]).peek().to(leftController.triggerClick);

mapping.from([Controller.Standard.RB]).peek().to(rightController.secondaryPress);
mapping.from([Controller.Standard.LB]).peek().to(leftController.secondaryPress);
mapping.from([Controller.Standard.LeftGrip]).peek().to(leftController.secondaryPress);
mapping.from([Controller.Standard.RightGrip]).peek().to(rightController.secondaryPress);

mapping.from([Controller.Standard.LeftPrimaryThumb]).peek().to(leftController.thumbPress);
mapping.from([Controller.Standard.RightPrimaryThumb]).peek().to(rightController.thumbPress);

Controller.enableMapping(MAPPING_NAME);

function handleMenuEvent(menuItem) {
    if (menuItem === "Show Grab Sphere") {
        SHOW_GRAB_POINT_SPHERE = Menu.isOptionChecked("Show Grab Sphere");
    }
}

Menu.addMenuItem({ menuName: "Developer", menuItemName: "Show Grab Sphere", isCheckable: true, isChecked: false });
Menu.menuItemEvent.connect(handleMenuEvent);

// the section below allows the grab script to listen for messages
// that disable either one or both hands.  useful for two handed items
var handToDisable = 'none';

function update(deltaTime) {
    var timestamp = Date.now();

    if (handToDisable !== LEFT_HAND && handToDisable !== 'both') {
        leftController.update(deltaTime, timestamp);
    } else {
        leftController.release();
    }
    if (handToDisable !== RIGHT_HAND && handToDisable !== 'both') {
        rightController.update(deltaTime, timestamp);
    } else {
        rightController.release();
    }
    equipHotspotBuddy.update(deltaTime, timestamp);
    entityPropertiesCache.update();
}

Messages.subscribe('Hifi-Grab-Disable');
Messages.subscribe('Hifi-Hand-Disabler');
Messages.subscribe('Hifi-Hand-Grab');
Messages.subscribe('Hifi-Hand-RayPick-Blacklist');
Messages.subscribe('Hifi-Object-Manipulation');
Messages.subscribe('Hifi-Hand-Drop');

var handleHandMessages = function(channel, message, sender) {
    var data;
    if (sender === MyAvatar.sessionUUID) {
        if (channel === 'Hifi-Hand-Disabler') {
            if (message === 'left') {
                handToDisable = LEFT_HAND;
                leftController.turnOffVisualizations();
            }
            if (message === 'right') {
                handToDisable = RIGHT_HAND;
                rightController.turnOffVisualizations();
            }
            if (message === 'both' || message === 'none') {
                if (message === 'both') {
                    rightController.turnOffVisualizations();
                    leftController.turnOffVisualizations();

                }
                handToDisable = message;
            }
        } else if (channel === 'Hifi-Grab-Disable') {
            data = JSON.parse(message);
            if (data.holdEnabled !== undefined) {
                print("holdEnabled: ", data.holdEnabled);
                holdEnabled = data.holdEnabled;
            }
            if (data.nearGrabEnabled !== undefined) {
                print("nearGrabEnabled: ", data.nearGrabEnabled);
                nearGrabEnabled = data.nearGrabEnabled;
            }
            if (data.farGrabEnabled !== undefined) {
                print("farGrabEnabled: ", data.farGrabEnabled);
                farGrabEnabled = data.farGrabEnabled;
            }
            if (data.myAvatarScalingEnabled !== undefined) {
                print("myAvatarScalingEnabled: ", data.myAvatarScalingEnabled);
                myAvatarScalingEnabled = data.myAvatarScalingEnabled;
            }
            if (data.objectScalingEnabled !== undefined) {
                print("objectScalingEnabled: ", data.objectScalingEnabled);
                objectScalingEnabled = data.objectScalingEnabled;
            }
        } else if (channel === 'Hifi-Hand-Grab') {
            try {
                data = JSON.parse(message);
                var selectedController = (data.hand === 'left') ? leftController : rightController;
                var hotspotIndex = data.hotspotIndex !== undefined ? parseInt(data.hotspotIndex) : 0;
                selectedController.release();
                var wearableEntity = data.entityID;
                entityPropertiesCache.addEntity(wearableEntity);
                selectedController.grabbedThingID = wearableEntity;
                var hotspots = selectedController.collectEquipHotspots(selectedController.grabbedThingID);
                if (hotspots.length > 0) {
                    if (hotspotIndex >= hotspots.length) {
                        hotspotIndex = 0;
                    }
                    selectedController.grabbedHotspot = hotspots[hotspotIndex];
                }
                selectedController.setState(STATE_HOLD, "Hifi-Hand-Grab msg received");
                selectedController.nearGrabbingEnter();

            } catch (e) {
                print("WARNING: handControllerGrab.js -- error parsing Hifi-Hand-Grab message: " + message);
            }

        } else if (channel === 'Hifi-Hand-RayPick-Blacklist') {
            try {
                data = JSON.parse(message);
                var action = data.action;
                var id = data.id;
                var index = blacklist.indexOf(id);

                if (action === 'add' && index === -1) {
                    blacklist.push(id);
                }
                if (action === 'remove') {
                    if (index > -1) {
                        blacklist.splice(index, 1);
                    }
                }

            } catch (e) {
                print("WARNING: handControllerGrab.js -- error parsing Hifi-Hand-RayPick-Blacklist message: " + message);
            }
        } else if (channel === 'Hifi-Hand-Drop') {
            if (message === 'left') {
                leftController.release();
            } else if (message === 'right') {
                rightController.release();
            } else if (message === 'both') {
                leftController.release();
                rightController.release();
            }
        }
    }
};

Messages.messageReceived.connect(handleHandMessages);

var TARGET_UPDATE_HZ = 60; // 50hz good enough, but we're using update
var BASIC_TIMER_INTERVAL_MS = 1000 / TARGET_UPDATE_HZ;
var lastInterval = Date.now();

var intervalCount = 0;
var totalDelta = 0;
var totalVariance = 0;
var highVarianceCount = 0;
var veryhighVarianceCount = 0;
var updateTotalWork = 0;

var UPDATE_PERFORMANCE_DEBUGGING = false;

function updateWrapper(){

    intervalCount++;
    var thisInterval = Date.now();
    var deltaTimeMsec = thisInterval - lastInterval;
    var deltaTime = deltaTimeMsec / 1000;
    lastInterval = thisInterval;

    totalDelta += deltaTimeMsec;

    var variance = Math.abs(deltaTimeMsec - BASIC_TIMER_INTERVAL_MS);
    totalVariance += variance;

    if (variance > 1) {
        highVarianceCount++;
    }

    if (variance > 5) {
        veryhighVarianceCount++;
    }

    // will call update for both hands
    var preWork = Date.now();
    update(deltaTime);
    var postWork = Date.now();
    var workDelta = postWork - preWork;
    updateTotalWork += workDelta;

    if (intervalCount == 100) {

        if (UPDATE_PERFORMANCE_DEBUGGING) {
            print("handControllerGrab.js -- For " + intervalCount + " samples average= " +
                  totalDelta/intervalCount + " ms" +
                  " average variance:" + totalVariance/intervalCount + " ms" +
                  " high variance count:" + highVarianceCount + " [ " + (highVarianceCount/intervalCount) * 100 + "% ] " +
                  " VERY high variance count:" + veryhighVarianceCount +
                  " [ " + (veryhighVarianceCount/intervalCount) * 100 + "% ] " +
                  " average work:" + updateTotalWork/intervalCount + " ms");
        }

        intervalCount = 0;
        totalDelta = 0;
        totalVariance = 0;
        highVarianceCount = 0;
        veryhighVarianceCount = 0;
        updateTotalWork = 0;
    }

}

Script.update.connect(updateWrapper);
function cleanup() {
    Menu.removeMenuItem("Developer", "Show Grab Sphere");
    Script.update.disconnect(updateWrapper);
    rightController.cleanup();
    leftController.cleanup();
    Controller.disableMapping(MAPPING_NAME);
    Reticle.setVisible(true);
}

Script.scriptEnding.connect(cleanup);

}()); // END LOCAL_SCOPE<|MERGE_RESOLUTION|>--- conflicted
+++ resolved
@@ -2695,8 +2695,7 @@
                            this.grabbedThingID);
 
         var distanceToObject = Vec3.length(Vec3.subtract(MyAvatar.position, this.currentObjectPosition));
-<<<<<<< HEAD
-            
+
         var candidateHotSpotEntities = Entities.findEntities(controllerLocation.position,MAX_FAR_TO_NEAR_EQUIP_HOTSPOT_RADIUS);
         entityPropertiesCache.addEntities(candidateHotSpotEntities);
 
@@ -2745,8 +2744,6 @@
             return;
         }
 
-=======
->>>>>>> b1a3b1f4
         this.linearTimeScale = (this.linearTimeScale / 2);
         if (this.linearTimeScale <= DISTANCE_HOLDING_ACTION_TIMEFRAME) {
             this.linearTimeScale = DISTANCE_HOLDING_ACTION_TIMEFRAME;
