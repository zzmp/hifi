--- conflicted
+++ resolved
@@ -162,13 +162,6 @@
     }
 }
 
-<<<<<<< HEAD
-ViveControllerManager::InputDevice::InputDevice(vr::IVRSystem*& system) :
-    controller::InputDevice("Vive"), _system(system) {
-    createPreferences();
-    _lowVelocityFilter = false;
-}
-=======
 ViveControllerManager::InputDevice::InputDevice(vr::IVRSystem*& system) : controller::InputDevice("Vive"), _system(system) {
     createPreferences();
 
@@ -176,9 +169,9 @@
     _configStringMap[Config::Feet] =  QString("Feet");
     _configStringMap[Config::FeetAndHips] =  QString("FeetAndHips");
     _configStringMap[Config::FeetHipsAndChest] =  QString("FeetHipsAndChest");
-}
-
->>>>>>> 263e4de9
+    _lowVelocityFilter = false;
+}
+
 void ViveControllerManager::InputDevice::update(float deltaTime, const controller::InputCalibrationData& inputCalibrationData) {
     _poseStateMap.clear();
     _buttonPressedMap.clear();
