--- conflicted
+++ resolved
@@ -13,11 +13,7 @@
 
 (function() {
 
-<<<<<<< HEAD
-    Script.include('../utils.js');
-=======
     // Script.include('../utils.js');
->>>>>>> 2a3d3a18
 
     var SCALE = 0.5;
     var VICTORY_SOUND;
