--- conflicted
+++ resolved
@@ -189,13 +189,8 @@
                 const QString VALUE_HIDDEN_FLAG_KEY = "value-hidden";
 
                 QJsonObject settingObject = settingValue.toObject();
-<<<<<<< HEAD
-                
+
                 if (!settingObject[VALUE_HIDDEN_FLAG_KEY].toBool() && !settingObject[VALUE_GUI_ONLY_FLAG_KEY].toBool()) {
-=======
-
-                if (!settingObject[VALUE_HIDDEN_FLAG_KEY].toBool()) {
->>>>>>> 3b7acae8
                     QJsonArray affectedTypesArray = settingObject[AFFECTED_TYPES_JSON_KEY].toArray();
                     if (affectedTypesArray.isEmpty()) {
                         affectedTypesArray = groupObject[AFFECTED_TYPES_JSON_KEY].toArray();
@@ -260,7 +255,6 @@
 
 void DomainServerSettingsManager::updateSetting(const QString& key, const QJsonValue& newValue, QVariantMap& settingMap,
                                                 const QJsonObject& settingDescription) {
-<<<<<<< HEAD
     if (!settingDescription[VALUE_GUI_ONLY_FLAG_KEY].toBool()) {
         if (newValue.isString()) {
             if (newValue.toString().isEmpty()) {
@@ -271,13 +265,21 @@
                 QString settingType = settingDescription[SETTING_DESCRIPTION_TYPE_KEY].toString();
                 const QString INPUT_DOUBLE_TYPE = "double";
                 const QString INPUT_INTEGER_TYPE = "int";
-                
+
                 if (settingType == INPUT_DOUBLE_TYPE) {
                     settingMap[key] = newValue.toString().toDouble();
                 } else if (settingType == INPUT_INTEGER_TYPE) {
                     settingMap[key] = newValue.toString().toInt();
                 } else {
-                    settingMap[key] = newValue.toString();
+                    QString sanitizedValue = newValue.toString();
+
+                    // we perform special handling for viewpoints here
+                    // we do not want them to be prepended with a slash
+                    if (key == SETTINGS_VIEWPOINT_KEY && !sanitizedValue.startsWith('/')) {
+                        sanitizedValue.prepend('/');
+                    }
+
+                    settingMap[key] = sanitizedValue;
                 }
             }
         } else if (newValue.isBool()) {
@@ -287,12 +289,21 @@
                 // we don't have a map below this key yet, so set it up now
                 settingMap[key] = QVariantMap();
             }
-            
-            QVariantMap& thisMap = *reinterpret_cast<QVariantMap*>(settingMap[key].data());
+
+            QVariant& possibleMap = settingMap[key];
+
+            if (!possibleMap.canConvert(QMetaType::QVariantMap)) {
+                // if this isn't a map then we need to make it one, otherwise we're about to crash
+                qDebug() << "Value at" << key << "was not the expected QVariantMap while updating DS settings"
+                    << "- removing existing value and making it a QVariantMap";
+                possibleMap = QVariantMap();
+            }
+
+            QVariantMap& thisMap = *reinterpret_cast<QVariantMap*>(possibleMap.data());
             foreach(const QString childKey, newValue.toObject().keys()) {
 
                 QJsonObject childDescriptionObject = settingDescription;
-                
+
                 // is this the key? if so we have the description already
                 if (key != settingDescription[DESCRIPTION_NAME_KEY].toString()) {
                     // otherwise find the description object for this childKey under columns
@@ -304,99 +315,24 @@
                                 break;
                             }
                         }
-                    } 
-                }
-                
-                updateSetting(childKey, newValue.toObject()[childKey], thisMap, childDescriptionObject);
-            }
-            
+                    }
+                }
+
+                QString sanitizedKey = childKey;
+
+                if (key == SETTINGS_PATHS_KEY && !sanitizedKey.startsWith('/')) {
+                    // We perform special handling for paths here.
+                    // If we got sent a path without a leading slash then we add it.
+                    sanitizedKey.prepend("/");
+                }
+
+                updateSetting(sanitizedKey, newValue.toObject()[childKey], thisMap, childDescriptionObject);
+            }
+
             if (settingMap[key].toMap().isEmpty()) {
                 // we've cleared all of the settings below this value, so remove this one too
                 settingMap.remove(key);
             }
-        } else if (newValue.isArray()) {
-            // we just assume array is replacement
-            // TODO: we still need to recurse here with the description in case values in the array have special types
-            settingMap[key] = newValue.toArray().toVariantList();
-=======
-
-    if (newValue.isString()) {
-        if (newValue.toString().isEmpty()) {
-            // this is an empty value, clear it in settings variant so the default is sent
-            settingMap.remove(key);
-        } else {
-            // make sure the resulting json value has the right type
-            QString settingType = settingDescription[SETTING_DESCRIPTION_TYPE_KEY].toString();
-            const QString INPUT_DOUBLE_TYPE = "double";
-            const QString INPUT_INTEGER_TYPE = "int";
-
-            if (settingType == INPUT_DOUBLE_TYPE) {
-                settingMap[key] = newValue.toString().toDouble();
-            } else if (settingType == INPUT_INTEGER_TYPE) {
-                settingMap[key] = newValue.toString().toInt();
-            } else {
-                QString sanitizedValue = newValue.toString();
-
-                // we perform special handling for viewpoints here
-                // we do not want them to be prepended with a slash
-                if (key == SETTINGS_VIEWPOINT_KEY && !sanitizedValue.startsWith('/')) {
-                    sanitizedValue.prepend('/');
-                }
-
-                settingMap[key] = sanitizedValue;
-            }
-        }
-    } else if (newValue.isBool()) {
-        settingMap[key] = newValue.toBool();
-    } else if (newValue.isObject()) {
-        if (!settingMap.contains(key)) {
-            // we don't have a map below this key yet, so set it up now
-            settingMap[key] = QVariantMap();
-        }
-
-        QVariant& possibleMap = settingMap[key];
-
-        if (!possibleMap.canConvert(QMetaType::QVariantMap)) {
-            // if this isn't a map then we need to make it one, otherwise we're about to crash
-            qDebug() << "Value at" << key << "was not the expected QVariantMap while updating DS settings"
-                << "- removing existing value and making it a QVariantMap";
-            possibleMap = QVariantMap();
-        }
-
-        QVariantMap& thisMap = *reinterpret_cast<QVariantMap*>(possibleMap.data());
-        foreach(const QString childKey, newValue.toObject().keys()) {
-
-            QJsonObject childDescriptionObject = settingDescription;
-
-            // is this the key? if so we have the description already
-            if (key != settingDescription[DESCRIPTION_NAME_KEY].toString()) {
-                // otherwise find the description object for this childKey under columns
-                foreach(const QJsonValue& column, settingDescription[DESCRIPTION_COLUMNS_KEY].toArray()) {
-                    if (column.isObject()) {
-                        QJsonObject thisDescription = column.toObject();
-                        if (thisDescription[DESCRIPTION_NAME_KEY] == childKey) {
-                            childDescriptionObject = column.toObject();
-                            break;
-                        }
-                    }
-                }
-            }
-
-            QString sanitizedKey = childKey;
-
-            if (key == SETTINGS_PATHS_KEY && !sanitizedKey.startsWith('/')) {
-                // We perform special handling for paths here.
-                // If we got sent a path without a leading slash then we add it.
-                sanitizedKey.prepend("/");
-            }
-
-            updateSetting(sanitizedKey, newValue.toObject()[childKey], thisMap, childDescriptionObject);
-        }
-
-        if (settingMap[key].toMap().isEmpty()) {
-            // we've cleared all of the settings below this value, so remove this one too
-            settingMap.remove(key);
->>>>>>> 3b7acae8
         }
     }
 }
