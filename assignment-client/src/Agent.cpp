--- conflicted
+++ resolved
@@ -129,21 +129,13 @@
 
 
     auto nodeList = DependencyManager::get<NodeList>();
-<<<<<<< HEAD
     nodeList->addSetOfNodeTypesToNodeInterestSet({
         NodeType::AudioMixer,
         NodeType::AvatarMixer,
         NodeType::EntityServer,
-        NodeType::AssetServer
+        NodeType::AssetServer,
+        NodeType::MessagesMixer
     });
-=======
-    nodeList->addSetOfNodeTypesToNodeInterestSet(NodeSet()
-                                                 << NodeType::AudioMixer
-                                                 << NodeType::AvatarMixer
-                                                 << NodeType::EntityServer
-                                                 << NodeType::MessagesMixer
-                                                );
->>>>>>> 9e31614f
 
     _pingTimer = new QTimer(this);
     connect(_pingTimer, SIGNAL(timeout()), SLOT(sendPingRequests()));
