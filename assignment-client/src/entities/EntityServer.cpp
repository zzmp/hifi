--- conflicted
+++ resolved
@@ -26,14 +26,8 @@
     _entitySimulation(NULL)
 {
     auto& packetReceiver = DependencyManager::get<NodeList>()->getPacketReceiver();
-<<<<<<< HEAD
-    packetReceiver.registerPacketListenerForTypes(
-        { PacketType::EntityAdd, PacketType::EntityEdit, PacketType::EntityErase },
-        this, "handleEntityPacket");
-=======
     packetReceiver.registerListenerForTypes({ PacketType::EntityAdd, PacketType::EntityEdit, PacketType::EntityErase },
                                             this, "handleEntityPacket");
->>>>>>> e2188415
 }
 
 EntityServer::~EntityServer() {
