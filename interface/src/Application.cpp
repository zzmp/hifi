//
//  Application.cpp
//  interface/src
//
//  Created by Andrzej Kapolka on 5/10/13.
//  Copyright 2013 High Fidelity, Inc.
//
//  Distributed under the Apache License, Version 2.0.
//  See the accompanying file LICENSE or http://www.apache.org/licenses/LICENSE-2.0.html
//

#include <sstream>

#include <stdlib.h>
#include <cmath>
#include <math.h>

#include <glm/glm.hpp>
#include <glm/gtx/component_wise.hpp>
#include <glm/gtx/quaternion.hpp>
#include <glm/gtx/vector_angle.hpp>
#include <glm/gtc/type_ptr.hpp>

// include this before QGLWidget, which includes an earlier version of OpenGL
#include "InterfaceConfig.h"

#include <QAbstractNativeEventFilter>
#include <QActionGroup>
#include <QColorDialog>
#include <QCoreApplication>
#include <QDesktopWidget>
#include <QCheckBox>
#include <QImage>
#include <QInputDialog>
#include <QKeyEvent>
#include <QMenuBar>
#include <QMouseEvent>
#include <QNetworkReply>
#include <QNetworkDiskCache>
#include <QObject>
#include <QWheelEvent>
#include <QScreen>
#include <QShortcut>
#include <QSystemTrayIcon>
#include <QTimer>
#include <QUrl>
#include <QWindow>
#include <QtDebug>
#include <QFileDialog>
#include <QDesktopServices>
#include <QXmlStreamReader>
#include <QXmlStreamAttributes>
#include <QMediaPlayer>
#include <QMimeData>
#include <QMessageBox>
#include <QJsonDocument>

#include <AddressManager.h>
#include <AccountManager.h>
#include <AmbientOcclusionEffect.h>
#include <AudioInjector.h>
#include <DeferredLightingEffect.h>
#include <DependencyManager.h>
#include <EntityScriptingInterface.h>
#include <GlowEffect.h>
#include <HFActionEvent.h>
#include <HFBackEvent.h>
#include <VrMenu.h>
#include <LogHandler.h>
#include <MainWindow.h>
#include <ModelEntityItem.h>
#include <NetworkAccessManager.h>
#include <NetworkingConstants.h>
#include <OctalCode.h>
#include <OctreeSceneStats.h>
#include <ObjectMotionState.h>
#include <PacketHeaders.h>
#include <PathUtils.h>
#include <PerfStat.h>
#include <PhysicsEngine.h>
#include <ProgramObject.h>
#include <ResourceCache.h>
#include <ScriptCache.h>
#include <SettingHandle.h>
#include <SoundCache.h>
#include <TextRenderer.h>
#include <UserActivityLogger.h>
#include <UUID.h>
#include <MessageDialog.h>
#include <InfoView.h>
#include <SceneScriptingInterface.h>

#include "Application.h"
#include "AudioClient.h"
#include "DiscoverabilityManager.h"
#include "InterfaceVersion.h"
#include "LODManager.h"
#include "Menu.h"
#include "ModelPackager.h"
#include "Util.h"
#include "InterfaceLogging.h"

#include "avatar/AvatarManager.h"

#include "audio/AudioToolBox.h"
#include "audio/AudioIOStatsRenderer.h"
#include "audio/AudioScope.h"

#include "devices/CameraToolBox.h"
#include "devices/DdeFaceTracker.h"
#include "devices/Faceshift.h"
#include "devices/Leapmotion.h"
#include "devices/RealSense.h"
#include "devices/MIDIManager.h"
#include "devices/OculusManager.h"
#include "devices/TV3DManager.h"

#include "gpu/Batch.h"
#include "gpu/Context.h"
#include "gpu/GLBackend.h"

#include "scripting/AccountScriptingInterface.h"
#include "scripting/AudioDeviceScriptingInterface.h"
#include "scripting/ClipboardScriptingInterface.h"
#include "scripting/HMDScriptingInterface.h"
#include "scripting/JoystickScriptingInterface.h"
#include "scripting/GlobalServicesScriptingInterface.h"
#include "scripting/LocationScriptingInterface.h"
#include "scripting/MenuScriptingInterface.h"
#include "scripting/SettingsScriptingInterface.h"
#include "scripting/WindowScriptingInterface.h"
#include "scripting/WebWindowClass.h"

#if defined(Q_OS_MAC) || defined(Q_OS_WIN)
#include "SpeechRecognizer.h"
#endif

#include "ui/DataWebDialog.h"
#include "ui/DialogsManager.h"
#include "ui/LoginDialog.h"
#include "ui/Snapshot.h"
#include "ui/StandAloneJSConsole.h"
#include "ui/Stats.h"
#include "ui/AddressBarDialog.h"


// ON WIndows PC, NVidia Optimus laptop, we want to enable NVIDIA GPU
#if defined(Q_OS_WIN)
extern "C" {
 _declspec(dllexport) DWORD NvOptimusEnablement = 0x00000001;
}
#endif

enum CustomEventTypes {
    Lambda = QEvent::User + 1
};

class LambdaEvent : public QEvent {
    std::function<void()> _fun;
public:
    LambdaEvent(const std::function<void()> & fun) :
        QEvent(static_cast<QEvent::Type>(Lambda)), _fun(fun) {
    }
    LambdaEvent(std::function<void()> && fun) :
        QEvent(static_cast<QEvent::Type>(Lambda)), _fun(fun) {
    }
    void call() { _fun(); }
};


using namespace std;

//  Starfield information
static unsigned STARFIELD_NUM_STARS = 50000;
static unsigned STARFIELD_SEED = 1;

const qint64 MAXIMUM_CACHE_SIZE = 10 * BYTES_PER_GIGABYTES;  // 10GB

static QTimer* locationUpdateTimer = NULL;
static QTimer* balanceUpdateTimer = NULL;
static QTimer* identityPacketTimer = NULL;
static QTimer* billboardPacketTimer = NULL;
static QTimer* checkFPStimer = NULL;
static QTimer* idleTimer = NULL;

const QString CHECK_VERSION_URL = "https://highfidelity.com/latestVersion.xml";
const QString SKIP_FILENAME = QStandardPaths::writableLocation(QStandardPaths::DataLocation) + "/hifi.skipversion";

const QString DEFAULT_SCRIPTS_JS_URL = "http://s3.amazonaws.com/hifi-public/scripts/defaultScripts.js";
Setting::Handle<int> maxOctreePacketsPerSecond("maxOctreePPS", DEFAULT_MAX_OCTREE_PPS);


#ifdef Q_OS_WIN
class MyNativeEventFilter : public QAbstractNativeEventFilter {
public:
    static MyNativeEventFilter& getInstance() {
        static MyNativeEventFilter staticInstance;
        return staticInstance;
    }

    bool nativeEventFilter(const QByteArray &eventType, void* msg, long* result) Q_DECL_OVERRIDE {
        if (eventType == "windows_generic_MSG") {
            MSG* message = (MSG*)msg;

            if (message->message == UWM_IDENTIFY_INSTANCES) {
                *result = UWM_IDENTIFY_INSTANCES;
                return true;
            }

            if (message->message == UWM_SHOW_APPLICATION) {
                MainWindow* applicationWindow = Application::getInstance()->getWindow();
                if (applicationWindow->isMinimized()) {
                    applicationWindow->showNormal();  // Restores to windowed or maximized state appropriately.
                }
                Application::getInstance()->setActiveWindow(applicationWindow);  // Flashes the taskbar icon if not focus.
                return true;
            }

            if (message->message == WM_COPYDATA) {
                COPYDATASTRUCT* pcds = (COPYDATASTRUCT*)(message->lParam);
                QUrl url = QUrl((const char*)(pcds->lpData));
                if (url.isValid() && url.scheme() == HIFI_URL_SCHEME) {
                    DependencyManager::get<AddressManager>()->handleLookupString(url.toString());
                    return true;
                }
            }
        }
        return false;
    }
};
#endif

void messageHandler(QtMsgType type, const QMessageLogContext& context, const QString& message) {
    QString logMessage = LogHandler::getInstance().printMessage((LogMsgType) type, context, message);

    if (!logMessage.isEmpty()) {
#ifdef Q_OS_WIN
        OutputDebugStringA(logMessage.toLocal8Bit().constData());
        OutputDebugStringA("\n");
#endif
        Application::getInstance()->getLogger()->addMessage(qPrintable(logMessage + "\n"));
    }
}

bool setupEssentials(int& argc, char** argv) {
    unsigned int listenPort = 0; // bind to an ephemeral port by default
    const char** constArgv = const_cast<const char**>(argv);
    const char* portStr = getCmdOption(argc, constArgv, "--listenPort");
    if (portStr) {
        listenPort = atoi(portStr);
    }
    // Set build version
    QCoreApplication::setApplicationVersion(BUILD_VERSION);
    
    DependencyManager::registerInheritance<LimitedNodeList, NodeList>();
    DependencyManager::registerInheritance<AvatarHashMap, AvatarManager>();

    Setting::init();
    
    // Set dependencies
    auto addressManager = DependencyManager::set<AddressManager>();
    auto nodeList = DependencyManager::set<NodeList>(NodeType::Agent, listenPort);
    auto geometryCache = DependencyManager::set<GeometryCache>();
    auto scriptCache = DependencyManager::set<ScriptCache>();
    auto soundCache = DependencyManager::set<SoundCache>();
    auto glowEffect = DependencyManager::set<GlowEffect>();
    auto faceshift = DependencyManager::set<Faceshift>();
    auto audio = DependencyManager::set<AudioClient>();
    auto audioScope = DependencyManager::set<AudioScope>();
    auto audioIOStatsRenderer = DependencyManager::set<AudioIOStatsRenderer>();
    auto deferredLightingEffect = DependencyManager::set<DeferredLightingEffect>();
    auto ambientOcclusionEffect = DependencyManager::set<AmbientOcclusionEffect>();
    auto textureCache = DependencyManager::set<TextureCache>();
    auto animationCache = DependencyManager::set<AnimationCache>();
    auto ddeFaceTracker = DependencyManager::set<DdeFaceTracker>();
    auto modelBlender = DependencyManager::set<ModelBlender>();
    auto audioToolBox = DependencyManager::set<AudioToolBox>();
    auto cameraToolBox = DependencyManager::set<CameraToolBox>();
    auto avatarManager = DependencyManager::set<AvatarManager>();
    auto lodManager = DependencyManager::set<LODManager>();
    auto jsConsole = DependencyManager::set<StandAloneJSConsole>();
    auto dialogsManager = DependencyManager::set<DialogsManager>();
    auto bandwidthRecorder = DependencyManager::set<BandwidthRecorder>();
    auto resourceCacheSharedItems = DependencyManager::set<ResourceCacheSharedItems>();
    auto entityScriptingInterface = DependencyManager::set<EntityScriptingInterface>();
    auto windowScriptingInterface = DependencyManager::set<WindowScriptingInterface>();
#if defined(Q_OS_MAC) || defined(Q_OS_WIN)
    auto speechRecognizer = DependencyManager::set<SpeechRecognizer>();
#endif
    auto discoverabilityManager = DependencyManager::set<DiscoverabilityManager>();
    auto sceneScriptingInterface = DependencyManager::set<SceneScriptingInterface>();
    auto offscreenUi = DependencyManager::set<OffscreenUi>();

    return true;
}

Application::Application(int& argc, char** argv, QElapsedTimer &startup_time) :
        QApplication(argc, argv),
        _dependencyManagerIsSetup(setupEssentials(argc, argv)),
        _window(new MainWindow(desktop())),
        _toolWindow(NULL),
        _friendsWindow(NULL),
        _datagramProcessor(),
        _undoStack(),
        _undoStackScriptingInterface(&_undoStack),
        _frameCount(0),
        _fps(60.0f),
        _justStarted(true),
        _physicsEngine(glm::vec3(0.0f)),
        _entities(true, this, this),
        _entityClipboardRenderer(false, this, this),
        _entityClipboard(),
        _viewFrustum(),
        _lastQueriedViewFrustum(),
        _lastQueriedTime(usecTimestampNow()),
        _mirrorViewRect(QRect(MIRROR_VIEW_LEFT_PADDING, MIRROR_VIEW_TOP_PADDING, MIRROR_VIEW_WIDTH, MIRROR_VIEW_HEIGHT)),
        _firstRun("firstRun", true),
        _previousScriptLocation("LastScriptLocation"),
        _scriptsLocationHandle("scriptsLocation"),
        _fieldOfView("fieldOfView", DEFAULT_FIELD_OF_VIEW_DEGREES),
        _viewTransform(),
        _scaleMirror(1.0f),
        _rotateMirror(0.0f),
        _raiseMirror(0.0f),
        _cursorVisible(true),
        _lastMouseMove(usecTimestampNow()),
        _lastMouseMoveWasSimulated(false),
        _touchAvgX(0.0f),
        _touchAvgY(0.0f),
        _isTouchPressed(false),
        _mousePressed(false),
        _enableProcessOctreeThread(true),
        _octreeProcessor(),
        _nodeBoundsDisplay(this),
        _applicationOverlay(),
        _runningScriptsWidget(NULL),
        _runningScriptsWidgetWasVisible(false),
        _trayIcon(new QSystemTrayIcon(_window)),
        _lastNackTime(usecTimestampNow()),
        _lastSendDownstreamAudioStats(usecTimestampNow()),
        _isVSyncOn(true),
        _aboutToQuit(false),
        _notifiedPacketVersionMismatchThisDomain(false),
        _domainConnectionRefusals(QList<QString>()),
        _maxOctreePPS(maxOctreePacketsPerSecond.get()),
        _lastFaceTrackerUpdate(0)
{
    setInstance(this);
#ifdef Q_OS_WIN
    installNativeEventFilter(&MyNativeEventFilter::getInstance());
#endif

    _logger = new FileLogger(this);  // After setting organization name in order to get correct directory

    qInstallMessageHandler(messageHandler);

    QFontDatabase::addApplicationFont(PathUtils::resourcesPath() + "styles/Inconsolata.otf");
    _window->setWindowTitle("Interface");
    
    Model::setAbstractViewStateInterface(this); // The model class will sometimes need to know view state details from us
    
    auto nodeList = DependencyManager::get<NodeList>();

    _myAvatar = DependencyManager::get<AvatarManager>()->getMyAvatar();

    _applicationStartupTime = startup_time;

    qCDebug(interfaceapp) << "[VERSION] Build sequence: " << qPrintable(applicationVersion());

    _bookmarks = new Bookmarks();  // Before setting up the menu

    _runningScriptsWidget = new RunningScriptsWidget(_window);
    
    // start the nodeThread so its event loop is running
    QThread* nodeThread = new QThread(this);
    nodeThread->setObjectName("Datagram Processor Thread");
    nodeThread->start();

    // make sure the node thread is given highest priority
    nodeThread->setPriority(QThread::TimeCriticalPriority);
    
    _datagramProcessor = new DatagramProcessor(nodeList.data());
    
    // have the NodeList use deleteLater from DM customDeleter
    nodeList->setCustomDeleter([](Dependency* dependency) {
        static_cast<NodeList*>(dependency)->deleteLater();
    });
    
    // put the NodeList and datagram processing on the node thread
    nodeList->moveToThread(nodeThread);

    // geometry background downloads need to happen on the Datagram Processor Thread.  The idle loop will
    // emit checkBackgroundDownloads to cause the GeometryCache to check it's queue for requested background
    // downloads.
    QSharedPointer<GeometryCache> geometryCacheP = DependencyManager::get<GeometryCache>();
    ResourceCache* geometryCache = geometryCacheP.data();
    connect(this, &Application::checkBackgroundDownloads, geometryCache, &ResourceCache::checkAsynchronousGets);

    // connect the DataProcessor processDatagrams slot to the QUDPSocket readyRead() signal
    connect(&nodeList->getNodeSocket(), &QUdpSocket::readyRead, _datagramProcessor, &DatagramProcessor::processDatagrams);

    // put the audio processing on a separate thread
    QThread* audioThread = new QThread();
    audioThread->setObjectName("Audio Thread");
    
    auto audioIO = DependencyManager::get<AudioClient>();
    
    audioIO->setPositionGetter(getPositionForAudio);
    audioIO->setOrientationGetter(getOrientationForAudio);
    
    audioIO->moveToThread(audioThread);
    connect(audioThread, &QThread::started, audioIO.data(), &AudioClient::start);
    connect(audioIO.data(), &AudioClient::destroyed, audioThread, &QThread::quit);
    connect(audioThread, &QThread::finished, audioThread, &QThread::deleteLater);
    connect(audioIO.data(), &AudioClient::muteToggled, this, &Application::audioMuteToggled);

    audioThread->start();
    
    const DomainHandler& domainHandler = nodeList->getDomainHandler();

    connect(&domainHandler, SIGNAL(hostnameChanged(const QString&)), SLOT(domainChanged(const QString&)));
    connect(&domainHandler, SIGNAL(connectedToDomain(const QString&)), SLOT(connectedToDomain(const QString&)));
    connect(&domainHandler, SIGNAL(connectedToDomain(const QString&)), SLOT(updateWindowTitle()));
    connect(&domainHandler, SIGNAL(disconnectedFromDomain()), SLOT(updateWindowTitle()));
    connect(&domainHandler, SIGNAL(disconnectedFromDomain()), SLOT(clearDomainOctreeDetails()));
    connect(&domainHandler, &DomainHandler::settingsReceived, this, &Application::domainSettingsReceived);
    connect(&domainHandler, &DomainHandler::hostnameChanged,
            DependencyManager::get<AddressManager>().data(), &AddressManager::storeCurrentAddress);

    // update our location every 5 seconds in the metaverse server, assuming that we are authenticated with one
    const qint64 DATA_SERVER_LOCATION_CHANGE_UPDATE_MSECS = 5 * 1000;

    locationUpdateTimer = new QTimer(this);
    auto discoverabilityManager = DependencyManager::get<DiscoverabilityManager>();
    connect(locationUpdateTimer, &QTimer::timeout, discoverabilityManager.data(), &DiscoverabilityManager::updateLocation);
    locationUpdateTimer->start(DATA_SERVER_LOCATION_CHANGE_UPDATE_MSECS);
    
    // if we get a domain change, immediately attempt update location in metaverse server
    connect(&nodeList->getDomainHandler(), &DomainHandler::connectedToDomain,
            discoverabilityManager.data(), &DiscoverabilityManager::updateLocation);

    connect(nodeList.data(), &NodeList::nodeAdded, this, &Application::nodeAdded);
    connect(nodeList.data(), &NodeList::nodeKilled, this, &Application::nodeKilled);
    connect(nodeList.data(), SIGNAL(nodeKilled(SharedNodePointer)), SLOT(nodeKilled(SharedNodePointer)));
    connect(nodeList.data(), &NodeList::uuidChanged, _myAvatar, &MyAvatar::setSessionUUID);
    connect(nodeList.data(), &NodeList::uuidChanged, this, &Application::setSessionUUID);
    connect(nodeList.data(), &NodeList::limitOfSilentDomainCheckInsReached, nodeList.data(), &NodeList::reset);
    connect(nodeList.data(), &NodeList::packetVersionMismatch, this, &Application::notifyPacketVersionMismatch);

    // connect to appropriate slots on AccountManager
    AccountManager& accountManager = AccountManager::getInstance();

    const qint64 BALANCE_UPDATE_INTERVAL_MSECS = 5 * 1000;

    balanceUpdateTimer = new QTimer(this);
    connect(balanceUpdateTimer, &QTimer::timeout, &accountManager, &AccountManager::updateBalance);
    balanceUpdateTimer->start(BALANCE_UPDATE_INTERVAL_MSECS);

    connect(&accountManager, &AccountManager::balanceChanged, this, &Application::updateWindowTitle);

    auto dialogsManager = DependencyManager::get<DialogsManager>();
    connect(&accountManager, &AccountManager::authRequired, dialogsManager.data(), &DialogsManager::showLoginDialog);
    connect(&accountManager, &AccountManager::usernameChanged, this, &Application::updateWindowTitle);

    // set the account manager's root URL and trigger a login request if we don't have the access token
    accountManager.setAuthURL(NetworkingConstants::METAVERSE_SERVER_URL);
    UserActivityLogger::getInstance().launch(applicationVersion());

    // once the event loop has started, check and signal for an access token
    QMetaObject::invokeMethod(&accountManager, "checkAndSignalForAccessToken", Qt::QueuedConnection);
    
    auto addressManager = DependencyManager::get<AddressManager>();
    
    // use our MyAvatar position and quat for address manager path
    addressManager->setPositionGetter(getPositionForPath);
    addressManager->setOrientationGetter(getOrientationForPath);
    
    connect(addressManager.data(), &AddressManager::rootPlaceNameChanged, this, &Application::updateWindowTitle);
    connect(this, &QCoreApplication::aboutToQuit, addressManager.data(), &AddressManager::storeCurrentAddress);

    #ifdef _WIN32
    WSADATA WsaData;
    int wsaresult = WSAStartup(MAKEWORD(2,2), &WsaData);
    #endif

    // tell the NodeList instance who to tell the domain server we care about
    nodeList->addSetOfNodeTypesToNodeInterestSet(NodeSet() << NodeType::AudioMixer << NodeType::AvatarMixer
                                                 << NodeType::EntityServer);

    // connect to the packet sent signal of the _entityEditSender
    connect(&_entityEditSender, &EntityEditPacketSender::packetSent, this, &Application::packetSent);

    // send the identity packet for our avatar each second to our avatar mixer
    identityPacketTimer = new QTimer();
    connect(identityPacketTimer, &QTimer::timeout, _myAvatar, &MyAvatar::sendIdentityPacket);
    identityPacketTimer->start(AVATAR_IDENTITY_PACKET_SEND_INTERVAL_MSECS);

    // send the billboard packet for our avatar every few seconds
    billboardPacketTimer = new QTimer();
    connect(billboardPacketTimer, &QTimer::timeout, _myAvatar, &MyAvatar::sendBillboardPacket);
    billboardPacketTimer->start(AVATAR_BILLBOARD_PACKET_SEND_INTERVAL_MSECS);

    QString cachePath = QStandardPaths::writableLocation(QStandardPaths::DataLocation);
    QNetworkAccessManager& networkAccessManager = NetworkAccessManager::getInstance();
    QNetworkDiskCache* cache = new QNetworkDiskCache();
    cache->setMaximumCacheSize(MAXIMUM_CACHE_SIZE);
    cache->setCacheDirectory(!cachePath.isEmpty() ? cachePath : "interfaceCache");
    networkAccessManager.setCache(cache);
    
    ResourceCache::setRequestLimit(3);

    _window->setCentralWidget(_glWidget);

    _window->restoreGeometry();

    _window->setVisible(true);
    _glWidget->setFocusPolicy(Qt::StrongFocus);
    _glWidget->setFocus();

    // enable mouse tracking; otherwise, we only get drag events
    _glWidget->setMouseTracking(true);

    _fullscreenMenuWidget->setParent(_glWidget);
    _menuBarHeight = Menu::getInstance()->height();
    if (Menu::getInstance()->isOptionChecked(MenuOption::Fullscreen)) {
        setFullscreen(true);  // Initialize menu bar show/hide
    }

    _toolWindow = new ToolWindow();
    _toolWindow->setWindowFlags(_toolWindow->windowFlags() | Qt::WindowStaysOnTopHint);
    _toolWindow->setWindowTitle("Tools");

    // initialization continues in initializeGL when OpenGL context is ready

    // Tell our entity edit sender about our known jurisdictions
    _entityEditSender.setServerJurisdictions(&_entityServerJurisdictions);

    // For now we're going to set the PPS for outbound packets to be super high, this is
    // probably not the right long term solution. But for now, we're going to do this to
    // allow you to move an entity around in your hand
    _entityEditSender.setPacketsPerSecond(3000); // super high!!

    checkVersion();

    _overlays.init(); // do this before scripts load

    _runningScriptsWidget->setRunningScripts(getRunningScripts());
    connect(_runningScriptsWidget, &RunningScriptsWidget::stopScriptName, this, &Application::stopScript);

    connect(this, SIGNAL(aboutToQuit()), this, SLOT(saveScripts()));
    connect(this, SIGNAL(aboutToQuit()), this, SLOT(aboutToQuit()));

    // hook up bandwidth estimator
    QSharedPointer<BandwidthRecorder> bandwidthRecorder = DependencyManager::get<BandwidthRecorder>();
    connect(nodeList.data(), SIGNAL(dataSent(const quint8, const int)),
            bandwidthRecorder.data(), SLOT(updateOutboundData(const quint8, const int)));
    connect(nodeList.data(), SIGNAL(dataReceived(const quint8, const int)),
            bandwidthRecorder.data(), SLOT(updateInboundData(const quint8, const int)));

    connect(&_myAvatar->getSkeletonModel(), &SkeletonModel::skeletonLoaded, 
            this, &Application::checkSkeleton, Qt::QueuedConnection);

    // Setup the userInputMapper with the actions
    // Setup the keyboardMouseDevice and the user input mapper with the default bindings 
    _keyboardMouseDevice.registerToUserInputMapper(_userInputMapper);
    _keyboardMouseDevice.assignDefaultInputMapping(_userInputMapper);

    // check first run...
    if (_firstRun.get()) {
        qCDebug(interfaceapp) << "This is a first run...";
        // clear the scripts, and set out script to our default scripts
        clearScriptsBeforeRunning();
        loadScript(DEFAULT_SCRIPTS_JS_URL);

        _firstRun.set(false);
    } else {
        // do this as late as possible so that all required subsystems are initialized
        loadScripts();
    }
    
    loadSettings();
    int SAVE_SETTINGS_INTERVAL = 10 * MSECS_PER_SECOND; // Let's save every seconds for now
    connect(&_settingsTimer, &QTimer::timeout, this, &Application::saveSettings);
    connect(&_settingsThread, SIGNAL(started()), &_settingsTimer, SLOT(start()));
    connect(&_settingsThread, SIGNAL(finished()), &_settingsTimer, SLOT(stop()));
    _settingsTimer.moveToThread(&_settingsThread);
    _settingsTimer.setSingleShot(false);
    _settingsTimer.setInterval(SAVE_SETTINGS_INTERVAL);
    _settingsThread.start();
    
    _trayIcon->show();
    
    // set the local loopback interface for local sounds from audio scripts
    AudioScriptingInterface::getInstance().setLocalAudioInterface(audioIO.data());
    
#ifdef HAVE_RTMIDI
    // setup the MIDIManager
    MIDIManager& midiManagerInstance = MIDIManager::getInstance();
    midiManagerInstance.openDefaultPort();
#endif

    this->installEventFilter(this);
    // The offscreen UI needs to intercept the mouse and keyboard 
    // events coming from the onscreen window
    _glWidget->installEventFilter(DependencyManager::get<OffscreenUi>().data());

    // initialize our face trackers after loading the menu settings
    auto faceshiftTracker = DependencyManager::get<Faceshift>();
    faceshiftTracker->init();
    connect(faceshiftTracker.data(), &FaceTracker::muteToggled, this, &Application::faceTrackerMuteToggled);
#ifdef HAVE_DDE
    auto ddeTracker = DependencyManager::get<DdeFaceTracker>();
    ddeTracker->init();
    connect(ddeTracker.data(), &FaceTracker::muteToggled, this, &Application::faceTrackerMuteToggled);
#endif
}


void Application::aboutToQuit() {
    emit beforeAboutToQuit();
    
    _aboutToQuit = true;
    cleanupBeforeQuit();
}

void Application::cleanupBeforeQuit() {

    _entities.clear(); // this will allow entity scripts to properly shutdown

    _datagramProcessor->shutdown(); // tell the datagram processor we're shutting down, so it can short circuit
    _entities.shutdown(); // tell the entities system we're shutting down, so it will stop running scripts
    ScriptEngine::stopAllScripts(this); // stop all currently running global scripts
    
    // first stop all timers directly or by invokeMethod
    // depending on what thread they run in
    locationUpdateTimer->stop();
    balanceUpdateTimer->stop();
    identityPacketTimer->stop();
    billboardPacketTimer->stop();
    checkFPStimer->stop();
    idleTimer->stop();
    QMetaObject::invokeMethod(&_settingsTimer, "stop", Qt::BlockingQueuedConnection);

    // and then delete those that got created by "new"
    delete locationUpdateTimer;
    delete balanceUpdateTimer;
    delete identityPacketTimer;
    delete billboardPacketTimer;
    delete checkFPStimer;
    delete idleTimer;
    // no need to delete _settingsTimer here as it is no pointer

    // save state
    _settingsThread.quit();
    saveSettings();
    _window->saveGeometry();

    // let the avatar mixer know we're out
    MyAvatar::sendKillAvatar();
    
    // stop the AudioClient
    QMetaObject::invokeMethod(DependencyManager::get<AudioClient>().data(),
                              "stop", Qt::BlockingQueuedConnection);
    
    // destroy the AudioClient so it and its thread have a chance to go down safely
    DependencyManager::destroy<AudioClient>();

#ifdef HAVE_DDE
    DependencyManager::destroy<DdeFaceTracker>();
#endif
}

Application::~Application() {    
    EntityTree* tree = _entities.getTree();
    tree->lockForWrite();
    _entities.getTree()->setSimulation(NULL);
    tree->unlock();
    
    _octreeProcessor.terminate();
    _entityEditSender.terminate();

    Menu::getInstance()->deleteLater();

    _physicsEngine.setCharacterController(NULL);
    _myAvatar = NULL;

    ModelEntityItem::cleanupLoadedAnimations();
    
    // stop the glWidget frame timer so it doesn't call paintGL
    _glWidget->stopFrameTimer();

    // remove avatars from physics engine
    DependencyManager::get<AvatarManager>()->clearOtherAvatars();
    _physicsEngine.deleteObjects(DependencyManager::get<AvatarManager>()->getObjectsToDelete());

    DependencyManager::destroy<OffscreenUi>();
    DependencyManager::destroy<AvatarManager>();
    DependencyManager::destroy<AnimationCache>();
    DependencyManager::destroy<TextureCache>();
    DependencyManager::destroy<GeometryCache>();
    DependencyManager::destroy<ScriptCache>();
    DependencyManager::destroy<SoundCache>();
    
    QThread* nodeThread = DependencyManager::get<NodeList>()->thread();
    DependencyManager::destroy<NodeList>();
    
    // ask the node thread to quit and wait until it is done
    nodeThread->quit();
    nodeThread->wait();

    Leapmotion::destroy();
    RealSense::destroy();

    qInstallMessageHandler(NULL); // NOTE: Do this as late as possible so we continue to get our log messages
}

void Application::initializeGL() {
    qCDebug(interfaceapp) << "Created Display Window.";

    // initialize glut for shape drawing; Qt apparently initializes it on OS X
    #ifndef __APPLE__
    static bool isInitialized = false;
    if (isInitialized) {
        return;
    } else {
        isInitialized = true;
    }
    #endif

    qCDebug(interfaceapp) << "GL Version: " << QString((const char*) glGetString(GL_VERSION));
    qCDebug(interfaceapp) << "GL Shader Language Version: " << QString((const char*) glGetString(GL_SHADING_LANGUAGE_VERSION));
    qCDebug(interfaceapp) << "GL Vendor: " << QString((const char*) glGetString(GL_VENDOR));
    qCDebug(interfaceapp) << "GL Renderer: " << QString((const char*) glGetString(GL_RENDERER));

    #ifdef WIN32
    GLenum err = glewInit();
    if (GLEW_OK != err) {
        /* Problem: glewInit failed, something is seriously wrong. */
        qCDebug(interfaceapp, "Error: %s\n", glewGetErrorString(err));
    }
    qCDebug(interfaceapp, "Status: Using GLEW %s\n", glewGetString(GLEW_VERSION));

    if (wglewGetExtension("WGL_EXT_swap_control")) {
        int swapInterval = wglGetSwapIntervalEXT();
        qCDebug(interfaceapp, "V-Sync is %s\n", (swapInterval > 0 ? "ON" : "OFF"));
    }
    #endif

#if defined(Q_OS_LINUX)
    // TODO: Write the correct  code for Linux...
    /* if (wglewGetExtension("WGL_EXT_swap_control")) {
        int swapInterval = wglGetSwapIntervalEXT();
        qCDebug(interfaceapp, "V-Sync is %s\n", (swapInterval > 0 ? "ON" : "OFF"));
    }*/
#endif

    initDisplay();
    qCDebug(interfaceapp, "Initialized Display.");

    // The UI can't be created until the primary OpenGL 
    // context is created, because it needs to share 
    // texture resources
    initializeUi();
    qCDebug(interfaceapp, "Initialized Offscreen UI.");
    _glWidget->makeCurrent();

    // call Menu getInstance static method to set up the menu
    // Needs to happen AFTER the QML UI initialization
    _window->setMenuBar(Menu::getInstance());

    init();
    qCDebug(interfaceapp, "init() complete.");

    // create thread for parsing of octee data independent of the main network and rendering threads
    _octreeProcessor.initialize(_enableProcessOctreeThread);
    connect(&_octreeProcessor, &OctreePacketProcessor::packetVersionMismatch, this, &Application::notifyPacketVersionMismatch);
    _entityEditSender.initialize(_enableProcessOctreeThread);

    // call our timer function every second
    checkFPStimer = new QTimer(this);
    connect(checkFPStimer, SIGNAL(timeout()), SLOT(checkFPS()));
    checkFPStimer->start(1000);

    // call our idle function whenever we can
    idleTimer = new QTimer(this);
    connect(idleTimer, SIGNAL(timeout()), SLOT(idle()));
    idleTimer->start(0);
    _idleLoopStdev.reset();

    if (_justStarted) {
        float startupTime = (float)_applicationStartupTime.elapsed() / 1000.0;
        _justStarted = false;
        qCDebug(interfaceapp, "Startup time: %4.2f seconds.", startupTime);
    }

    // update before the first render
    update(1.0f / _fps);

    InfoView::show(INFO_HELP_PATH, true);
}

void Application::initializeUi() {
    AddressBarDialog::registerType();
    LoginDialog::registerType();
    MessageDialog::registerType();
    VrMenu::registerType();

    auto offscreenUi = DependencyManager::get<OffscreenUi>();
    offscreenUi->create(_glWidget->context()->contextHandle());
    offscreenUi->resize(_glWidget->size());
    offscreenUi->setProxyWindow(_window->windowHandle());
    offscreenUi->setBaseUrl(QUrl::fromLocalFile(PathUtils::resourcesPath() + "/qml/"));
    offscreenUi->load("Root.qml");
    offscreenUi->load("RootMenu.qml");
    VrMenu::load();
    VrMenu::executeQueuedLambdas();
    offscreenUi->setMouseTranslator([this](const QPointF& p){
        if (OculusManager::isConnected()) {
            glm::vec2 pos = _applicationOverlay.screenToOverlay(toGlm(p));
            return QPointF(pos.x, pos.y);
        }
        return QPointF(p);
    });
    offscreenUi->resume();
    connect(_window, &MainWindow::windowGeometryChanged, [this](const QRect & r){
        static qreal oldDevicePixelRatio = 0;
        qreal devicePixelRatio = _glWidget->devicePixelRatio();
        if (devicePixelRatio != oldDevicePixelRatio) {
            oldDevicePixelRatio = devicePixelRatio;
            qDebug() << "Device pixel ratio changed, triggering GL resize";
            resizeGL();
        }
    });
}

void Application::paintGL() {
    PROFILE_RANGE(__FUNCTION__);
    _glWidget->makeCurrent();

    auto lodManager = DependencyManager::get<LODManager>();
    gpu::Context context;
    RenderArgs renderArgs(&context, nullptr, getViewFrustum(), lodManager->getOctreeSizeScale(),
                          lodManager->getBoundaryLevelAdjust(), RenderArgs::DEFAULT_RENDER_MODE,
                          RenderArgs::MONO, RenderArgs::RENDER_DEBUG_NONE);

    PerformanceTimer perfTimer("paintGL");
    //Need accurate frame timing for the oculus rift
    if (OculusManager::isConnected()) {
        OculusManager::beginFrameTiming();
    }

    PerformanceWarning::setSuppressShortTimings(Menu::getInstance()->isOptionChecked(MenuOption::SuppressShortTimings));
    bool showWarnings = Menu::getInstance()->isOptionChecked(MenuOption::PipelineWarnings);
    PerformanceWarning warn(showWarnings, "Application::paintGL()");
    resizeGL();

    {
        PerformanceTimer perfTimer("renderOverlay");
        _applicationOverlay.renderOverlay(&renderArgs);
    }

    glEnable(GL_LINE_SMOOTH);

    if (_myCamera.getMode() == CAMERA_MODE_FIRST_PERSON) {
        // Always use the default eye position, not the actual head eye position.
        // Using the latter will cause the camera to wobble with idle animations,
        // or with changes from the face tracker
        _myCamera.setPosition(_myAvatar->getDefaultEyePosition());
        if (!OculusManager::isConnected()) {
            // If not using an HMD, grab the camera orientation directly
            _myCamera.setRotation(_myAvatar->getHead()->getCameraOrientation());
        } else {
            // In an HMD, people can look up and down with their actual neck, and the
            // per-eye HMD pose will be applied later.  So set the camera orientation
            // to only the yaw, excluding pitch and roll, i.e. an orientation that
            // is orthongonal to the (body's) Y axis
            _myCamera.setRotation(_myAvatar->getWorldAlignedOrientation());
        }

    } else if (_myCamera.getMode() == CAMERA_MODE_THIRD_PERSON) {
        static const float THIRD_PERSON_CAMERA_DISTANCE = 1.5f;
        _myCamera.setPosition(_myAvatar->getDefaultEyePosition() +
            _myAvatar->getOrientation() * glm::vec3(0.0f, 0.0f, 1.0f) * THIRD_PERSON_CAMERA_DISTANCE * _myAvatar->getScale());
        if (OculusManager::isConnected()) {
            _myCamera.setRotation(_myAvatar->getWorldAlignedOrientation());
        } else {
            _myCamera.setRotation(_myAvatar->getHead()->getOrientation());
        }

    } else if (_myCamera.getMode() == CAMERA_MODE_MIRROR) {
        _myCamera.setRotation(_myAvatar->getWorldAlignedOrientation() * glm::quat(glm::vec3(0.0f, PI + _rotateMirror, 0.0f)));
        _myCamera.setPosition(_myAvatar->getDefaultEyePosition() +
                              glm::vec3(0, _raiseMirror * _myAvatar->getScale(), 0) +
                              (_myAvatar->getOrientation() * glm::quat(glm::vec3(0.0f, _rotateMirror, 0.0f))) *
                               glm::vec3(0.0f, 0.0f, -1.0f) * MIRROR_FULLSCREEN_DISTANCE * _scaleMirror);
    }

    // Update camera position
    if (!OculusManager::isConnected()) {
        _myCamera.update(1.0f / _fps);
    }

    // Sync up the View Furstum with the camera
    // FIXME: it's happening again in the updateSHadow and it shouldn't, this should be the place
    loadViewFrustum(_myCamera, _viewFrustum);

    if (getShadowsEnabled()) {
        renderArgs._renderMode = RenderArgs::SHADOW_RENDER_MODE;
        updateShadowMap(&renderArgs);
    }

    renderArgs._renderMode = RenderArgs::DEFAULT_RENDER_MODE;

    if (OculusManager::isConnected()) {
        //When in mirror mode, use camera rotation. Otherwise, use body rotation
        if (_myCamera.getMode() == CAMERA_MODE_MIRROR) {
            OculusManager::display(_glWidget, &renderArgs, _myCamera.getRotation(), _myCamera.getPosition(), _myCamera);
        } else {
            OculusManager::display(_glWidget, &renderArgs, _myAvatar->getWorldAlignedOrientation(), _myAvatar->getDefaultEyePosition(), _myCamera);
        }
    } else if (TV3DManager::isConnected()) {
       
        TV3DManager::display(&renderArgs, _myCamera);

    } else {
        DependencyManager::get<GlowEffect>()->prepare(&renderArgs);

        // Viewport is assigned to the size of the framebuffer
        QSize size = DependencyManager::get<TextureCache>()->getFrameBufferSize();
        glViewport(0, 0, size.width(), size.height());

        glMatrixMode(GL_MODELVIEW);
        glPushMatrix();
        glLoadIdentity();
        displaySide(&renderArgs, _myCamera);
        glPopMatrix();

        if (Menu::getInstance()->isOptionChecked(MenuOption::FullscreenMirror)) {
            _rearMirrorTools->render(&renderArgs, true, _glWidget->mapFromGlobal(QCursor::pos()));
        } else if (Menu::getInstance()->isOptionChecked(MenuOption::Mirror)) {
            renderRearViewMirror(&renderArgs, _mirrorViewRect);       
        }

        auto finalFbo = DependencyManager::get<GlowEffect>()->render(&renderArgs);

        glBindFramebuffer(GL_DRAW_FRAMEBUFFER, 0);
        glBindFramebuffer(GL_READ_FRAMEBUFFER, gpu::GLBackend::getFramebufferID(finalFbo));
        glBlitFramebuffer(0, 0, _renderResolution.x, _renderResolution.y,
                          0, 0, _glWidget->getDeviceSize().width(), _glWidget->getDeviceSize().height(),
                            GL_COLOR_BUFFER_BIT, GL_NEAREST);
        glBindFramebuffer(GL_READ_FRAMEBUFFER, 0);

        _applicationOverlay.displayOverlayTexture();
    }

    if (!OculusManager::isConnected() || OculusManager::allowSwap()) {
        _glWidget->swapBuffers();
    } 

    if (OculusManager::isConnected()) {
        OculusManager::endFrameTiming();
    }
    _frameCount++;
}

void Application::runTests() {
    runTimingTests();
}

void Application::audioMuteToggled() {
    QAction* muteAction = Menu::getInstance()->getActionForOption(MenuOption::MuteAudio);
    Q_CHECK_PTR(muteAction);
    muteAction->setChecked(DependencyManager::get<AudioClient>()->isMuted());
}

void Application::faceTrackerMuteToggled() {
    QAction* muteAction = Menu::getInstance()->getActionForOption(MenuOption::MuteFaceTracking);
    Q_CHECK_PTR(muteAction);
    bool isMuted = getSelectedFaceTracker()->isMuted();
    muteAction->setChecked(isMuted);
    getSelectedFaceTracker()->setEnabled(!isMuted);
    Menu::getInstance()->getActionForOption(MenuOption::CalibrateCamera)->setEnabled(!isMuted);
}

void Application::aboutApp() {
    InfoView::show(INFO_HELP_PATH);
}

void Application::showEditEntitiesHelp() {
    InfoView::show(INFO_EDIT_ENTITIES_PATH);
}

void Application::resetCamerasOnResizeGL(Camera& camera, const glm::uvec2& size) {
    if (OculusManager::isConnected()) {
        OculusManager::configureCamera(camera);
    } else if (TV3DManager::isConnected()) {
        TV3DManager::configureCamera(camera, size.x, size.y);
    } else {
        camera.setProjection(glm::perspective(glm::radians(_fieldOfView.get()), (float)size.x / size.y, DEFAULT_NEAR_CLIP, DEFAULT_FAR_CLIP));
    }
}

void Application::resizeGL() {
    // Set the desired FBO texture size. If it hasn't changed, this does nothing.
    // Otherwise, it must rebuild the FBOs
    QSize renderSize;
    if (OculusManager::isConnected()) {
        renderSize = OculusManager::getRenderTargetSize();
    } else {
        renderSize = _glWidget->getDeviceSize() * getRenderResolutionScale();
    }
    if (_renderResolution == toGlm(renderSize)) {
        return;
    }

    _renderResolution = toGlm(renderSize);
    DependencyManager::get<TextureCache>()->setFrameBufferSize(renderSize);
    resetCamerasOnResizeGL(_myCamera, _renderResolution);

    glViewport(0, 0, _renderResolution.x, _renderResolution.y); // shouldn't this account for the menu???

    updateProjectionMatrix();
    glLoadIdentity();

    auto offscreenUi = DependencyManager::get<OffscreenUi>();
    offscreenUi->resize(_glWidget->size());
    _glWidget->makeCurrent();

    // update Stats width
    // let's set horizontal offset to give stats some margin to mirror
    int horizontalOffset = MIRROR_VIEW_WIDTH + MIRROR_VIEW_LEFT_PADDING * 2;
    Stats::getInstance()->resetWidth(_renderResolution.x, horizontalOffset);
}

void Application::updateProjectionMatrix() {
    updateProjectionMatrix(_myCamera);
}

void Application::updateProjectionMatrix(Camera& camera, bool updateViewFrustum) {
    _projectionMatrix = camera.getProjection();

    glMatrixMode(GL_PROJECTION);
    glLoadMatrixf(glm::value_ptr(_projectionMatrix));

    // Tell our viewFrustum about this change, using the application camera
    if (updateViewFrustum) {
        loadViewFrustum(camera, _viewFrustum);
    } 

    glMatrixMode(GL_MODELVIEW);
}

void Application::controlledBroadcastToNodes(const QByteArray& packet, const NodeSet& destinationNodeTypes) {
    foreach(NodeType_t type, destinationNodeTypes) {
        // Perform the broadcast for one type
        DependencyManager::get<NodeList>()->broadcastToNodes(packet, NodeSet() << type);
    }
}

bool Application::importSVOFromURL(const QString& urlString) {
    QUrl url(urlString);
    emit svoImportRequested(url.url());
    return true; // assume it's accepted
}

bool Application::event(QEvent* event) {
    if ((int)event->type() == (int)Lambda) {
        ((LambdaEvent*)event)->call();
        return true;
    }

    switch (event->type()) {
        case QEvent::MouseMove:
            mouseMoveEvent((QMouseEvent*)event);
            return true;
        case QEvent::MouseButtonPress:
            mousePressEvent((QMouseEvent*)event);
            return true;
        case QEvent::MouseButtonDblClick:
            mouseDoublePressEvent((QMouseEvent*)event);
            return true;
        case QEvent::MouseButtonRelease:
            mouseReleaseEvent((QMouseEvent*)event);
            return true;
        case QEvent::KeyPress:
            keyPressEvent((QKeyEvent*)event);
            return true;
        case QEvent::KeyRelease:
            keyReleaseEvent((QKeyEvent*)event);
            return true;
        case QEvent::FocusOut:
            focusOutEvent((QFocusEvent*)event);
            return true;
        case QEvent::TouchBegin:
            touchBeginEvent(static_cast<QTouchEvent*>(event));
            event->accept();
            return true;
        case QEvent::TouchEnd:
            touchEndEvent(static_cast<QTouchEvent*>(event));
            return true;
        case QEvent::TouchUpdate:
            touchUpdateEvent(static_cast<QTouchEvent*>(event));
            return true;
        case QEvent::Wheel:
            wheelEvent(static_cast<QWheelEvent*>(event));
            return true;
        case QEvent::Drop:
            dropEvent(static_cast<QDropEvent*>(event));
            return true;
        default:
            break;
    }

    // handle custom URL
    if (event->type() == QEvent::FileOpen) {
        
        QFileOpenEvent* fileEvent = static_cast<QFileOpenEvent*>(event);

        QUrl url = fileEvent->url();
        
        if (!url.isEmpty()) {
            QString urlString = url.toString();
            if (canAcceptURL(urlString)) {
                return acceptURL(urlString);
            }
        }
        return false;
    }
    
    if (HFActionEvent::types().contains(event->type())) {
        _controllerScriptingInterface.handleMetaEvent(static_cast<HFMetaEvent*>(event));
    }

    return QApplication::event(event);
}

bool Application::eventFilter(QObject* object, QEvent* event) {

    if (event->type() == QEvent::ShortcutOverride) {
        if (DependencyManager::get<OffscreenUi>()->shouldSwallowShortcut(event)) {
            event->accept();
            return true;
        }

        // Filter out captured keys before they're used for shortcut actions.
        if (_controllerScriptingInterface.isKeyCaptured(static_cast<QKeyEvent*>(event))) {
            event->accept();
            return true;
        }
    }

    return false;
}

static bool _altPressed{ false };

void Application::keyPressEvent(QKeyEvent* event) {
    _altPressed = event->key() == Qt::Key_Alt;
    _keysPressed.insert(event->key());

    _controllerScriptingInterface.emitKeyPressEvent(event); // send events to any registered scripts

    // if one of our scripts have asked to capture this event, then stop processing it
    if (_controllerScriptingInterface.isKeyCaptured(event)) {
        return;
    }

    if (activeWindow() == _window) {
        _keyboardMouseDevice.keyPressEvent(event);

        bool isShifted = event->modifiers().testFlag(Qt::ShiftModifier);
        bool isMeta = event->modifiers().testFlag(Qt::ControlModifier);
        bool isOption = event->modifiers().testFlag(Qt::AltModifier);
        switch (event->key()) {
                break;
            case Qt::Key_Enter:
            case Qt::Key_Return:
                Menu::getInstance()->triggerOption(MenuOption::AddressBar);
                break;

            case Qt::Key_B:
                if (isMeta) {
                    auto offscreenUi = DependencyManager::get<OffscreenUi>();
                    offscreenUi->load("Browser.qml");
                }
                break;

            case Qt::Key_L:
                if (isShifted && isMeta) {
                    Menu::getInstance()->triggerOption(MenuOption::Log);
                } else if (isMeta) {
                    Menu::getInstance()->triggerOption(MenuOption::AddressBar);
                } else if (isShifted) {
                    Menu::getInstance()->triggerOption(MenuOption::LodTools);
                } 
                break;

            case Qt::Key_F: {
                _physicsEngine.dumpNextStats();
                break;
            }

            case Qt::Key_Asterisk:
                Menu::getInstance()->triggerOption(MenuOption::Stars);
                break;

            case Qt::Key_W:
                if (isOption && !isShifted && !isMeta) {
                    Menu::getInstance()->triggerOption(MenuOption::Wireframe);
                }
                break;

            case Qt::Key_S:
                if (isShifted && isMeta && !isOption) {
                    Menu::getInstance()->triggerOption(MenuOption::SuppressShortTimings);
                } else if (isOption && !isShifted && !isMeta) {
                    Menu::getInstance()->triggerOption(MenuOption::ScriptEditor);
                } else if (!isOption && !isShifted && isMeta) {
                    takeSnapshot();
                }
                break;

            case Qt::Key_Apostrophe:
                resetSensors();
                break;

            case Qt::Key_A:
                if (isShifted) {
                    Menu::getInstance()->triggerOption(MenuOption::Atmosphere);
                }
                break;

            case Qt::Key_Backslash:
                Menu::getInstance()->triggerOption(MenuOption::Chat);
                break;
                
            case Qt::Key_Up:
                if (_myCamera.getMode() == CAMERA_MODE_MIRROR) {
                    if (!isShifted) {
                        _scaleMirror *= 0.95f;
                    } else {
                        _raiseMirror += 0.05f;
                    }
                }
                break;

            case Qt::Key_Down:
                if (_myCamera.getMode() == CAMERA_MODE_MIRROR) {
                    if (!isShifted) {
                        _scaleMirror *= 1.05f;
                    } else {
                        _raiseMirror -= 0.05f;
                    }
                }
                break;

            case Qt::Key_Left:
                if (_myCamera.getMode() == CAMERA_MODE_MIRROR) {
                    _rotateMirror += PI / 20.0f;
                }
                break;

            case Qt::Key_Right:
                if (_myCamera.getMode() == CAMERA_MODE_MIRROR) {
                    _rotateMirror -= PI / 20.0f;
                }
                break;

#if 0
            case Qt::Key_I:
                if (isShifted) {
                    _myCamera.setEyeOffsetOrientation(glm::normalize(
                                                                     glm::quat(glm::vec3(0.002f, 0, 0)) * _myCamera.getEyeOffsetOrientation()));
                } else {
                    _myCamera.setEyeOffsetPosition(_myCamera.getEyeOffsetPosition() + glm::vec3(0, 0.001, 0));
                }
                updateProjectionMatrix();
                break;

            case Qt::Key_K:
                if (isShifted) {
                    _myCamera.setEyeOffsetOrientation(glm::normalize(
                                                                     glm::quat(glm::vec3(-0.002f, 0, 0)) * _myCamera.getEyeOffsetOrientation()));
                } else {
                    _myCamera.setEyeOffsetPosition(_myCamera.getEyeOffsetPosition() + glm::vec3(0, -0.001, 0));
                }
                updateProjectionMatrix();
                break;

            case Qt::Key_J:
                if (isShifted) {
                    _viewFrustum.setFocalLength(_viewFrustum.getFocalLength() - 0.1f);
                    if (TV3DManager::isConnected()) {
                        TV3DManager::configureCamera(_myCamera, _glWidget->getDeviceWidth(), _glWidget->getDeviceHeight());
                    }
                } else {
                    _myCamera.setEyeOffsetPosition(_myCamera.getEyeOffsetPosition() + glm::vec3(-0.001, 0, 0));
                }
                updateProjectionMatrix();
                break;

            case Qt::Key_M:
                if (isShifted) {
                    _viewFrustum.setFocalLength(_viewFrustum.getFocalLength() + 0.1f);
                    if (TV3DManager::isConnected()) {
                        TV3DManager::configureCamera(_myCamera, _glWidget->getDeviceWidth(), _glWidget->getDeviceHeight());
                    }

                } else {
                    _myCamera.setEyeOffsetPosition(_myCamera.getEyeOffsetPosition() + glm::vec3(0.001, 0, 0));
                }
                updateProjectionMatrix();
                break;

            case Qt::Key_U:
                if (isShifted) {
                    _myCamera.setEyeOffsetOrientation(glm::normalize(
                                                                     glm::quat(glm::vec3(0, 0, -0.002f)) * _myCamera.getEyeOffsetOrientation()));
                } else {
                    _myCamera.setEyeOffsetPosition(_myCamera.getEyeOffsetPosition() + glm::vec3(0, 0, -0.001));
                }
                updateProjectionMatrix();
                break;

            case Qt::Key_Y:
                if (isShifted) {
                    _myCamera.setEyeOffsetOrientation(glm::normalize(
                                                                     glm::quat(glm::vec3(0, 0, 0.002f)) * _myCamera.getEyeOffsetOrientation()));
                } else {
                    _myCamera.setEyeOffsetPosition(_myCamera.getEyeOffsetPosition() + glm::vec3(0, 0, 0.001));
                }
                updateProjectionMatrix();
                break;
#endif

            case Qt::Key_H:
                if (isShifted) {
                    Menu::getInstance()->triggerOption(MenuOption::Mirror);
                } else {
                    Menu::getInstance()->triggerOption(MenuOption::FullscreenMirror);
                }
                break;
            case Qt::Key_P:
                 Menu::getInstance()->triggerOption(MenuOption::FirstPerson);
                 break;
            case Qt::Key_Slash:
                Menu::getInstance()->triggerOption(MenuOption::Stats);
                break;
            case Qt::Key_Plus:
                _myAvatar->increaseSize();
                break;
            case Qt::Key_Minus:
                _myAvatar->decreaseSize();
                break;
            case Qt::Key_Equal:
                _myAvatar->resetSize();
                break;
            case Qt::Key_Space: {
                if (!event->isAutoRepeat()) {
                    // this starts an HFActionEvent
                    HFActionEvent startActionEvent(HFActionEvent::startType(),
                                                   computePickRay(getTrueMouseX(), getTrueMouseY()));
                    sendEvent(this, &startActionEvent);
                }
                
                break;
            }
            case Qt::Key_Escape: {
                OculusManager::abandonCalibration();
                
                if (!event->isAutoRepeat()) {
                    // this starts the HFCancelEvent
                    HFBackEvent startBackEvent(HFBackEvent::startType());
                    sendEvent(this, &startBackEvent);
                }
                
                break;
            }

            default:
                event->ignore();
                break;
        }
    }
}


#define VR_MENU_ONLY_IN_HMD

void Application::keyReleaseEvent(QKeyEvent* event) {
    if (event->key() == Qt::Key_Alt && _altPressed && _window->isActiveWindow()) {
#ifdef VR_MENU_ONLY_IN_HMD
        if (isHMDMode()) {
#endif
            VrMenu::toggle();
#ifdef VR_MENU_ONLY_IN_HMD
        }
#endif
    }

    _keysPressed.remove(event->key());

    _controllerScriptingInterface.emitKeyReleaseEvent(event); // send events to any registered scripts

    // if one of our scripts have asked to capture this event, then stop processing it
    if (_controllerScriptingInterface.isKeyCaptured(event)) {
        return;
    }

    _keyboardMouseDevice.keyReleaseEvent(event);

    switch (event->key()) {
        case Qt::Key_Space: {
            if (!event->isAutoRepeat()) {
                // this ends the HFActionEvent
                HFActionEvent endActionEvent(HFActionEvent::endType(),
                                             computePickRay(getTrueMouseX(), getTrueMouseY()));
                sendEvent(this, &endActionEvent);
            }
            break;
        }
        case Qt::Key_Escape: {
            if (!event->isAutoRepeat()) {
                // this ends the HFCancelEvent
                HFBackEvent endBackEvent(HFBackEvent::endType());
                sendEvent(this, &endBackEvent);
            }
            break;
        }
        default:
            event->ignore();
            break;
    }
}

void Application::focusOutEvent(QFocusEvent* event) {
    _keyboardMouseDevice.focusOutEvent(event);
  
    // synthesize events for keys currently pressed, since we may not get their release events
    foreach (int key, _keysPressed) {
        QKeyEvent event(QEvent::KeyRelease, key, Qt::NoModifier);
        keyReleaseEvent(&event);
    }
    _keysPressed.clear();
}

void Application::mouseMoveEvent(QMouseEvent* event, unsigned int deviceID) {
    // Used by application overlay to determine how to draw cursor(s)
    _lastMouseMoveWasSimulated = deviceID > 0;
    if (!_lastMouseMoveWasSimulated) {
        _lastMouseMove = usecTimestampNow();
    }
    
    if (_aboutToQuit) {
        return;
    }
    
    if (Menu::getInstance()->isOptionChecked(MenuOption::Fullscreen) 
        && !Menu::getInstance()->isOptionChecked(MenuOption::EnableVRMode)) {
        // Show/hide menu bar in fullscreen
        if (event->globalY() > _menuBarHeight) {
            _fullscreenMenuWidget->setFixedHeight(0);
            Menu::getInstance()->setFixedHeight(0);
        } else {
            _fullscreenMenuWidget->setFixedHeight(_menuBarHeight);
            Menu::getInstance()->setFixedHeight(_menuBarHeight);
        }
    }

    _entities.mouseMoveEvent(event, deviceID);
    
    _controllerScriptingInterface.emitMouseMoveEvent(event, deviceID); // send events to any registered scripts
    // if one of our scripts have asked to capture this event, then stop processing it
    if (_controllerScriptingInterface.isMouseCaptured()) {
        return;
    }

    _keyboardMouseDevice.mouseMoveEvent(event, deviceID);
    
}

void Application::mousePressEvent(QMouseEvent* event, unsigned int deviceID) {
    // Inhibit the menu if the user is using alt-mouse dragging
    _altPressed = false;

    if (!_aboutToQuit) {
        _entities.mousePressEvent(event, deviceID);
    }

    _controllerScriptingInterface.emitMousePressEvent(event); // send events to any registered scripts

    // if one of our scripts have asked to capture this event, then stop processing it
    if (_controllerScriptingInterface.isMouseCaptured()) {
        return;
    }


    if (activeWindow() == _window) {
        _keyboardMouseDevice.mousePressEvent(event);

        if (event->button() == Qt::LeftButton) {
            _mouseDragStartedX = getTrueMouseX();
            _mouseDragStartedY = getTrueMouseY();
            _mousePressed = true;
            
            if (mouseOnScreen()) {
                if (DependencyManager::get<AudioToolBox>()->mousePressEvent(getMouseX(), getMouseY())) {
                    // stop propagation
                    return;
                }

                if (DependencyManager::get<CameraToolBox>()->mousePressEvent(getMouseX(), getMouseY())) {
                    // stop propagation
                    return;
                }

                if (_rearMirrorTools->mousePressEvent(getMouseX(), getMouseY())) {
                    // stop propagation
                    return;
                }
            }
            
            // nobody handled this - make it an action event on the _window object
            HFActionEvent actionEvent(HFActionEvent::startType(),
                                      computePickRay(event->x(), event->y()));
            sendEvent(this, &actionEvent);

        } else if (event->button() == Qt::RightButton) {
            // right click items here
        }
    }
}

void Application::mouseDoublePressEvent(QMouseEvent* event, unsigned int deviceID) {
    // if one of our scripts have asked to capture this event, then stop processing it
    if (_controllerScriptingInterface.isMouseCaptured()) {
        return;
    }

    if (activeWindow() == _window) {
        if (event->button() == Qt::LeftButton) {
            if (mouseOnScreen()) {
                if (DependencyManager::get<CameraToolBox>()->mouseDoublePressEvent(getMouseX(), getMouseY())) {
                    // stop propagation
                    return;
                }
            }
        }
    }
}

void Application::mouseReleaseEvent(QMouseEvent* event, unsigned int deviceID) {

    if (!_aboutToQuit) {
        _entities.mouseReleaseEvent(event, deviceID);
    }

    _controllerScriptingInterface.emitMouseReleaseEvent(event); // send events to any registered scripts

    // if one of our scripts have asked to capture this event, then stop processing it
    if (_controllerScriptingInterface.isMouseCaptured()) {
        return;
    }

    if (activeWindow() == _window) {
        _keyboardMouseDevice.mouseReleaseEvent(event);

        if (event->button() == Qt::LeftButton) {
            _mousePressed = false;
            
            if (Menu::getInstance()->isOptionChecked(MenuOption::Stats) && mouseOnScreen()) {
                // let's set horizontal offset to give stats some margin to mirror
                int horizontalOffset = MIRROR_VIEW_WIDTH;
                Stats::getInstance()->checkClick(getMouseX(), getMouseY(),
                                                 getMouseDragStartedX(), getMouseDragStartedY(), horizontalOffset);
            }
            
            // fire an action end event
            HFActionEvent actionEvent(HFActionEvent::endType(),
                                      computePickRay(event->x(), event->y()));
            sendEvent(this, &actionEvent);
        }
    }
}

void Application::touchUpdateEvent(QTouchEvent* event) {
    _altPressed = false;

    if (event->type() == QEvent::TouchUpdate) {
        TouchEvent thisEvent(*event, _lastTouchEvent);
        _controllerScriptingInterface.emitTouchUpdateEvent(thisEvent); // send events to any registered scripts
        _lastTouchEvent = thisEvent;
    }

    // if one of our scripts have asked to capture this event, then stop processing it
    if (_controllerScriptingInterface.isTouchCaptured()) {
        return;
    }

    _keyboardMouseDevice.touchUpdateEvent(event);

    bool validTouch = false;
    if (activeWindow() == _window) {
        const QList<QTouchEvent::TouchPoint>& tPoints = event->touchPoints();
        _touchAvgX = 0.0f;
        _touchAvgY = 0.0f;
        int numTouches = tPoints.count();
        if (numTouches > 1) {
            for (int i = 0; i < numTouches; ++i) {
                _touchAvgX += tPoints[i].pos().x();
                _touchAvgY += tPoints[i].pos().y();
            }
            _touchAvgX /= (float)(numTouches);
            _touchAvgY /= (float)(numTouches);
            validTouch = true;
        }
    }
    if (!_isTouchPressed) {
        _touchDragStartedAvgX = _touchAvgX;
        _touchDragStartedAvgY = _touchAvgY;
    }
    _isTouchPressed = validTouch;
}

void Application::touchBeginEvent(QTouchEvent* event) {
    _altPressed = false;
    TouchEvent thisEvent(*event); // on touch begin, we don't compare to last event
    _controllerScriptingInterface.emitTouchBeginEvent(thisEvent); // send events to any registered scripts

    _lastTouchEvent = thisEvent; // and we reset our last event to this event before we call our update
    touchUpdateEvent(event);

    // if one of our scripts have asked to capture this event, then stop processing it
    if (_controllerScriptingInterface.isTouchCaptured()) {
        return;
    }

    _keyboardMouseDevice.touchBeginEvent(event);

}

void Application::touchEndEvent(QTouchEvent* event) {
    _altPressed = false;
    TouchEvent thisEvent(*event, _lastTouchEvent);
    _controllerScriptingInterface.emitTouchEndEvent(thisEvent); // send events to any registered scripts
    _lastTouchEvent = thisEvent;

    // if one of our scripts have asked to capture this event, then stop processing it
    if (_controllerScriptingInterface.isTouchCaptured()) {
        return;
    }

    _keyboardMouseDevice.touchEndEvent(event);

    // put any application specific touch behavior below here..
    _touchDragStartedAvgX = _touchAvgX;
    _touchDragStartedAvgY = _touchAvgY;
    _isTouchPressed = false;

}

void Application::wheelEvent(QWheelEvent* event) {
    _altPressed = false;
    _controllerScriptingInterface.emitWheelEvent(event); // send events to any registered scripts

    // if one of our scripts have asked to capture this event, then stop processing it
    if (_controllerScriptingInterface.isWheelCaptured()) {
        return;
    }

    _keyboardMouseDevice.wheelEvent(event);
}

void Application::dropEvent(QDropEvent *event) {
    const QMimeData *mimeData = event->mimeData();
    bool atLeastOneFileAccepted = false;
    foreach (QUrl url, mimeData->urls()) {
        QString urlString = url.toString();
        if (canAcceptURL(urlString)) {
            if (acceptURL(urlString)) {
                atLeastOneFileAccepted = true;
                break;
            }
        }
    }
    
    if (atLeastOneFileAccepted) {
        event->acceptProposedAction();
    }
}

void Application::dragEnterEvent(QDragEnterEvent* event) {
    const QMimeData* mimeData = event->mimeData();
    foreach(QUrl url, mimeData->urls()) {
        auto urlString = url.toString();
        if (canAcceptURL(urlString)) {
            event->acceptProposedAction();
            break;
        }
    }
}

bool Application::acceptSnapshot(const QString& urlString) {
    QUrl url(urlString);
    QString snapshotPath = url.toLocalFile();
    
    SnapshotMetaData* snapshotData = Snapshot::parseSnapshotData(snapshotPath);
    if (snapshotData) {
        if (!snapshotData->getDomain().isEmpty()) {
            DependencyManager::get<NodeList>()->getDomainHandler().setHostnameAndPort(snapshotData->getDomain());
        }

        _myAvatar->setPosition(snapshotData->getLocation());
        _myAvatar->setOrientation(snapshotData->getOrientation());
    } else {
        QMessageBox msgBox;
        msgBox.setText("No location details were found in the file "
                        + snapshotPath + ", try dragging in an authentic Hifi snapshot.");
                        
        msgBox.setStandardButtons(QMessageBox::Ok);
        msgBox.exec();
    }
    return true;
}

void Application::sendPingPackets() {
    QByteArray pingPacket = DependencyManager::get<NodeList>()->constructPingPacket();
    controlledBroadcastToNodes(pingPacket, NodeSet()
                               << NodeType::EntityServer
                               << NodeType::AudioMixer << NodeType::AvatarMixer);
}

//  Every second, check the frame rates and other stuff
void Application::checkFPS() {
    if (Menu::getInstance()->isOptionChecked(MenuOption::TestPing)) {
        sendPingPackets();
    }

    float diffTime = (float)_timerStart.nsecsElapsed() / 1000000000.0f;

    _fps = (float)_frameCount / diffTime;
    _frameCount = 0;
    _datagramProcessor->resetCounters();
    _timerStart.start();

    // ask the node list to check in with the domain server
    DependencyManager::get<NodeList>()->sendDomainServerCheckIn();
}

void Application::idle() {
    PerformanceTimer perfTimer("idle");
    
    if (_aboutToQuit) {
        return; // bail early, nothing to do here.
    }

    // Normally we check PipelineWarnings, but since idle will often take more than 10ms we only show these idle timing
    // details if we're in ExtraDebugging mode. However, the ::update() and its subcomponents will show their timing
    // details normally.
    bool showWarnings = getLogger()->extraDebugging();
    PerformanceWarning warn(showWarnings, "idle()");

    //  Only run simulation code if more than the targetFramePeriod have passed since last time we ran
    double targetFramePeriod = 0.0;
    unsigned int targetFramerate = getRenderTargetFramerate();
    if (targetFramerate > 0) {
        targetFramePeriod = 1000.0 / targetFramerate;
    }
    double timeSinceLastUpdate = (double)_lastTimeUpdated.nsecsElapsed() / 1000000.0;
    if (timeSinceLastUpdate > targetFramePeriod) {
        _lastTimeUpdated.start();
        {
            PerformanceTimer perfTimer("update");
            PerformanceWarning warn(showWarnings, "Application::idle()... update()");
            const float BIGGEST_DELTA_TIME_SECS = 0.25f;
            update(glm::clamp((float)timeSinceLastUpdate / 1000.0f, 0.0f, BIGGEST_DELTA_TIME_SECS));
        }
        {
            PerformanceTimer perfTimer("updateGL");
            PerformanceWarning warn(showWarnings, "Application::idle()... updateGL()");
            _glWidget->updateGL();
        }
        {
            PerformanceTimer perfTimer("rest");
            PerformanceWarning warn(showWarnings, "Application::idle()... rest of it");
            _idleLoopStdev.addValue(timeSinceLastUpdate);

            //  Record standard deviation and reset counter if needed
            const int STDEV_SAMPLES = 500;
            if (_idleLoopStdev.getSamples() > STDEV_SAMPLES) {
                _idleLoopMeasuredJitter = _idleLoopStdev.getStDev();
                _idleLoopStdev.reset();
            }

            // After finishing all of the above work, restart the idle timer, allowing 2ms to process events.
            idleTimer->start(2);
        }
    }

    // check for any requested background downloads.
    emit checkBackgroundDownloads();
}

void Application::setFullscreen(bool fullscreen) {
    if (Menu::getInstance()->isOptionChecked(MenuOption::Fullscreen) != fullscreen) {
        Menu::getInstance()->getActionForOption(MenuOption::Fullscreen)->setChecked(fullscreen);
    }

// The following code block is useful on platforms that can have a visible
// app menu in a fullscreen window.  However the OSX mechanism hides the
// application menu for fullscreen apps, so the check is not required.
#ifndef Q_OS_MAC
    if (Menu::getInstance()->isOptionChecked(MenuOption::EnableVRMode)) {
        if (fullscreen) {
            // Menu hide() disables menu commands, and show() after hide() doesn't work with Rift VR display.
            // So set height instead.
            _window->menuBar()->setMaximumHeight(0);
        } else {
            _window->menuBar()->setMaximumHeight(QWIDGETSIZE_MAX);
        }
    } else {
        if (fullscreen) {
            // Move menu to a QWidget floating above _glWidget so that show/hide doesn't adjust viewport.
            _menuBarHeight = Menu::getInstance()->height();
            Menu::getInstance()->setParent(_fullscreenMenuWidget);
            Menu::getInstance()->setFixedWidth(_window->windowHandle()->screen()->size().width());
            _fullscreenMenuWidget->show();
        } else {
            // Restore menu to being part of MainWindow.
            _fullscreenMenuWidget->hide();
            _window->setMenuBar(Menu::getInstance());
            _window->menuBar()->setMaximumHeight(QWIDGETSIZE_MAX);
        }
    }
#endif

    // Work around Qt bug that prevents floating menus being shown when in fullscreen mode.
    // https://bugreports.qt.io/browse/QTBUG-41883
    // Known issue: Top-level menu items don't highlight when cursor hovers. This is probably a side-effect of the work-around.
    // TODO: Remove this work-around once the bug has been fixed and restore the following lines.
    //_window->setWindowState(fullscreen ? (_window->windowState() | Qt::WindowFullScreen) :
    //    (_window->windowState() & ~Qt::WindowFullScreen));
    _window->hide();
    if (fullscreen) {
        _window->setWindowState(_window->windowState() | Qt::WindowFullScreen);
        // The next line produces the following warning in the log:
        // [WARNING][03 / 06 12:17 : 58] QWidget::setMinimumSize: (/ MainWindow) Negative sizes
        //   (0, -1) are not possible
        // This is better than the alternative which is to have the window slightly less than fullscreen with a visible line
        // of pixels for the remainder of the screen.
        _window->setContentsMargins(0, 0, 0, -1);
    } else {
        _window->setWindowState(_window->windowState() & ~Qt::WindowFullScreen);
        _window->setContentsMargins(0, 0, 0, 0);
    }

    if (!_aboutToQuit) {
        _window->show();
    }
}

void Application::setEnable3DTVMode(bool enable3DTVMode) {
    resizeGL();
}

void Application::setEnableVRMode(bool enableVRMode) {
    if (Menu::getInstance()->isOptionChecked(MenuOption::EnableVRMode) != enableVRMode) {
        Menu::getInstance()->getActionForOption(MenuOption::EnableVRMode)->setChecked(enableVRMode);
    }

    if (enableVRMode) {
        if (!OculusManager::isConnected()) {
            // attempt to reconnect the Oculus manager - it's possible this was a workaround
            // for the sixense crash
            OculusManager::disconnect();
            OculusManager::connect();
        }
        OculusManager::recalibrate();
    } else {
        OculusManager::abandonCalibration();
        
        _mirrorCamera.setHmdPosition(glm::vec3());
        _mirrorCamera.setHmdRotation(glm::quat());
        _myCamera.setHmdPosition(glm::vec3());
        _myCamera.setHmdRotation(glm::quat());
    }
    
    resizeGL();
    
    updateCursorVisibility();
}

void Application::setLowVelocityFilter(bool lowVelocityFilter) {
    SixenseManager::getInstance().setLowVelocityFilter(lowVelocityFilter);
}

bool Application::mouseOnScreen() const {
    if (OculusManager::isConnected()) {
        return getMouseX() >= 0 && getMouseX() <= _glWidget->getDeviceWidth() &&
               getMouseY() >= 0 && getMouseY() <= _glWidget->getDeviceHeight();
    }
    return true;
}

int Application::getMouseX() const {
    if (OculusManager::isConnected()) {
        glm::vec2 pos = _applicationOverlay.screenToOverlay(glm::vec2(getTrueMouseX(), getTrueMouseY()));
        return pos.x;
    }
    return getTrueMouseX();
}

int Application::getMouseY() const {
    if (OculusManager::isConnected()) {
        glm::vec2 pos = _applicationOverlay.screenToOverlay(glm::vec2(getTrueMouseX(), getTrueMouseY()));
        return pos.y;
    }
    return getTrueMouseY();
}

int Application::getMouseDragStartedX() const {
    if (OculusManager::isConnected()) {
        glm::vec2 pos = _applicationOverlay.screenToOverlay(glm::vec2(getTrueMouseDragStartedX(),
                                                                      getTrueMouseDragStartedY()));
        return pos.x;
    }
    return getTrueMouseDragStartedX();
}

int Application::getMouseDragStartedY() const {
    if (OculusManager::isConnected()) {
        glm::vec2 pos = _applicationOverlay.screenToOverlay(glm::vec2(getTrueMouseDragStartedX(),
                                                                      getTrueMouseDragStartedY()));
        return pos.y;
    }
    return getTrueMouseDragStartedY();
}

FaceTracker* Application::getActiveFaceTracker() {
    auto faceshift = DependencyManager::get<Faceshift>();
    auto dde = DependencyManager::get<DdeFaceTracker>();
    
    return (dde->isActive() ? static_cast<FaceTracker*>(dde.data()) :
            (faceshift->isActive() ? static_cast<FaceTracker*>(faceshift.data()) : NULL));
}

FaceTracker* Application::getSelectedFaceTracker() {
    FaceTracker* faceTracker = NULL;
#ifdef HAVE_FACESHIFT
    if (Menu::getInstance()->isOptionChecked(MenuOption::Faceshift)) {
        faceTracker = DependencyManager::get<Faceshift>().data();
    }
#endif
#ifdef HAVE_DDE
    if (Menu::getInstance()->isOptionChecked(MenuOption::UseCamera)) {
        faceTracker = DependencyManager::get<DdeFaceTracker>().data();
    }
#endif
    return faceTracker;
}

void Application::setActiveFaceTracker() {
    bool isMuted = Menu::getInstance()->isOptionChecked(MenuOption::MuteFaceTracking);
#ifdef HAVE_FACESHIFT
    auto faceshiftTracker = DependencyManager::get<Faceshift>();
    faceshiftTracker->setIsMuted(isMuted);
    faceshiftTracker->setEnabled(Menu::getInstance()->isOptionChecked(MenuOption::Faceshift) && !isMuted);
#endif
#ifdef HAVE_DDE
    bool isUsingDDE = Menu::getInstance()->isOptionChecked(MenuOption::UseCamera);
    Menu::getInstance()->getActionForOption(MenuOption::BinaryEyelidControl)->setVisible(isUsingDDE);
    Menu::getInstance()->getActionForOption(MenuOption::UseAudioForMouth)->setVisible(isUsingDDE);
    Menu::getInstance()->getActionForOption(MenuOption::VelocityFilter)->setVisible(isUsingDDE);
    Menu::getInstance()->getActionForOption(MenuOption::CalibrateCamera)->setVisible(isUsingDDE);
    auto ddeTracker = DependencyManager::get<DdeFaceTracker>();
    ddeTracker->setIsMuted(isMuted);
    ddeTracker->setEnabled(isUsingDDE && !isMuted);
#endif
}

void Application::toggleFaceTrackerMute() {
    FaceTracker* faceTracker = getSelectedFaceTracker();
    if (faceTracker) {
        faceTracker->toggleMute();
    }
}

bool Application::exportEntities(const QString& filename, const QVector<EntityItemID>& entityIDs) {
    QVector<EntityItem*> entities;

    auto entityTree = _entities.getTree();
    EntityTree exportTree;

    glm::vec3 root(TREE_SCALE, TREE_SCALE, TREE_SCALE);
    for (auto entityID : entityIDs) {
        auto entityItem = entityTree->findEntityByEntityItemID(entityID);
        if (!entityItem) {
            continue;
        }

        auto properties = entityItem->getProperties();
        auto position = properties.getPosition();

        root.x = glm::min(root.x, position.x);
        root.y = glm::min(root.y, position.y);
        root.z = glm::min(root.z, position.z);

        entities << entityItem;
    }

    if (entities.size() == 0) {
        return false;
    }

    for (auto entityItem : entities) {
        auto properties = entityItem->getProperties();

        properties.setPosition(properties.getPosition() - root);
        exportTree.addEntity(entityItem->getEntityItemID(), properties);
    }

    exportTree.writeToJSONFile(filename.toLocal8Bit().constData());

    // restore the main window's active state
    _window->activateWindow();
    return true;
}

bool Application::exportEntities(const QString& filename, float x, float y, float z, float scale) {
    QVector<EntityItem*> entities;
    _entities.getTree()->findEntities(AACube(glm::vec3(x, y, z), scale), entities);

    if (entities.size() > 0) {
        glm::vec3 root(x, y, z);
        EntityTree exportTree;

        for (int i = 0; i < entities.size(); i++) {
            EntityItemProperties properties = entities.at(i)->getProperties();
            EntityItemID id = entities.at(i)->getEntityItemID();
            properties.setPosition(properties.getPosition() - root);
            exportTree.addEntity(id, properties);
        }
        exportTree.writeToSVOFile(filename.toLocal8Bit().constData());
    } else {
        qCDebug(interfaceapp) << "No models were selected";
        return false;
    }

    // restore the main window's active state
    _window->activateWindow();
    return true;
}

void Application::loadSettings() {

    DependencyManager::get<AudioClient>()->loadSettings();
    DependencyManager::get<LODManager>()->loadSettings();

    Menu::getInstance()->loadSettings();
    _myAvatar->loadData();
}

void Application::saveSettings() {
    DependencyManager::get<AudioClient>()->saveSettings();
    DependencyManager::get<LODManager>()->saveSettings();

    Menu::getInstance()->saveSettings();
    _myAvatar->saveData();
}

bool Application::importEntities(const QString& urlOrFilename) {
    _entityClipboard.eraseAllOctreeElements();
    
    QUrl url(urlOrFilename);
    
    // if the URL appears to be invalid or relative, then it is probably a local file
    if (!url.isValid() || url.isRelative()) {
        url = QUrl::fromLocalFile(urlOrFilename);
    }
    
    bool success = _entityClipboard.readFromURL(url.toString());
    if (success) {
        _entityClipboard.reaverageOctreeElements();
    }
    return success;
}

QVector<EntityItemID> Application::pasteEntities(float x, float y, float z) {
    return _entityClipboard.sendEntities(&_entityEditSender, _entities.getTree(), x, y, z);
}

void Application::initDisplay() {
    glEnable(GL_BLEND);
    glBlendFuncSeparate(GL_SRC_ALPHA, GL_ONE_MINUS_SRC_ALPHA, GL_CONSTANT_ALPHA, GL_ONE);
    glShadeModel(GL_SMOOTH);
    glEnable(GL_LIGHTING);
    glEnable(GL_LIGHT0);
    glEnable(GL_DEPTH_TEST);
}

void Application::init() {
    // Make sure Login state is up to date
    DependencyManager::get<DialogsManager>()->toggleLoginDialog();
    
    _environment.init();

    DependencyManager::get<DeferredLightingEffect>()->init(this);
    DependencyManager::get<AmbientOcclusionEffect>()->init(this);

    // TODO: move _myAvatar out of Application. Move relevant code to MyAvataar or AvatarManager
    DependencyManager::get<AvatarManager>()->init();
    _myCamera.setMode(CAMERA_MODE_FIRST_PERSON);

    _mirrorCamera.setMode(CAMERA_MODE_MIRROR);

    OculusManager::connect();
    if (OculusManager::isConnected()) {
        QMetaObject::invokeMethod(Menu::getInstance()->getActionForOption(MenuOption::Fullscreen),
                                  "trigger",
                                  Qt::QueuedConnection);
    }

    TV3DManager::connect();
    if (TV3DManager::isConnected()) {
        QMetaObject::invokeMethod(Menu::getInstance()->getActionForOption(MenuOption::Fullscreen),
                                  "trigger",
                                  Qt::QueuedConnection);
    }

    _timerStart.start();
    _lastTimeUpdated.start();
    
    // when --url in command line, teleport to location
    const QString HIFI_URL_COMMAND_LINE_KEY = "--url";
    int urlIndex = arguments().indexOf(HIFI_URL_COMMAND_LINE_KEY);
    QString addressLookupString;
    if (urlIndex != -1) {
        addressLookupString = arguments().value(urlIndex + 1);
    }
    
    DependencyManager::get<AddressManager>()->loadSettings(addressLookupString);
    
    qCDebug(interfaceapp) << "Loaded settings";
    
#ifdef __APPLE__
    if (Menu::getInstance()->isOptionChecked(MenuOption::SixenseEnabled)) {
        // on OS X we only setup sixense if the user wants it on - this allows running without the hid_init crash
        // if hydra support is temporarily not required
        SixenseManager::getInstance().toggleSixense(true);
    }
#else
    // setup sixense
    SixenseManager::getInstance().toggleSixense(true);
#endif

    Leapmotion::init();
    RealSense::init();

    // fire off an immediate domain-server check in now that settings are loaded
    DependencyManager::get<NodeList>()->sendDomainServerCheckIn();

    _entities.init();
    _entities.setViewFrustum(getViewFrustum());

    ObjectMotionState::setShapeManager(&_shapeManager);
    _physicsEngine.init();

    EntityTree* tree = _entities.getTree();
    _entitySimulation.init(tree, &_physicsEngine, &_entityEditSender);
    tree->setSimulation(&_entitySimulation);

    auto entityScriptingInterface = DependencyManager::get<EntityScriptingInterface>();

    connect(&_entitySimulation, &EntitySimulation::entityCollisionWithEntity,
            entityScriptingInterface.data(), &EntityScriptingInterface::entityCollisionWithEntity);

    // connect the _entityCollisionSystem to our EntityTreeRenderer since that's what handles running entity scripts
    connect(&_entitySimulation, &EntitySimulation::entityCollisionWithEntity,
            &_entities, &EntityTreeRenderer::entityCollisionWithEntity);

    // connect the _entities (EntityTreeRenderer) to our script engine's EntityScriptingInterface for firing
    // of events related clicking, hovering over, and entering entities
    _entities.connectSignalsToSlots(entityScriptingInterface.data());

    _entityClipboardRenderer.init();
    _entityClipboardRenderer.setViewFrustum(getViewFrustum());
    _entityClipboardRenderer.setTree(&_entityClipboard);

    _rearMirrorTools = new RearMirrorTools(_mirrorViewRect);

    connect(_rearMirrorTools, SIGNAL(closeView()), SLOT(closeMirrorView()));
    connect(_rearMirrorTools, SIGNAL(restoreView()), SLOT(restoreMirrorView()));
    connect(_rearMirrorTools, SIGNAL(shrinkView()), SLOT(shrinkMirrorView()));
    connect(_rearMirrorTools, SIGNAL(resetView()), SLOT(resetSensors()));

    // initialize the GlowEffect with our widget
    bool glow = Menu::getInstance()->isOptionChecked(MenuOption::EnableGlowEffect);
    DependencyManager::get<GlowEffect>()->init(glow);
}

void Application::closeMirrorView() {
    if (Menu::getInstance()->isOptionChecked(MenuOption::Mirror)) {
        Menu::getInstance()->triggerOption(MenuOption::Mirror);
    }
}

void Application::restoreMirrorView() {
    if (!Menu::getInstance()->isOptionChecked(MenuOption::FullscreenMirror)) {
        Menu::getInstance()->triggerOption(MenuOption::FullscreenMirror);
    }
}

void Application::shrinkMirrorView() {
    if (Menu::getInstance()->isOptionChecked(MenuOption::FullscreenMirror)) {
        Menu::getInstance()->triggerOption(MenuOption::FullscreenMirror);
    }
}

const float HEAD_SPHERE_RADIUS = 0.1f;

bool Application::isLookingAtMyAvatar(Avatar* avatar) {
    glm::vec3 theirLookAt = avatar->getHead()->getLookAtPosition();
    glm::vec3 myEyePosition = _myAvatar->getHead()->getEyePosition();
    if (pointInSphere(theirLookAt, myEyePosition, HEAD_SPHERE_RADIUS * _myAvatar->getScale())) {
        return true;
    }
    return false;
}

void Application::updateLOD() {
    PerformanceTimer perfTimer("LOD");
    // adjust it unless we were asked to disable this feature, or if we're currently in throttleRendering mode
    if (!isThrottleRendering()) {
        DependencyManager::get<LODManager>()->autoAdjustLOD(_fps);
    } else {
        DependencyManager::get<LODManager>()->resetLODAdjust();
    }
}

void Application::updateMouseRay() {
    PerformanceTimer perfTimer("mouseRay");

    bool showWarnings = Menu::getInstance()->isOptionChecked(MenuOption::PipelineWarnings);
    PerformanceWarning warn(showWarnings, "Application::updateMouseRay()");

    // make sure the frustum is up-to-date
    loadViewFrustum(_myCamera, _viewFrustum);

    PickRay pickRay = computePickRay(getTrueMouseX(), getTrueMouseY());
    _mouseRayOrigin = pickRay.origin;
    _mouseRayDirection = pickRay.direction;
    
    // adjust for mirroring
    if (_myCamera.getMode() == CAMERA_MODE_MIRROR) {
        glm::vec3 mouseRayOffset = _mouseRayOrigin - _viewFrustum.getPosition();
        _mouseRayOrigin -= 2.0f * (_viewFrustum.getDirection() * glm::dot(_viewFrustum.getDirection(), mouseRayOffset) +
            _viewFrustum.getRight() * glm::dot(_viewFrustum.getRight(), mouseRayOffset));
        _mouseRayDirection -= 2.0f * (_viewFrustum.getDirection() * glm::dot(_viewFrustum.getDirection(), _mouseRayDirection) +
            _viewFrustum.getRight() * glm::dot(_viewFrustum.getRight(), _mouseRayDirection));
    }
}

void Application::updateMyAvatarLookAtPosition() {
    PerformanceTimer perfTimer("lookAt");
    bool showWarnings = Menu::getInstance()->isOptionChecked(MenuOption::PipelineWarnings);
    PerformanceWarning warn(showWarnings, "Application::updateMyAvatarLookAtPosition()");

    _myAvatar->updateLookAtTargetAvatar();
    FaceTracker* tracker = getActiveFaceTracker();

    bool isLookingAtSomeone = false;
    glm::vec3 lookAtSpot;
    if (_myCamera.getMode() == CAMERA_MODE_MIRROR) {
        //  When I am in mirror mode, just look right at the camera (myself)
        if (!OculusManager::isConnected()) {
            lookAtSpot = _myCamera.getPosition();
        } else {
            if (_myAvatar->isLookingAtLeftEye()) {
                lookAtSpot = OculusManager::getLeftEyePosition();
            } else {
                lookAtSpot = OculusManager::getRightEyePosition();
            }
        }
 
    } else {
        AvatarSharedPointer lookingAt = _myAvatar->getLookAtTargetAvatar().toStrongRef();
        if (lookingAt && _myAvatar != lookingAt.data()) {
            
            isLookingAtSomeone = true;
            //  If I am looking at someone else, look directly at one of their eyes
            if (tracker && !tracker->isMuted()) {
                //  If a face tracker is active, look at the eye for the side my gaze is biased toward
                if (tracker->getEstimatedEyeYaw() > _myAvatar->getHead()->getFinalYaw()) {
                    // Look at their right eye
                    lookAtSpot = static_cast<Avatar*>(lookingAt.data())->getHead()->getRightEyePosition();
                } else {
                    // Look at their left eye
                    lookAtSpot = static_cast<Avatar*>(lookingAt.data())->getHead()->getLeftEyePosition();
                }
            } else {
                //  Need to add randomly looking back and forth between left and right eye for case with no tracker
                if (_myAvatar->isLookingAtLeftEye()) {
                    lookAtSpot = static_cast<Avatar*>(lookingAt.data())->getHead()->getLeftEyePosition();
                } else {
                    lookAtSpot = static_cast<Avatar*>(lookingAt.data())->getHead()->getRightEyePosition();
                }
            }
        } else {
            //  I am not looking at anyone else, so just look forward
            lookAtSpot = _myAvatar->getHead()->getEyePosition() +
                (_myAvatar->getHead()->getFinalOrientationInWorldFrame() * glm::vec3(0.0f, 0.0f, -TREE_SCALE));
        }
    }
    //
    //  Deflect the eyes a bit to match the detected Gaze from 3D camera if active
    //
    if (tracker && !tracker->isMuted()) {
        float eyePitch = tracker->getEstimatedEyePitch();
        float eyeYaw = tracker->getEstimatedEyeYaw();
        const float GAZE_DEFLECTION_REDUCTION_DURING_EYE_CONTACT = 0.1f;
        // deflect using Faceshift gaze data
        glm::vec3 origin = _myAvatar->getHead()->getEyePosition();
        float pitchSign = (_myCamera.getMode() == CAMERA_MODE_MIRROR) ? -1.0f : 1.0f;
        float deflection = DependencyManager::get<Faceshift>()->getEyeDeflection();
        if (isLookingAtSomeone) {
            deflection *= GAZE_DEFLECTION_REDUCTION_DURING_EYE_CONTACT;
        }
        lookAtSpot = origin + _myCamera.getRotation() * glm::quat(glm::radians(glm::vec3(
            eyePitch * pitchSign * deflection, eyeYaw * deflection, 0.0f))) *
                glm::inverse(_myCamera.getRotation()) * (lookAtSpot - origin);
    }

    _myAvatar->getHead()->setLookAtPosition(lookAtSpot);
}

void Application::updateThreads(float deltaTime) {
    PerformanceTimer perfTimer("updateThreads");
    bool showWarnings = Menu::getInstance()->isOptionChecked(MenuOption::PipelineWarnings);
    PerformanceWarning warn(showWarnings, "Application::updateThreads()");

    // parse voxel packets
    if (!_enableProcessOctreeThread) {
        _octreeProcessor.threadRoutine();
        _entityEditSender.threadRoutine();
    }
}

void Application::cameraMenuChanged() {
    if (Menu::getInstance()->isOptionChecked(MenuOption::FullscreenMirror)) {
        if (_myCamera.getMode() != CAMERA_MODE_MIRROR) {
            _myCamera.setMode(CAMERA_MODE_MIRROR);
        }
    } else if (Menu::getInstance()->isOptionChecked(MenuOption::FirstPerson)) {
        if (_myCamera.getMode() != CAMERA_MODE_FIRST_PERSON) {
            _myCamera.setMode(CAMERA_MODE_FIRST_PERSON);
        }
    } else {
        if (_myCamera.getMode() != CAMERA_MODE_THIRD_PERSON) {
            _myCamera.setMode(CAMERA_MODE_THIRD_PERSON);
        }
    }
}

void Application::updateCamera(float deltaTime) {
    PerformanceTimer perfTimer("updateCamera");
    bool showWarnings = Menu::getInstance()->isOptionChecked(MenuOption::PipelineWarnings);
    PerformanceWarning warn(showWarnings, "Application::updateCamera()");
}

void Application::updateDialogs(float deltaTime) {
    PerformanceTimer perfTimer("updateDialogs");
    bool showWarnings = Menu::getInstance()->isOptionChecked(MenuOption::PipelineWarnings);
    PerformanceWarning warn(showWarnings, "Application::updateDialogs()");
    auto dialogsManager = DependencyManager::get<DialogsManager>();
    
    // Update bandwidth dialog, if any
    BandwidthDialog* bandwidthDialog = dialogsManager->getBandwidthDialog();
    if (bandwidthDialog) {
        bandwidthDialog->update();
    }

    QPointer<OctreeStatsDialog> octreeStatsDialog = dialogsManager->getOctreeStatsDialog();
    if (octreeStatsDialog) {
        octreeStatsDialog->update();
    }
}

void Application::updateCursor(float deltaTime) {
    PerformanceTimer perfTimer("updateCursor");
    bool showWarnings = Menu::getInstance()->isOptionChecked(MenuOption::PipelineWarnings);
    PerformanceWarning warn(showWarnings, "Application::updateCursor()");

    static QPoint lastMousePos = QPoint();
    _lastMouseMove = (lastMousePos == QCursor::pos()) ? _lastMouseMove : usecTimestampNow();
    lastMousePos = QCursor::pos();
}

void Application::updateCursorVisibility() {
    if (!_cursorVisible ||
        Menu::getInstance()->isOptionChecked(MenuOption::EnableVRMode) ||
        Menu::getInstance()->isOptionChecked(MenuOption::Enable3DTVMode)) {
        _window->setCursor(Qt::BlankCursor);
    } else {
        _window->unsetCursor();
    }
}

void Application::setCursorVisible(bool visible) {
    _cursorVisible = visible;
    updateCursorVisibility();
}

void Application::update(float deltaTime) {
    bool showWarnings = Menu::getInstance()->isOptionChecked(MenuOption::PipelineWarnings);
    PerformanceWarning warn(showWarnings, "Application::update()");

    updateLOD();
    updateMouseRay(); // check what's under the mouse and update the mouse voxel

    {
        PerformanceTimer perfTimer("devices");
        DeviceTracker::updateAll();
        FaceTracker* tracker = getActiveFaceTracker();
        if (tracker && !tracker->isMuted()) {
            tracker->update(deltaTime);

            // Auto-mute microphone after losing face tracking?
            if (tracker->isTracking()) {
                _lastFaceTrackerUpdate = usecTimestampNow();
            } else {
                const quint64 MUTE_MICROPHONE_AFTER_USECS = 5000000;  //5 secs
                Menu* menu = Menu::getInstance();
                if (menu->isOptionChecked(MenuOption::AutoMuteAudio) && !menu->isOptionChecked(MenuOption::MuteAudio)) {
                    if (_lastFaceTrackerUpdate > 0
                        && ((usecTimestampNow() - _lastFaceTrackerUpdate) > MUTE_MICROPHONE_AFTER_USECS)) {
                        menu->triggerOption(MenuOption::MuteAudio);
                        _lastFaceTrackerUpdate = 0;
                    }
                } else {
                    _lastFaceTrackerUpdate = 0;
                }
            }
        } else {
            _lastFaceTrackerUpdate = 0;
        }

        SixenseManager::getInstance().update(deltaTime);
        JoystickScriptingInterface::getInstance().update();
    }

    _userInputMapper.update(deltaTime);
    _keyboardMouseDevice.update();

    // Dispatch input events
    _controllerScriptingInterface.updateInputControllers();

    // Transfer the user inputs to the driveKeys
    _myAvatar->clearDriveKeys();
    _myAvatar->setDriveKeys(FWD, _userInputMapper.getActionState(UserInputMapper::LONGITUDINAL_FORWARD));
    _myAvatar->setDriveKeys(BACK, _userInputMapper.getActionState(UserInputMapper::LONGITUDINAL_BACKWARD));
    _myAvatar->setDriveKeys(UP, _userInputMapper.getActionState(UserInputMapper::VERTICAL_UP));
    _myAvatar->setDriveKeys(DOWN, _userInputMapper.getActionState(UserInputMapper::VERTICAL_DOWN));
    _myAvatar->setDriveKeys(LEFT, _userInputMapper.getActionState(UserInputMapper::LATERAL_LEFT));
    _myAvatar->setDriveKeys(RIGHT, _userInputMapper.getActionState(UserInputMapper::LATERAL_RIGHT));
    _myAvatar->setDriveKeys(ROT_UP, _userInputMapper.getActionState(UserInputMapper::PITCH_UP));
    _myAvatar->setDriveKeys(ROT_DOWN, _userInputMapper.getActionState(UserInputMapper::PITCH_DOWN));
    _myAvatar->setDriveKeys(ROT_LEFT, _userInputMapper.getActionState(UserInputMapper::YAW_LEFT));
    _myAvatar->setDriveKeys(ROT_RIGHT, _userInputMapper.getActionState(UserInputMapper::YAW_RIGHT));


    updateThreads(deltaTime); // If running non-threaded, then give the threads some time to process...
    
    DependencyManager::get<AvatarManager>()->updateOtherAvatars(deltaTime); //loop through all the other avatars and simulate them...

    updateCamera(deltaTime); // handle various camera tweaks like off axis projection
    updateDialogs(deltaTime); // update various stats dialogs if present
    updateCursor(deltaTime); // Handle cursor updates

    {
        PerformanceTimer perfTimer("physics");
        _myAvatar->relayDriveKeysToCharacterController();

        _entitySimulation.lock();
        _physicsEngine.deleteObjects(_entitySimulation.getObjectsToDelete());
        _physicsEngine.addObjects(_entitySimulation.getObjectsToAdd());
        _physicsEngine.changeObjects(_entitySimulation.getObjectsToChange());
        _entitySimulation.unlock();

        AvatarManager* avatarManager = DependencyManager::get<AvatarManager>().data();
        _physicsEngine.deleteObjects(avatarManager->getObjectsToDelete());
        _physicsEngine.addObjects(avatarManager->getObjectsToAdd());
        _physicsEngine.changeObjects(avatarManager->getObjectsToChange());

        _physicsEngine.stepSimulation();

        if (_physicsEngine.hasOutgoingChanges()) {
            _entitySimulation.lock();
            _entitySimulation.handleOutgoingChanges(_physicsEngine.getOutgoingChanges(), _physicsEngine.getSessionID());
            _entitySimulation.unlock();

            avatarManager->handleOutgoingChanges(_physicsEngine.getOutgoingChanges());
            avatarManager->handleCollisionEvents(_physicsEngine.getCollisionEvents());

            _physicsEngine.dumpStatsIfNecessary();
        }
    }

    if (!_aboutToQuit) {
        PerformanceTimer perfTimer("entities");
        // Collision events (and their scripts) must not be handled when we're locked, above. (That would risk deadlock.)
        _entitySimulation.handleCollisionEvents(_physicsEngine.getCollisionEvents());
        // NOTE: the _entities.update() call below will wait for lock
        // and will simulate entity motion (the EntityTree has been given an EntitySimulation).  
       _entities.update(); // update the models...
    }

    {
        PerformanceTimer perfTimer("overlays");
        _overlays.update(deltaTime);
    }
    
    {
        PerformanceTimer perfTimer("myAvatar");
        updateMyAvatarLookAtPosition();
        DependencyManager::get<AvatarManager>()->updateMyAvatar(deltaTime); // Sample hardware, update view frustum if needed, and send avatar data to mixer/nodes
    }

    {
        PerformanceTimer perfTimer("emitSimulating");
        // let external parties know we're updating
        emit simulating(deltaTime);
    }

    // Update _viewFrustum with latest camera and view frustum data...
    // NOTE: we get this from the view frustum, to make it simpler, since the
    // loadViewFrumstum() method will get the correct details from the camera
    // We could optimize this to not actually load the viewFrustum, since we don't
    // actually need to calculate the view frustum planes to send these details
    // to the server.
    {
        PerformanceTimer perfTimer("loadViewFrustum");
        loadViewFrustum(_myCamera, _viewFrustum);
    }

    quint64 now = usecTimestampNow();

    // Update my voxel servers with my current voxel query...
    {
        PerformanceTimer perfTimer("queryOctree");
        quint64 sinceLastQuery = now - _lastQueriedTime;
        const quint64 TOO_LONG_SINCE_LAST_QUERY = 3 * USECS_PER_SECOND;
        bool queryIsDue = sinceLastQuery > TOO_LONG_SINCE_LAST_QUERY;
        bool viewIsDifferentEnough = !_lastQueriedViewFrustum.isVerySimilar(_viewFrustum);

        // if it's been a while since our last query or the view has significantly changed then send a query, otherwise suppress it
        if (queryIsDue || viewIsDifferentEnough) {
            _lastQueriedTime = now;

            if (DependencyManager::get<SceneScriptingInterface>()->shouldRenderEntities()) {
                queryOctree(NodeType::EntityServer, PacketTypeEntityQuery, _entityServerJurisdictions);
            }
            _lastQueriedViewFrustum = _viewFrustum;
        }
    }

    // sent nack packets containing missing sequence numbers of received packets from nodes
    {
        quint64 sinceLastNack = now - _lastNackTime;
        const quint64 TOO_LONG_SINCE_LAST_NACK = 1 * USECS_PER_SECOND;
        if (sinceLastNack > TOO_LONG_SINCE_LAST_NACK) {
            _lastNackTime = now;
            sendNackPackets();
        }
    }

    // send packet containing downstream audio stats to the AudioMixer 
    {
        quint64 sinceLastNack = now - _lastSendDownstreamAudioStats;
        if (sinceLastNack > TOO_LONG_SINCE_LAST_SEND_DOWNSTREAM_AUDIO_STATS) {
            _lastSendDownstreamAudioStats = now;

            QMetaObject::invokeMethod(DependencyManager::get<AudioClient>().data(), "sendDownstreamAudioStatsPacket", Qt::QueuedConnection);
        }
    }
}

int Application::sendNackPackets() {

    if (Menu::getInstance()->isOptionChecked(MenuOption::DisableNackPackets)) {
        return 0;
    }

    int packetsSent = 0;
    char packet[MAX_PACKET_SIZE];

    // iterates thru all nodes in NodeList
    auto nodeList = DependencyManager::get<NodeList>();
    
    nodeList->eachNode([&](const SharedNodePointer& node){
        
        if (node->getActiveSocket() && node->getType() == NodeType::EntityServer) {
            
            QUuid nodeUUID = node->getUUID();
            
            // if there are octree packets from this node that are waiting to be processed,
            // don't send a NACK since the missing packets may be among those waiting packets.
            if (_octreeProcessor.hasPacketsToProcessFrom(nodeUUID)) {
                return;
            }
            
            _octreeSceneStatsLock.lockForRead();
            
            // retreive octree scene stats of this node
            if (_octreeServerSceneStats.find(nodeUUID) == _octreeServerSceneStats.end()) {
                _octreeSceneStatsLock.unlock();
                return;
            }
            
            // get sequence number stats of node, prune its missing set, and make a copy of the missing set
            SequenceNumberStats& sequenceNumberStats = _octreeServerSceneStats[nodeUUID].getIncomingOctreeSequenceNumberStats();
            sequenceNumberStats.pruneMissingSet();
            const QSet<OCTREE_PACKET_SEQUENCE> missingSequenceNumbers = sequenceNumberStats.getMissingSet();
            
            _octreeSceneStatsLock.unlock();
            
            // construct nack packet(s) for this node
            int numSequenceNumbersAvailable = missingSequenceNumbers.size();
            QSet<OCTREE_PACKET_SEQUENCE>::const_iterator missingSequenceNumbersIterator = missingSequenceNumbers.constBegin();
            while (numSequenceNumbersAvailable > 0) {
                
                char* dataAt = packet;
                int bytesRemaining = MAX_PACKET_SIZE;
                
                // pack header
                int numBytesPacketHeader = nodeList->populatePacketHeader(packet, PacketTypeOctreeDataNack);
                dataAt += numBytesPacketHeader;
                bytesRemaining -= numBytesPacketHeader;
                
                // calculate and pack the number of sequence numbers
                int numSequenceNumbersRoomFor = (bytesRemaining - sizeof(uint16_t)) / sizeof(OCTREE_PACKET_SEQUENCE);
                uint16_t numSequenceNumbers = min(numSequenceNumbersAvailable, numSequenceNumbersRoomFor);
                uint16_t* numSequenceNumbersAt = (uint16_t*)dataAt;
                *numSequenceNumbersAt = numSequenceNumbers;
                dataAt += sizeof(uint16_t);
                
                // pack sequence numbers
                for (int i = 0; i < numSequenceNumbers; i++) {
                    OCTREE_PACKET_SEQUENCE* sequenceNumberAt = (OCTREE_PACKET_SEQUENCE*)dataAt;
                    *sequenceNumberAt = *missingSequenceNumbersIterator;
                    dataAt += sizeof(OCTREE_PACKET_SEQUENCE);
                    
                    missingSequenceNumbersIterator++;
                }
                numSequenceNumbersAvailable -= numSequenceNumbers;
                
                // send it
                nodeList->writeUnverifiedDatagram(packet, dataAt - packet, node);
                packetsSent++;
            }
        }
    });

    return packetsSent;
}

void Application::queryOctree(NodeType_t serverType, PacketType packetType, NodeToJurisdictionMap& jurisdictions) {

    //qCDebug(interfaceapp) << ">>> inside... queryOctree()... _viewFrustum.getFieldOfView()=" << _viewFrustum.getFieldOfView();
    bool wantExtraDebugging = getLogger()->extraDebugging();

    // These will be the same for all servers, so we can set them up once and then reuse for each server we send to.
    _octreeQuery.setWantLowResMoving(true);
    _octreeQuery.setWantColor(true);
    _octreeQuery.setWantDelta(true);
    _octreeQuery.setWantOcclusionCulling(false);
    _octreeQuery.setWantCompression(true);

    _octreeQuery.setCameraPosition(_viewFrustum.getPosition());
    _octreeQuery.setCameraOrientation(_viewFrustum.getOrientation());
    _octreeQuery.setCameraFov(_viewFrustum.getFieldOfView());
    _octreeQuery.setCameraAspectRatio(_viewFrustum.getAspectRatio());
    _octreeQuery.setCameraNearClip(_viewFrustum.getNearClip());
    _octreeQuery.setCameraFarClip(_viewFrustum.getFarClip());
    _octreeQuery.setCameraEyeOffsetPosition(glm::vec3());
    auto lodManager = DependencyManager::get<LODManager>();
    _octreeQuery.setOctreeSizeScale(lodManager->getOctreeSizeScale());
    _octreeQuery.setBoundaryLevelAdjust(lodManager->getBoundaryLevelAdjust());

    unsigned char queryPacket[MAX_PACKET_SIZE];

    // Iterate all of the nodes, and get a count of how many voxel servers we have...
    int totalServers = 0;
    int inViewServers = 0;
    int unknownJurisdictionServers = 0;

    auto nodeList = DependencyManager::get<NodeList>();
    
    nodeList->eachNode([&](const SharedNodePointer& node) {
        // only send to the NodeTypes that are serverType
        if (node->getActiveSocket() && node->getType() == serverType) {
            totalServers++;

            // get the server bounds for this server
            QUuid nodeUUID = node->getUUID();

            // if we haven't heard from this voxel server, go ahead and send it a query, so we
            // can get the jurisdiction...
            if (jurisdictions.find(nodeUUID) == jurisdictions.end()) {
                unknownJurisdictionServers++;
            } else {
                const JurisdictionMap& map = (jurisdictions)[nodeUUID];

                unsigned char* rootCode = map.getRootOctalCode();

                if (rootCode) {
                    VoxelPositionSize rootDetails;
                    voxelDetailsForCode(rootCode, rootDetails);
                    AACube serverBounds(glm::vec3(rootDetails.x * TREE_SCALE,
                                                  rootDetails.y * TREE_SCALE,
                                                  rootDetails.z * TREE_SCALE),
                                        rootDetails.s * TREE_SCALE);

                    ViewFrustum::location serverFrustumLocation = _viewFrustum.cubeInFrustum(serverBounds);

                    if (serverFrustumLocation != ViewFrustum::OUTSIDE) {
                        inViewServers++;
                    }
                }
            }
        }
    });

    if (wantExtraDebugging) {
        qCDebug(interfaceapp, "Servers: total %d, in view %d, unknown jurisdiction %d",
            totalServers, inViewServers, unknownJurisdictionServers);
    }

    int perServerPPS = 0;
    const int SMALL_BUDGET = 10;
    int perUnknownServer = SMALL_BUDGET;
    int totalPPS = getMaxOctreePacketsPerSecond();

    // determine PPS based on number of servers
    if (inViewServers >= 1) {
        // set our preferred PPS to be exactly evenly divided among all of the voxel servers... and allocate 1 PPS
        // for each unknown jurisdiction server
        perServerPPS = (totalPPS / inViewServers) - (unknownJurisdictionServers * perUnknownServer);
    } else {
        if (unknownJurisdictionServers > 0) {
            perUnknownServer = (totalPPS / unknownJurisdictionServers);
        }
    }

    if (wantExtraDebugging) {
        qCDebug(interfaceapp, "perServerPPS: %d perUnknownServer: %d", perServerPPS, perUnknownServer);
    }
    
    nodeList->eachNode([&](const SharedNodePointer& node){
        // only send to the NodeTypes that are serverType
        if (node->getActiveSocket() && node->getType() == serverType) {
            
            // get the server bounds for this server
            QUuid nodeUUID = node->getUUID();
            
            bool inView = false;
            bool unknownView = false;
            
            // if we haven't heard from this voxel server, go ahead and send it a query, so we
            // can get the jurisdiction...
            if (jurisdictions.find(nodeUUID) == jurisdictions.end()) {
                unknownView = true; // assume it's in view
                if (wantExtraDebugging) {
                    qCDebug(interfaceapp) << "no known jurisdiction for node " << *node << ", assume it's visible.";
                }
            } else {
                const JurisdictionMap& map = (jurisdictions)[nodeUUID];
                
                unsigned char* rootCode = map.getRootOctalCode();
                
                if (rootCode) {
                    VoxelPositionSize rootDetails;
                    voxelDetailsForCode(rootCode, rootDetails);
                    AACube serverBounds(glm::vec3(rootDetails.x * TREE_SCALE,
                                                  rootDetails.y * TREE_SCALE,
                                                  rootDetails.z * TREE_SCALE),
                                        rootDetails.s * TREE_SCALE);


                    
                    ViewFrustum::location serverFrustumLocation = _viewFrustum.cubeInFrustum(serverBounds);
                    if (serverFrustumLocation != ViewFrustum::OUTSIDE) {
                        inView = true;
                    } else {
                        inView = false;
                    }
                } else {
                    if (wantExtraDebugging) {
                        qCDebug(interfaceapp) << "Jurisdiction without RootCode for node " << *node << ". That's unusual!";
                    }
                }
            }
            
            if (inView) {
                _octreeQuery.setMaxQueryPacketsPerSecond(perServerPPS);
            } else if (unknownView) {
                if (wantExtraDebugging) {
                    qCDebug(interfaceapp) << "no known jurisdiction for node " << *node << ", give it budget of "
                    << perUnknownServer << " to send us jurisdiction.";
                }
                
                // set the query's position/orientation to be degenerate in a manner that will get the scene quickly
                // If there's only one server, then don't do this, and just let the normal voxel query pass through
                // as expected... this way, we will actually get a valid scene if there is one to be seen
                if (totalServers > 1) {
                    _octreeQuery.setCameraPosition(glm::vec3(-0.1,-0.1,-0.1));
                    const glm::quat OFF_IN_NEGATIVE_SPACE = glm::quat(-0.5, 0, -0.5, 1.0);
                    _octreeQuery.setCameraOrientation(OFF_IN_NEGATIVE_SPACE);
                    _octreeQuery.setCameraNearClip(0.1f);
                    _octreeQuery.setCameraFarClip(0.1f);
                    if (wantExtraDebugging) {
                        qCDebug(interfaceapp) << "Using 'minimal' camera position for node" << *node;
                    }
                } else {
                    if (wantExtraDebugging) {
                        qCDebug(interfaceapp) << "Using regular camera position for node" << *node;
                    }
                }
                _octreeQuery.setMaxQueryPacketsPerSecond(perUnknownServer);
            } else {
                _octreeQuery.setMaxQueryPacketsPerSecond(0);
            }
            // set up the packet for sending...
            unsigned char* endOfQueryPacket = queryPacket;

            // insert packet type/version and node UUID
            endOfQueryPacket += nodeList->populatePacketHeader(reinterpret_cast<char*>(endOfQueryPacket), packetType);
            
            // encode the query data...
            endOfQueryPacket += _octreeQuery.getBroadcastData(endOfQueryPacket);
            
            int packetLength = endOfQueryPacket - queryPacket;
            
            // make sure we still have an active socket
            nodeList->writeUnverifiedDatagram(reinterpret_cast<const char*>(queryPacket), packetLength, node);
        }
    });
}

bool Application::isHMDMode() const {
    if (OculusManager::isConnected()) {
        return true;
    } else {
        return false;
    }
}

QRect Application::getDesirableApplicationGeometry() {
    QRect applicationGeometry = getWindow()->geometry();
    
    // If our parent window is on the HMD, then don't use its geometry, instead use
    // the "main screen" geometry.
    HMDToolsDialog* hmdTools = DependencyManager::get<DialogsManager>()->getHMDToolsDialog();
    if (hmdTools && hmdTools->hasHMDScreen()) {
        QScreen* hmdScreen = hmdTools->getHMDScreen();
        QWindow* appWindow = getWindow()->windowHandle();
        QScreen* appScreen = appWindow->screen();

        // if our app's screen is the hmd screen, we don't want to place the
        // running scripts widget on it. So we need to pick a better screen.
        // we will use the screen for the HMDTools since it's a guarenteed
        // better screen.
        if (appScreen == hmdScreen) {
            QScreen* betterScreen = hmdTools->windowHandle()->screen();
            applicationGeometry = betterScreen->geometry();
        }
    }
    return applicationGeometry;
}

/////////////////////////////////////////////////////////////////////////////////////
// loadViewFrustum()
//
// Description: this will load the view frustum bounds for EITHER the head
//                 or the "myCamera".
//
void Application::loadViewFrustum(Camera& camera, ViewFrustum& viewFrustum) {
    // We will use these below, from either the camera or head vectors calculated above
    viewFrustum.setProjection(camera.getProjection());

    // Set the viewFrustum up with the correct position and orientation of the camera
    viewFrustum.setPosition(camera.getPosition());
    viewFrustum.setOrientation(camera.getRotation());

    // Ask the ViewFrustum class to calculate our corners
    viewFrustum.calculate();
}

glm::vec3 Application::getSunDirection() {
    // Sun direction is in fact just the location of the sun relative to the origin
    auto skyStage = DependencyManager::get<SceneScriptingInterface>()->getSkyStage();
    return skyStage->getSunLight()->getDirection();
}

// FIXME, preprocessor guard this check to occur only in DEBUG builds
static QThread * activeRenderingThread = nullptr;

void Application::updateShadowMap(RenderArgs* renderArgs) {
    activeRenderingThread = QThread::currentThread();

    PerformanceTimer perfTimer("shadowMap");
    auto shadowFramebuffer = DependencyManager::get<TextureCache>()->getShadowFramebuffer();
    glBindFramebuffer(GL_FRAMEBUFFER, gpu::GLBackend::getFramebufferID(shadowFramebuffer));

    glEnable(GL_DEPTH_TEST);
    glClear(GL_DEPTH_BUFFER_BIT);

    glm::vec3 lightDirection = getSunDirection();
    glm::quat rotation = rotationBetween(IDENTITY_FRONT, lightDirection);
    glm::quat inverseRotation = glm::inverse(rotation);
    
    const float SHADOW_MATRIX_DISTANCES[] = { 0.0f, 2.0f, 6.0f, 14.0f, 30.0f };
    const glm::vec2 MAP_COORDS[] = { glm::vec2(0.0f, 0.0f), glm::vec2(0.5f, 0.0f),
        glm::vec2(0.0f, 0.5f), glm::vec2(0.5f, 0.5f) };
    
    float frustumScale = 1.0f / (_viewFrustum.getFarClip() - _viewFrustum.getNearClip());
    loadViewFrustum(_myCamera, _viewFrustum);
    
    int matrixCount = 1;
    //int targetSize = fbo->width();
    int sourceSize = shadowFramebuffer->getWidth();
    int targetSize = shadowFramebuffer->getWidth();
    float targetScale = 1.0f;
    if (Menu::getInstance()->isOptionChecked(MenuOption::CascadedShadows)) {
        matrixCount = CASCADED_SHADOW_MATRIX_COUNT;
        targetSize = sourceSize / 2;
        targetScale = 0.5f;
    }
    for (int i = 0; i < matrixCount; i++) {
        const glm::vec2& coord = MAP_COORDS[i];
        glViewport(coord.s * sourceSize, coord.t * sourceSize, targetSize, targetSize);

        // if simple shadow then since the resolution is twice as much as with cascaded, cover 2 regions with the map, not just one
        int regionIncrement = (matrixCount == 1 ? 2 : 1);
        float nearScale = SHADOW_MATRIX_DISTANCES[i] * frustumScale;
        float farScale = SHADOW_MATRIX_DISTANCES[i + regionIncrement] * frustumScale;
        glm::vec3 points[] = {
            glm::mix(_viewFrustum.getNearTopLeft(), _viewFrustum.getFarTopLeft(), nearScale),
            glm::mix(_viewFrustum.getNearTopRight(), _viewFrustum.getFarTopRight(), nearScale),
            glm::mix(_viewFrustum.getNearBottomLeft(), _viewFrustum.getFarBottomLeft(), nearScale),
            glm::mix(_viewFrustum.getNearBottomRight(), _viewFrustum.getFarBottomRight(), nearScale),
            glm::mix(_viewFrustum.getNearTopLeft(), _viewFrustum.getFarTopLeft(), farScale),
            glm::mix(_viewFrustum.getNearTopRight(), _viewFrustum.getFarTopRight(), farScale),
            glm::mix(_viewFrustum.getNearBottomLeft(), _viewFrustum.getFarBottomLeft(), farScale),
            glm::mix(_viewFrustum.getNearBottomRight(), _viewFrustum.getFarBottomRight(), farScale) };
        glm::vec3 center;
        for (size_t j = 0; j < sizeof(points) / sizeof(points[0]); j++) {
            center += points[j];
        }
        center /= (float)(sizeof(points) / sizeof(points[0]));
        float radius = 0.0f;
        for (size_t j = 0; j < sizeof(points) / sizeof(points[0]); j++) {
            radius = qMax(radius, glm::distance(points[j], center));
        }
        if (i < 3) {
            const float RADIUS_SCALE = 0.5f;
            _shadowDistances[i] = -glm::distance(_viewFrustum.getPosition(), center) - radius * RADIUS_SCALE;
        }
        center = inverseRotation * center;
        
        // to reduce texture "shimmer," move in texel increments
        float texelSize = (2.0f * radius) / targetSize;
        center = glm::vec3(roundf(center.x / texelSize) * texelSize, roundf(center.y / texelSize) * texelSize,
            roundf(center.z / texelSize) * texelSize);
        
        glm::vec3 minima(center.x - radius, center.y - radius, center.z - radius);
        glm::vec3 maxima(center.x + radius, center.y + radius, center.z + radius);

        // stretch out our extents in z so that we get all of the avatars
        minima.z -= _viewFrustum.getFarClip() * 0.5f;
        maxima.z += _viewFrustum.getFarClip() * 0.5f;

        // save the combined matrix for rendering
        _shadowMatrices[i] = glm::transpose(glm::translate(glm::vec3(coord, 0.0f)) *
            glm::scale(glm::vec3(targetScale, targetScale, 1.0f)) *
            glm::translate(glm::vec3(0.5f, 0.5f, 0.5f)) * glm::scale(glm::vec3(0.5f, 0.5f, 0.5f)) *
            glm::ortho(minima.x, maxima.x, minima.y, maxima.y, -maxima.z, -minima.z) * glm::mat4_cast(inverseRotation));

        // update the shadow view frustum
      //  glm::vec3 shadowFrustumCenter = glm::vec3((minima.x + maxima.x) * 0.5f, (minima.y + maxima.y) * 0.5f, (minima.z + maxima.z) * 0.5f);
        glm::vec3 shadowFrustumCenter = rotation * ((minima + maxima) * 0.5f);
        _shadowViewFrustum.setPosition(shadowFrustumCenter);
        _shadowViewFrustum.setOrientation(rotation);
        _shadowViewFrustum.setProjection(glm::ortho(minima.x, maxima.x, minima.y, maxima.y, minima.z, maxima.z));
        _shadowViewFrustum.calculate();

        glMatrixMode(GL_PROJECTION);
        glPushMatrix();
        glLoadIdentity();
        glOrtho(minima.x, maxima.x, minima.y, maxima.y, -maxima.z, -minima.z);

        glm::mat4 projAgain;
        glGetFloatv(GL_PROJECTION_MATRIX, (GLfloat*)&projAgain);


        glMatrixMode(GL_MODELVIEW);
        glPushMatrix();
        glLoadIdentity();
        glm::vec3 axis = glm::axis(inverseRotation);
        glRotatef(glm::degrees(glm::angle(inverseRotation)), axis.x, axis.y, axis.z);

        // store view matrix without translation, which we'll use for precision-sensitive objects
        updateUntranslatedViewMatrix();
 
        // Equivalent to what is happening with _untranslatedViewMatrix and the _viewMatrixTranslation
        // the viewTransofmr object is updatded with the correct values and saved,
        // this is what is used for rendering the Entities and avatars
        Transform viewTransform;
        viewTransform.setRotation(rotation);
    //    viewTransform.postTranslate(shadowFrustumCenter);
        setViewTransform(viewTransform);


        glEnable(GL_POLYGON_OFFSET_FILL);
        glPolygonOffset(1.1f, 4.0f); // magic numbers courtesy http://www.eecs.berkeley.edu/~ravir/6160/papers/shadowmaps.ppt

        {
            PerformanceTimer perfTimer("avatarManager");
            DependencyManager::get<AvatarManager>()->renderAvatars(renderArgs);
        }

        {
            PerformanceTimer perfTimer("entities");
            _entities.render(renderArgs);
        }

        // render JS/scriptable overlays
        {
            PerformanceTimer perfTimer("3dOverlays");
            _overlays.renderWorld(renderArgs, false);
        }

        {
            PerformanceTimer perfTimer("3dOverlaysFront");
            _overlays.renderWorld(renderArgs, true);
        }

        glDisable(GL_POLYGON_OFFSET_FILL);

        glPopMatrix();

        glMatrixMode(GL_PROJECTION);
        glPopMatrix();

        glMatrixMode(GL_MODELVIEW);
    }
    
   // fbo->release();
    
    glViewport(0, 0, _glWidget->getDeviceWidth(), _glWidget->getDeviceHeight());
    activeRenderingThread = nullptr;
}

const GLfloat WORLD_AMBIENT_COLOR[] = { 0.525f, 0.525f, 0.6f };
const GLfloat WORLD_DIFFUSE_COLOR[] = { 0.6f, 0.525f, 0.525f };
const GLfloat WORLD_SPECULAR_COLOR[] = { 0.08f, 0.08f, 0.08f, 1.0f };

const glm::vec3 GLOBAL_LIGHT_COLOR = {  0.6f, 0.525f, 0.525f };

void Application::setupWorldLight() {

    //  Setup 3D lights (after the camera transform, so that they are positioned in world space)
    glEnable(GL_COLOR_MATERIAL);
    glColorMaterial(GL_FRONT_AND_BACK, GL_AMBIENT_AND_DIFFUSE);

    glm::vec3 sunDirection = getSunDirection();
    GLfloat light_position0[] = { sunDirection.x, sunDirection.y, sunDirection.z, 0.0 };
    glLightfv(GL_LIGHT0, GL_POSITION, light_position0);
    glLightfv(GL_LIGHT0, GL_AMBIENT, WORLD_AMBIENT_COLOR);
    glLightfv(GL_LIGHT0, GL_DIFFUSE, WORLD_DIFFUSE_COLOR);
    glLightfv(GL_LIGHT0, GL_SPECULAR, WORLD_SPECULAR_COLOR);
    glMaterialfv(GL_FRONT, GL_SPECULAR, WORLD_SPECULAR_COLOR);
    glMateriali(GL_FRONT, GL_SHININESS, 96);

}

bool Application::shouldRenderMesh(float largestDimension, float distanceToCamera) {
    return DependencyManager::get<LODManager>()->shouldRenderMesh(largestDimension, distanceToCamera);
}

float Application::getSizeScale() const { 
    return DependencyManager::get<LODManager>()->getOctreeSizeScale();
}

int Application::getBoundaryLevelAdjust() const { 
    return DependencyManager::get<LODManager>()->getBoundaryLevelAdjust();
}

PickRay Application::computePickRay(float x, float y) const {
    glm::vec2 size = getCanvasSize();
    x /= size.x;
    y /= size.y;
    PickRay result;
    if (isHMDMode()) {
        getApplicationOverlay().computeHmdPickRay(glm::vec2(x, y), result.origin, result.direction);
    } else {
        auto frustum = activeRenderingThread ? getDisplayViewFrustum() : getViewFrustum();
        frustum->computePickRay(x, y, result.origin, result.direction);
    }
    return result;
}

QImage Application::renderAvatarBillboard(RenderArgs* renderArgs) {
    auto primaryFramebuffer = DependencyManager::get<TextureCache>()->getPrimaryFramebuffer();
    glBindFramebuffer(GL_FRAMEBUFFER, gpu::GLBackend::getFramebufferID(primaryFramebuffer));

    // the "glow" here causes an alpha of one
    Glower glower(renderArgs);

    const int BILLBOARD_SIZE = 64;
    // TODO: Pass a RenderArgs to renderAvatarBillboard
    renderRearViewMirror(renderArgs, QRect(0, _glWidget->getDeviceHeight() - BILLBOARD_SIZE,
                               BILLBOARD_SIZE, BILLBOARD_SIZE),
                         true);

    QImage image(BILLBOARD_SIZE, BILLBOARD_SIZE, QImage::Format_ARGB32);
    glReadPixels(0, 0, BILLBOARD_SIZE, BILLBOARD_SIZE, GL_BGRA, GL_UNSIGNED_BYTE, image.bits());

    glBindFramebuffer(GL_FRAMEBUFFER, 0);

    return image;
}

ViewFrustum* Application::getViewFrustum() {
#ifdef DEBUG
    if (QThread::currentThread() == activeRenderingThread) {
        // FIXME, figure out a better way to do this
        //qWarning() << "Calling Application::getViewFrustum() from the active rendering thread, did you mean Application::getDisplayViewFrustum()?";
    }
#endif
    return &_viewFrustum;
}

const ViewFrustum* Application::getViewFrustum() const {
#ifdef DEBUG
    if (QThread::currentThread() == activeRenderingThread) {
        // FIXME, figure out a better way to do this
        //qWarning() << "Calling Application::getViewFrustum() from the active rendering thread, did you mean Application::getDisplayViewFrustum()?";
    }
#endif
    return &_viewFrustum;
}

ViewFrustum* Application::getDisplayViewFrustum() {
#ifdef DEBUG
    if (QThread::currentThread() != activeRenderingThread) {
        // FIXME, figure out a better way to do this
        // qWarning() << "Calling Application::getDisplayViewFrustum() from outside the active rendering thread or outside rendering, did you mean Application::getViewFrustum()?";
    }
#endif
    return &_displayViewFrustum;
}

const ViewFrustum* Application::getDisplayViewFrustum() const {
#ifdef DEBUG
    if (QThread::currentThread() != activeRenderingThread) {
        // FIXME, figure out a better way to do this
        // qWarning() << "Calling Application::getDisplayViewFrustum() from outside the active rendering thread or outside rendering, did you mean Application::getViewFrustum()?";
    }
#endif
    return &_displayViewFrustum;
}

void Application::displaySide(RenderArgs* renderArgs, Camera& theCamera, bool selfAvatarOnly) {
    activeRenderingThread = QThread::currentThread();
    PROFILE_RANGE(__FUNCTION__);
    PerformanceTimer perfTimer("display");
    PerformanceWarning warn(Menu::getInstance()->isOptionChecked(MenuOption::PipelineWarnings), "Application::displaySide()");
    // transform by eye offset

    // load the view frustum
    loadViewFrustum(theCamera, _displayViewFrustum);

    // flip x if in mirror mode (also requires reversing winding order for backface culling)
    if (theCamera.getMode() == CAMERA_MODE_MIRROR) {
        glScalef(-1.0f, 1.0f, 1.0f);
        glFrontFace(GL_CW);

    } else {
        glFrontFace(GL_CCW);
    }

    // transform view according to theCamera
    // could be myCamera (if in normal mode)
    // or could be viewFrustumOffsetCamera if in offset mode

    glm::quat rotation = theCamera.getRotation();
    glm::vec3 axis = glm::axis(rotation);
    glRotatef(-glm::degrees(glm::angle(rotation)), axis.x, axis.y, axis.z);

    // store view matrix without translation, which we'll use for precision-sensitive objects
    updateUntranslatedViewMatrix(-theCamera.getPosition());

    // Equivalent to what is happening with _untranslatedViewMatrix and the _viewMatrixTranslation
    // the viewTransofmr object is updatded with the correct values and saved,
    // this is what is used for rendering the Entities and avatars
    Transform viewTransform;
    viewTransform.setTranslation(theCamera.getPosition());
    viewTransform.setRotation(rotation);
    if (theCamera.getMode() == CAMERA_MODE_MIRROR) {
         viewTransform.setScale(Transform::Vec3(-1.0f, 1.0f, 1.0f));
    }
    if (renderArgs->_renderSide != RenderArgs::MONO) {
        glm::mat4 invView = glm::inverse(_untranslatedViewMatrix);
        
        viewTransform.evalFromRawMatrix(invView);
        viewTransform.preTranslate(_viewMatrixTranslation);
    }
    
    setViewTransform(viewTransform);

    glTranslatef(_viewMatrixTranslation.x, _viewMatrixTranslation.y, _viewMatrixTranslation.z);

    //  Setup 3D lights (after the camera transform, so that they are positioned in world space)
    {
        PerformanceTimer perfTimer("lights");
        setupWorldLight();
    }

    // setup shadow matrices (again, after the camera transform)
    int shadowMatrixCount = 0;
    if (Menu::getInstance()->isOptionChecked(MenuOption::SimpleShadows)) {
        shadowMatrixCount = 1;
    } else if (Menu::getInstance()->isOptionChecked(MenuOption::CascadedShadows)) {
        shadowMatrixCount = CASCADED_SHADOW_MATRIX_COUNT;
    }
    for (int i = shadowMatrixCount - 1; i >= 0; i--) {
        glActiveTexture(GL_TEXTURE0 + i);
        glTexGenfv(GL_S, GL_EYE_PLANE, (const GLfloat*)&_shadowMatrices[i][0]);
        glTexGenfv(GL_T, GL_EYE_PLANE, (const GLfloat*)&_shadowMatrices[i][1]);
        glTexGenfv(GL_R, GL_EYE_PLANE, (const GLfloat*)&_shadowMatrices[i][2]);
    }

    // Background rendering decision
    auto skyStage = DependencyManager::get<SceneScriptingInterface>()->getSkyStage();
    auto skybox = model::SkyboxPointer();
    if (skyStage->getBackgroundMode() == model::SunSkyStage::NO_BACKGROUND) {
    } else if (skyStage->getBackgroundMode() == model::SunSkyStage::SKY_DOME) {
       if (!selfAvatarOnly && Menu::getInstance()->isOptionChecked(MenuOption::Stars)) {
            PerformanceTimer perfTimer("stars");
            PerformanceWarning warn(Menu::getInstance()->isOptionChecked(MenuOption::PipelineWarnings),
                "Application::displaySide() ... stars...");
            if (!_stars.isStarsLoaded()) {
                _stars.generate(STARFIELD_NUM_STARS, STARFIELD_SEED);
            }
            // should be the first rendering pass - w/o depth buffer / lighting

            // compute starfield alpha based on distance from atmosphere
            float alpha = 1.0f;
            bool hasStars = true;

            if (Menu::getInstance()->isOptionChecked(MenuOption::Atmosphere)) {
                // TODO: handle this correctly for zones
                const EnvironmentData& closestData = _environment.getClosestData(theCamera.getPosition());

                if (closestData.getHasStars()) {
                    const float APPROXIMATE_DISTANCE_FROM_HORIZON = 0.1f;
                    const float DOUBLE_APPROXIMATE_DISTANCE_FROM_HORIZON = 0.2f;

                    glm::vec3 sunDirection = (getAvatarPosition() - closestData.getSunLocation()) 
                                                    / closestData.getAtmosphereOuterRadius();
                    float height = glm::distance(theCamera.getPosition(), closestData.getAtmosphereCenter());
                    if (height < closestData.getAtmosphereInnerRadius()) {
                        // If we're inside the atmosphere, then determine if our keyLight is below the horizon
                        alpha = 0.0f;

                        if (sunDirection.y > -APPROXIMATE_DISTANCE_FROM_HORIZON) {
                            float directionY = glm::clamp(sunDirection.y, 
                                                -APPROXIMATE_DISTANCE_FROM_HORIZON, APPROXIMATE_DISTANCE_FROM_HORIZON) 
                                                + APPROXIMATE_DISTANCE_FROM_HORIZON;
                            alpha = (directionY / DOUBLE_APPROXIMATE_DISTANCE_FROM_HORIZON);
                        }
                        

                    } else if (height < closestData.getAtmosphereOuterRadius()) {
                        alpha = (height - closestData.getAtmosphereInnerRadius()) /
                            (closestData.getAtmosphereOuterRadius() - closestData.getAtmosphereInnerRadius());

                        if (sunDirection.y > -APPROXIMATE_DISTANCE_FROM_HORIZON) {
                            float directionY = glm::clamp(sunDirection.y, 
                                                -APPROXIMATE_DISTANCE_FROM_HORIZON, APPROXIMATE_DISTANCE_FROM_HORIZON) 
                                                + APPROXIMATE_DISTANCE_FROM_HORIZON;
                            alpha = (directionY / DOUBLE_APPROXIMATE_DISTANCE_FROM_HORIZON);
                        }
                    }
                } else {
                    hasStars = false;
                }
            }

            // finally render the starfield
            if (hasStars) {
                _stars.render(_displayViewFrustum.getFieldOfView(), _displayViewFrustum.getAspectRatio(), _displayViewFrustum.getNearClip(), alpha);
            }

            // draw the sky dome
            if (!selfAvatarOnly && Menu::getInstance()->isOptionChecked(MenuOption::Atmosphere)) {
                PerformanceTimer perfTimer("atmosphere");
                PerformanceWarning warn(Menu::getInstance()->isOptionChecked(MenuOption::PipelineWarnings),
                    "Application::displaySide() ... atmosphere...");
                _environment.renderAtmospheres(theCamera);
            }

        }
    } else if (skyStage->getBackgroundMode() == model::SunSkyStage::SKY_BOX) {
        skybox = skyStage->getSkybox();
        if (skybox) {
            gpu::Batch batch;
            model::Skybox::render(batch, _viewFrustum, *skybox);

            gpu::GLBackend::renderBatch(batch, true);
            glUseProgram(0);
        }
    }

    if (Menu::getInstance()->isOptionChecked(MenuOption::Wireframe)) {
        glPolygonMode(GL_FRONT_AND_BACK, GL_LINE);
    }

    glEnable(GL_LIGHTING);
    glEnable(GL_DEPTH_TEST);
    
    DependencyManager::get<DeferredLightingEffect>()->prepare();

    if (!selfAvatarOnly) {
        // draw a red sphere
        float originSphereRadius = 0.05f;
        DependencyManager::get<GeometryCache>()->renderSphere(originSphereRadius, 15, 15, glm::vec4(1.0f, 0.0f, 0.0f, 1.0f));
        
        
        // render JS/scriptable overlays
        {
            PerformanceTimer perfTimer("3dOverlays");
<<<<<<< HEAD
            _overlays.renderWorld(false);
=======
            _overlays.renderWorld(renderArgs, false);
>>>>>>> 46c86f7c
        }
        
        // render models...
        if (DependencyManager::get<SceneScriptingInterface>()->shouldRenderEntities()) {
            PerformanceTimer perfTimer("entities");
            PerformanceWarning warn(Menu::getInstance()->isOptionChecked(MenuOption::PipelineWarnings),
                "Application::displaySide() ... entities...");

            RenderArgs::DebugFlags renderDebugFlags = RenderArgs::RENDER_DEBUG_NONE;
            RenderArgs::RenderMode renderMode = RenderArgs::DEFAULT_RENDER_MODE;

            if (Menu::getInstance()->isOptionChecked(MenuOption::PhysicsShowHulls)) {
                renderDebugFlags = (RenderArgs::DebugFlags) (renderDebugFlags | (int) RenderArgs::RENDER_DEBUG_HULLS);
            }
            if (Menu::getInstance()->isOptionChecked(MenuOption::PhysicsShowOwned)) {
                renderDebugFlags =
                    (RenderArgs::DebugFlags) (renderDebugFlags | (int) RenderArgs::RENDER_DEBUG_SIMULATION_OWNERSHIP);
            }
            if (theCamera.getMode() == CAMERA_MODE_MIRROR) {
                renderMode = RenderArgs::MIRROR_RENDER_MODE;
            }
            renderArgs->_renderMode = renderMode;
            renderArgs->_debugFlags = renderDebugFlags;
            _entities.render(renderArgs);
            
            if (!Menu::getInstance()->isOptionChecked(MenuOption::Wireframe)) {
                // Restaure polygon mode
                glPolygonMode(GL_FRONT_AND_BACK, GL_FILL);
            }
        }

        // render the ambient occlusion effect if enabled
        if (Menu::getInstance()->isOptionChecked(MenuOption::AmbientOcclusion)) {
            PerformanceTimer perfTimer("ambientOcclusion");
            PerformanceWarning warn(Menu::getInstance()->isOptionChecked(MenuOption::PipelineWarnings),
                "Application::displaySide() ... AmbientOcclusion...");
            DependencyManager::get<AmbientOcclusionEffect>()->render();
        }
    }
    
    bool mirrorMode = (theCamera.getMode() == CAMERA_MODE_MIRROR);
    
    {
        PerformanceTimer perfTimer("avatars");
        renderArgs->_renderMode = mirrorMode ? RenderArgs::MIRROR_RENDER_MODE : RenderArgs::NORMAL_RENDER_MODE;
        DependencyManager::get<AvatarManager>()->renderAvatars(renderArgs, false, selfAvatarOnly);   
        renderArgs->_renderMode = RenderArgs::NORMAL_RENDER_MODE;
    }

    {
        DependencyManager::get<DeferredLightingEffect>()->setAmbientLightMode(getRenderAmbientLight());
        auto skyStage = DependencyManager::get<SceneScriptingInterface>()->getSkyStage();
        DependencyManager::get<DeferredLightingEffect>()->setGlobalLight(skyStage->getSunLight()->getDirection(), skyStage->getSunLight()->getColor(), skyStage->getSunLight()->getIntensity(), skyStage->getSunLight()->getAmbientIntensity());
        DependencyManager::get<DeferredLightingEffect>()->setGlobalAtmosphere(skyStage->getAtmosphere());
        DependencyManager::get<DeferredLightingEffect>()->setGlobalSkybox(skybox);

        PROFILE_RANGE("DeferredLighting"); 
        PerformanceTimer perfTimer("lighting");
        DependencyManager::get<DeferredLightingEffect>()->render();
    }

    {
        PerformanceTimer perfTimer("avatarsPostLighting");
        renderArgs->_renderMode = mirrorMode ? RenderArgs::MIRROR_RENDER_MODE : RenderArgs::NORMAL_RENDER_MODE;
        DependencyManager::get<AvatarManager>()->renderAvatars(renderArgs, true, selfAvatarOnly);
        renderArgs->_renderMode = RenderArgs::NORMAL_RENDER_MODE;
    }
    
    //Render the sixense lasers
    if (Menu::getInstance()->isOptionChecked(MenuOption::SixenseLasers)) {
        _myAvatar->renderLaserPointers();
    }

    if (!selfAvatarOnly) {
        _nodeBoundsDisplay.draw();
    
        //  Render the world box
        if (theCamera.getMode() != CAMERA_MODE_MIRROR && Menu::getInstance()->isOptionChecked(MenuOption::Stats)) {
            PerformanceTimer perfTimer("worldBox");
            renderWorldBox();
        }

        // render octree fades if they exist
        if (_octreeFades.size() > 0) {
            PerformanceTimer perfTimer("octreeFades");
            PerformanceWarning warn(Menu::getInstance()->isOptionChecked(MenuOption::PipelineWarnings),
                "Application::displaySide() ... octree fades...");
            _octreeFadesLock.lockForWrite();
            for(std::vector<OctreeFade>::iterator fade = _octreeFades.begin(); fade != _octreeFades.end();) {
                fade->render(renderArgs);
                if(fade->isDone()) {
                    fade = _octreeFades.erase(fade);
                } else {
                    ++fade;
                }
            }
            _octreeFadesLock.unlock();
        }

        // give external parties a change to hook in
        {
            PerformanceTimer perfTimer("inWorldInterface");
            emit renderingInWorldInterface();
        }
    }

    if (Menu::getInstance()->isOptionChecked(MenuOption::Wireframe)) {
        glPolygonMode(GL_FRONT_AND_BACK, GL_FILL);
    }

    // Render 3D overlays that should be drawn in front
    {
        PerformanceTimer perfTimer("3dOverlaysFront");
        glClear(GL_DEPTH_BUFFER_BIT);
        Glower glower(renderArgs);  // Sets alpha to 1.0
        _overlays.renderWorld(renderArgs, true);
    }
    activeRenderingThread = nullptr;
}

void Application::updateUntranslatedViewMatrix(const glm::vec3& viewMatrixTranslation) {
    glGetFloatv(GL_MODELVIEW_MATRIX, (GLfloat*)&_untranslatedViewMatrix);
    _viewMatrixTranslation = viewMatrixTranslation;
}

void Application::setViewTransform(const Transform& view) {
    _viewTransform = view;
}

void Application::loadTranslatedViewMatrix(const glm::vec3& translation) {
    glLoadMatrixf((const GLfloat*)&_untranslatedViewMatrix);
    glTranslatef(translation.x + _viewMatrixTranslation.x, translation.y + _viewMatrixTranslation.y,
        translation.z + _viewMatrixTranslation.z);
}

void Application::getModelViewMatrix(glm::dmat4* modelViewMatrix) {
    (*modelViewMatrix) =_untranslatedViewMatrix;
    (*modelViewMatrix)[3] = _untranslatedViewMatrix * glm::vec4(_viewMatrixTranslation, 1);
}

void Application::getProjectionMatrix(glm::dmat4* projectionMatrix) {
    *projectionMatrix = _projectionMatrix;
}

void Application::computeOffAxisFrustum(float& left, float& right, float& bottom, float& top, float& nearVal,
    float& farVal, glm::vec4& nearClipPlane, glm::vec4& farClipPlane) const {

    // allow 3DTV/Oculus to override parameters from camera
    _displayViewFrustum.computeOffAxisFrustum(left, right, bottom, top, nearVal, farVal, nearClipPlane, farClipPlane);
    if (OculusManager::isConnected()) {
        OculusManager::overrideOffAxisFrustum(left, right, bottom, top, nearVal, farVal, nearClipPlane, farClipPlane);
    
    } else if (TV3DManager::isConnected()) {
        TV3DManager::overrideOffAxisFrustum(left, right, bottom, top, nearVal, farVal, nearClipPlane, farClipPlane);    
    }
}

bool Application::getShadowsEnabled() {
    Menu* menubar = Menu::getInstance();
    return menubar->isOptionChecked(MenuOption::SimpleShadows) ||
           menubar->isOptionChecked(MenuOption::CascadedShadows);
}

bool Application::getCascadeShadowsEnabled() { 
    return Menu::getInstance()->isOptionChecked(MenuOption::CascadedShadows); 
}

glm::vec2 Application::getScaledScreenPoint(glm::vec2 projectedPoint) {
    float horizontalScale = _glWidget->getDeviceWidth() / 2.0f;
    float verticalScale   = _glWidget->getDeviceHeight() / 2.0f;

    // -1,-1 is 0,windowHeight
    // 1,1 is windowWidth,0

    // -1,1                    1,1
    // +-----------------------+
    // |           |           |
    // |           |           |
    // | -1,0      |           |
    // |-----------+-----------|
    // |          0,0          |
    // |           |           |
    // |           |           |
    // |           |           |
    // +-----------------------+
    // -1,-1                   1,-1

    glm::vec2 screenPoint((projectedPoint.x + 1.0) * horizontalScale,
        ((projectedPoint.y + 1.0) * -verticalScale) + _glWidget->getDeviceHeight());

    return screenPoint;
}

void Application::renderRearViewMirror(RenderArgs* renderArgs, const QRect& region, bool billboard) {
    // Grab current viewport to reset it at the end
    int viewport[4];
    glGetIntegerv(GL_VIEWPORT, viewport);
    float aspect = (float)region.width() / region.height();
    float fov = MIRROR_FIELD_OF_VIEW;

    // bool eyeRelativeCamera = false;
    if (billboard) {
        fov = BILLBOARD_FIELD_OF_VIEW;  // degees
        _mirrorCamera.setPosition(_myAvatar->getPosition() +
                                  _myAvatar->getOrientation() * glm::vec3(0.0f, 0.0f, -1.0f) * BILLBOARD_DISTANCE * _myAvatar->getScale());

    } else if (RearMirrorTools::rearViewZoomLevel.get() == BODY) {
        _mirrorCamera.setPosition(_myAvatar->getChestPosition() +
                                  _myAvatar->getOrientation() * glm::vec3(0.0f, 0.0f, -1.0f) * MIRROR_REARVIEW_BODY_DISTANCE * _myAvatar->getScale());

    } else { // HEAD zoom level
        // FIXME note that the positioing of the camera relative to the avatar can suffer limited 
        // precision as the user's position moves further away from the origin.  Thus at 
        // /1e7,1e7,1e7 (well outside the buildable volume) the mirror camera veers and sways 
        // wildly as you rotate your avatar because the floating point values are becoming 
        // larger, squeezing out the available digits of precision you have available at the 
        // human scale for camera positioning.  

        // Previously there was a hack to correct this using the mechanism of repositioning 
        // the avatar at the origin of the world for the purposes of rendering the mirror, 
        // but it resulted in failing to render the avatar's head model in the mirror view 
        // when in first person mode.  Presumably this was because of some missed culling logic 
        // that was not accounted for in the hack.  

        // This was removed in commit 71e59cfa88c6563749594e25494102fe01db38e9 but could be further 
        // investigated in order to adapt the technique while fixing the head rendering issue,
        // but the complexity of the hack suggests that a better approach 
        _mirrorCamera.setPosition(_myAvatar->getHead()->getEyePosition() +
                                    _myAvatar->getOrientation() * glm::vec3(0.0f, 0.0f, -1.0f) * MIRROR_REARVIEW_DISTANCE * _myAvatar->getScale());
    }
    _mirrorCamera.setProjection(glm::perspective(glm::radians(fov), aspect, DEFAULT_NEAR_CLIP, DEFAULT_FAR_CLIP));
    _mirrorCamera.setRotation(_myAvatar->getWorldAlignedOrientation() * glm::quat(glm::vec3(0.0f, PI, 0.0f)));

    // set the bounds of rear mirror view
    if (billboard) {
        QSize size = DependencyManager::get<TextureCache>()->getFrameBufferSize();
        glViewport(region.x(), size.height() - region.y() - region.height(), region.width(), region.height());
        glScissor(region.x(), size.height() - region.y() - region.height(), region.width(), region.height());    
    } else {
        // if not rendering the billboard, the region is in device independent coordinates; must convert to device
        QSize size = DependencyManager::get<TextureCache>()->getFrameBufferSize();
        float ratio = QApplication::desktop()->windowHandle()->devicePixelRatio() * getRenderResolutionScale();
        int x = region.x() * ratio, y = region.y() * ratio, width = region.width() * ratio, height = region.height() * ratio;
        glViewport(x, size.height() - y - height, width, height);
        glScissor(x, size.height() - y - height, width, height);
    }
    bool updateViewFrustum = false;
    updateProjectionMatrix(_mirrorCamera, updateViewFrustum);
    glEnable(GL_SCISSOR_TEST);
    glClear(GL_COLOR_BUFFER_BIT | GL_DEPTH_BUFFER_BIT);

    // render rear mirror view
    glPushMatrix();
    displaySide(renderArgs, _mirrorCamera, true);
    glPopMatrix();

    if (!billboard) {
        _rearMirrorTools->render(renderArgs, false, _glWidget->mapFromGlobal(QCursor::pos()));
    }

    // reset Viewport and projection matrix
    glViewport(viewport[0], viewport[1], viewport[2], viewport[3]);
    glDisable(GL_SCISSOR_TEST);
    updateProjectionMatrix(_myCamera, updateViewFrustum);
}

void Application::resetSensors() {
    DependencyManager::get<Faceshift>()->reset();
    DependencyManager::get<DdeFaceTracker>()->reset();

    OculusManager::reset();

    //_leapmotion.reset();

    QScreen* currentScreen = _window->windowHandle()->screen();
    QWindow* mainWindow = _window->windowHandle();
    QPoint windowCenter = mainWindow->geometry().center();
    _glWidget->cursor().setPos(currentScreen, windowCenter);
    
    _myAvatar->reset();

    QMetaObject::invokeMethod(DependencyManager::get<AudioClient>().data(), "reset", Qt::QueuedConnection);
}

static void setShortcutsEnabled(QWidget* widget, bool enabled) {
    foreach (QAction* action, widget->actions()) {
        QKeySequence shortcut = action->shortcut();
        if (!shortcut.isEmpty() && (shortcut[0] & (Qt::CTRL | Qt::ALT | Qt::META)) == 0) {
            // it's a shortcut that may coincide with a "regular" key, so switch its context
            action->setShortcutContext(enabled ? Qt::WindowShortcut : Qt::WidgetShortcut);
        }
    }
    foreach (QObject* child, widget->children()) {
        if (child->isWidgetType()) {
            setShortcutsEnabled(static_cast<QWidget*>(child), enabled);
        }
    }
}

void Application::setMenuShortcutsEnabled(bool enabled) {
    setShortcutsEnabled(_window->menuBar(), enabled);
}

void Application::updateWindowTitle(){

    QString buildVersion = " (build " + applicationVersion() + ")";
    auto nodeList = DependencyManager::get<NodeList>();

    QString connectionStatus = nodeList->getDomainHandler().isConnected() ? "" : " (NOT CONNECTED) ";
    QString username = AccountManager::getInstance().getAccountInfo().getUsername();
    QString currentPlaceName = DependencyManager::get<AddressManager>()->getRootPlaceName();
    
    if (currentPlaceName.isEmpty()) {
        currentPlaceName = nodeList->getDomainHandler().getHostname();
    }
    
    QString title = QString() + (!username.isEmpty() ? username + " @ " : QString())
        + currentPlaceName + connectionStatus + buildVersion;

#ifndef WIN32
    // crashes with vs2013/win32
    qCDebug(interfaceapp, "Application title set to: %s", title.toStdString().c_str());
#endif
    _window->setWindowTitle(title);
}

void Application::clearDomainOctreeDetails() {
    qCDebug(interfaceapp) << "Clearing domain octree details...";
    // reset the environment so that we don't erroneously end up with multiple
    _environment.resetToDefault();

    // reset our node to stats and node to jurisdiction maps... since these must be changing...
    _entityServerJurisdictions.lockForWrite();
    _entityServerJurisdictions.clear();
    _entityServerJurisdictions.unlock();

    _octreeSceneStatsLock.lockForWrite();
    _octreeServerSceneStats.clear();
    _octreeSceneStatsLock.unlock();

    // reset the model renderer
    _entities.clear();

}

void Application::domainChanged(const QString& domainHostname) {
    updateWindowTitle();
    clearDomainOctreeDetails();
    _domainConnectionRefusals.clear();
}

void Application::domainConnectionDenied(const QString& reason) {
    if (!_domainConnectionRefusals.contains(reason)) {
        _domainConnectionRefusals.append(reason);
        emit domainConnectionRefused(reason);
    }
}

void Application::connectedToDomain(const QString& hostname) {
    AccountManager& accountManager = AccountManager::getInstance();
    const QUuid& domainID = DependencyManager::get<NodeList>()->getDomainHandler().getUUID();
    
    if (accountManager.isLoggedIn() && !domainID.isNull()) {
        _notifiedPacketVersionMismatchThisDomain = false;
    }
}

void Application::nodeAdded(SharedNodePointer node) {
    if (node->getType() == NodeType::AvatarMixer) {
        // new avatar mixer, send off our identity packet right away
        _myAvatar->sendIdentityPacket();
    }
}

void Application::nodeKilled(SharedNodePointer node) {

    // These are here because connecting NodeList::nodeKilled to OctreePacketProcessor::nodeKilled doesn't work:
    // OctreePacketProcessor::nodeKilled is not being called when NodeList::nodeKilled is emitted.
    // This may have to do with GenericThread::threadRoutine() blocking the QThread event loop

    _octreeProcessor.nodeKilled(node);

    _entityEditSender.nodeKilled(node);

    if (node->getType() == NodeType::AudioMixer) {
        QMetaObject::invokeMethod(DependencyManager::get<AudioClient>().data(), "audioMixerKilled");
    }

    if (node->getType() == NodeType::EntityServer) {

        QUuid nodeUUID = node->getUUID();
        // see if this is the first we've heard of this node...
        _entityServerJurisdictions.lockForRead();
        if (_entityServerJurisdictions.find(nodeUUID) != _entityServerJurisdictions.end()) {
            unsigned char* rootCode = _entityServerJurisdictions[nodeUUID].getRootOctalCode();
            VoxelPositionSize rootDetails;
            voxelDetailsForCode(rootCode, rootDetails);
            _entityServerJurisdictions.unlock();

            qCDebug(interfaceapp, "model server going away...... v[%f, %f, %f, %f]",
                rootDetails.x, rootDetails.y, rootDetails.z, rootDetails.s);

            // Add the jurisditionDetails object to the list of "fade outs"
            if (!Menu::getInstance()->isOptionChecked(MenuOption::DontFadeOnOctreeServerChanges)) {
                OctreeFade fade(OctreeFade::FADE_OUT, NODE_KILLED_RED, NODE_KILLED_GREEN, NODE_KILLED_BLUE);
                fade.voxelDetails = rootDetails;
                const float slightly_smaller = 0.99f;
                fade.voxelDetails.s = fade.voxelDetails.s * slightly_smaller;
                _octreeFadesLock.lockForWrite();
                _octreeFades.push_back(fade);
                _octreeFadesLock.unlock();
            }

            // If the model server is going away, remove it from our jurisdiction map so we don't send voxels to a dead server
            _entityServerJurisdictions.lockForWrite();
            _entityServerJurisdictions.erase(_entityServerJurisdictions.find(nodeUUID));
        }
        _entityServerJurisdictions.unlock();

        // also clean up scene stats for that server
        _octreeSceneStatsLock.lockForWrite();
        if (_octreeServerSceneStats.find(nodeUUID) != _octreeServerSceneStats.end()) {
            _octreeServerSceneStats.erase(nodeUUID);
        }
        _octreeSceneStatsLock.unlock();

    } else if (node->getType() == NodeType::AvatarMixer) {
        // our avatar mixer has gone away - clear the hash of avatars
        DependencyManager::get<AvatarManager>()->clearOtherAvatars();
    }
}

void Application::trackIncomingOctreePacket(const QByteArray& packet, const SharedNodePointer& sendingNode, bool wasStatsPacket) {

    // Attempt to identify the sender from its address.
    if (sendingNode) {
        QUuid nodeUUID = sendingNode->getUUID();

        // now that we know the node ID, let's add these stats to the stats for that node...
        _octreeSceneStatsLock.lockForWrite();
        if (_octreeServerSceneStats.find(nodeUUID) != _octreeServerSceneStats.end()) {
            OctreeSceneStats& stats = _octreeServerSceneStats[nodeUUID];
            stats.trackIncomingOctreePacket(packet, wasStatsPacket, sendingNode->getClockSkewUsec());
        }
        _octreeSceneStatsLock.unlock();
    }
}

int Application::parseOctreeStats(const QByteArray& packet, const SharedNodePointer& sendingNode) {
    // But, also identify the sender, and keep track of the contained jurisdiction root for this server

    // parse the incoming stats datas stick it in a temporary object for now, while we
    // determine which server it belongs to
    OctreeSceneStats temp;
    int statsMessageLength = temp.unpackFromMessage(reinterpret_cast<const unsigned char*>(packet.data()), packet.size());

    // quick fix for crash... why would voxelServer be NULL?
    if (sendingNode) {
        QUuid nodeUUID = sendingNode->getUUID();

        // now that we know the node ID, let's add these stats to the stats for that node...
        _octreeSceneStatsLock.lockForWrite();
        if (_octreeServerSceneStats.find(nodeUUID) != _octreeServerSceneStats.end()) {
            _octreeServerSceneStats[nodeUUID].unpackFromMessage(reinterpret_cast<const unsigned char*>(packet.data()),
                                                                packet.size());
        } else {
            _octreeServerSceneStats[nodeUUID] = temp;
        }
        _octreeSceneStatsLock.unlock();

        VoxelPositionSize rootDetails;
        voxelDetailsForCode(temp.getJurisdictionRoot(), rootDetails);

        // see if this is the first we've heard of this node...
        NodeToJurisdictionMap* jurisdiction = NULL;
        QString serverType;
        if (sendingNode->getType() == NodeType::EntityServer) {
            jurisdiction = &_entityServerJurisdictions;
            serverType = "Entity";
        }

        jurisdiction->lockForRead();
        if (jurisdiction->find(nodeUUID) == jurisdiction->end()) {
            jurisdiction->unlock();

            qCDebug(interfaceapp, "stats from new %s server... [%f, %f, %f, %f]",
                qPrintable(serverType), rootDetails.x, rootDetails.y, rootDetails.z, rootDetails.s);

            // Add the jurisditionDetails object to the list of "fade outs"
            if (!Menu::getInstance()->isOptionChecked(MenuOption::DontFadeOnOctreeServerChanges)) {
                OctreeFade fade(OctreeFade::FADE_OUT, NODE_ADDED_RED, NODE_ADDED_GREEN, NODE_ADDED_BLUE);
                fade.voxelDetails = rootDetails;
                const float slightly_smaller = 0.99f;
                fade.voxelDetails.s = fade.voxelDetails.s * slightly_smaller;
                _octreeFadesLock.lockForWrite();
                _octreeFades.push_back(fade);
                _octreeFadesLock.unlock();
            }
        } else {
            jurisdiction->unlock();
        }
        // store jurisdiction details for later use
        // This is bit of fiddling is because JurisdictionMap assumes it is the owner of the values used to construct it
        // but OctreeSceneStats thinks it's just returning a reference to its contents. So we need to make a copy of the
        // details from the OctreeSceneStats to construct the JurisdictionMap
        JurisdictionMap jurisdictionMap;
        jurisdictionMap.copyContents(temp.getJurisdictionRoot(), temp.getJurisdictionEndNodes());
        jurisdiction->lockForWrite();
        (*jurisdiction)[nodeUUID] = jurisdictionMap;
        jurisdiction->unlock();
    }
    return statsMessageLength;
}

void Application::packetSent(quint64 length) {
}

const QString SETTINGS_KEY = "Settings";

void Application::loadScripts() {
    // loads all saved scripts
    Settings settings;
    int size = settings.beginReadArray(SETTINGS_KEY);
    for (int i = 0; i < size; ++i){
        settings.setArrayIndex(i);
        QString string = settings.value("script").toString();
        if (!string.isEmpty()) {
            loadScript(string);
        }
    }
    settings.endArray();
}

void Application::clearScriptsBeforeRunning() {
    // clears all scripts from the settingsSettings settings;
    Settings settings;
    settings.beginWriteArray(SETTINGS_KEY);
    settings.remove("");
}

void Application::saveScripts() {
    // Saves all currently running user-loaded scripts
    Settings settings;
    settings.beginWriteArray(SETTINGS_KEY);
    settings.remove("");
    
    QStringList runningScripts = getRunningScripts();
    int i = 0;
    for (auto it = runningScripts.begin(); it != runningScripts.end(); ++it) {
        if (getScriptEngine(*it)->isUserLoaded()) {
            settings.setArrayIndex(i);
            settings.setValue("script", *it);
            ++i;
        }
    }
    settings.endArray();
}

QScriptValue joystickToScriptValue(QScriptEngine *engine, Joystick* const &in) {
    return engine->newQObject(in);
}

void joystickFromScriptValue(const QScriptValue &object, Joystick* &out) {
    out = qobject_cast<Joystick*>(object.toQObject());
}

void Application::registerScriptEngineWithApplicationServices(ScriptEngine* scriptEngine) {
    // setup the packet senders and jurisdiction listeners of the script engine's scripting interfaces so
    // we can use the same ones from the application.
    auto entityScriptingInterface = DependencyManager::get<EntityScriptingInterface>();
    entityScriptingInterface->setPacketSender(&_entityEditSender);
    entityScriptingInterface->setEntityTree(_entities.getTree());

    // AvatarManager has some custom types
    AvatarManager::registerMetaTypes(scriptEngine);

    // hook our avatar and avatar hash map object into this script engine
    scriptEngine->setAvatarData(_myAvatar, "MyAvatar"); // leave it as a MyAvatar class to expose thrust features
    scriptEngine->setAvatarHashMap(DependencyManager::get<AvatarManager>().data(), "AvatarList");

    scriptEngine->registerGlobalObject("Camera", &_myCamera);

#if defined(Q_OS_MAC) || defined(Q_OS_WIN)
    scriptEngine->registerGlobalObject("SpeechRecognizer", DependencyManager::get<SpeechRecognizer>().data());
#endif

    ClipboardScriptingInterface* clipboardScriptable = new ClipboardScriptingInterface();
    scriptEngine->registerGlobalObject("Clipboard", clipboardScriptable);
    connect(scriptEngine, SIGNAL(finished(const QString&)), clipboardScriptable, SLOT(deleteLater()));

    connect(scriptEngine, SIGNAL(finished(const QString&)), this, SLOT(scriptFinished(const QString&)));

    connect(scriptEngine, SIGNAL(loadScript(const QString&, bool)), this, SLOT(loadScript(const QString&, bool)));

    scriptEngine->registerGlobalObject("Overlays", &_overlays);
    qScriptRegisterMetaType(scriptEngine, OverlayPropertyResultToScriptValue, OverlayPropertyResultFromScriptValue);
    qScriptRegisterMetaType(scriptEngine, RayToOverlayIntersectionResultToScriptValue, 
                            RayToOverlayIntersectionResultFromScriptValue);

    QScriptValue windowValue = scriptEngine->registerGlobalObject("Window", DependencyManager::get<WindowScriptingInterface>().data());
    scriptEngine->registerGetterSetter("location", LocationScriptingInterface::locationGetter,
                                       LocationScriptingInterface::locationSetter, windowValue);
    // register `location` on the global object.
    scriptEngine->registerGetterSetter("location", LocationScriptingInterface::locationGetter,
                                       LocationScriptingInterface::locationSetter);

    scriptEngine->registerFunction("WebWindow", WebWindowClass::constructor, 1);
    
    scriptEngine->registerGlobalObject("Menu", MenuScriptingInterface::getInstance());
    scriptEngine->registerGlobalObject("Settings", SettingsScriptingInterface::getInstance());
    scriptEngine->registerGlobalObject("AudioDevice", AudioDeviceScriptingInterface::getInstance());
    scriptEngine->registerGlobalObject("AnimationCache", DependencyManager::get<AnimationCache>().data());
    scriptEngine->registerGlobalObject("SoundCache", DependencyManager::get<SoundCache>().data());
    scriptEngine->registerGlobalObject("Account", AccountScriptingInterface::getInstance());

    scriptEngine->registerGlobalObject("GlobalServices", GlobalServicesScriptingInterface::getInstance());
    qScriptRegisterMetaType(scriptEngine, DownloadInfoResultToScriptValue, DownloadInfoResultFromScriptValue);

    scriptEngine->registerGlobalObject("AvatarManager", DependencyManager::get<AvatarManager>().data());
    
    scriptEngine->registerGlobalObject("Joysticks", &JoystickScriptingInterface::getInstance());
    qScriptRegisterMetaType(scriptEngine, joystickToScriptValue, joystickFromScriptValue);

    scriptEngine->registerGlobalObject("UndoStack", &_undoStackScriptingInterface);

    scriptEngine->registerGlobalObject("LODManager", DependencyManager::get<LODManager>().data());

    QScriptValue hmdInterface = scriptEngine->registerGlobalObject("HMD", &HMDScriptingInterface::getInstance());
    scriptEngine->registerFunction(hmdInterface, "getHUDLookAtPosition2D", HMDScriptingInterface::getHUDLookAtPosition2D, 0);
    scriptEngine->registerFunction(hmdInterface, "getHUDLookAtPosition3D", HMDScriptingInterface::getHUDLookAtPosition3D, 0);

    scriptEngine->registerGlobalObject("Scene", DependencyManager::get<SceneScriptingInterface>().data());

    scriptEngine->registerGlobalObject("ScriptDiscoveryService", this->getRunningScriptsWidget());

#ifdef HAVE_RTMIDI
    scriptEngine->registerGlobalObject("MIDI", &MIDIManager::getInstance());
#endif

    // TODO: Consider moving some of this functionality into the ScriptEngine class instead. It seems wrong that this
    // work is being done in the Application class when really these dependencies are more related to the ScriptEngine's
    // implementation
    QThread* workerThread = new QThread(this);
    QString scriptEngineName = QString("Script Thread:") + scriptEngine->getFilename();
    workerThread->setObjectName(scriptEngineName);

    // when the worker thread is started, call our engine's run..
    connect(workerThread, &QThread::started, scriptEngine, &ScriptEngine::run);

    // when the thread is terminated, add both scriptEngine and thread to the deleteLater queue
    connect(scriptEngine, SIGNAL(doneRunning()), scriptEngine, SLOT(deleteLater()));
    connect(workerThread, SIGNAL(finished()), workerThread, SLOT(deleteLater()));

    auto nodeList = DependencyManager::get<NodeList>();
    connect(nodeList.data(), &NodeList::nodeKilled, scriptEngine, &ScriptEngine::nodeKilled);

    scriptEngine->moveToThread(workerThread);

    // Starts an event loop, and emits workerThread->started()
    workerThread->start();
}

void Application::initializeAcceptedFiles() {
    if (_acceptedExtensions.size() == 0) {
        _acceptedExtensions[SNAPSHOT_EXTENSION] = &Application::acceptSnapshot;
        _acceptedExtensions[SVO_EXTENSION] = &Application::importSVOFromURL;
        _acceptedExtensions[SVO_JSON_EXTENSION] = &Application::importSVOFromURL;
        _acceptedExtensions[JS_EXTENSION] = &Application::askToLoadScript;
        _acceptedExtensions[FST_EXTENSION] = &Application::askToSetAvatarUrl;
    }
}

bool Application::canAcceptURL(const QString& urlString) {
    initializeAcceptedFiles();
    
    QUrl url(urlString);
    if (urlString.startsWith(HIFI_URL_SCHEME)) {
        return true;
    }
    QHashIterator<QString, AcceptURLMethod> i(_acceptedExtensions);
    QString lowerPath = url.path().toLower();
    while (i.hasNext()) {
        i.next();
        if (lowerPath.endsWith(i.key())) {
            return true;
        }
    }
    return false;
}

bool Application::acceptURL(const QString& urlString) {
    initializeAcceptedFiles();
    
    if (urlString.startsWith(HIFI_URL_SCHEME)) {
        // this is a hifi URL - have the AddressManager handle it
        QMetaObject::invokeMethod(DependencyManager::get<AddressManager>().data(), "handleLookupString",
                                  Qt::AutoConnection, Q_ARG(const QString&, urlString));
        return true;
    } else {
        QUrl url(urlString);
        QHashIterator<QString, AcceptURLMethod> i(_acceptedExtensions);
        QString lowerPath = url.path().toLower();
        while (i.hasNext()) {
            i.next();
            if (lowerPath.endsWith(i.key())) {
                AcceptURLMethod method = i.value();
                (this->*method)(urlString);
                return true;
            }
        }
    }
    return false;
}

void Application::setSessionUUID(const QUuid& sessionUUID) {
    _physicsEngine.setSessionUUID(sessionUUID);
}

bool Application::askToSetAvatarUrl(const QString& url) {
    QUrl realUrl(url);
    if (realUrl.isLocalFile()) {
        QString message = "You can not use local files for avatar components.";

        QMessageBox msgBox;
        msgBox.setText(message);
        msgBox.setStandardButtons(QMessageBox::Ok);
        msgBox.setIcon(QMessageBox::Warning);
        msgBox.exec();
        return false;
    }
    
    // Download the FST file, to attempt to determine its model type
    QVariantHash fstMapping = FSTReader::downloadMapping(url);
    
    FSTReader::ModelType modelType = FSTReader::predictModelType(fstMapping);
    
    QMessageBox msgBox;
    msgBox.setIcon(QMessageBox::Question);
    msgBox.setWindowTitle("Set Avatar");
    QPushButton* headButton = NULL;
    QPushButton* bodyButton = NULL;
    QPushButton* bodyAndHeadButton = NULL;
    
    QString modelName = fstMapping["name"].toString();
    QString message;
    QString typeInfo;
    switch (modelType) {
        case FSTReader::HEAD_MODEL:
            message = QString("Would you like to use '") + modelName + QString("' for your avatar head?");
            headButton = msgBox.addButton(tr("Yes"), QMessageBox::ActionRole);
        break;

        case FSTReader::BODY_ONLY_MODEL:
            message = QString("Would you like to use '") + modelName + QString("' for your avatar body?");
            bodyButton = msgBox.addButton(tr("Yes"), QMessageBox::ActionRole);
        break;

        case FSTReader::HEAD_AND_BODY_MODEL:
            message = QString("Would you like to use '") + modelName + QString("' for your avatar?");
            bodyAndHeadButton = msgBox.addButton(tr("Yes"), QMessageBox::ActionRole);
        break;
        
        default:
            message = QString("Would you like to use '") + modelName + QString("' for some part of your avatar head?");
            headButton = msgBox.addButton(tr("Use for Head"), QMessageBox::ActionRole);
            bodyButton = msgBox.addButton(tr("Use for Body"), QMessageBox::ActionRole);
            bodyAndHeadButton = msgBox.addButton(tr("Use for Body and Head"), QMessageBox::ActionRole);
        break;
    }

    msgBox.setText(message);
    msgBox.addButton(QMessageBox::Cancel);

    msgBox.exec();

    if (msgBox.clickedButton() == headButton) {
        _myAvatar->useHeadURL(url, modelName);
        emit headURLChanged(url, modelName);
    } else if (msgBox.clickedButton() == bodyButton) {
        _myAvatar->useBodyURL(url, modelName);
        emit bodyURLChanged(url, modelName);
    } else if (msgBox.clickedButton() == bodyAndHeadButton) {
        _myAvatar->useFullAvatarURL(url, modelName);
        emit fullAvatarURLChanged(url, modelName);
    } else {
        qCDebug(interfaceapp) << "Declined to use the avatar: " << url;
    }
    
    return true;
}


bool Application::askToLoadScript(const QString& scriptFilenameOrURL) {
    QMessageBox::StandardButton reply;
    QString message = "Would you like to run this script:\n" + scriptFilenameOrURL;
    reply = QMessageBox::question(getWindow(), "Run Script", message, QMessageBox::Yes|QMessageBox::No);

    if (reply == QMessageBox::Yes) {
        qCDebug(interfaceapp) << "Chose to run the script: " << scriptFilenameOrURL;
        loadScript(scriptFilenameOrURL);
    } else {
        qCDebug(interfaceapp) << "Declined to run the script: " << scriptFilenameOrURL;
    }
    return true;
}

ScriptEngine* Application::loadScript(const QString& scriptFilename, bool isUserLoaded,
                                        bool loadScriptFromEditor, bool activateMainWindow) {

    if (isAboutToQuit()) {
        return NULL;
    }
                                        
    QUrl scriptUrl(scriptFilename);
    const QString& scriptURLString = scriptUrl.toString();
    if (_scriptEnginesHash.contains(scriptURLString) && loadScriptFromEditor
        && !_scriptEnginesHash[scriptURLString]->isFinished()) {

        return _scriptEnginesHash[scriptURLString];
    }

    ScriptEngine* scriptEngine = new ScriptEngine(NO_SCRIPT, "", &_controllerScriptingInterface);
    scriptEngine->setUserLoaded(isUserLoaded);
    
    if (scriptFilename.isNull()) {
        // this had better be the script editor (we should de-couple so somebody who thinks they are loading a script
        // doesn't just get an empty script engine)
        
        // we can complete setup now since there isn't a script we have to load
        registerScriptEngineWithApplicationServices(scriptEngine);
    } else {
        // connect to the appropriate signals of this script engine
        connect(scriptEngine, &ScriptEngine::scriptLoaded, this, &Application::handleScriptEngineLoaded);
        connect(scriptEngine, &ScriptEngine::errorLoadingScript, this, &Application::handleScriptLoadError);
        
        // get the script engine object to load the script at the designated script URL
        scriptEngine->loadURL(scriptUrl);
    }

    // restore the main window's active state
    if (activateMainWindow && !loadScriptFromEditor) {
        _window->activateWindow();
    }

    return scriptEngine;
}

void Application::handleScriptEngineLoaded(const QString& scriptFilename) {
    ScriptEngine* scriptEngine = qobject_cast<ScriptEngine*>(sender());
    
    _scriptEnginesHash.insertMulti(scriptFilename, scriptEngine);
    _runningScriptsWidget->setRunningScripts(getRunningScripts());
    UserActivityLogger::getInstance().loadedScript(scriptFilename);
    
    // register our application services and set it off on its own thread
    registerScriptEngineWithApplicationServices(scriptEngine);
}

void Application::handleScriptLoadError(const QString& scriptFilename) {
    qCDebug(interfaceapp) << "Application::loadScript(), script failed to load...";
    QMessageBox::warning(getWindow(), "Error Loading Script", scriptFilename + " failed to load.");
}

void Application::scriptFinished(const QString& scriptName) {
    const QString& scriptURLString = QUrl(scriptName).toString();
    QHash<QString, ScriptEngine*>::iterator it = _scriptEnginesHash.find(scriptURLString);
    if (it != _scriptEnginesHash.end()) {
        _scriptEnginesHash.erase(it);
        _runningScriptsWidget->scriptStopped(scriptName);
        _runningScriptsWidget->setRunningScripts(getRunningScripts());
    }
}

void Application::stopAllScripts(bool restart) {
    // stops all current running scripts
    for (QHash<QString, ScriptEngine*>::const_iterator it = _scriptEnginesHash.constBegin();
            it != _scriptEnginesHash.constEnd(); it++) {
        if (it.value()->isFinished()) {
            continue;
        }
        if (restart && it.value()->isUserLoaded()) {
            connect(it.value(), SIGNAL(finished(const QString&)), SLOT(loadScript(const QString&)));
        }
        it.value()->stop();
        qCDebug(interfaceapp) << "stopping script..." << it.key();
    }
    // HACK: ATM scripts cannot set/get their animation priorities, so we clear priorities
    // whenever a script stops in case it happened to have been setting joint rotations.
    // TODO: expose animation priorities and provide a layered animation control system.
    _myAvatar->clearScriptableSettings();
}

void Application::stopScript(const QString &scriptName) {
    const QString& scriptURLString = QUrl(scriptName).toString();
    if (_scriptEnginesHash.contains(scriptURLString)) {
        _scriptEnginesHash.value(scriptURLString)->stop();
        qCDebug(interfaceapp) << "stopping script..." << scriptName;
        // HACK: ATM scripts cannot set/get their animation priorities, so we clear priorities
        // whenever a script stops in case it happened to have been setting joint rotations.
        // TODO: expose animation priorities and provide a layered animation control system.
        _myAvatar->clearJointAnimationPriorities();
    }
    if (_scriptEnginesHash.empty()) {
        _myAvatar->clearScriptableSettings();
    }
}

void Application::reloadAllScripts() {
    stopAllScripts(true);
}

void Application::loadDefaultScripts() {
    if (!_scriptEnginesHash.contains(DEFAULT_SCRIPTS_JS_URL)) {
        loadScript(DEFAULT_SCRIPTS_JS_URL);
    }
}

void Application::manageRunningScriptsWidgetVisibility(bool shown) {
    if (_runningScriptsWidgetWasVisible && shown) {
        _runningScriptsWidget->show();
    } else if (_runningScriptsWidgetWasVisible && !shown) {
        _runningScriptsWidget->hide();
    }
}

void Application::toggleRunningScriptsWidget() {
    if (_runningScriptsWidget->isVisible()) {
        if (_runningScriptsWidget->hasFocus()) {
            _runningScriptsWidget->hide();
        } else {
            _runningScriptsWidget->raise();
            setActiveWindow(_runningScriptsWidget);
            _runningScriptsWidget->setFocus();
        }
    } else {
        _runningScriptsWidget->show();
        _runningScriptsWidget->setFocus();
    }
}

void Application::packageModel() {
    ModelPackager::package();
}

void Application::openUrl(const QUrl& url) {
    if (!url.isEmpty()) {
        if (url.scheme() == HIFI_URL_SCHEME) {
            DependencyManager::get<AddressManager>()->handleLookupString(url.toString());
        } else {
            // address manager did not handle - ask QDesktopServices to handle
            QDesktopServices::openUrl(url);
        }
    }
}

void Application::updateMyAvatarTransform() {
    const float SIMULATION_OFFSET_QUANTIZATION = 16.0f; // meters
    glm::vec3 avatarPosition = _myAvatar->getPosition();
    glm::vec3 physicsWorldOffset = _physicsEngine.getOriginOffset();
    if (glm::distance(avatarPosition, physicsWorldOffset) > SIMULATION_OFFSET_QUANTIZATION) {
        glm::vec3 newOriginOffset = avatarPosition;
        int halfExtent = (int)HALF_SIMULATION_EXTENT;
        for (int i = 0; i < 3; ++i) {
            newOriginOffset[i] = (float)(glm::max(halfExtent, 
                    ((int)(avatarPosition[i] / SIMULATION_OFFSET_QUANTIZATION)) * (int)SIMULATION_OFFSET_QUANTIZATION));
        }
        // TODO: Andrew to replace this with method that actually moves existing object positions in PhysicsEngine
        _physicsEngine.setOriginOffset(newOriginOffset);
    }
}

void Application::domainSettingsReceived(const QJsonObject& domainSettingsObject) {
    // from the domain-handler, figure out the satoshi cost per voxel and per meter cubed
    const QString VOXEL_SETTINGS_KEY = "voxels";
    const QString PER_VOXEL_COST_KEY = "per-voxel-credits";
    const QString PER_METER_CUBED_COST_KEY = "per-meter-cubed-credits";
    const QString VOXEL_WALLET_UUID = "voxel-wallet";
    
    const QJsonObject& voxelObject = domainSettingsObject[VOXEL_SETTINGS_KEY].toObject();
    
    qint64 satoshisPerVoxel = 0;
    qint64 satoshisPerMeterCubed = 0;
    QUuid voxelWalletUUID;
    
    if (!domainSettingsObject.isEmpty()) {
        float perVoxelCredits = (float) voxelObject[PER_VOXEL_COST_KEY].toDouble();
        float perMeterCubedCredits = (float) voxelObject[PER_METER_CUBED_COST_KEY].toDouble();
        
        satoshisPerVoxel = (qint64) floorf(perVoxelCredits * SATOSHIS_PER_CREDIT);
        satoshisPerMeterCubed = (qint64) floorf(perMeterCubedCredits * SATOSHIS_PER_CREDIT);
        
        voxelWalletUUID = QUuid(voxelObject[VOXEL_WALLET_UUID].toString());
    }
    
    qCDebug(interfaceapp) << "Octree edits costs are" << satoshisPerVoxel << "per octree cell and" << satoshisPerMeterCubed << "per meter cubed";
    qCDebug(interfaceapp) << "Destination wallet UUID for edit payments is" << voxelWalletUUID;
}

QString Application::getPreviousScriptLocation() {
    QString suggestedName;
    if (_previousScriptLocation.get().isEmpty()) {
        QString desktopLocation = QStandardPaths::writableLocation(QStandardPaths::DesktopLocation);
// Temporary fix to Qt bug: http://stackoverflow.com/questions/16194475
#ifdef __APPLE__
        suggestedName = desktopLocation.append("/script.js");
#endif
    } else {
        suggestedName = _previousScriptLocation.get();
    }
    return suggestedName;
}

void Application::setPreviousScriptLocation(const QString& previousScriptLocation) {
    _previousScriptLocation.set(previousScriptLocation);
}

void Application::loadDialog() {

    QString fileNameString = QFileDialog::getOpenFileName(_glWidget,
                                                          tr("Open Script"),
                                                          getPreviousScriptLocation(),
                                                          tr("JavaScript Files (*.js)"));
    if (!fileNameString.isEmpty()) {
        setPreviousScriptLocation(fileNameString);
        loadScript(fileNameString);
    }
}

void Application::loadScriptURLDialog() {
    QInputDialog scriptURLDialog(Application::getInstance()->getWindow());
    scriptURLDialog.setWindowTitle("Open and Run Script URL");
    scriptURLDialog.setLabelText("Script:");
    scriptURLDialog.setWindowFlags(Qt::Sheet);
    const float DIALOG_RATIO_OF_WINDOW = 0.30f;
    scriptURLDialog.resize(scriptURLDialog.parentWidget()->size().width() * DIALOG_RATIO_OF_WINDOW,
                        scriptURLDialog.size().height());

    int dialogReturn = scriptURLDialog.exec();
    QString newScript;
    if (dialogReturn == QDialog::Accepted) {
        if (scriptURLDialog.textValue().size() > 0) {
            // the user input a new hostname, use that
            newScript = scriptURLDialog.textValue();
        }
        loadScript(newScript);
    }
}

QString Application::getScriptsLocation() {
    return _scriptsLocationHandle.get();
}

void Application::setScriptsLocation(const QString& scriptsLocation) {
    _scriptsLocationHandle.set(scriptsLocation);
    emit scriptLocationChanged(scriptsLocation);
}

void Application::toggleLogDialog() {
    if (! _logDialog) {
        _logDialog = new LogDialog(_glWidget, getLogger());
    }

    if (_logDialog->isVisible()) {
        _logDialog->hide();
    } else {
        _logDialog->show();
    }
}

void Application::checkVersion() {
    QNetworkRequest latestVersionRequest((QUrl(CHECK_VERSION_URL)));
    latestVersionRequest.setHeader(QNetworkRequest::UserAgentHeader, HIGH_FIDELITY_USER_AGENT);
    latestVersionRequest.setAttribute(QNetworkRequest::CacheLoadControlAttribute, QNetworkRequest::PreferCache);
    QNetworkReply* reply = NetworkAccessManager::getInstance().get(latestVersionRequest);
    connect(reply, SIGNAL(finished()), SLOT(parseVersionXml()));
}

void Application::parseVersionXml() {

    #ifdef Q_OS_WIN32
    QString operatingSystem("win");
    #endif

    #ifdef Q_OS_MAC
    QString operatingSystem("mac");
    #endif

    #ifdef Q_OS_LINUX
    QString operatingSystem("ubuntu");
    #endif

    QString latestVersion;
    QUrl downloadUrl;
    QString releaseNotes("Unavailable");
    QNetworkReply* sender = qobject_cast<QNetworkReply*>(QObject::sender());

    QXmlStreamReader xml(sender);

    while (!xml.atEnd() && !xml.hasError()) {
        if (xml.tokenType() == QXmlStreamReader::StartElement && xml.name() == operatingSystem) {
            while (!(xml.tokenType() == QXmlStreamReader::EndElement && xml.name() == operatingSystem)) {
                if (xml.tokenType() == QXmlStreamReader::StartElement && xml.name().toString() == "version") {
                    xml.readNext();
                    latestVersion = xml.text().toString();
                }
                if (xml.tokenType() == QXmlStreamReader::StartElement && xml.name().toString() == "url") {
                    xml.readNext();
                    downloadUrl = QUrl(xml.text().toString());
                }
                xml.readNext();
            }
        }
        xml.readNext();
    }

    if (!shouldSkipVersion(latestVersion) && applicationVersion() != latestVersion) {
        new UpdateDialog(_glWidget, releaseNotes, latestVersion, downloadUrl);
    }
    sender->deleteLater();
}

bool Application::shouldSkipVersion(QString latestVersion) {
    QFile skipFile(SKIP_FILENAME);
    skipFile.open(QIODevice::ReadWrite);
    QString skipVersion(skipFile.readAll());
    return (skipVersion == latestVersion || applicationVersion() == "dev");
}

void Application::skipVersion(QString latestVersion) {
    QFile skipFile(SKIP_FILENAME);
    skipFile.open(QIODevice::WriteOnly | QIODevice::Truncate);
    skipFile.seek(0);
    skipFile.write(latestVersion.toStdString().c_str());
}

void Application::takeSnapshot() {
    QMediaPlayer* player = new QMediaPlayer();
    QFileInfo inf = QFileInfo(PathUtils::resourcesPath() + "sounds/snap.wav");
    player->setMedia(QUrl::fromLocalFile(inf.absoluteFilePath()));
    player->play();

    QString fileName = Snapshot::saveSnapshot(_glWidget->grabFrameBuffer());

    AccountManager& accountManager = AccountManager::getInstance();
    if (!accountManager.isLoggedIn()) {
        return;
    }

    if (!_snapshotShareDialog) {
        _snapshotShareDialog = new SnapshotShareDialog(fileName, _glWidget);
    }
    _snapshotShareDialog->show();
}

void Application::setVSyncEnabled() {
#if defined(Q_OS_WIN)
    bool vsyncOn = Menu::getInstance()->isOptionChecked(MenuOption::RenderTargetFramerateVSyncOn);
    if (wglewGetExtension("WGL_EXT_swap_control")) {
        wglSwapIntervalEXT(vsyncOn);
        int swapInterval = wglGetSwapIntervalEXT();
        qCDebug(interfaceapp, "V-Sync is %s\n", (swapInterval > 0 ? "ON" : "OFF"));
    } else {
        qCDebug(interfaceapp, "V-Sync is FORCED ON on this system\n");
    }
#elif defined(Q_OS_LINUX)
    // TODO: write the poper code for linux
    /*
    if (glQueryExtension.... ("GLX_EXT_swap_control")) {
        glxSwapIntervalEXT(vsyncOn);
        int swapInterval = xglGetSwapIntervalEXT();
        _isVSyncOn = swapInterval;
        qCDebug(interfaceapp, "V-Sync is %s\n", (swapInterval > 0 ? "ON" : "OFF"));
    } else {
    qCDebug(interfaceapp, "V-Sync is FORCED ON on this system\n");
    }
    */
#else
    qCDebug(interfaceapp, "V-Sync is FORCED ON on this system\n");
#endif
}

bool Application::isVSyncOn() const {
#if defined(Q_OS_WIN)
    if (wglewGetExtension("WGL_EXT_swap_control")) {
        int swapInterval = wglGetSwapIntervalEXT();
        return (swapInterval > 0);
    }
#elif defined(Q_OS_LINUX)
    // TODO: write the poper code for linux
    /*
    if (glQueryExtension.... ("GLX_EXT_swap_control")) {
        int swapInterval = xglGetSwapIntervalEXT();
        return (swapInterval > 0);
    } else {
        return true;
    }
    */    
#endif
    return true;
}

bool Application::isVSyncEditable() const {
#if defined(Q_OS_WIN)
    if (wglewGetExtension("WGL_EXT_swap_control")) {
        return true;
    }
#elif defined(Q_OS_LINUX)
    // TODO: write the poper code for linux
    /*
    if (glQueryExtension.... ("GLX_EXT_swap_control")) {
        return true;
    }
    */
#endif
    return false;
}

unsigned int Application::getRenderTargetFramerate() const {
    if (Menu::getInstance()->isOptionChecked(MenuOption::RenderTargetFramerateUnlimited)) {
        return 0;
    } else if (Menu::getInstance()->isOptionChecked(MenuOption::RenderTargetFramerate60)) {
        return 60;
    } else if (Menu::getInstance()->isOptionChecked(MenuOption::RenderTargetFramerate50)) {
        return 50;
    } else if (Menu::getInstance()->isOptionChecked(MenuOption::RenderTargetFramerate40)) {
        return 40;
    } else if (Menu::getInstance()->isOptionChecked(MenuOption::RenderTargetFramerate30)) {
        return 30;
    }
    return 0;
}

float Application::getRenderResolutionScale() const {
    if (Menu::getInstance()->isOptionChecked(MenuOption::RenderResolutionOne)) {
        return 1.0f;
    } else if (Menu::getInstance()->isOptionChecked(MenuOption::RenderResolutionTwoThird)) {
        return 0.666f;
    } else if (Menu::getInstance()->isOptionChecked(MenuOption::RenderResolutionHalf)) {
        return 0.5f;
    } else if (Menu::getInstance()->isOptionChecked(MenuOption::RenderResolutionThird)) {
        return 0.333f;
    } else if (Menu::getInstance()->isOptionChecked(MenuOption::RenderResolutionQuarter)) {
        return 0.25f;
    } else {
        return 1.0f;
    }
}

int Application::getRenderAmbientLight() const {
    if (Menu::getInstance()->isOptionChecked(MenuOption::RenderAmbientLightGlobal)) {
        return -1;
    } else if (Menu::getInstance()->isOptionChecked(MenuOption::RenderAmbientLight0)) {
        return 0;
    } else if (Menu::getInstance()->isOptionChecked(MenuOption::RenderAmbientLight1)) {
        return 1;
    } else if (Menu::getInstance()->isOptionChecked(MenuOption::RenderAmbientLight2)) {
        return 2;
    } else if (Menu::getInstance()->isOptionChecked(MenuOption::RenderAmbientLight3)) {
        return 3;
    } else if (Menu::getInstance()->isOptionChecked(MenuOption::RenderAmbientLight4)) {
        return 4;
    } else if (Menu::getInstance()->isOptionChecked(MenuOption::RenderAmbientLight5)) {
        return 5;
    } else if (Menu::getInstance()->isOptionChecked(MenuOption::RenderAmbientLight6)) {
        return 6;
    } else if (Menu::getInstance()->isOptionChecked(MenuOption::RenderAmbientLight7)) {
        return 7;
    } else if (Menu::getInstance()->isOptionChecked(MenuOption::RenderAmbientLight8)) {
        return 8;
    } else if (Menu::getInstance()->isOptionChecked(MenuOption::RenderAmbientLight9)) {
        return 9;
    } else {
        return -1;
    }
}

void Application::notifyPacketVersionMismatch() {
    if (!_notifiedPacketVersionMismatchThisDomain) {
        _notifiedPacketVersionMismatchThisDomain = true;

        QString message = "The location you are visiting is running an incompatible server version.\n";
        message += "Content may not display properly.";

        QMessageBox msgBox;
        msgBox.setText(message);
        msgBox.setStandardButtons(QMessageBox::Ok);
        msgBox.setIcon(QMessageBox::Warning);
        msgBox.exec();
    }
}

void Application::checkSkeleton() {
    if (_myAvatar->getSkeletonModel().isActive() && !_myAvatar->getSkeletonModel().hasSkeleton()) {
        qCDebug(interfaceapp) << "MyAvatar model has no skeleton";
    
        QString message = "Your selected avatar body has no skeleton.\n\nThe default body will be loaded...";
        QMessageBox msgBox;
        msgBox.setText(message);
        msgBox.setStandardButtons(QMessageBox::Ok);
        msgBox.setIcon(QMessageBox::Warning);
        msgBox.exec();
        
        _myAvatar->useBodyURL(DEFAULT_BODY_MODEL_URL, "Default");
    } else {
        _physicsEngine.setCharacterController(_myAvatar->getCharacterController());
    }
}

void Application::showFriendsWindow() {
    const QString FRIENDS_WINDOW_TITLE = "Add/Remove Friends";
    const QString FRIENDS_WINDOW_URL = "https://metaverse.highfidelity.com/user/friends";
    const int FRIENDS_WINDOW_WIDTH = 290;
    const int FRIENDS_WINDOW_HEIGHT = 500;
    if (!_friendsWindow) {
        _friendsWindow = new WebWindowClass(FRIENDS_WINDOW_TITLE, FRIENDS_WINDOW_URL, FRIENDS_WINDOW_WIDTH, 
            FRIENDS_WINDOW_HEIGHT, false);
        connect(_friendsWindow, &WebWindowClass::closed, this, &Application::friendsWindowClosed);
    }
    _friendsWindow->setVisible(true);
}

void Application::friendsWindowClosed() {
    delete _friendsWindow;
    _friendsWindow = NULL;
}

void Application::postLambdaEvent(std::function<void()> f) {
    QCoreApplication::postEvent(this, new LambdaEvent(f));
}

void Application::initPlugins() {
    OculusManager::init();
}

void Application::shutdownPlugins() {
    OculusManager::deinit();
}

glm::vec3 Application::getHeadPosition() const {
    return OculusManager::getRelativePosition();
}


glm::quat Application::getHeadOrientation() const {
    return OculusManager::getOrientation();
}

glm::uvec2 Application::getCanvasSize() const {
    return glm::uvec2(_glWidget->width(), _glWidget->height());
}

QSize Application::getDeviceSize() const {
    return _glWidget->getDeviceSize();
}

int Application::getTrueMouseX() const { 
    return _glWidget->mapFromGlobal(QCursor::pos()).x(); 
}

int Application::getTrueMouseY() const { 
    return _glWidget->mapFromGlobal(QCursor::pos()).y(); 
}

bool Application::isThrottleRendering() const { 
    return _glWidget->isThrottleRendering(); 
}

PickRay Application::computePickRay() const {
    return computePickRay(getTrueMouseX(), getTrueMouseY());
}

bool Application::hasFocus() const {
    return _glWidget->hasFocus();
}

void Application::setMaxOctreePacketsPerSecond(int maxOctreePPS) {
    if (maxOctreePPS != _maxOctreePPS) {
        _maxOctreePPS = maxOctreePPS;
        maxOctreePacketsPerSecond.set(_maxOctreePPS);
    }
}

int Application::getMaxOctreePacketsPerSecond() {
    return _maxOctreePPS;
}

qreal Application::getDevicePixelRatio() {
    return _window ? _window->windowHandle()->devicePixelRatio() : 1.0;
}
<|MERGE_RESOLUTION|>--- conflicted
+++ resolved
@@ -3340,11 +3340,7 @@
         // render JS/scriptable overlays
         {
             PerformanceTimer perfTimer("3dOverlays");
-<<<<<<< HEAD
-            _overlays.renderWorld(false);
-=======
             _overlays.renderWorld(renderArgs, false);
->>>>>>> 46c86f7c
         }
         
         // render models...
