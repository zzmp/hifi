--- conflicted
+++ resolved
@@ -2318,26 +2318,8 @@
         AvatarSharedPointer lookingAt = _myAvatar->getLookAtTargetAvatar().lock();
         if (lookingAt && _myAvatar != lookingAt.get()) {
             //  If I am looking at someone else, look directly at one of their eyes
-<<<<<<< HEAD
-            if (tracker && !tracker->isMuted()) {
-                //  If a face tracker is active, look at the eye for the side my gaze is biased toward
-                if (tracker->getEstimatedEyeYaw() > _myAvatar->getHead()->getFinalYaw()) {
-                    // Look at their right eye
-                    lookAtSpot = static_pointer_cast<Avatar>(lookingAt)->getHead()->getRightEyePosition();
-                } else {
-                    // Look at their left eye
-                    lookAtSpot = static_pointer_cast<Avatar>(lookingAt)->getHead()->getLeftEyePosition();
-                }
-            } else {
-                //  Need to add randomly looking back and forth between left and right eye for case with no tracker
-                if (_myAvatar->isLookingAtLeftEye()) {
-                    lookAtSpot = static_pointer_cast<Avatar>(lookingAt)->getHead()->getLeftEyePosition();
-                } else {
-                    lookAtSpot = static_pointer_cast<Avatar>(lookingAt)->getHead()->getRightEyePosition();
-                }
-=======
             isLookingAtSomeone = true;
-            Head* lookingAtHead = static_cast<Avatar*>(lookingAt.get())->getHead();
+            auto lookingAtHead = static_pointer_cast<Avatar>(lookingAt)->getHead();
 
             const float MAXIMUM_FACE_ANGLE = 65.0f * RADIANS_PER_DEGREE;
             glm::vec3 lookingAtFaceOrientation = lookingAtHead->getFinalOrientationInWorldFrame() * IDENTITY_FRONT;
@@ -2361,7 +2343,6 @@
             } else {
                 // Just look at their head (mid point between eyes)
                 lookAtSpot = lookingAtHead->getEyePosition();
->>>>>>> 24804025
             }
         } else {
             //  I am not looking at anyone else, so just look forward
