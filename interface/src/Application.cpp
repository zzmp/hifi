--- conflicted
+++ resolved
@@ -82,92 +82,6 @@
                                                  //  Startup optimistically with small jitter buffer that 
                                                  //  will start playback on the second received audio packet.
 
-<<<<<<< HEAD
-=======
-// customized canvas that simply forwards requests/events to the singleton application
-class GLCanvas : public QGLWidget {
-public:
-    
-    GLCanvas();
-    
-protected:
-    
-    virtual void initializeGL();
-    virtual void paintGL();
-    virtual void resizeGL(int width, int height);
-    
-    virtual void keyPressEvent(QKeyEvent* event);
-    virtual void keyReleaseEvent(QKeyEvent* event);
-    
-    virtual void mouseMoveEvent(QMouseEvent* event);
-    virtual void mousePressEvent(QMouseEvent* event);
-    virtual void mouseReleaseEvent(QMouseEvent* event);
-    
-    virtual bool event(QEvent* event);
-    
-    virtual void wheelEvent(QWheelEvent* event);
-};
-
-GLCanvas::GLCanvas() : QGLWidget(QGLFormat(QGL::NoDepthBuffer, QGL::NoStencilBuffer)) {
-}
-
-void GLCanvas::initializeGL() {
-    Application::getInstance()->initializeGL();
-    setAttribute(Qt::WA_AcceptTouchEvents);
-}
-
-void GLCanvas::paintGL() {
-    Application::getInstance()->paintGL();
-}
-
-void GLCanvas::resizeGL(int width, int height) {
-    Application::getInstance()->resizeGL(width, height);
-}
-
-void GLCanvas::keyPressEvent(QKeyEvent* event) {
-    Application::getInstance()->keyPressEvent(event);
-}
-
-void GLCanvas::keyReleaseEvent(QKeyEvent* event) {
-    Application::getInstance()->keyReleaseEvent(event);
-}
-
-void GLCanvas::mouseMoveEvent(QMouseEvent* event) {
-    Application::getInstance()->mouseMoveEvent(event);
-}
-
-void GLCanvas::mousePressEvent(QMouseEvent* event) {
-    Application::getInstance()->mousePressEvent(event);
-}
-
-void GLCanvas::mouseReleaseEvent(QMouseEvent* event) {
-    Application::getInstance()->mouseReleaseEvent(event);
-}
-
-int updateTime = 0;
-bool GLCanvas::event(QEvent* event) {
-    switch (event->type()) {
-        case QEvent::TouchBegin:
-            Application::getInstance()->touchBeginEvent(static_cast<QTouchEvent*>(event));
-            event->accept();
-            return true;
-        case QEvent::TouchEnd:
-            Application::getInstance()->touchEndEvent(static_cast<QTouchEvent*>(event));
-            return true;
-        case QEvent::TouchUpdate:
-            Application::getInstance()->touchUpdateEvent(static_cast<QTouchEvent*>(event));
-            return true;
-        default:
-            break;
-    }
-    return QGLWidget::event(event);
-}
-
-void GLCanvas::wheelEvent(QWheelEvent* event) {
-    Application::getInstance()->wheelEvent(event);
-}
-
->>>>>>> 8238d0d3
 void messageHandler(QtMsgType type, const QMessageLogContext& context, const QString &message) {
     fprintf(stdout, "%s", message.toLocal8Bit().constData());
     LogDisplay::instance.addMessage(message.toLocal8Bit().constData());
@@ -2553,14 +2467,7 @@
     //  Setup 3D lights (after the camera transform, so that they are positioned in world space)
     setupWorldLight(whichCamera);
     
-<<<<<<< HEAD
     if (Menu::getInstance()->isOptionChecked(MenuOption::Stars)) {
-=======
-    // prepare the glow effect
-    _glowEffect.prepare();
-    
-    if (_renderStarsOn->isChecked()) {
->>>>>>> 8238d0d3
         if (!_stars.getFileLoaded()) {
             _stars.readInput(STAR_FILE, STAR_CACHE_FILE, 0);
         }
@@ -2687,15 +2594,9 @@
         if (_myCamera.getMode() == CAMERA_MODE_MIRROR) {
             _myAvatar.getHead().setLookAtPosition(_myCamera.getPosition());
         }
-<<<<<<< HEAD
         _myAvatar.render(Menu::getInstance()->isOptionChecked(MenuOption::Mirror),
                          Menu::getInstance()->isOptionChecked(MenuOption::AvatarAsBalls));
         _myAvatar.setDisplayingLookatVectors(Menu::getInstance()->isOptionChecked(MenuOption::LookAtVectors));
-=======
-        _myAvatar.render(_lookingInMirror->isChecked(), _renderAvatarBalls->isChecked());
-        
-        _myAvatar.setDisplayingLookatVectors(_renderLookatOn->isChecked());
->>>>>>> 8238d0d3
 
         if (Menu::getInstance()->isOptionChecked(MenuOption::LookAtIndicator) && _isLookingAtOtherAvatar) {
             renderLookatIndicator(_lookatOtherPosition, whichCamera);
