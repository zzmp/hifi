--- conflicted
+++ resolved
@@ -248,13 +248,7 @@
 
     _sharedVoxelSystem.changeTree(new VoxelTree);
 
-<<<<<<< HEAD
     VoxelNode::removeDeleteHook(&_voxels); // we don't need to do this processing on shutdown
-=======
-    _audio.shutdown();
-
-    VoxelTreeElement::removeDeleteHook(&_voxels); // we don't need to do this processing on shutdown
->>>>>>> 24fd94eb
     delete Menu::getInstance();
     
     delete _settings;
