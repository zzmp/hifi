//
//  Application.cpp
//  interface/src
//
//  Created by Andrzej Kapolka on 5/10/13.
//  Copyright 2013 High Fidelity, Inc.
//
//  Distributed under the Apache License, Version 2.0.
//  See the accompanying file LICENSE or http://www.apache.org/licenses/LICENSE-2.0.html
//

#include <sstream>

#include <stdlib.h>
#include <cmath>
#include <math.h>

#include <glm/glm.hpp>
#include <glm/gtx/component_wise.hpp>
#include <glm/gtx/quaternion.hpp>
#include <glm/gtx/vector_angle.hpp>
#include <glm/gtc/type_ptr.hpp>

// include this before QGLWidget, which includes an earlier version of OpenGL
#include "InterfaceConfig.h"

#include <QAbstractNativeEventFilter>
#include <QActionGroup>
#include <QColorDialog>
#include <QCoreApplication>
#include <QDesktopWidget>
#include <QCheckBox>
#include <QImage>
#include <QInputDialog>
#include <QKeyEvent>
#include <QMenuBar>
#include <QMouseEvent>
#include <QNetworkReply>
#include <QNetworkDiskCache>
#include <QObject>
#include <QWheelEvent>
#include <QScreen>
#include <QShortcut>
#include <QSystemTrayIcon>
#include <QTimer>
#include <QUrl>
#include <QWindow>
#include <QtDebug>
#include <QFileDialog>
#include <QDesktopServices>
#include <QXmlStreamReader>
#include <QXmlStreamAttributes>
#include <QMediaPlayer>
#include <QMimeData>
#include <QMessageBox>
#include <QJsonDocument>

#include <AccountManager.h>
#include <AddressManager.h>
#include <CursorManager.h>
#include <AmbientOcclusionEffect.h>
#include <AudioInjector.h>
#include <AutoUpdater.h>
#include <DeferredLightingEffect.h>
#include <DependencyManager.h>
#include <EntityScriptingInterface.h>
#include <ErrorDialog.h>
#include <GlowEffect.h>
#include <HFActionEvent.h>
#include <HFBackEvent.h>
#include <InfoView.h>
#include <LogHandler.h>
#include <MainWindow.h>
#include <MessageDialog.h>
#include <ModelEntityItem.h>
#include <NetworkAccessManager.h>
#include <NetworkingConstants.h>
#include <ObjectMotionState.h>
#include <OctalCode.h>
#include <OctreeSceneStats.h>
#include <PacketHeaders.h>
#include <PathUtils.h>
#include <PerfStat.h>
#include <PhysicsEngine.h>
#include <ProgramObject.h>
#include <ResourceCache.h>
#include <SceneScriptingInterface.h>
#include <ScriptCache.h>
#include <SettingHandle.h>
#include <SoundCache.h>
#include <TextRenderer.h>
#include <UserActivityLogger.h>
#include <UUID.h>
#include <VrMenu.h>

#include "Application.h"
#include "AudioClient.h"
#include "DiscoverabilityManager.h"
#include "InterfaceVersion.h"
#include "LODManager.h"
#include "Menu.h"
#include "ModelPackager.h"
#include "Util.h"
#include "InterfaceLogging.h"
#include "InterfaceActionFactory.h"

#include "avatar/AvatarManager.h"

#include "audio/AudioToolBox.h"
#include "audio/AudioIOStatsRenderer.h"
#include "audio/AudioScope.h"

#include "devices/CameraToolBox.h"
#include "devices/DdeFaceTracker.h"
#include "devices/Faceshift.h"
#include "devices/Leapmotion.h"
#include "devices/RealSense.h"
#include "devices/MIDIManager.h"
#include "devices/OculusManager.h"
#include "devices/TV3DManager.h"

#include "gpu/Batch.h"
#include "gpu/Context.h"
#include "gpu/GLBackend.h"

#include "RenderDeferredTask.h"

#include "scripting/AccountScriptingInterface.h"
#include "scripting/AudioDeviceScriptingInterface.h"
#include "scripting/ClipboardScriptingInterface.h"
#include "scripting/HMDScriptingInterface.h"
#include "scripting/JoystickScriptingInterface.h"
#include "scripting/GlobalServicesScriptingInterface.h"
#include "scripting/LocationScriptingInterface.h"
#include "scripting/MenuScriptingInterface.h"
#include "scripting/SettingsScriptingInterface.h"
#include "scripting/WindowScriptingInterface.h"
#include "scripting/WebWindowClass.h"

#if defined(Q_OS_MAC) || defined(Q_OS_WIN)
#include "SpeechRecognizer.h"
#endif

#include "ui/DataWebDialog.h"
#include "ui/DialogsManager.h"
#include "ui/LoginDialog.h"
#include "ui/Snapshot.h"
#include "ui/StandAloneJSConsole.h"
#include "ui/Stats.h"
#include "ui/AddressBarDialog.h"
#include "ui/UpdateDialog.h"


// ON WIndows PC, NVidia Optimus laptop, we want to enable NVIDIA GPU
#if defined(Q_OS_WIN)
extern "C" {
 _declspec(dllexport) DWORD NvOptimusEnablement = 0x00000001;
}
#endif

enum CustomEventTypes {
    Lambda = QEvent::User + 1
};

class LambdaEvent : public QEvent {
    std::function<void()> _fun;
public:
    LambdaEvent(const std::function<void()> & fun) :
        QEvent(static_cast<QEvent::Type>(Lambda)), _fun(fun) {
    }
    LambdaEvent(std::function<void()> && fun) :
        QEvent(static_cast<QEvent::Type>(Lambda)), _fun(fun) {
    }
    void call() { _fun(); }
};


using namespace std;

//  Starfield information
static unsigned STARFIELD_NUM_STARS = 50000;
static unsigned STARFIELD_SEED = 1;

const qint64 MAXIMUM_CACHE_SIZE = 10 * BYTES_PER_GIGABYTES;  // 10GB

static QTimer* locationUpdateTimer = NULL;
static QTimer* balanceUpdateTimer = NULL;
static QTimer* identityPacketTimer = NULL;
static QTimer* billboardPacketTimer = NULL;
static QTimer* checkFPStimer = NULL;
static QTimer* idleTimer = NULL;

const QString CHECK_VERSION_URL = "https://highfidelity.com/latestVersion.xml";
const QString SKIP_FILENAME = QStandardPaths::writableLocation(QStandardPaths::DataLocation) + "/hifi.skipversion";

const QString DEFAULT_SCRIPTS_JS_URL = "http://s3.amazonaws.com/hifi-public/scripts/defaultScripts.js";
Setting::Handle<int> maxOctreePacketsPerSecond("maxOctreePPS", DEFAULT_MAX_OCTREE_PPS);


#ifdef Q_OS_WIN
class MyNativeEventFilter : public QAbstractNativeEventFilter {
public:
    static MyNativeEventFilter& getInstance() {
        static MyNativeEventFilter staticInstance;
        return staticInstance;
    }

    bool nativeEventFilter(const QByteArray &eventType, void* msg, long* result) Q_DECL_OVERRIDE {
        if (eventType == "windows_generic_MSG") {
            MSG* message = (MSG*)msg;

            if (message->message == UWM_IDENTIFY_INSTANCES) {
                *result = UWM_IDENTIFY_INSTANCES;
                return true;
            }

            if (message->message == UWM_SHOW_APPLICATION) {
                MainWindow* applicationWindow = Application::getInstance()->getWindow();
                if (applicationWindow->isMinimized()) {
                    applicationWindow->showNormal();  // Restores to windowed or maximized state appropriately.
                }
                Application::getInstance()->setActiveWindow(applicationWindow);  // Flashes the taskbar icon if not focus.
                return true;
            }

            if (message->message == WM_COPYDATA) {
                COPYDATASTRUCT* pcds = (COPYDATASTRUCT*)(message->lParam);
                QUrl url = QUrl((const char*)(pcds->lpData));
                if (url.isValid() && url.scheme() == HIFI_URL_SCHEME) {
                    DependencyManager::get<AddressManager>()->handleLookupString(url.toString());
                    return true;
                }
            }
        }
        return false;
    }
};
#endif

void messageHandler(QtMsgType type, const QMessageLogContext& context, const QString& message) {
    QString logMessage = LogHandler::getInstance().printMessage((LogMsgType) type, context, message);

    if (!logMessage.isEmpty()) {
#ifdef Q_OS_WIN
        OutputDebugStringA(logMessage.toLocal8Bit().constData());
        OutputDebugStringA("\n");
#endif
        Application::getInstance()->getLogger()->addMessage(qPrintable(logMessage + "\n"));
    }
}

bool setupEssentials(int& argc, char** argv) {
    unsigned int listenPort = 0; // bind to an ephemeral port by default
    const char** constArgv = const_cast<const char**>(argv);
    const char* portStr = getCmdOption(argc, constArgv, "--listenPort");
    if (portStr) {
        listenPort = atoi(portStr);
    }
    // Set build version
    QCoreApplication::setApplicationVersion(BUILD_VERSION);

    DependencyManager::registerInheritance<LimitedNodeList, NodeList>();
    DependencyManager::registerInheritance<AvatarHashMap, AvatarManager>();
    DependencyManager::registerInheritance<EntityActionFactoryInterface, InterfaceActionFactory>();

    Setting::init();

    // Set dependencies
    auto addressManager = DependencyManager::set<AddressManager>();
    auto nodeList = DependencyManager::set<NodeList>(NodeType::Agent, listenPort);
    auto geometryCache = DependencyManager::set<GeometryCache>();
    auto scriptCache = DependencyManager::set<ScriptCache>();
    auto soundCache = DependencyManager::set<SoundCache>();
    auto glowEffect = DependencyManager::set<GlowEffect>();
    auto faceshift = DependencyManager::set<Faceshift>();
    auto audio = DependencyManager::set<AudioClient>();
    auto audioScope = DependencyManager::set<AudioScope>();
    auto audioIOStatsRenderer = DependencyManager::set<AudioIOStatsRenderer>();
    auto deferredLightingEffect = DependencyManager::set<DeferredLightingEffect>();
    auto ambientOcclusionEffect = DependencyManager::set<AmbientOcclusionEffect>();
    auto textureCache = DependencyManager::set<TextureCache>();
    auto animationCache = DependencyManager::set<AnimationCache>();
    auto ddeFaceTracker = DependencyManager::set<DdeFaceTracker>();
    auto modelBlender = DependencyManager::set<ModelBlender>();
    auto audioToolBox = DependencyManager::set<AudioToolBox>();
    auto cameraToolBox = DependencyManager::set<CameraToolBox>();
    auto avatarManager = DependencyManager::set<AvatarManager>();
    auto lodManager = DependencyManager::set<LODManager>();
    auto jsConsole = DependencyManager::set<StandAloneJSConsole>();
    auto dialogsManager = DependencyManager::set<DialogsManager>();
    auto bandwidthRecorder = DependencyManager::set<BandwidthRecorder>();
    auto resourceCacheSharedItems = DependencyManager::set<ResourceCacheSharedItems>();
    auto entityScriptingInterface = DependencyManager::set<EntityScriptingInterface>();
    auto windowScriptingInterface = DependencyManager::set<WindowScriptingInterface>();
#if defined(Q_OS_MAC) || defined(Q_OS_WIN)
    auto speechRecognizer = DependencyManager::set<SpeechRecognizer>();
#endif
    auto discoverabilityManager = DependencyManager::set<DiscoverabilityManager>();
    auto sceneScriptingInterface = DependencyManager::set<SceneScriptingInterface>();
    auto offscreenUi = DependencyManager::set<OffscreenUi>();
<<<<<<< HEAD
    auto autoUpdater = DependencyManager::set<AutoUpdater>();
    auto pathUtils =  DependencyManager::set<PathUtils>();
=======
    auto pathUtils = DependencyManager::set<PathUtils>();
    auto actionFactory = DependencyManager::set<InterfaceActionFactory>();
>>>>>>> 0b4d4c24

    return true;
}

Application::Application(int& argc, char** argv, QElapsedTimer &startup_time) :
        QApplication(argc, argv),
        _dependencyManagerIsSetup(setupEssentials(argc, argv)),
        _window(new MainWindow(desktop())),
        _toolWindow(NULL),
        _friendsWindow(NULL),
        _datagramProcessor(),
        _undoStack(),
        _undoStackScriptingInterface(&_undoStack),
        _frameCount(0),
        _fps(60.0f),
        _justStarted(true),
        _physicsEngine(glm::vec3(0.0f)),
        _entities(true, this, this),
        _entityClipboardRenderer(false, this, this),
        _entityClipboard(),
        _viewFrustum(),
        _lastQueriedViewFrustum(),
        _lastQueriedTime(usecTimestampNow()),
        _mirrorViewRect(QRect(MIRROR_VIEW_LEFT_PADDING, MIRROR_VIEW_TOP_PADDING, MIRROR_VIEW_WIDTH, MIRROR_VIEW_HEIGHT)),
        _firstRun("firstRun", true),
        _previousScriptLocation("LastScriptLocation"),
        _scriptsLocationHandle("scriptsLocation"),
        _fieldOfView("fieldOfView", DEFAULT_FIELD_OF_VIEW_DEGREES),
        _viewTransform(),
        _scaleMirror(1.0f),
        _rotateMirror(0.0f),
        _raiseMirror(0.0f),
        _cursorVisible(true),
        _lastMouseMove(usecTimestampNow()),
        _lastMouseMoveWasSimulated(false),
        _touchAvgX(0.0f),
        _touchAvgY(0.0f),
        _isTouchPressed(false),
        _mousePressed(false),
        _enableProcessOctreeThread(true),
        _octreeProcessor(),
        _nodeBoundsDisplay(this),
        _runningScriptsWidget(NULL),
        _runningScriptsWidgetWasVisible(false),
        _trayIcon(new QSystemTrayIcon(_window)),
        _lastNackTime(usecTimestampNow()),
        _lastSendDownstreamAudioStats(usecTimestampNow()),
        _isVSyncOn(true),
        _aboutToQuit(false),
        _notifiedPacketVersionMismatchThisDomain(false),
        _domainConnectionRefusals(QList<QString>()),
        _maxOctreePPS(maxOctreePacketsPerSecond.get()),
        _lastFaceTrackerUpdate(0),
        _applicationOverlay()
{
    setInstance(this);
#ifdef Q_OS_WIN
    installNativeEventFilter(&MyNativeEventFilter::getInstance());
#endif

    _logger = new FileLogger(this);  // After setting organization name in order to get correct directory

    qInstallMessageHandler(messageHandler);

    QFontDatabase::addApplicationFont(PathUtils::resourcesPath() + "styles/Inconsolata.otf");
    _window->setWindowTitle("Interface");

    Model::setAbstractViewStateInterface(this); // The model class will sometimes need to know view state details from us

    auto nodeList = DependencyManager::get<NodeList>();

    _myAvatar = DependencyManager::get<AvatarManager>()->getMyAvatar();

    _applicationStartupTime = startup_time;

    qCDebug(interfaceapp) << "[VERSION] Build sequence: " << qPrintable(applicationVersion());

    _bookmarks = new Bookmarks();  // Before setting up the menu

    _runningScriptsWidget = new RunningScriptsWidget(_window);
    _renderEngine->addTask(render::TaskPointer(new RenderDeferredTask()));
    _renderEngine->registerScene(_main3DScene);
      
    // start the nodeThread so its event loop is running
    QThread* nodeThread = new QThread(this);
    nodeThread->setObjectName("Datagram Processor Thread");
    nodeThread->start();

    // make sure the node thread is given highest priority
    nodeThread->setPriority(QThread::TimeCriticalPriority);

    _datagramProcessor = new DatagramProcessor(nodeList.data());

    // have the NodeList use deleteLater from DM customDeleter
    nodeList->setCustomDeleter([](Dependency* dependency) {
        static_cast<NodeList*>(dependency)->deleteLater();
    });

    // put the NodeList and datagram processing on the node thread
    nodeList->moveToThread(nodeThread);

    // geometry background downloads need to happen on the Datagram Processor Thread.  The idle loop will
    // emit checkBackgroundDownloads to cause the GeometryCache to check it's queue for requested background
    // downloads.
    QSharedPointer<GeometryCache> geometryCacheP = DependencyManager::get<GeometryCache>();
    ResourceCache* geometryCache = geometryCacheP.data();
    connect(this, &Application::checkBackgroundDownloads, geometryCache, &ResourceCache::checkAsynchronousGets);

    // connect the DataProcessor processDatagrams slot to the QUDPSocket readyRead() signal
    connect(&nodeList->getNodeSocket(), &QUdpSocket::readyRead, _datagramProcessor, &DatagramProcessor::processDatagrams);

    // put the audio processing on a separate thread
    QThread* audioThread = new QThread();
    audioThread->setObjectName("Audio Thread");

    auto audioIO = DependencyManager::get<AudioClient>();

    audioIO->setPositionGetter(getPositionForAudio);
    audioIO->setOrientationGetter(getOrientationForAudio);

    audioIO->moveToThread(audioThread);
    connect(audioThread, &QThread::started, audioIO.data(), &AudioClient::start);
    connect(audioIO.data(), &AudioClient::destroyed, audioThread, &QThread::quit);
    connect(audioThread, &QThread::finished, audioThread, &QThread::deleteLater);
    connect(audioIO.data(), &AudioClient::muteToggled, this, &Application::audioMuteToggled);
    connect(audioIO.data(), &AudioClient::receivedFirstPacket,
            &AudioScriptingInterface::getInstance(), &AudioScriptingInterface::receivedFirstPacket);
    connect(audioIO.data(), &AudioClient::disconnected,
            &AudioScriptingInterface::getInstance(), &AudioScriptingInterface::disconnected);

    audioThread->start();

    const DomainHandler& domainHandler = nodeList->getDomainHandler();

    connect(&domainHandler, SIGNAL(hostnameChanged(const QString&)), SLOT(domainChanged(const QString&)));
    connect(&domainHandler, SIGNAL(connectedToDomain(const QString&)), SLOT(connectedToDomain(const QString&)));
    connect(&domainHandler, SIGNAL(connectedToDomain(const QString&)), SLOT(updateWindowTitle()));
    connect(&domainHandler, SIGNAL(disconnectedFromDomain()), SLOT(updateWindowTitle()));
    connect(&domainHandler, SIGNAL(disconnectedFromDomain()), SLOT(clearDomainOctreeDetails()));
    connect(&domainHandler, &DomainHandler::settingsReceived, this, &Application::domainSettingsReceived);
    connect(&domainHandler, &DomainHandler::hostnameChanged,
            DependencyManager::get<AddressManager>().data(), &AddressManager::storeCurrentAddress);

    // update our location every 5 seconds in the metaverse server, assuming that we are authenticated with one
    const qint64 DATA_SERVER_LOCATION_CHANGE_UPDATE_MSECS = 5 * 1000;

    locationUpdateTimer = new QTimer(this);
    auto discoverabilityManager = DependencyManager::get<DiscoverabilityManager>();
    connect(locationUpdateTimer, &QTimer::timeout, discoverabilityManager.data(), &DiscoverabilityManager::updateLocation);
    locationUpdateTimer->start(DATA_SERVER_LOCATION_CHANGE_UPDATE_MSECS);

    // if we get a domain change, immediately attempt update location in metaverse server
    connect(&nodeList->getDomainHandler(), &DomainHandler::connectedToDomain,
            discoverabilityManager.data(), &DiscoverabilityManager::updateLocation);

    connect(nodeList.data(), &NodeList::nodeAdded, this, &Application::nodeAdded);
    connect(nodeList.data(), &NodeList::nodeKilled, this, &Application::nodeKilled);
    connect(nodeList.data(), SIGNAL(nodeKilled(SharedNodePointer)), SLOT(nodeKilled(SharedNodePointer)));
    connect(nodeList.data(), &NodeList::uuidChanged, _myAvatar, &MyAvatar::setSessionUUID);
    connect(nodeList.data(), &NodeList::uuidChanged, this, &Application::setSessionUUID);
    connect(nodeList.data(), &NodeList::limitOfSilentDomainCheckInsReached, nodeList.data(), &NodeList::reset);
    connect(nodeList.data(), &NodeList::packetVersionMismatch, this, &Application::notifyPacketVersionMismatch);

    // connect to appropriate slots on AccountManager
    AccountManager& accountManager = AccountManager::getInstance();

    const qint64 BALANCE_UPDATE_INTERVAL_MSECS = 5 * 1000;

    balanceUpdateTimer = new QTimer(this);
    connect(balanceUpdateTimer, &QTimer::timeout, &accountManager, &AccountManager::updateBalance);
    balanceUpdateTimer->start(BALANCE_UPDATE_INTERVAL_MSECS);

    connect(&accountManager, &AccountManager::balanceChanged, this, &Application::updateWindowTitle);

    auto dialogsManager = DependencyManager::get<DialogsManager>();
    connect(&accountManager, &AccountManager::authRequired, dialogsManager.data(), &DialogsManager::showLoginDialog);
    connect(&accountManager, &AccountManager::usernameChanged, this, &Application::updateWindowTitle);

    // set the account manager's root URL and trigger a login request if we don't have the access token
    accountManager.setAuthURL(NetworkingConstants::METAVERSE_SERVER_URL);
    UserActivityLogger::getInstance().launch(applicationVersion());

    // once the event loop has started, check and signal for an access token
    QMetaObject::invokeMethod(&accountManager, "checkAndSignalForAccessToken", Qt::QueuedConnection);

    auto addressManager = DependencyManager::get<AddressManager>();

    // use our MyAvatar position and quat for address manager path
    addressManager->setPositionGetter(getPositionForPath);
    addressManager->setOrientationGetter(getOrientationForPath);

    connect(addressManager.data(), &AddressManager::hostChanged, this, &Application::updateWindowTitle);
    connect(this, &QCoreApplication::aboutToQuit, addressManager.data(), &AddressManager::storeCurrentAddress);

    #ifdef _WIN32
    WSADATA WsaData;
    int wsaresult = WSAStartup(MAKEWORD(2,2), &WsaData);
    #endif

    // tell the NodeList instance who to tell the domain server we care about
    nodeList->addSetOfNodeTypesToNodeInterestSet(NodeSet() << NodeType::AudioMixer << NodeType::AvatarMixer
                                                 << NodeType::EntityServer);

    // connect to the packet sent signal of the _entityEditSender
    connect(&_entityEditSender, &EntityEditPacketSender::packetSent, this, &Application::packetSent);

    // send the identity packet for our avatar each second to our avatar mixer
    identityPacketTimer = new QTimer();
    connect(identityPacketTimer, &QTimer::timeout, _myAvatar, &MyAvatar::sendIdentityPacket);
    identityPacketTimer->start(AVATAR_IDENTITY_PACKET_SEND_INTERVAL_MSECS);

    // send the billboard packet for our avatar every few seconds
    billboardPacketTimer = new QTimer();
    connect(billboardPacketTimer, &QTimer::timeout, _myAvatar, &MyAvatar::sendBillboardPacket);
    billboardPacketTimer->start(AVATAR_BILLBOARD_PACKET_SEND_INTERVAL_MSECS);

    QString cachePath = QStandardPaths::writableLocation(QStandardPaths::DataLocation);
    QNetworkAccessManager& networkAccessManager = NetworkAccessManager::getInstance();
    QNetworkDiskCache* cache = new QNetworkDiskCache();
    cache->setMaximumCacheSize(MAXIMUM_CACHE_SIZE);
    cache->setCacheDirectory(!cachePath.isEmpty() ? cachePath : "interfaceCache");
    networkAccessManager.setCache(cache);

    ResourceCache::setRequestLimit(3);

    _window->setCentralWidget(_glWidget);

    _window->restoreGeometry();

    _window->setVisible(true);
    _glWidget->setFocusPolicy(Qt::StrongFocus);
    _glWidget->setFocus();
#ifdef Q_OS_MAC
    // OSX doesn't seem to provide for hiding the cursor only on the GL widget
    _window->setCursor(Qt::BlankCursor);
#else
    // On windows and linux, hiding the top level cursor also means it's invisible
    // when hovering over the window menu, which is a pain, so only hide it for
    // the GL surface
    _glWidget->setCursor(Qt::BlankCursor);
#endif
    
    // enable mouse tracking; otherwise, we only get drag events
    _glWidget->setMouseTracking(true);

    _fullscreenMenuWidget->setParent(_glWidget);
    _menuBarHeight = Menu::getInstance()->height();
    if (Menu::getInstance()->isOptionChecked(MenuOption::Fullscreen)) {
        setFullscreen(true);  // Initialize menu bar show/hide
    }

    _toolWindow = new ToolWindow();
    _toolWindow->setWindowFlags(_toolWindow->windowFlags() | Qt::WindowStaysOnTopHint);
    _toolWindow->setWindowTitle("Tools");

    // initialization continues in initializeGL when OpenGL context is ready

    // Tell our entity edit sender about our known jurisdictions
    _entityEditSender.setServerJurisdictions(&_entityServerJurisdictions);

    // For now we're going to set the PPS for outbound packets to be super high, this is
    // probably not the right long term solution. But for now, we're going to do this to
    // allow you to move an entity around in your hand
    _entityEditSender.setPacketsPerSecond(3000); // super high!!

    _overlays.init(); // do this before scripts load

    _runningScriptsWidget->setRunningScripts(getRunningScripts());
    connect(_runningScriptsWidget, &RunningScriptsWidget::stopScriptName, this, &Application::stopScript);

    connect(this, SIGNAL(aboutToQuit()), this, SLOT(saveScripts()));
    connect(this, SIGNAL(aboutToQuit()), this, SLOT(aboutToQuit()));

    // hook up bandwidth estimator
    QSharedPointer<BandwidthRecorder> bandwidthRecorder = DependencyManager::get<BandwidthRecorder>();
    connect(nodeList.data(), SIGNAL(dataSent(const quint8, const int)),
            bandwidthRecorder.data(), SLOT(updateOutboundData(const quint8, const int)));
    connect(nodeList.data(), SIGNAL(dataReceived(const quint8, const int)),
            bandwidthRecorder.data(), SLOT(updateInboundData(const quint8, const int)));

    connect(&_myAvatar->getSkeletonModel(), &SkeletonModel::skeletonLoaded,
            this, &Application::checkSkeleton, Qt::QueuedConnection);

    // Setup the userInputMapper with the actions
    // Setup the keyboardMouseDevice and the user input mapper with the default bindings
    _keyboardMouseDevice.registerToUserInputMapper(_userInputMapper);
    _keyboardMouseDevice.assignDefaultInputMapping(_userInputMapper);

    // check first run...
    if (_firstRun.get()) {
        qCDebug(interfaceapp) << "This is a first run...";
        // clear the scripts, and set out script to our default scripts
        clearScriptsBeforeRunning();
        loadScript(DEFAULT_SCRIPTS_JS_URL);

        _firstRun.set(false);
    } else {
        // do this as late as possible so that all required subsystems are initialized
        loadScripts();
    }

    loadSettings();
    int SAVE_SETTINGS_INTERVAL = 10 * MSECS_PER_SECOND; // Let's save every seconds for now
    connect(&_settingsTimer, &QTimer::timeout, this, &Application::saveSettings);
    connect(&_settingsThread, SIGNAL(started()), &_settingsTimer, SLOT(start()));
    connect(&_settingsThread, SIGNAL(finished()), &_settingsTimer, SLOT(stop()));
    _settingsTimer.moveToThread(&_settingsThread);
    _settingsTimer.setSingleShot(false);
    _settingsTimer.setInterval(SAVE_SETTINGS_INTERVAL);
    _settingsThread.start();

    _trayIcon->show();

    // set the local loopback interface for local sounds from audio scripts
    AudioScriptingInterface::getInstance().setLocalAudioInterface(audioIO.data());

#ifdef HAVE_RTMIDI
    // setup the MIDIManager
    MIDIManager& midiManagerInstance = MIDIManager::getInstance();
    midiManagerInstance.openDefaultPort();
#endif

    this->installEventFilter(this);
    // The offscreen UI needs to intercept the mouse and keyboard
    // events coming from the onscreen window
    _glWidget->installEventFilter(DependencyManager::get<OffscreenUi>().data());

    // initialize our face trackers after loading the menu settings
    auto faceshiftTracker = DependencyManager::get<Faceshift>();
    faceshiftTracker->init();
    connect(faceshiftTracker.data(), &FaceTracker::muteToggled, this, &Application::faceTrackerMuteToggled);
#ifdef HAVE_DDE
    auto ddeTracker = DependencyManager::get<DdeFaceTracker>();
    ddeTracker->init();
    connect(ddeTracker.data(), &FaceTracker::muteToggled, this, &Application::faceTrackerMuteToggled);
#endif
    
    auto applicationUpdater = DependencyManager::get<AutoUpdater>();
    connect(applicationUpdater.data(), &AutoUpdater::newVersionIsAvailable, dialogsManager.data(), &DialogsManager::showUpdateDialog);
    applicationUpdater->checkForUpdate();
}

void Application::aboutToQuit() {
    emit beforeAboutToQuit();

    _aboutToQuit = true;
    cleanupBeforeQuit();
}

void Application::cleanupBeforeQuit() {

    _entities.clear(); // this will allow entity scripts to properly shutdown

    _datagramProcessor->shutdown(); // tell the datagram processor we're shutting down, so it can short circuit
    _entities.shutdown(); // tell the entities system we're shutting down, so it will stop running scripts
    ScriptEngine::stopAllScripts(this); // stop all currently running global scripts

    // first stop all timers directly or by invokeMethod
    // depending on what thread they run in
    locationUpdateTimer->stop();
    balanceUpdateTimer->stop();
    identityPacketTimer->stop();
    billboardPacketTimer->stop();
    checkFPStimer->stop();
    idleTimer->stop();
    QMetaObject::invokeMethod(&_settingsTimer, "stop", Qt::BlockingQueuedConnection);

    // and then delete those that got created by "new"
    delete locationUpdateTimer;
    delete balanceUpdateTimer;
    delete identityPacketTimer;
    delete billboardPacketTimer;
    delete checkFPStimer;
    delete idleTimer;
    // no need to delete _settingsTimer here as it is no pointer

    // save state
    _settingsThread.quit();
    saveSettings();
    _window->saveGeometry();

    // let the avatar mixer know we're out
    MyAvatar::sendKillAvatar();

    // stop the AudioClient
    QMetaObject::invokeMethod(DependencyManager::get<AudioClient>().data(),
                              "stop", Qt::BlockingQueuedConnection);

    // destroy the AudioClient so it and its thread have a chance to go down safely
    DependencyManager::destroy<AudioClient>();

#ifdef HAVE_DDE
    DependencyManager::destroy<DdeFaceTracker>();
#endif
}

Application::~Application() {
    EntityTree* tree = _entities.getTree();
    tree->lockForWrite();
    _entities.getTree()->setSimulation(NULL);
    tree->unlock();

    _octreeProcessor.terminate();
    _entityEditSender.terminate();

    Menu::getInstance()->deleteLater();

    _physicsEngine.setCharacterController(NULL);
    _myAvatar = NULL;

    ModelEntityItem::cleanupLoadedAnimations();

    // stop the glWidget frame timer so it doesn't call paintGL
    _glWidget->stopFrameTimer();

    // remove avatars from physics engine
    DependencyManager::get<AvatarManager>()->clearOtherAvatars();
    _physicsEngine.deleteObjects(DependencyManager::get<AvatarManager>()->getObjectsToDelete());

    DependencyManager::destroy<OffscreenUi>();
    DependencyManager::destroy<AvatarManager>();
    DependencyManager::destroy<AnimationCache>();
    DependencyManager::destroy<TextureCache>();
    DependencyManager::destroy<GeometryCache>();
    DependencyManager::destroy<ScriptCache>();
    DependencyManager::destroy<SoundCache>();

    QThread* nodeThread = DependencyManager::get<NodeList>()->thread();
    DependencyManager::destroy<NodeList>();

    // ask the node thread to quit and wait until it is done
    nodeThread->quit();
    nodeThread->wait();

    Leapmotion::destroy();
    RealSense::destroy();

    qInstallMessageHandler(NULL); // NOTE: Do this as late as possible so we continue to get our log messages
}

void Application::initializeGL() {
    qCDebug(interfaceapp) << "Created Display Window.";

    // initialize glut for shape drawing; Qt apparently initializes it on OS X
    #ifndef __APPLE__
    static bool isInitialized = false;
    if (isInitialized) {
        return;
    } else {
        isInitialized = true;
    }
    #endif

    qCDebug(interfaceapp) << "GL Version: " << QString((const char*) glGetString(GL_VERSION));
    qCDebug(interfaceapp) << "GL Shader Language Version: " << QString((const char*) glGetString(GL_SHADING_LANGUAGE_VERSION));
    qCDebug(interfaceapp) << "GL Vendor: " << QString((const char*) glGetString(GL_VENDOR));
    qCDebug(interfaceapp) << "GL Renderer: " << QString((const char*) glGetString(GL_RENDERER));

    #ifdef WIN32
    GLenum err = glewInit();
    if (GLEW_OK != err) {
        /* Problem: glewInit failed, something is seriously wrong. */
        qCDebug(interfaceapp, "Error: %s\n", glewGetErrorString(err));
    }
    qCDebug(interfaceapp, "Status: Using GLEW %s\n", glewGetString(GLEW_VERSION));

    if (wglewGetExtension("WGL_EXT_swap_control")) {
        int swapInterval = wglGetSwapIntervalEXT();
        qCDebug(interfaceapp, "V-Sync is %s\n", (swapInterval > 0 ? "ON" : "OFF"));
    }
    #endif

#if defined(Q_OS_LINUX)
    // TODO: Write the correct  code for Linux...
    /* if (wglewGetExtension("WGL_EXT_swap_control")) {
        int swapInterval = wglGetSwapIntervalEXT();
        qCDebug(interfaceapp, "V-Sync is %s\n", (swapInterval > 0 ? "ON" : "OFF"));
    }*/
#endif

    initDisplay();
    qCDebug(interfaceapp, "Initialized Display.");

    // The UI can't be created until the primary OpenGL
    // context is created, because it needs to share
    // texture resources
    initializeUi();
    qCDebug(interfaceapp, "Initialized Offscreen UI.");
    _glWidget->makeCurrent();

    // call Menu getInstance static method to set up the menu
    // Needs to happen AFTER the QML UI initialization
    _window->setMenuBar(Menu::getInstance());

    init();
    qCDebug(interfaceapp, "init() complete.");

    // create thread for parsing of octee data independent of the main network and rendering threads
    _octreeProcessor.initialize(_enableProcessOctreeThread);
    connect(&_octreeProcessor, &OctreePacketProcessor::packetVersionMismatch, this, &Application::notifyPacketVersionMismatch);
    _entityEditSender.initialize(_enableProcessOctreeThread);

    // call our timer function every second
    checkFPStimer = new QTimer(this);
    connect(checkFPStimer, SIGNAL(timeout()), SLOT(checkFPS()));
    checkFPStimer->start(1000);

    // call our idle function whenever we can
    idleTimer = new QTimer(this);
    connect(idleTimer, SIGNAL(timeout()), SLOT(idle()));
    idleTimer->start(0);
    _idleLoopStdev.reset();

    if (_justStarted) {
        float startupTime = (float)_applicationStartupTime.elapsed() / 1000.0;
        _justStarted = false;
        qCDebug(interfaceapp, "Startup time: %4.2f seconds.", startupTime);
    }

    // update before the first render
    update(1.0f / _fps);

    InfoView::show(INFO_HELP_PATH, true);
}

void Application::initializeUi() {
    AddressBarDialog::registerType();
    ErrorDialog::registerType();
    LoginDialog::registerType();
    MessageDialog::registerType();
    VrMenu::registerType();
    UpdateDialog::registerType();

    auto offscreenUi = DependencyManager::get<OffscreenUi>();
    offscreenUi->create(_glWidget->context()->contextHandle());
    offscreenUi->resize(_glWidget->size());
    offscreenUi->setProxyWindow(_window->windowHandle());
    offscreenUi->setBaseUrl(QUrl::fromLocalFile(PathUtils::resourcesPath() + "/qml/"));
    offscreenUi->load("Root.qml");
    offscreenUi->load("RootMenu.qml");
    VrMenu::load();
    VrMenu::executeQueuedLambdas();
    offscreenUi->setMouseTranslator([this](const QPointF& p){
        if (OculusManager::isConnected()) {
            glm::vec2 pos = _applicationOverlay.screenToOverlay(toGlm(p));
            return QPointF(pos.x, pos.y);
        }
        return QPointF(p);
    });
    offscreenUi->resume();
    connect(_window, &MainWindow::windowGeometryChanged, [this](const QRect & r){
        static qreal oldDevicePixelRatio = 0;
        qreal devicePixelRatio = _glWidget->devicePixelRatio();
        if (devicePixelRatio != oldDevicePixelRatio) {
            oldDevicePixelRatio = devicePixelRatio;
            qDebug() << "Device pixel ratio changed, triggering GL resize";
            resizeGL();
        }
    });
}

void Application::paintGL() {
    PROFILE_RANGE(__FUNCTION__);
    _glWidget->makeCurrent();

    auto lodManager = DependencyManager::get<LODManager>();
    gpu::Context context(new gpu::GLBackend());
    RenderArgs renderArgs(&context, nullptr, getViewFrustum(), lodManager->getOctreeSizeScale(),
                          lodManager->getBoundaryLevelAdjust(), RenderArgs::DEFAULT_RENDER_MODE,
                          RenderArgs::MONO, RenderArgs::RENDER_DEBUG_NONE);

    PerformanceTimer perfTimer("paintGL");
    //Need accurate frame timing for the oculus rift
    if (OculusManager::isConnected()) {
        OculusManager::beginFrameTiming();
    }

    PerformanceWarning::setSuppressShortTimings(Menu::getInstance()->isOptionChecked(MenuOption::SuppressShortTimings));
    bool showWarnings = Menu::getInstance()->isOptionChecked(MenuOption::PipelineWarnings);
    PerformanceWarning warn(showWarnings, "Application::paintGL()");
    resizeGL();

    {
        PerformanceTimer perfTimer("renderOverlay");
        _applicationOverlay.renderOverlay(&renderArgs);
    }

    glEnable(GL_LINE_SMOOTH);

    if (_myCamera.getMode() == CAMERA_MODE_FIRST_PERSON) {
        // Always use the default eye position, not the actual head eye position.
        // Using the latter will cause the camera to wobble with idle animations,
        // or with changes from the face tracker
        _myCamera.setPosition(_myAvatar->getDefaultEyePosition());
        if (!OculusManager::isConnected()) {
            // If not using an HMD, grab the camera orientation directly
            _myCamera.setRotation(_myAvatar->getHead()->getCameraOrientation());
        } else {
            // In an HMD, people can look up and down with their actual neck, and the
            // per-eye HMD pose will be applied later.  So set the camera orientation
            // to only the yaw, excluding pitch and roll, i.e. an orientation that
            // is orthongonal to the (body's) Y axis
            _myCamera.setRotation(_myAvatar->getWorldAlignedOrientation());
        }

    } else if (_myCamera.getMode() == CAMERA_MODE_THIRD_PERSON) {
        static const float THIRD_PERSON_CAMERA_DISTANCE = 1.5f;
        _myCamera.setPosition(_myAvatar->getDefaultEyePosition() +
            _myAvatar->getOrientation() * glm::vec3(0.0f, 0.0f, 1.0f) * THIRD_PERSON_CAMERA_DISTANCE * _myAvatar->getScale());
        if (OculusManager::isConnected()) {
            _myCamera.setRotation(_myAvatar->getWorldAlignedOrientation());
        } else {
            _myCamera.setRotation(_myAvatar->getHead()->getOrientation());
        }

    } else if (_myCamera.getMode() == CAMERA_MODE_MIRROR) {
        _myCamera.setRotation(_myAvatar->getWorldAlignedOrientation() * glm::quat(glm::vec3(0.0f, PI + _rotateMirror, 0.0f)));
        _myCamera.setPosition(_myAvatar->getDefaultEyePosition() +
                              glm::vec3(0, _raiseMirror * _myAvatar->getScale(), 0) +
                              (_myAvatar->getOrientation() * glm::quat(glm::vec3(0.0f, _rotateMirror, 0.0f))) *
                               glm::vec3(0.0f, 0.0f, -1.0f) * MIRROR_FULLSCREEN_DISTANCE * _scaleMirror);
    }

    // Update camera position
    if (!OculusManager::isConnected()) {
        _myCamera.update(1.0f / _fps);
    }

    // Sync up the View Furstum with the camera
    // FIXME: it's happening again in the updateSHadow and it shouldn't, this should be the place
    loadViewFrustum(_myCamera, _viewFrustum);

    if (getShadowsEnabled()) {
        renderArgs._renderMode = RenderArgs::SHADOW_RENDER_MODE;
        updateShadowMap(&renderArgs);
    }

    renderArgs._renderMode = RenderArgs::DEFAULT_RENDER_MODE;

    if (OculusManager::isConnected()) {
        //When in mirror mode, use camera rotation. Otherwise, use body rotation
        if (_myCamera.getMode() == CAMERA_MODE_MIRROR) {
            OculusManager::display(_glWidget, &renderArgs, _myCamera.getRotation(), _myCamera.getPosition(), _myCamera);
        } else {
            OculusManager::display(_glWidget, &renderArgs, _myAvatar->getWorldAlignedOrientation(), _myAvatar->getDefaultEyePosition(), _myCamera);
        }
    } else if (TV3DManager::isConnected()) {
        TV3DManager::display(&renderArgs, _myCamera);
    } else {
        DependencyManager::get<GlowEffect>()->prepare(&renderArgs);

        // Viewport is assigned to the size of the framebuffer
        QSize size = DependencyManager::get<TextureCache>()->getFrameBufferSize();
        glViewport(0, 0, size.width(), size.height());

        glMatrixMode(GL_MODELVIEW);
        glPushMatrix();
        glLoadIdentity();
        displaySide(&renderArgs, _myCamera);
        glPopMatrix();

        renderArgs._renderMode = RenderArgs::MIRROR_RENDER_MODE;
        if (Menu::getInstance()->isOptionChecked(MenuOption::FullscreenMirror)) {
            _rearMirrorTools->render(&renderArgs, true, _glWidget->mapFromGlobal(QCursor::pos()));
        } else if (Menu::getInstance()->isOptionChecked(MenuOption::Mirror)) {
            renderRearViewMirror(&renderArgs, _mirrorViewRect);       
        }

        renderArgs._renderMode = RenderArgs::NORMAL_RENDER_MODE;

        auto finalFbo = DependencyManager::get<GlowEffect>()->render(&renderArgs);

        glBindFramebuffer(GL_DRAW_FRAMEBUFFER, 0);
        glBindFramebuffer(GL_READ_FRAMEBUFFER, gpu::GLBackend::getFramebufferID(finalFbo));
        glBlitFramebuffer(0, 0, _renderResolution.x, _renderResolution.y,
                          0, 0, _glWidget->getDeviceSize().width(), _glWidget->getDeviceSize().height(),
                            GL_COLOR_BUFFER_BIT, GL_NEAREST);
        glBindFramebuffer(GL_READ_FRAMEBUFFER, 0);

        _applicationOverlay.displayOverlayTexture();
    }

    if (!OculusManager::isConnected() || OculusManager::allowSwap()) {
        _glWidget->swapBuffers();
    }

    if (OculusManager::isConnected()) {
        OculusManager::endFrameTiming();
    }
    _frameCount++;
    Stats::getInstance()->setRenderDetails(renderArgs._details);
}

void Application::runTests() {
    runTimingTests();
}

void Application::audioMuteToggled() {
    QAction* muteAction = Menu::getInstance()->getActionForOption(MenuOption::MuteAudio);
    Q_CHECK_PTR(muteAction);
    muteAction->setChecked(DependencyManager::get<AudioClient>()->isMuted());
}

void Application::faceTrackerMuteToggled() {
    QAction* muteAction = Menu::getInstance()->getActionForOption(MenuOption::MuteFaceTracking);
    Q_CHECK_PTR(muteAction);
    bool isMuted = getSelectedFaceTracker()->isMuted();
    muteAction->setChecked(isMuted);
    getSelectedFaceTracker()->setEnabled(!isMuted);
    Menu::getInstance()->getActionForOption(MenuOption::CalibrateCamera)->setEnabled(!isMuted);
}

void Application::aboutApp() {
    InfoView::show(INFO_HELP_PATH);
}

void Application::showEditEntitiesHelp() {
    InfoView::show(INFO_EDIT_ENTITIES_PATH);
}

void Application::resetCamerasOnResizeGL(Camera& camera, const glm::uvec2& size) {
    if (OculusManager::isConnected()) {
        OculusManager::configureCamera(camera);
    } else if (TV3DManager::isConnected()) {
        TV3DManager::configureCamera(camera, size.x, size.y);
    } else {
        camera.setProjection(glm::perspective(glm::radians(_fieldOfView.get()), (float)size.x / size.y, DEFAULT_NEAR_CLIP, DEFAULT_FAR_CLIP));
    }
}

void Application::resizeGL() {
    // Set the desired FBO texture size. If it hasn't changed, this does nothing.
    // Otherwise, it must rebuild the FBOs
    QSize renderSize;
    if (OculusManager::isConnected()) {
        renderSize = OculusManager::getRenderTargetSize();
    } else {
        renderSize = _glWidget->getDeviceSize() * getRenderResolutionScale();
    }
    if (_renderResolution == toGlm(renderSize)) {
        return;
    }

    _renderResolution = toGlm(renderSize);
    DependencyManager::get<TextureCache>()->setFrameBufferSize(renderSize);
    resetCamerasOnResizeGL(_myCamera, _renderResolution);

    glViewport(0, 0, _renderResolution.x, _renderResolution.y); // shouldn't this account for the menu???

    updateProjectionMatrix();
    glLoadIdentity();

    auto offscreenUi = DependencyManager::get<OffscreenUi>();
    offscreenUi->resize(_glWidget->size());
    _glWidget->makeCurrent();

    // update Stats width
    // let's set horizontal offset to give stats some margin to mirror
    int horizontalOffset = MIRROR_VIEW_WIDTH + MIRROR_VIEW_LEFT_PADDING * 2;
    Stats::getInstance()->resetWidth(_renderResolution.x, horizontalOffset);
}

void Application::updateProjectionMatrix() {
    updateProjectionMatrix(_myCamera);
}

void Application::updateProjectionMatrix(Camera& camera, bool updateViewFrustum) {
    _projectionMatrix = camera.getProjection();

    glMatrixMode(GL_PROJECTION);
    glLoadMatrixf(glm::value_ptr(_projectionMatrix));

    // Tell our viewFrustum about this change, using the application camera
    if (updateViewFrustum) {
        loadViewFrustum(camera, _viewFrustum);
    }

    glMatrixMode(GL_MODELVIEW);
}

void Application::controlledBroadcastToNodes(const QByteArray& packet, const NodeSet& destinationNodeTypes) {
    foreach(NodeType_t type, destinationNodeTypes) {
        // Perform the broadcast for one type
        DependencyManager::get<NodeList>()->broadcastToNodes(packet, NodeSet() << type);
    }
}

bool Application::importSVOFromURL(const QString& urlString) {
    QUrl url(urlString);
    emit svoImportRequested(url.url());
    return true; // assume it's accepted
}

bool Application::event(QEvent* event) {
    if ((int)event->type() == (int)Lambda) {
        ((LambdaEvent*)event)->call();
        return true;
    }

    switch (event->type()) {
        case QEvent::MouseMove:
            mouseMoveEvent((QMouseEvent*)event);
            return true;
        case QEvent::MouseButtonPress:
            mousePressEvent((QMouseEvent*)event);
            return true;
        case QEvent::MouseButtonDblClick:
            mouseDoublePressEvent((QMouseEvent*)event);
            return true;
        case QEvent::MouseButtonRelease:
            mouseReleaseEvent((QMouseEvent*)event);
            return true;
        case QEvent::KeyPress:
            keyPressEvent((QKeyEvent*)event);
            return true;
        case QEvent::KeyRelease:
            keyReleaseEvent((QKeyEvent*)event);
            return true;
        case QEvent::FocusOut:
            focusOutEvent((QFocusEvent*)event);
            return true;
        case QEvent::TouchBegin:
            touchBeginEvent(static_cast<QTouchEvent*>(event));
            event->accept();
            return true;
        case QEvent::TouchEnd:
            touchEndEvent(static_cast<QTouchEvent*>(event));
            return true;
        case QEvent::TouchUpdate:
            touchUpdateEvent(static_cast<QTouchEvent*>(event));
            return true;
        case QEvent::Wheel:
            wheelEvent(static_cast<QWheelEvent*>(event));
            return true;
        case QEvent::Drop:
            dropEvent(static_cast<QDropEvent*>(event));
            return true;
        default:
            break;
    }

    // handle custom URL
    if (event->type() == QEvent::FileOpen) {

        QFileOpenEvent* fileEvent = static_cast<QFileOpenEvent*>(event);

        QUrl url = fileEvent->url();

        if (!url.isEmpty()) {
            QString urlString = url.toString();
            if (canAcceptURL(urlString)) {
                return acceptURL(urlString);
            }
        }
        return false;
    }

    if (HFActionEvent::types().contains(event->type())) {
        _controllerScriptingInterface.handleMetaEvent(static_cast<HFMetaEvent*>(event));
    }

    return QApplication::event(event);
}

bool Application::eventFilter(QObject* object, QEvent* event) {

    if (event->type() == QEvent::ShortcutOverride) {
        if (DependencyManager::get<OffscreenUi>()->shouldSwallowShortcut(event)) {
            event->accept();
            return true;
        }

        // Filter out captured keys before they're used for shortcut actions.
        if (_controllerScriptingInterface.isKeyCaptured(static_cast<QKeyEvent*>(event))) {
            event->accept();
            return true;
        }
    }

    return false;
}

static bool _altPressed{ false };

void Application::keyPressEvent(QKeyEvent* event) {
    _altPressed = event->key() == Qt::Key_Alt;
    _keysPressed.insert(event->key());

    _controllerScriptingInterface.emitKeyPressEvent(event); // send events to any registered scripts

    // if one of our scripts have asked to capture this event, then stop processing it
    if (_controllerScriptingInterface.isKeyCaptured(event)) {
        return;
    }

    if (activeWindow() == _window) {
        _keyboardMouseDevice.keyPressEvent(event);

        bool isShifted = event->modifiers().testFlag(Qt::ShiftModifier);
        bool isMeta = event->modifiers().testFlag(Qt::ControlModifier);
        bool isOption = event->modifiers().testFlag(Qt::AltModifier);
        switch (event->key()) {
                break;
            case Qt::Key_Enter:
            case Qt::Key_Return:
                Menu::getInstance()->triggerOption(MenuOption::AddressBar);
                break;

            case Qt::Key_B:
                if (isMeta) {
                    auto offscreenUi = DependencyManager::get<OffscreenUi>();
                    offscreenUi->load("Browser.qml");
                }
                break;

            case Qt::Key_L:
                if (isShifted && isMeta) {
                    Menu::getInstance()->triggerOption(MenuOption::Log);
                } else if (isMeta) {
                    Menu::getInstance()->triggerOption(MenuOption::AddressBar);
                } else if (isShifted) {
                    Menu::getInstance()->triggerOption(MenuOption::LodTools);
                }
                break;

            case Qt::Key_F: {
                _physicsEngine.dumpNextStats();
                break;
            }

            case Qt::Key_Asterisk:
                Menu::getInstance()->triggerOption(MenuOption::Stars);
                break;

            case Qt::Key_W:
                if (isOption && !isShifted && !isMeta) {
                    Menu::getInstance()->triggerOption(MenuOption::Wireframe);
                }
                break;

            case Qt::Key_S:
                if (isShifted && isMeta && !isOption) {
                    Menu::getInstance()->triggerOption(MenuOption::SuppressShortTimings);
                } else if (isOption && !isShifted && !isMeta) {
                    Menu::getInstance()->triggerOption(MenuOption::ScriptEditor);
                } else if (!isOption && !isShifted && isMeta) {
                    takeSnapshot();
                }
                break;

            case Qt::Key_Apostrophe: {
                if (isMeta) {
                    auto cursor = Cursor::Manager::instance().getCursor();
                    auto curIcon = cursor->getIcon();
                    if (curIcon == Cursor::Icon::DEFAULT) {
                        cursor->setIcon(Cursor::Icon::LINK);
                    } else {
                        cursor->setIcon(Cursor::Icon::DEFAULT);
                    }
                } else {
                    resetSensors();
                }
                break;
            }

            case Qt::Key_A:
                if (isShifted) {
                    Menu::getInstance()->triggerOption(MenuOption::Atmosphere);
                }
                break;

            case Qt::Key_Backslash:
                Menu::getInstance()->triggerOption(MenuOption::Chat);
                break;

            case Qt::Key_Up:
                if (_myCamera.getMode() == CAMERA_MODE_MIRROR) {
                    if (!isShifted) {
                        _scaleMirror *= 0.95f;
                    } else {
                        _raiseMirror += 0.05f;
                    }
                }
                break;

            case Qt::Key_Down:
                if (_myCamera.getMode() == CAMERA_MODE_MIRROR) {
                    if (!isShifted) {
                        _scaleMirror *= 1.05f;
                    } else {
                        _raiseMirror -= 0.05f;
                    }
                }
                break;

            case Qt::Key_Left:
                if (_myCamera.getMode() == CAMERA_MODE_MIRROR) {
                    _rotateMirror += PI / 20.0f;
                }
                break;

            case Qt::Key_Right:
                if (_myCamera.getMode() == CAMERA_MODE_MIRROR) {
                    _rotateMirror -= PI / 20.0f;
                }
                break;

#if 0
            case Qt::Key_I:
                if (isShifted) {
                    _myCamera.setEyeOffsetOrientation(glm::normalize(
                                                                     glm::quat(glm::vec3(0.002f, 0, 0)) * _myCamera.getEyeOffsetOrientation()));
                } else {
                    _myCamera.setEyeOffsetPosition(_myCamera.getEyeOffsetPosition() + glm::vec3(0, 0.001, 0));
                }
                updateProjectionMatrix();
                break;

            case Qt::Key_K:
                if (isShifted) {
                    _myCamera.setEyeOffsetOrientation(glm::normalize(
                                                                     glm::quat(glm::vec3(-0.002f, 0, 0)) * _myCamera.getEyeOffsetOrientation()));
                } else {
                    _myCamera.setEyeOffsetPosition(_myCamera.getEyeOffsetPosition() + glm::vec3(0, -0.001, 0));
                }
                updateProjectionMatrix();
                break;

            case Qt::Key_J:
                if (isShifted) {
                    _viewFrustum.setFocalLength(_viewFrustum.getFocalLength() - 0.1f);
                    if (TV3DManager::isConnected()) {
                        TV3DManager::configureCamera(_myCamera, _glWidget->getDeviceWidth(), _glWidget->getDeviceHeight());
                    }
                } else {
                    _myCamera.setEyeOffsetPosition(_myCamera.getEyeOffsetPosition() + glm::vec3(-0.001, 0, 0));
                }
                updateProjectionMatrix();
                break;

            case Qt::Key_M:
                if (isShifted) {
                    _viewFrustum.setFocalLength(_viewFrustum.getFocalLength() + 0.1f);
                    if (TV3DManager::isConnected()) {
                        TV3DManager::configureCamera(_myCamera, _glWidget->getDeviceWidth(), _glWidget->getDeviceHeight());
                    }

                } else {
                    _myCamera.setEyeOffsetPosition(_myCamera.getEyeOffsetPosition() + glm::vec3(0.001, 0, 0));
                }
                updateProjectionMatrix();
                break;

            case Qt::Key_U:
                if (isShifted) {
                    _myCamera.setEyeOffsetOrientation(glm::normalize(
                                                                     glm::quat(glm::vec3(0, 0, -0.002f)) * _myCamera.getEyeOffsetOrientation()));
                } else {
                    _myCamera.setEyeOffsetPosition(_myCamera.getEyeOffsetPosition() + glm::vec3(0, 0, -0.001));
                }
                updateProjectionMatrix();
                break;

            case Qt::Key_Y:
                if (isShifted) {
                    _myCamera.setEyeOffsetOrientation(glm::normalize(
                                                                     glm::quat(glm::vec3(0, 0, 0.002f)) * _myCamera.getEyeOffsetOrientation()));
                } else {
                    _myCamera.setEyeOffsetPosition(_myCamera.getEyeOffsetPosition() + glm::vec3(0, 0, 0.001));
                }
                updateProjectionMatrix();
                break;
#endif

            case Qt::Key_H:
                if (isShifted) {
                    Menu::getInstance()->triggerOption(MenuOption::Mirror);
                } else {
                    Menu::getInstance()->triggerOption(MenuOption::FullscreenMirror);
                }
                break;
            case Qt::Key_P:
                 Menu::getInstance()->triggerOption(MenuOption::FirstPerson);
                 break;
            case Qt::Key_Slash:
                Menu::getInstance()->triggerOption(MenuOption::Stats);
                break;

            case Qt::Key_Plus: {
                if (isMeta && event->modifiers().testFlag(Qt::KeypadModifier)) {
                    auto& cursorManager = Cursor::Manager::instance();
                    cursorManager.setScale(cursorManager.getScale() * 1.1f);
                } else {
                    _myAvatar->increaseSize();
                }
                break;
            }

            case Qt::Key_Minus: {
                if (isMeta && event->modifiers().testFlag(Qt::KeypadModifier)) {
                    auto& cursorManager = Cursor::Manager::instance();
                    cursorManager.setScale(cursorManager.getScale() / 1.1f);
                } else {
                    _myAvatar->decreaseSize();
                }
                break;
            }

            case Qt::Key_Equal:
                _myAvatar->resetSize();
                break;
            case Qt::Key_Space: {
                if (!event->isAutoRepeat()) {
                    // this starts an HFActionEvent
                    HFActionEvent startActionEvent(HFActionEvent::startType(),
                                                   computePickRay(getTrueMouseX(), getTrueMouseY()));
                    sendEvent(this, &startActionEvent);
                }

                break;
            }
            case Qt::Key_Escape: {
                OculusManager::abandonCalibration();

                if (!event->isAutoRepeat()) {
                    // this starts the HFCancelEvent
                    HFBackEvent startBackEvent(HFBackEvent::startType());
                    sendEvent(this, &startBackEvent);
                }

                break;
            }

            default:
                event->ignore();
                break;
        }
    }
}


#define VR_MENU_ONLY_IN_HMD

void Application::keyReleaseEvent(QKeyEvent* event) {
    if (event->key() == Qt::Key_Alt && _altPressed && _window->isActiveWindow()) {
#ifdef VR_MENU_ONLY_IN_HMD
        if (isHMDMode()) {
#endif
            VrMenu::toggle();
#ifdef VR_MENU_ONLY_IN_HMD
        }
#endif
    }

    _keysPressed.remove(event->key());

    _controllerScriptingInterface.emitKeyReleaseEvent(event); // send events to any registered scripts

    // if one of our scripts have asked to capture this event, then stop processing it
    if (_controllerScriptingInterface.isKeyCaptured(event)) {
        return;
    }

    _keyboardMouseDevice.keyReleaseEvent(event);

    switch (event->key()) {
        case Qt::Key_Space: {
            if (!event->isAutoRepeat()) {
                // this ends the HFActionEvent
                HFActionEvent endActionEvent(HFActionEvent::endType(),
                                             computePickRay(getTrueMouseX(), getTrueMouseY()));
                sendEvent(this, &endActionEvent);
            }
            break;
        }
        case Qt::Key_Escape: {
            if (!event->isAutoRepeat()) {
                // this ends the HFCancelEvent
                HFBackEvent endBackEvent(HFBackEvent::endType());
                sendEvent(this, &endBackEvent);
            }
            break;
        }
        default:
            event->ignore();
            break;
    }
}

void Application::focusOutEvent(QFocusEvent* event) {
    _keyboardMouseDevice.focusOutEvent(event);

    // synthesize events for keys currently pressed, since we may not get their release events
    foreach (int key, _keysPressed) {
        QKeyEvent event(QEvent::KeyRelease, key, Qt::NoModifier);
        keyReleaseEvent(&event);
    }
    _keysPressed.clear();
}

void Application::mouseMoveEvent(QMouseEvent* event, unsigned int deviceID) {
    // Used by application overlay to determine how to draw cursor(s)
    _lastMouseMoveWasSimulated = deviceID > 0;
    if (!_lastMouseMoveWasSimulated) {
        _lastMouseMove = usecTimestampNow();
    }

    if (_aboutToQuit) {
        return;
    }

    if (Menu::getInstance()->isOptionChecked(MenuOption::Fullscreen)
        && !Menu::getInstance()->isOptionChecked(MenuOption::EnableVRMode)) {
        // Show/hide menu bar in fullscreen
        if (event->globalY() > _menuBarHeight) {
            _fullscreenMenuWidget->setFixedHeight(0);
            Menu::getInstance()->setFixedHeight(0);
        } else {
            _fullscreenMenuWidget->setFixedHeight(_menuBarHeight);
            Menu::getInstance()->setFixedHeight(_menuBarHeight);
        }
    }

    _entities.mouseMoveEvent(event, deviceID);

    _controllerScriptingInterface.emitMouseMoveEvent(event, deviceID); // send events to any registered scripts
    // if one of our scripts have asked to capture this event, then stop processing it
    if (_controllerScriptingInterface.isMouseCaptured()) {
        return;
    }

    _keyboardMouseDevice.mouseMoveEvent(event, deviceID);

}

void Application::mousePressEvent(QMouseEvent* event, unsigned int deviceID) {
    // Inhibit the menu if the user is using alt-mouse dragging
    _altPressed = false;

    if (!_aboutToQuit) {
        _entities.mousePressEvent(event, deviceID);
    }

    _controllerScriptingInterface.emitMousePressEvent(event); // send events to any registered scripts

    // if one of our scripts have asked to capture this event, then stop processing it
    if (_controllerScriptingInterface.isMouseCaptured()) {
        return;
    }


    if (activeWindow() == _window) {
        _keyboardMouseDevice.mousePressEvent(event);

        if (event->button() == Qt::LeftButton) {
            _mouseDragStartedX = getTrueMouseX();
            _mouseDragStartedY = getTrueMouseY();
            _mousePressed = true;

            if (mouseOnScreen()) {
                if (DependencyManager::get<AudioToolBox>()->mousePressEvent(getMouseX(), getMouseY())) {
                    // stop propagation
                    return;
                }

                if (DependencyManager::get<CameraToolBox>()->mousePressEvent(getMouseX(), getMouseY())) {
                    // stop propagation
                    return;
                }

                if (_rearMirrorTools->mousePressEvent(getMouseX(), getMouseY())) {
                    // stop propagation
                    return;
                }
            }

            // nobody handled this - make it an action event on the _window object
            HFActionEvent actionEvent(HFActionEvent::startType(),
                                      computePickRay(event->x(), event->y()));
            sendEvent(this, &actionEvent);

        } else if (event->button() == Qt::RightButton) {
            // right click items here
        }
    }
}

void Application::mouseDoublePressEvent(QMouseEvent* event, unsigned int deviceID) {
    // if one of our scripts have asked to capture this event, then stop processing it
    if (_controllerScriptingInterface.isMouseCaptured()) {
        return;
    }

    if (activeWindow() == _window) {
        if (event->button() == Qt::LeftButton) {
            if (mouseOnScreen()) {
                if (DependencyManager::get<CameraToolBox>()->mouseDoublePressEvent(getMouseX(), getMouseY())) {
                    // stop propagation
                    return;
                }
            }
        }
    }
}

void Application::mouseReleaseEvent(QMouseEvent* event, unsigned int deviceID) {

    if (!_aboutToQuit) {
        _entities.mouseReleaseEvent(event, deviceID);
    }

    _controllerScriptingInterface.emitMouseReleaseEvent(event); // send events to any registered scripts

    // if one of our scripts have asked to capture this event, then stop processing it
    if (_controllerScriptingInterface.isMouseCaptured()) {
        return;
    }

    if (activeWindow() == _window) {
        _keyboardMouseDevice.mouseReleaseEvent(event);

        if (event->button() == Qt::LeftButton) {
            _mousePressed = false;

            if (Menu::getInstance()->isOptionChecked(MenuOption::Stats) && mouseOnScreen()) {
                // let's set horizontal offset to give stats some margin to mirror
                int horizontalOffset = MIRROR_VIEW_WIDTH;
                Stats::getInstance()->checkClick(getMouseX(), getMouseY(),
                                                 getMouseDragStartedX(), getMouseDragStartedY(), horizontalOffset);
            }

            // fire an action end event
            HFActionEvent actionEvent(HFActionEvent::endType(),
                                      computePickRay(event->x(), event->y()));
            sendEvent(this, &actionEvent);
        }
    }
}

void Application::touchUpdateEvent(QTouchEvent* event) {
    _altPressed = false;

    if (event->type() == QEvent::TouchUpdate) {
        TouchEvent thisEvent(*event, _lastTouchEvent);
        _controllerScriptingInterface.emitTouchUpdateEvent(thisEvent); // send events to any registered scripts
        _lastTouchEvent = thisEvent;
    }

    // if one of our scripts have asked to capture this event, then stop processing it
    if (_controllerScriptingInterface.isTouchCaptured()) {
        return;
    }

    _keyboardMouseDevice.touchUpdateEvent(event);

    bool validTouch = false;
    if (activeWindow() == _window) {
        const QList<QTouchEvent::TouchPoint>& tPoints = event->touchPoints();
        _touchAvgX = 0.0f;
        _touchAvgY = 0.0f;
        int numTouches = tPoints.count();
        if (numTouches > 1) {
            for (int i = 0; i < numTouches; ++i) {
                _touchAvgX += tPoints[i].pos().x();
                _touchAvgY += tPoints[i].pos().y();
            }
            _touchAvgX /= (float)(numTouches);
            _touchAvgY /= (float)(numTouches);
            validTouch = true;
        }
    }
    if (!_isTouchPressed) {
        _touchDragStartedAvgX = _touchAvgX;
        _touchDragStartedAvgY = _touchAvgY;
    }
    _isTouchPressed = validTouch;
}

void Application::touchBeginEvent(QTouchEvent* event) {
    _altPressed = false;
    TouchEvent thisEvent(*event); // on touch begin, we don't compare to last event
    _controllerScriptingInterface.emitTouchBeginEvent(thisEvent); // send events to any registered scripts

    _lastTouchEvent = thisEvent; // and we reset our last event to this event before we call our update
    touchUpdateEvent(event);

    // if one of our scripts have asked to capture this event, then stop processing it
    if (_controllerScriptingInterface.isTouchCaptured()) {
        return;
    }

    _keyboardMouseDevice.touchBeginEvent(event);

}

void Application::touchEndEvent(QTouchEvent* event) {
    _altPressed = false;
    TouchEvent thisEvent(*event, _lastTouchEvent);
    _controllerScriptingInterface.emitTouchEndEvent(thisEvent); // send events to any registered scripts
    _lastTouchEvent = thisEvent;

    // if one of our scripts have asked to capture this event, then stop processing it
    if (_controllerScriptingInterface.isTouchCaptured()) {
        return;
    }

    _keyboardMouseDevice.touchEndEvent(event);

    // put any application specific touch behavior below here..
    _touchDragStartedAvgX = _touchAvgX;
    _touchDragStartedAvgY = _touchAvgY;
    _isTouchPressed = false;

}

void Application::wheelEvent(QWheelEvent* event) {
    _altPressed = false;
    _controllerScriptingInterface.emitWheelEvent(event); // send events to any registered scripts

    // if one of our scripts have asked to capture this event, then stop processing it
    if (_controllerScriptingInterface.isWheelCaptured()) {
        return;
    }

    _keyboardMouseDevice.wheelEvent(event);
}

void Application::dropEvent(QDropEvent *event) {
    const QMimeData *mimeData = event->mimeData();
    bool atLeastOneFileAccepted = false;
    foreach (QUrl url, mimeData->urls()) {
        QString urlString = url.toString();
        if (canAcceptURL(urlString)) {
            if (acceptURL(urlString)) {
                atLeastOneFileAccepted = true;
                break;
            }
        }
    }

    if (atLeastOneFileAccepted) {
        event->acceptProposedAction();
    }
}

void Application::dragEnterEvent(QDragEnterEvent* event) {
    const QMimeData* mimeData = event->mimeData();
    foreach(QUrl url, mimeData->urls()) {
        auto urlString = url.toString();
        if (canAcceptURL(urlString)) {
            event->acceptProposedAction();
            break;
        }
    }
}

bool Application::acceptSnapshot(const QString& urlString) {
    QUrl url(urlString);
    QString snapshotPath = url.toLocalFile();

    SnapshotMetaData* snapshotData = Snapshot::parseSnapshotData(snapshotPath);
    if (snapshotData) {
        if (!snapshotData->getURL().toString().isEmpty()) {
            DependencyManager::get<AddressManager>()->handleLookupString(snapshotData->getURL().toString());
        }
    } else {
        QMessageBox msgBox;
        msgBox.setText("No location details were found in the file "
                        + snapshotPath + ", try dragging in an authentic Hifi snapshot.");

        msgBox.setStandardButtons(QMessageBox::Ok);
        msgBox.exec();
    }
    return true;
}

void Application::sendPingPackets() {
    QByteArray pingPacket = DependencyManager::get<NodeList>()->constructPingPacket();
    controlledBroadcastToNodes(pingPacket, NodeSet()
                               << NodeType::EntityServer
                               << NodeType::AudioMixer << NodeType::AvatarMixer);
}

//  Every second, check the frame rates and other stuff
void Application::checkFPS() {
    if (Menu::getInstance()->isOptionChecked(MenuOption::TestPing)) {
        sendPingPackets();
    }

    float diffTime = (float)_timerStart.nsecsElapsed() / 1000000000.0f;

    _fps = (float)_frameCount / diffTime;
    _frameCount = 0;
    _datagramProcessor->resetCounters();
    _timerStart.start();

    // ask the node list to check in with the domain server
    DependencyManager::get<NodeList>()->sendDomainServerCheckIn();
}

void Application::idle() {
    PerformanceTimer perfTimer("idle");

    if (_aboutToQuit) {
        return; // bail early, nothing to do here.
    }

    // Normally we check PipelineWarnings, but since idle will often take more than 10ms we only show these idle timing
    // details if we're in ExtraDebugging mode. However, the ::update() and its subcomponents will show their timing
    // details normally.
    bool showWarnings = getLogger()->extraDebugging();
    PerformanceWarning warn(showWarnings, "idle()");

    //  Only run simulation code if more than the targetFramePeriod have passed since last time we ran
    double targetFramePeriod = 0.0;
    unsigned int targetFramerate = getRenderTargetFramerate();
    if (targetFramerate > 0) {
        targetFramePeriod = 1000.0 / targetFramerate;
    }
    double timeSinceLastUpdate = (double)_lastTimeUpdated.nsecsElapsed() / 1000000.0;
    if (timeSinceLastUpdate > targetFramePeriod) {
        _lastTimeUpdated.start();
        {
            PerformanceTimer perfTimer("update");
            PerformanceWarning warn(showWarnings, "Application::idle()... update()");
            const float BIGGEST_DELTA_TIME_SECS = 0.25f;
            update(glm::clamp((float)timeSinceLastUpdate / 1000.0f, 0.0f, BIGGEST_DELTA_TIME_SECS));
        }
        {
            PerformanceTimer perfTimer("updateGL");
            PerformanceWarning warn(showWarnings, "Application::idle()... updateGL()");
            _glWidget->updateGL();
        }
        {
            PerformanceTimer perfTimer("rest");
            PerformanceWarning warn(showWarnings, "Application::idle()... rest of it");
            _idleLoopStdev.addValue(timeSinceLastUpdate);

            //  Record standard deviation and reset counter if needed
            const int STDEV_SAMPLES = 500;
            if (_idleLoopStdev.getSamples() > STDEV_SAMPLES) {
                _idleLoopMeasuredJitter = _idleLoopStdev.getStDev();
                _idleLoopStdev.reset();
            }

            // After finishing all of the above work, restart the idle timer, allowing 2ms to process events.
            idleTimer->start(2);
        }
    }

    // check for any requested background downloads.
    emit checkBackgroundDownloads();
}

void Application::setFullscreen(bool fullscreen) {
    if (Menu::getInstance()->isOptionChecked(MenuOption::Fullscreen) != fullscreen) {
        Menu::getInstance()->getActionForOption(MenuOption::Fullscreen)->setChecked(fullscreen);
    }

// The following code block is useful on platforms that can have a visible
// app menu in a fullscreen window.  However the OSX mechanism hides the
// application menu for fullscreen apps, so the check is not required.
#ifndef Q_OS_MAC
    if (Menu::getInstance()->isOptionChecked(MenuOption::EnableVRMode)) {
        if (fullscreen) {
            // Menu hide() disables menu commands, and show() after hide() doesn't work with Rift VR display.
            // So set height instead.
            _window->menuBar()->setMaximumHeight(0);
        } else {
            _window->menuBar()->setMaximumHeight(QWIDGETSIZE_MAX);
        }
    } else {
        if (fullscreen) {
            // Move menu to a QWidget floating above _glWidget so that show/hide doesn't adjust viewport.
            _menuBarHeight = Menu::getInstance()->height();
            Menu::getInstance()->setParent(_fullscreenMenuWidget);
            Menu::getInstance()->setFixedWidth(_window->windowHandle()->screen()->size().width());
            _fullscreenMenuWidget->show();
        } else {
            // Restore menu to being part of MainWindow.
            _fullscreenMenuWidget->hide();
            _window->setMenuBar(Menu::getInstance());
            _window->menuBar()->setMaximumHeight(QWIDGETSIZE_MAX);
        }
    }
#endif

    // Work around Qt bug that prevents floating menus being shown when in fullscreen mode.
    // https://bugreports.qt.io/browse/QTBUG-41883
    // Known issue: Top-level menu items don't highlight when cursor hovers. This is probably a side-effect of the work-around.
    // TODO: Remove this work-around once the bug has been fixed and restore the following lines.
    //_window->setWindowState(fullscreen ? (_window->windowState() | Qt::WindowFullScreen) :
    //    (_window->windowState() & ~Qt::WindowFullScreen));
    _window->hide();
    if (fullscreen) {
        _window->setWindowState(_window->windowState() | Qt::WindowFullScreen);
        // The next line produces the following warning in the log:
        // [WARNING][03 / 06 12:17 : 58] QWidget::setMinimumSize: (/ MainWindow) Negative sizes
        //   (0, -1) are not possible
        // This is better than the alternative which is to have the window slightly less than fullscreen with a visible line
        // of pixels for the remainder of the screen.
        _window->setContentsMargins(0, 0, 0, -1);
    } else {
        _window->setWindowState(_window->windowState() & ~Qt::WindowFullScreen);
        _window->setContentsMargins(0, 0, 0, 0);
    }

    if (!_aboutToQuit) {
        _window->show();
    }
}

void Application::setEnable3DTVMode(bool enable3DTVMode) {
    resizeGL();
}

void Application::setEnableVRMode(bool enableVRMode) {
    if (Menu::getInstance()->isOptionChecked(MenuOption::EnableVRMode) != enableVRMode) {
        Menu::getInstance()->getActionForOption(MenuOption::EnableVRMode)->setChecked(enableVRMode);
    }

    if (enableVRMode) {
        if (!OculusManager::isConnected()) {
            // attempt to reconnect the Oculus manager - it's possible this was a workaround
            // for the sixense crash
            OculusManager::disconnect();
            OculusManager::connect();
        }
        OculusManager::recalibrate();
    } else {
        OculusManager::abandonCalibration();

        _mirrorCamera.setHmdPosition(glm::vec3());
        _mirrorCamera.setHmdRotation(glm::quat());
        _myCamera.setHmdPosition(glm::vec3());
        _myCamera.setHmdRotation(glm::quat());
    }

    resizeGL();
}

void Application::setLowVelocityFilter(bool lowVelocityFilter) {
    SixenseManager::getInstance().setLowVelocityFilter(lowVelocityFilter);
}

bool Application::mouseOnScreen() const {
    if (OculusManager::isConnected()) {
        return getMouseX() >= 0 && getMouseX() <= _glWidget->getDeviceWidth() &&
               getMouseY() >= 0 && getMouseY() <= _glWidget->getDeviceHeight();
    }
    return true;
}

int Application::getMouseX() const {
    if (OculusManager::isConnected()) {
        glm::vec2 pos = _applicationOverlay.screenToOverlay(glm::vec2(getTrueMouseX(), getTrueMouseY()));
        return pos.x;
    }
    return getTrueMouseX();
}

int Application::getMouseY() const {
    if (OculusManager::isConnected()) {
        glm::vec2 pos = _applicationOverlay.screenToOverlay(glm::vec2(getTrueMouseX(), getTrueMouseY()));
        return pos.y;
    }
    return getTrueMouseY();
}

int Application::getMouseDragStartedX() const {
    if (OculusManager::isConnected()) {
        glm::vec2 pos = _applicationOverlay.screenToOverlay(glm::vec2(getTrueMouseDragStartedX(),
                                                                      getTrueMouseDragStartedY()));
        return pos.x;
    }
    return getTrueMouseDragStartedX();
}

int Application::getMouseDragStartedY() const {
    if (OculusManager::isConnected()) {
        glm::vec2 pos = _applicationOverlay.screenToOverlay(glm::vec2(getTrueMouseDragStartedX(),
                                                                      getTrueMouseDragStartedY()));
        return pos.y;
    }
    return getTrueMouseDragStartedY();
}

FaceTracker* Application::getActiveFaceTracker() {
    auto faceshift = DependencyManager::get<Faceshift>();
    auto dde = DependencyManager::get<DdeFaceTracker>();

    return (dde->isActive() ? static_cast<FaceTracker*>(dde.data()) :
            (faceshift->isActive() ? static_cast<FaceTracker*>(faceshift.data()) : NULL));
}

FaceTracker* Application::getSelectedFaceTracker() {
    FaceTracker* faceTracker = NULL;
#ifdef HAVE_FACESHIFT
    if (Menu::getInstance()->isOptionChecked(MenuOption::Faceshift)) {
        faceTracker = DependencyManager::get<Faceshift>().data();
    }
#endif
#ifdef HAVE_DDE
    if (Menu::getInstance()->isOptionChecked(MenuOption::UseCamera)) {
        faceTracker = DependencyManager::get<DdeFaceTracker>().data();
    }
#endif
    return faceTracker;
}

void Application::setActiveFaceTracker() {
#if defined(HAVE_FACESHIFT) || defined(HAVE_DDE)
    bool isMuted = Menu::getInstance()->isOptionChecked(MenuOption::MuteFaceTracking);
#endif
#ifdef HAVE_FACESHIFT
    auto faceshiftTracker = DependencyManager::get<Faceshift>();
    faceshiftTracker->setIsMuted(isMuted);
    faceshiftTracker->setEnabled(Menu::getInstance()->isOptionChecked(MenuOption::Faceshift) && !isMuted);
#endif
#ifdef HAVE_DDE
    bool isUsingDDE = Menu::getInstance()->isOptionChecked(MenuOption::UseCamera);
    Menu::getInstance()->getActionForOption(MenuOption::BinaryEyelidControl)->setVisible(isUsingDDE);
    Menu::getInstance()->getActionForOption(MenuOption::UseAudioForMouth)->setVisible(isUsingDDE);
    Menu::getInstance()->getActionForOption(MenuOption::VelocityFilter)->setVisible(isUsingDDE);
    Menu::getInstance()->getActionForOption(MenuOption::CalibrateCamera)->setVisible(isUsingDDE);
    auto ddeTracker = DependencyManager::get<DdeFaceTracker>();
    ddeTracker->setIsMuted(isMuted);
    ddeTracker->setEnabled(isUsingDDE && !isMuted);
#endif
}

void Application::toggleFaceTrackerMute() {
    FaceTracker* faceTracker = getSelectedFaceTracker();
    if (faceTracker) {
        faceTracker->toggleMute();
    }
}

bool Application::exportEntities(const QString& filename, const QVector<EntityItemID>& entityIDs) {
    QVector<EntityItemPointer> entities;

    auto entityTree = _entities.getTree();
    EntityTree exportTree;

    glm::vec3 root(TREE_SCALE, TREE_SCALE, TREE_SCALE);
    for (auto entityID : entityIDs) {
        auto entityItem = entityTree->findEntityByEntityItemID(entityID);
        if (!entityItem) {
            continue;
        }

        auto properties = entityItem->getProperties();
        auto position = properties.getPosition();

        root.x = glm::min(root.x, position.x);
        root.y = glm::min(root.y, position.y);
        root.z = glm::min(root.z, position.z);

        entities << entityItem;
    }

    if (entities.size() == 0) {
        return false;
    }

    for (auto entityItem : entities) {
        auto properties = entityItem->getProperties();

        properties.setPosition(properties.getPosition() - root);
        exportTree.addEntity(entityItem->getEntityItemID(), properties);
    }

    exportTree.writeToJSONFile(filename.toLocal8Bit().constData());

    // restore the main window's active state
    _window->activateWindow();
    return true;
}

bool Application::exportEntities(const QString& filename, float x, float y, float z, float scale) {
    QVector<EntityItemPointer> entities;
    _entities.getTree()->findEntities(AACube(glm::vec3(x, y, z), scale), entities);

    if (entities.size() > 0) {
        glm::vec3 root(x, y, z);
        EntityTree exportTree;

        for (int i = 0; i < entities.size(); i++) {
            EntityItemProperties properties = entities.at(i)->getProperties();
            EntityItemID id = entities.at(i)->getEntityItemID();
            properties.setPosition(properties.getPosition() - root);
            exportTree.addEntity(id, properties);
        }
        exportTree.writeToSVOFile(filename.toLocal8Bit().constData());
    } else {
        qCDebug(interfaceapp) << "No models were selected";
        return false;
    }

    // restore the main window's active state
    _window->activateWindow();
    return true;
}

void Application::loadSettings() {

    DependencyManager::get<AudioClient>()->loadSettings();
    DependencyManager::get<LODManager>()->loadSettings();

    Menu::getInstance()->loadSettings();
    _myAvatar->loadData();
}

void Application::saveSettings() {
    DependencyManager::get<AudioClient>()->saveSettings();
    DependencyManager::get<LODManager>()->saveSettings();

    Menu::getInstance()->saveSettings();
    _myAvatar->saveData();
}

bool Application::importEntities(const QString& urlOrFilename) {
    _entityClipboard.eraseAllOctreeElements();

    QUrl url(urlOrFilename);

    // if the URL appears to be invalid or relative, then it is probably a local file
    if (!url.isValid() || url.isRelative()) {
        url = QUrl::fromLocalFile(urlOrFilename);
    }

    bool success = _entityClipboard.readFromURL(url.toString());
    if (success) {
        _entityClipboard.reaverageOctreeElements();
    }
    return success;
}

QVector<EntityItemID> Application::pasteEntities(float x, float y, float z) {
    return _entityClipboard.sendEntities(&_entityEditSender, _entities.getTree(), x, y, z);
}

void Application::initDisplay() {
    glEnable(GL_BLEND);
    glBlendFuncSeparate(GL_SRC_ALPHA, GL_ONE_MINUS_SRC_ALPHA, GL_CONSTANT_ALPHA, GL_ONE);
    glShadeModel(GL_SMOOTH);
    glEnable(GL_LIGHTING);
    glEnable(GL_LIGHT0);
    glEnable(GL_DEPTH_TEST);
}

void Application::init() {
    // Make sure Login state is up to date
    DependencyManager::get<DialogsManager>()->toggleLoginDialog();

    _environment.init();

    DependencyManager::get<DeferredLightingEffect>()->init(this);
    DependencyManager::get<AmbientOcclusionEffect>()->init(this);

    // TODO: move _myAvatar out of Application. Move relevant code to MyAvataar or AvatarManager
    DependencyManager::get<AvatarManager>()->init();
    _myCamera.setMode(CAMERA_MODE_FIRST_PERSON);

    _mirrorCamera.setMode(CAMERA_MODE_MIRROR);

    OculusManager::connect();
    if (OculusManager::isConnected()) {
        QMetaObject::invokeMethod(Menu::getInstance()->getActionForOption(MenuOption::Fullscreen),
                                  "trigger",
                                  Qt::QueuedConnection);
    }

    TV3DManager::connect();
    if (TV3DManager::isConnected()) {
        QMetaObject::invokeMethod(Menu::getInstance()->getActionForOption(MenuOption::Fullscreen),
                                  "trigger",
                                  Qt::QueuedConnection);
    }

    _timerStart.start();
    _lastTimeUpdated.start();

    // when --url in command line, teleport to location
    const QString HIFI_URL_COMMAND_LINE_KEY = "--url";
    int urlIndex = arguments().indexOf(HIFI_URL_COMMAND_LINE_KEY);
    QString addressLookupString;
    if (urlIndex != -1) {
        addressLookupString = arguments().value(urlIndex + 1);
    }

    DependencyManager::get<AddressManager>()->loadSettings(addressLookupString);

    qCDebug(interfaceapp) << "Loaded settings";

#ifdef __APPLE__
    if (Menu::getInstance()->isOptionChecked(MenuOption::SixenseEnabled)) {
        // on OS X we only setup sixense if the user wants it on - this allows running without the hid_init crash
        // if hydra support is temporarily not required
        SixenseManager::getInstance().toggleSixense(true);
    }
#else
    // setup sixense
    SixenseManager::getInstance().toggleSixense(true);
#endif

    Leapmotion::init();
    RealSense::init();

    // fire off an immediate domain-server check in now that settings are loaded
    DependencyManager::get<NodeList>()->sendDomainServerCheckIn();

    _entities.init();
    _entities.setViewFrustum(getViewFrustum());

    ObjectMotionState::setShapeManager(&_shapeManager);
    _physicsEngine.init();

    EntityTree* tree = _entities.getTree();
    _entitySimulation.init(tree, &_physicsEngine, &_entityEditSender);
    tree->setSimulation(&_entitySimulation);

    auto entityScriptingInterface = DependencyManager::get<EntityScriptingInterface>();

    // connect the _entityCollisionSystem to our EntityTreeRenderer since that's what handles running entity scripts
    connect(&_entitySimulation, &EntitySimulation::entityCollisionWithEntity,
            &_entities, &EntityTreeRenderer::entityCollisionWithEntity);

    // connect the _entities (EntityTreeRenderer) to our script engine's EntityScriptingInterface for firing
    // of events related clicking, hovering over, and entering entities
    _entities.connectSignalsToSlots(entityScriptingInterface.data());

    _entityClipboardRenderer.init();
    _entityClipboardRenderer.setViewFrustum(getViewFrustum());
    _entityClipboardRenderer.setTree(&_entityClipboard);

    _rearMirrorTools = new RearMirrorTools(_mirrorViewRect);

    connect(_rearMirrorTools, SIGNAL(closeView()), SLOT(closeMirrorView()));
    connect(_rearMirrorTools, SIGNAL(restoreView()), SLOT(restoreMirrorView()));
    connect(_rearMirrorTools, SIGNAL(shrinkView()), SLOT(shrinkMirrorView()));
    connect(_rearMirrorTools, SIGNAL(resetView()), SLOT(resetSensors()));

    // initialize the GlowEffect with our widget
    bool glow = Menu::getInstance()->isOptionChecked(MenuOption::EnableGlowEffect);
    DependencyManager::get<GlowEffect>()->init(glow);

    // Make sure any new sounds are loaded as soon as know about them.
    connect(tree, &EntityTree::newCollisionSoundURL, DependencyManager::get<SoundCache>().data(), &SoundCache::getSound);
}

void Application::closeMirrorView() {
    if (Menu::getInstance()->isOptionChecked(MenuOption::Mirror)) {
        Menu::getInstance()->triggerOption(MenuOption::Mirror);
    }
}

void Application::restoreMirrorView() {
    if (!Menu::getInstance()->isOptionChecked(MenuOption::FullscreenMirror)) {
        Menu::getInstance()->triggerOption(MenuOption::FullscreenMirror);
    }
}

void Application::shrinkMirrorView() {
    if (Menu::getInstance()->isOptionChecked(MenuOption::FullscreenMirror)) {
        Menu::getInstance()->triggerOption(MenuOption::FullscreenMirror);
    }
}

const float HEAD_SPHERE_RADIUS = 0.1f;

bool Application::isLookingAtMyAvatar(Avatar* avatar) {
    glm::vec3 theirLookAt = avatar->getHead()->getLookAtPosition();
    glm::vec3 myEyePosition = _myAvatar->getHead()->getEyePosition();
    if (pointInSphere(theirLookAt, myEyePosition, HEAD_SPHERE_RADIUS * _myAvatar->getScale())) {
        return true;
    }
    return false;
}

void Application::updateLOD() {
    PerformanceTimer perfTimer("LOD");
    // adjust it unless we were asked to disable this feature, or if we're currently in throttleRendering mode
    if (!isThrottleRendering()) {
        DependencyManager::get<LODManager>()->autoAdjustLOD(_fps);
    } else {
        DependencyManager::get<LODManager>()->resetLODAdjust();
    }
}

void Application::updateMouseRay() {
    PerformanceTimer perfTimer("mouseRay");

    bool showWarnings = Menu::getInstance()->isOptionChecked(MenuOption::PipelineWarnings);
    PerformanceWarning warn(showWarnings, "Application::updateMouseRay()");

    // make sure the frustum is up-to-date
    loadViewFrustum(_myCamera, _viewFrustum);

    PickRay pickRay = computePickRay(getTrueMouseX(), getTrueMouseY());
    _mouseRayOrigin = pickRay.origin;
    _mouseRayDirection = pickRay.direction;

    // adjust for mirroring
    if (_myCamera.getMode() == CAMERA_MODE_MIRROR) {
        glm::vec3 mouseRayOffset = _mouseRayOrigin - _viewFrustum.getPosition();
        _mouseRayOrigin -= 2.0f * (_viewFrustum.getDirection() * glm::dot(_viewFrustum.getDirection(), mouseRayOffset) +
            _viewFrustum.getRight() * glm::dot(_viewFrustum.getRight(), mouseRayOffset));
        _mouseRayDirection -= 2.0f * (_viewFrustum.getDirection() * glm::dot(_viewFrustum.getDirection(), _mouseRayDirection) +
            _viewFrustum.getRight() * glm::dot(_viewFrustum.getRight(), _mouseRayDirection));
    }
}

void Application::updateMyAvatarLookAtPosition() {
    PerformanceTimer perfTimer("lookAt");
    bool showWarnings = Menu::getInstance()->isOptionChecked(MenuOption::PipelineWarnings);
    PerformanceWarning warn(showWarnings, "Application::updateMyAvatarLookAtPosition()");

    _myAvatar->updateLookAtTargetAvatar();
    FaceTracker* tracker = getActiveFaceTracker();

    bool isLookingAtSomeone = false;
    glm::vec3 lookAtSpot;
    if (_myCamera.getMode() == CAMERA_MODE_MIRROR) {
        //  When I am in mirror mode, just look right at the camera (myself)
        if (!OculusManager::isConnected()) {
            lookAtSpot = _myCamera.getPosition();
        } else {
            if (_myAvatar->isLookingAtLeftEye()) {
                lookAtSpot = OculusManager::getLeftEyePosition();
            } else {
                lookAtSpot = OculusManager::getRightEyePosition();
            }
        }

    } else {
        AvatarSharedPointer lookingAt = _myAvatar->getLookAtTargetAvatar().lock();
        if (lookingAt && _myAvatar != lookingAt.get()) {
            isLookingAtSomeone = true;
            //  If I am looking at someone else, look directly at one of their eyes
            if (tracker && !tracker->isMuted()) {
                //  If a face tracker is active, look at the eye for the side my gaze is biased toward
                if (tracker->getEstimatedEyeYaw() > _myAvatar->getHead()->getFinalYaw()) {
                    // Look at their right eye
                    lookAtSpot = static_cast<Avatar*>(lookingAt.get())->getHead()->getRightEyePosition();
                } else {
                    // Look at their left eye
                    lookAtSpot = static_cast<Avatar*>(lookingAt.get())->getHead()->getLeftEyePosition();
                }
            } else {
                //  Need to add randomly looking back and forth between left and right eye for case with no tracker
                if (_myAvatar->isLookingAtLeftEye()) {
                    lookAtSpot = static_cast<Avatar*>(lookingAt.get())->getHead()->getLeftEyePosition();
                } else {
                    lookAtSpot = static_cast<Avatar*>(lookingAt.get())->getHead()->getRightEyePosition();
                }
            }
        } else {
            //  I am not looking at anyone else, so just look forward
            lookAtSpot = _myAvatar->getHead()->getEyePosition() +
                (_myAvatar->getHead()->getFinalOrientationInWorldFrame() * glm::vec3(0.0f, 0.0f, -TREE_SCALE));
        }
    }
    //
    //  Deflect the eyes a bit to match the detected Gaze from 3D camera if active
    //
    if (tracker && !tracker->isMuted()) {
        float eyePitch = tracker->getEstimatedEyePitch();
        float eyeYaw = tracker->getEstimatedEyeYaw();
        const float GAZE_DEFLECTION_REDUCTION_DURING_EYE_CONTACT = 0.1f;
        // deflect using Faceshift gaze data
        glm::vec3 origin = _myAvatar->getHead()->getEyePosition();
        float pitchSign = (_myCamera.getMode() == CAMERA_MODE_MIRROR) ? -1.0f : 1.0f;
        float deflection = DependencyManager::get<Faceshift>()->getEyeDeflection();
        if (isLookingAtSomeone) {
            deflection *= GAZE_DEFLECTION_REDUCTION_DURING_EYE_CONTACT;
        }
        lookAtSpot = origin + _myCamera.getRotation() * glm::quat(glm::radians(glm::vec3(
            eyePitch * pitchSign * deflection, eyeYaw * deflection, 0.0f))) *
                glm::inverse(_myCamera.getRotation()) * (lookAtSpot - origin);
    }

    _myAvatar->getHead()->setLookAtPosition(lookAtSpot);
}

void Application::updateThreads(float deltaTime) {
    PerformanceTimer perfTimer("updateThreads");
    bool showWarnings = Menu::getInstance()->isOptionChecked(MenuOption::PipelineWarnings);
    PerformanceWarning warn(showWarnings, "Application::updateThreads()");

    // parse voxel packets
    if (!_enableProcessOctreeThread) {
        _octreeProcessor.threadRoutine();
        _entityEditSender.threadRoutine();
    }
}

void Application::cameraMenuChanged() {
    if (Menu::getInstance()->isOptionChecked(MenuOption::FullscreenMirror)) {
        if (_myCamera.getMode() != CAMERA_MODE_MIRROR) {
            _myCamera.setMode(CAMERA_MODE_MIRROR);
        }
    } else if (Menu::getInstance()->isOptionChecked(MenuOption::FirstPerson)) {
        if (_myCamera.getMode() != CAMERA_MODE_FIRST_PERSON) {
            _myCamera.setMode(CAMERA_MODE_FIRST_PERSON);
        }
    } else {
        if (_myCamera.getMode() != CAMERA_MODE_THIRD_PERSON) {
            _myCamera.setMode(CAMERA_MODE_THIRD_PERSON);
        }
    }
}

void Application::updateCamera(float deltaTime) {
    PerformanceTimer perfTimer("updateCamera");
    bool showWarnings = Menu::getInstance()->isOptionChecked(MenuOption::PipelineWarnings);
    PerformanceWarning warn(showWarnings, "Application::updateCamera()");
}

void Application::updateDialogs(float deltaTime) {
    PerformanceTimer perfTimer("updateDialogs");
    bool showWarnings = Menu::getInstance()->isOptionChecked(MenuOption::PipelineWarnings);
    PerformanceWarning warn(showWarnings, "Application::updateDialogs()");
    auto dialogsManager = DependencyManager::get<DialogsManager>();

    // Update bandwidth dialog, if any
    BandwidthDialog* bandwidthDialog = dialogsManager->getBandwidthDialog();
    if (bandwidthDialog) {
        bandwidthDialog->update();
    }

    QPointer<OctreeStatsDialog> octreeStatsDialog = dialogsManager->getOctreeStatsDialog();
    if (octreeStatsDialog) {
        octreeStatsDialog->update();
    }
}

void Application::updateCursor(float deltaTime) {
    PerformanceTimer perfTimer("updateCursor");
    bool showWarnings = Menu::getInstance()->isOptionChecked(MenuOption::PipelineWarnings);
    PerformanceWarning warn(showWarnings, "Application::updateCursor()");

    static QPoint lastMousePos = QPoint();
    _lastMouseMove = (lastMousePos == QCursor::pos()) ? _lastMouseMove : usecTimestampNow();
    lastMousePos = QCursor::pos();
}

void Application::setCursorVisible(bool visible) {
    _cursorVisible = visible;
}

void Application::update(float deltaTime) {
    bool showWarnings = Menu::getInstance()->isOptionChecked(MenuOption::PipelineWarnings);
    PerformanceWarning warn(showWarnings, "Application::update()");

    updateLOD();
    updateMouseRay(); // check what's under the mouse and update the mouse voxel

    {
        PerformanceTimer perfTimer("devices");
        DeviceTracker::updateAll();
        FaceTracker* tracker = getActiveFaceTracker();
        if (tracker && !tracker->isMuted()) {
            tracker->update(deltaTime);

            // Auto-mute microphone after losing face tracking?
            if (tracker->isTracking()) {
                _lastFaceTrackerUpdate = usecTimestampNow();
            } else {
                const quint64 MUTE_MICROPHONE_AFTER_USECS = 5000000;  //5 secs
                Menu* menu = Menu::getInstance();
                if (menu->isOptionChecked(MenuOption::AutoMuteAudio) && !menu->isOptionChecked(MenuOption::MuteAudio)) {
                    if (_lastFaceTrackerUpdate > 0
                        && ((usecTimestampNow() - _lastFaceTrackerUpdate) > MUTE_MICROPHONE_AFTER_USECS)) {
                        menu->triggerOption(MenuOption::MuteAudio);
                        _lastFaceTrackerUpdate = 0;
                    }
                } else {
                    _lastFaceTrackerUpdate = 0;
                }
            }
        } else {
            _lastFaceTrackerUpdate = 0;
        }

        SixenseManager::getInstance().update(deltaTime);
        JoystickScriptingInterface::getInstance().update();
    }

    _userInputMapper.update(deltaTime);
    _keyboardMouseDevice.update();

    // Dispatch input events
    _controllerScriptingInterface.updateInputControllers();

    // Transfer the user inputs to the driveKeys
    _myAvatar->clearDriveKeys();
    _myAvatar->setDriveKeys(FWD, _userInputMapper.getActionState(UserInputMapper::LONGITUDINAL_FORWARD));
    _myAvatar->setDriveKeys(BACK, _userInputMapper.getActionState(UserInputMapper::LONGITUDINAL_BACKWARD));
    _myAvatar->setDriveKeys(UP, _userInputMapper.getActionState(UserInputMapper::VERTICAL_UP));
    _myAvatar->setDriveKeys(DOWN, _userInputMapper.getActionState(UserInputMapper::VERTICAL_DOWN));
    _myAvatar->setDriveKeys(LEFT, _userInputMapper.getActionState(UserInputMapper::LATERAL_LEFT));
    _myAvatar->setDriveKeys(RIGHT, _userInputMapper.getActionState(UserInputMapper::LATERAL_RIGHT));
    _myAvatar->setDriveKeys(ROT_UP, _userInputMapper.getActionState(UserInputMapper::PITCH_UP));
    _myAvatar->setDriveKeys(ROT_DOWN, _userInputMapper.getActionState(UserInputMapper::PITCH_DOWN));
    _myAvatar->setDriveKeys(ROT_LEFT, _userInputMapper.getActionState(UserInputMapper::YAW_LEFT));
    _myAvatar->setDriveKeys(ROT_RIGHT, _userInputMapper.getActionState(UserInputMapper::YAW_RIGHT));


    updateThreads(deltaTime); // If running non-threaded, then give the threads some time to process...

    //loop through all the other avatars and simulate them...
    DependencyManager::get<AvatarManager>()->updateOtherAvatars(deltaTime);

    updateCamera(deltaTime); // handle various camera tweaks like off axis projection
    updateDialogs(deltaTime); // update various stats dialogs if present
    updateCursor(deltaTime); // Handle cursor updates

    {
        PerformanceTimer perfTimer("physics");
        _myAvatar->relayDriveKeysToCharacterController();

        _entitySimulation.lock();
        _physicsEngine.deleteObjects(_entitySimulation.getObjectsToDelete());
        _physicsEngine.addObjects(_entitySimulation.getObjectsToAdd());
        _physicsEngine.changeObjects(_entitySimulation.getObjectsToChange());
        _entitySimulation.applyActionChanges();
        _entitySimulation.unlock();

        AvatarManager* avatarManager = DependencyManager::get<AvatarManager>().data();
        _physicsEngine.deleteObjects(avatarManager->getObjectsToDelete());
        _physicsEngine.addObjects(avatarManager->getObjectsToAdd());
        _physicsEngine.changeObjects(avatarManager->getObjectsToChange());

        _physicsEngine.stepSimulation();

        if (_physicsEngine.hasOutgoingChanges()) {
            _entitySimulation.lock();
            _entitySimulation.handleOutgoingChanges(_physicsEngine.getOutgoingChanges(), _physicsEngine.getSessionID());
            _entitySimulation.unlock();

            avatarManager->handleOutgoingChanges(_physicsEngine.getOutgoingChanges());
            auto collisionEvents = _physicsEngine.getCollisionEvents();
            avatarManager->handleCollisionEvents(collisionEvents);

            _physicsEngine.dumpStatsIfNecessary();

            if (!_aboutToQuit) {
                PerformanceTimer perfTimer("entities");
                // Collision events (and their scripts) must not be handled when we're locked, above. (That would risk
                // deadlock.)
                _entitySimulation.handleCollisionEvents(collisionEvents);
                // NOTE: the _entities.update() call below will wait for lock
                // and will simulate entity motion (the EntityTree has been given an EntitySimulation).
                _entities.update(); // update the models...
            }
        }
    }

    {
        PerformanceTimer perfTimer("overlays");
        _overlays.update(deltaTime);
    }

    {
        PerformanceTimer perfTimer("myAvatar");
        updateMyAvatarLookAtPosition();
        // Sample hardware, update view frustum if needed, and send avatar data to mixer/nodes
        DependencyManager::get<AvatarManager>()->updateMyAvatar(deltaTime);
    }

    {
        PerformanceTimer perfTimer("emitSimulating");
        // let external parties know we're updating
        emit simulating(deltaTime);
    }

    // Update _viewFrustum with latest camera and view frustum data...
    // NOTE: we get this from the view frustum, to make it simpler, since the
    // loadViewFrumstum() method will get the correct details from the camera
    // We could optimize this to not actually load the viewFrustum, since we don't
    // actually need to calculate the view frustum planes to send these details
    // to the server.
    {
        PerformanceTimer perfTimer("loadViewFrustum");
        loadViewFrustum(_myCamera, _viewFrustum);
    }

    quint64 now = usecTimestampNow();

    // Update my voxel servers with my current voxel query...
    {
        PerformanceTimer perfTimer("queryOctree");
        quint64 sinceLastQuery = now - _lastQueriedTime;
        const quint64 TOO_LONG_SINCE_LAST_QUERY = 3 * USECS_PER_SECOND;
        bool queryIsDue = sinceLastQuery > TOO_LONG_SINCE_LAST_QUERY;
        bool viewIsDifferentEnough = !_lastQueriedViewFrustum.isVerySimilar(_viewFrustum);

        // if it's been a while since our last query or the view has significantly changed then send a query, otherwise suppress it
        if (queryIsDue || viewIsDifferentEnough) {
            _lastQueriedTime = now;

            if (DependencyManager::get<SceneScriptingInterface>()->shouldRenderEntities()) {
                queryOctree(NodeType::EntityServer, PacketTypeEntityQuery, _entityServerJurisdictions);
            }
            _lastQueriedViewFrustum = _viewFrustum;
        }
    }

    // sent nack packets containing missing sequence numbers of received packets from nodes
    {
        quint64 sinceLastNack = now - _lastNackTime;
        const quint64 TOO_LONG_SINCE_LAST_NACK = 1 * USECS_PER_SECOND;
        if (sinceLastNack > TOO_LONG_SINCE_LAST_NACK) {
            _lastNackTime = now;
            sendNackPackets();
        }
    }

    // send packet containing downstream audio stats to the AudioMixer
    {
        quint64 sinceLastNack = now - _lastSendDownstreamAudioStats;
        if (sinceLastNack > TOO_LONG_SINCE_LAST_SEND_DOWNSTREAM_AUDIO_STATS) {
            _lastSendDownstreamAudioStats = now;

            QMetaObject::invokeMethod(DependencyManager::get<AudioClient>().data(), "sendDownstreamAudioStatsPacket", Qt::QueuedConnection);
        }
    }
}

int Application::sendNackPackets() {

    if (Menu::getInstance()->isOptionChecked(MenuOption::DisableNackPackets)) {
        return 0;
    }

    int packetsSent = 0;
    char packet[MAX_PACKET_SIZE];

    // iterates thru all nodes in NodeList
    auto nodeList = DependencyManager::get<NodeList>();

    nodeList->eachNode([&](const SharedNodePointer& node){

        if (node->getActiveSocket() && node->getType() == NodeType::EntityServer) {

            QUuid nodeUUID = node->getUUID();

            // if there are octree packets from this node that are waiting to be processed,
            // don't send a NACK since the missing packets may be among those waiting packets.
            if (_octreeProcessor.hasPacketsToProcessFrom(nodeUUID)) {
                return;
            }

            _octreeSceneStatsLock.lockForRead();

            // retreive octree scene stats of this node
            if (_octreeServerSceneStats.find(nodeUUID) == _octreeServerSceneStats.end()) {
                _octreeSceneStatsLock.unlock();
                return;
            }

            // get sequence number stats of node, prune its missing set, and make a copy of the missing set
            SequenceNumberStats& sequenceNumberStats = _octreeServerSceneStats[nodeUUID].getIncomingOctreeSequenceNumberStats();
            sequenceNumberStats.pruneMissingSet();
            const QSet<OCTREE_PACKET_SEQUENCE> missingSequenceNumbers = sequenceNumberStats.getMissingSet();

            _octreeSceneStatsLock.unlock();

            // construct nack packet(s) for this node
            int numSequenceNumbersAvailable = missingSequenceNumbers.size();
            QSet<OCTREE_PACKET_SEQUENCE>::const_iterator missingSequenceNumbersIterator = missingSequenceNumbers.constBegin();
            while (numSequenceNumbersAvailable > 0) {

                char* dataAt = packet;
                int bytesRemaining = MAX_PACKET_SIZE;

                // pack header
                int numBytesPacketHeader = nodeList->populatePacketHeader(packet, PacketTypeOctreeDataNack);
                dataAt += numBytesPacketHeader;
                bytesRemaining -= numBytesPacketHeader;

                // calculate and pack the number of sequence numbers
                int numSequenceNumbersRoomFor = (bytesRemaining - sizeof(uint16_t)) / sizeof(OCTREE_PACKET_SEQUENCE);
                uint16_t numSequenceNumbers = min(numSequenceNumbersAvailable, numSequenceNumbersRoomFor);
                uint16_t* numSequenceNumbersAt = (uint16_t*)dataAt;
                *numSequenceNumbersAt = numSequenceNumbers;
                dataAt += sizeof(uint16_t);

                // pack sequence numbers
                for (int i = 0; i < numSequenceNumbers; i++) {
                    OCTREE_PACKET_SEQUENCE* sequenceNumberAt = (OCTREE_PACKET_SEQUENCE*)dataAt;
                    *sequenceNumberAt = *missingSequenceNumbersIterator;
                    dataAt += sizeof(OCTREE_PACKET_SEQUENCE);

                    missingSequenceNumbersIterator++;
                }
                numSequenceNumbersAvailable -= numSequenceNumbers;

                // send it
                nodeList->writeUnverifiedDatagram(packet, dataAt - packet, node);
                packetsSent++;
            }
        }
    });

    return packetsSent;
}

void Application::queryOctree(NodeType_t serverType, PacketType packetType, NodeToJurisdictionMap& jurisdictions) {

    //qCDebug(interfaceapp) << ">>> inside... queryOctree()... _viewFrustum.getFieldOfView()=" << _viewFrustum.getFieldOfView();
    bool wantExtraDebugging = getLogger()->extraDebugging();

    // These will be the same for all servers, so we can set them up once and then reuse for each server we send to.
    _octreeQuery.setWantLowResMoving(true);
    _octreeQuery.setWantColor(true);
    _octreeQuery.setWantDelta(true);
    _octreeQuery.setWantOcclusionCulling(false);
    _octreeQuery.setWantCompression(true);

    _octreeQuery.setCameraPosition(_viewFrustum.getPosition());
    _octreeQuery.setCameraOrientation(_viewFrustum.getOrientation());
    _octreeQuery.setCameraFov(_viewFrustum.getFieldOfView());
    _octreeQuery.setCameraAspectRatio(_viewFrustum.getAspectRatio());
    _octreeQuery.setCameraNearClip(_viewFrustum.getNearClip());
    _octreeQuery.setCameraFarClip(_viewFrustum.getFarClip());
    _octreeQuery.setCameraEyeOffsetPosition(glm::vec3());
    auto lodManager = DependencyManager::get<LODManager>();
    _octreeQuery.setOctreeSizeScale(lodManager->getOctreeSizeScale());
    _octreeQuery.setBoundaryLevelAdjust(lodManager->getBoundaryLevelAdjust());

    unsigned char queryPacket[MAX_PACKET_SIZE];

    // Iterate all of the nodes, and get a count of how many voxel servers we have...
    int totalServers = 0;
    int inViewServers = 0;
    int unknownJurisdictionServers = 0;

    auto nodeList = DependencyManager::get<NodeList>();

    nodeList->eachNode([&](const SharedNodePointer& node) {
        // only send to the NodeTypes that are serverType
        if (node->getActiveSocket() && node->getType() == serverType) {
            totalServers++;

            // get the server bounds for this server
            QUuid nodeUUID = node->getUUID();

            // if we haven't heard from this voxel server, go ahead and send it a query, so we
            // can get the jurisdiction...
            if (jurisdictions.find(nodeUUID) == jurisdictions.end()) {
                unknownJurisdictionServers++;
            } else {
                const JurisdictionMap& map = (jurisdictions)[nodeUUID];

                unsigned char* rootCode = map.getRootOctalCode();

                if (rootCode) {
                    VoxelPositionSize rootDetails;
                    voxelDetailsForCode(rootCode, rootDetails);
                    AACube serverBounds(glm::vec3(rootDetails.x * TREE_SCALE,
                                                  rootDetails.y * TREE_SCALE,
                                                  rootDetails.z * TREE_SCALE),
                                        rootDetails.s * TREE_SCALE);

                    ViewFrustum::location serverFrustumLocation = _viewFrustum.cubeInFrustum(serverBounds);

                    if (serverFrustumLocation != ViewFrustum::OUTSIDE) {
                        inViewServers++;
                    }
                }
            }
        }
    });

    if (wantExtraDebugging) {
        qCDebug(interfaceapp, "Servers: total %d, in view %d, unknown jurisdiction %d",
            totalServers, inViewServers, unknownJurisdictionServers);
    }

    int perServerPPS = 0;
    const int SMALL_BUDGET = 10;
    int perUnknownServer = SMALL_BUDGET;
    int totalPPS = getMaxOctreePacketsPerSecond();

    // determine PPS based on number of servers
    if (inViewServers >= 1) {
        // set our preferred PPS to be exactly evenly divided among all of the voxel servers... and allocate 1 PPS
        // for each unknown jurisdiction server
        perServerPPS = (totalPPS / inViewServers) - (unknownJurisdictionServers * perUnknownServer);
    } else {
        if (unknownJurisdictionServers > 0) {
            perUnknownServer = (totalPPS / unknownJurisdictionServers);
        }
    }

    if (wantExtraDebugging) {
        qCDebug(interfaceapp, "perServerPPS: %d perUnknownServer: %d", perServerPPS, perUnknownServer);
    }

    nodeList->eachNode([&](const SharedNodePointer& node){
        // only send to the NodeTypes that are serverType
        if (node->getActiveSocket() && node->getType() == serverType) {

            // get the server bounds for this server
            QUuid nodeUUID = node->getUUID();

            bool inView = false;
            bool unknownView = false;

            // if we haven't heard from this voxel server, go ahead and send it a query, so we
            // can get the jurisdiction...
            if (jurisdictions.find(nodeUUID) == jurisdictions.end()) {
                unknownView = true; // assume it's in view
                if (wantExtraDebugging) {
                    qCDebug(interfaceapp) << "no known jurisdiction for node " << *node << ", assume it's visible.";
                }
            } else {
                const JurisdictionMap& map = (jurisdictions)[nodeUUID];

                unsigned char* rootCode = map.getRootOctalCode();

                if (rootCode) {
                    VoxelPositionSize rootDetails;
                    voxelDetailsForCode(rootCode, rootDetails);
                    AACube serverBounds(glm::vec3(rootDetails.x * TREE_SCALE,
                                                  rootDetails.y * TREE_SCALE,
                                                  rootDetails.z * TREE_SCALE),
                                        rootDetails.s * TREE_SCALE);



                    ViewFrustum::location serverFrustumLocation = _viewFrustum.cubeInFrustum(serverBounds);
                    if (serverFrustumLocation != ViewFrustum::OUTSIDE) {
                        inView = true;
                    } else {
                        inView = false;
                    }
                } else {
                    if (wantExtraDebugging) {
                        qCDebug(interfaceapp) << "Jurisdiction without RootCode for node " << *node << ". That's unusual!";
                    }
                }
            }

            if (inView) {
                _octreeQuery.setMaxQueryPacketsPerSecond(perServerPPS);
            } else if (unknownView) {
                if (wantExtraDebugging) {
                    qCDebug(interfaceapp) << "no known jurisdiction for node " << *node << ", give it budget of "
                    << perUnknownServer << " to send us jurisdiction.";
                }

                // set the query's position/orientation to be degenerate in a manner that will get the scene quickly
                // If there's only one server, then don't do this, and just let the normal voxel query pass through
                // as expected... this way, we will actually get a valid scene if there is one to be seen
                if (totalServers > 1) {
                    _octreeQuery.setCameraPosition(glm::vec3(-0.1,-0.1,-0.1));
                    const glm::quat OFF_IN_NEGATIVE_SPACE = glm::quat(-0.5, 0, -0.5, 1.0);
                    _octreeQuery.setCameraOrientation(OFF_IN_NEGATIVE_SPACE);
                    _octreeQuery.setCameraNearClip(0.1f);
                    _octreeQuery.setCameraFarClip(0.1f);
                    if (wantExtraDebugging) {
                        qCDebug(interfaceapp) << "Using 'minimal' camera position for node" << *node;
                    }
                } else {
                    if (wantExtraDebugging) {
                        qCDebug(interfaceapp) << "Using regular camera position for node" << *node;
                    }
                }
                _octreeQuery.setMaxQueryPacketsPerSecond(perUnknownServer);
            } else {
                _octreeQuery.setMaxQueryPacketsPerSecond(0);
            }
            // set up the packet for sending...
            unsigned char* endOfQueryPacket = queryPacket;

            // insert packet type/version and node UUID
            endOfQueryPacket += nodeList->populatePacketHeader(reinterpret_cast<char*>(endOfQueryPacket), packetType);

            // encode the query data...
            endOfQueryPacket += _octreeQuery.getBroadcastData(endOfQueryPacket);

            int packetLength = endOfQueryPacket - queryPacket;

            // make sure we still have an active socket
            nodeList->writeUnverifiedDatagram(reinterpret_cast<const char*>(queryPacket), packetLength, node);
        }
    });
}

bool Application::isHMDMode() const {
    if (OculusManager::isConnected()) {
        return true;
    } else {
        return false;
    }
}

QRect Application::getDesirableApplicationGeometry() {
    QRect applicationGeometry = getWindow()->geometry();

    // If our parent window is on the HMD, then don't use its geometry, instead use
    // the "main screen" geometry.
    HMDToolsDialog* hmdTools = DependencyManager::get<DialogsManager>()->getHMDToolsDialog();
    if (hmdTools && hmdTools->hasHMDScreen()) {
        QScreen* hmdScreen = hmdTools->getHMDScreen();
        QWindow* appWindow = getWindow()->windowHandle();
        QScreen* appScreen = appWindow->screen();

        // if our app's screen is the hmd screen, we don't want to place the
        // running scripts widget on it. So we need to pick a better screen.
        // we will use the screen for the HMDTools since it's a guarenteed
        // better screen.
        if (appScreen == hmdScreen) {
            QScreen* betterScreen = hmdTools->windowHandle()->screen();
            applicationGeometry = betterScreen->geometry();
        }
    }
    return applicationGeometry;
}

/////////////////////////////////////////////////////////////////////////////////////
// loadViewFrustum()
//
// Description: this will load the view frustum bounds for EITHER the head
//                 or the "myCamera".
//
void Application::loadViewFrustum(Camera& camera, ViewFrustum& viewFrustum) {
    // We will use these below, from either the camera or head vectors calculated above
    viewFrustum.setProjection(camera.getProjection());

    // Set the viewFrustum up with the correct position and orientation of the camera
    viewFrustum.setPosition(camera.getPosition());
    viewFrustum.setOrientation(camera.getRotation());

    // Ask the ViewFrustum class to calculate our corners
    viewFrustum.calculate();
}

glm::vec3 Application::getSunDirection() {
    // Sun direction is in fact just the location of the sun relative to the origin
    auto skyStage = DependencyManager::get<SceneScriptingInterface>()->getSkyStage();
    return skyStage->getSunLight()->getDirection();
}

// FIXME, preprocessor guard this check to occur only in DEBUG builds
static QThread * activeRenderingThread = nullptr;

void Application::updateShadowMap(RenderArgs* renderArgs) {
    activeRenderingThread = QThread::currentThread();

    PerformanceTimer perfTimer("shadowMap");
    auto shadowFramebuffer = DependencyManager::get<TextureCache>()->getShadowFramebuffer();
    glBindFramebuffer(GL_FRAMEBUFFER, gpu::GLBackend::getFramebufferID(shadowFramebuffer));

    glEnable(GL_DEPTH_TEST);
    glClear(GL_DEPTH_BUFFER_BIT);

    glm::vec3 lightDirection = getSunDirection();
    glm::quat rotation = rotationBetween(IDENTITY_FRONT, lightDirection);
    glm::quat inverseRotation = glm::inverse(rotation);

    const float SHADOW_MATRIX_DISTANCES[] = { 0.0f, 2.0f, 6.0f, 14.0f, 30.0f };
    const glm::vec2 MAP_COORDS[] = { glm::vec2(0.0f, 0.0f), glm::vec2(0.5f, 0.0f),
        glm::vec2(0.0f, 0.5f), glm::vec2(0.5f, 0.5f) };

    float frustumScale = 1.0f / (_viewFrustum.getFarClip() - _viewFrustum.getNearClip());
    loadViewFrustum(_myCamera, _viewFrustum);

    int matrixCount = 1;
    //int targetSize = fbo->width();
    int sourceSize = shadowFramebuffer->getWidth();
    int targetSize = shadowFramebuffer->getWidth();
    float targetScale = 1.0f;
    if (Menu::getInstance()->isOptionChecked(MenuOption::CascadedShadows)) {
        matrixCount = CASCADED_SHADOW_MATRIX_COUNT;
        targetSize = sourceSize / 2;
        targetScale = 0.5f;
    }
    for (int i = 0; i < matrixCount; i++) {
        const glm::vec2& coord = MAP_COORDS[i];
        glViewport(coord.s * sourceSize, coord.t * sourceSize, targetSize, targetSize);

        // if simple shadow then since the resolution is twice as much as with cascaded, cover 2 regions with the map, not just one
        int regionIncrement = (matrixCount == 1 ? 2 : 1);
        float nearScale = SHADOW_MATRIX_DISTANCES[i] * frustumScale;
        float farScale = SHADOW_MATRIX_DISTANCES[i + regionIncrement] * frustumScale;
        glm::vec3 points[] = {
            glm::mix(_viewFrustum.getNearTopLeft(), _viewFrustum.getFarTopLeft(), nearScale),
            glm::mix(_viewFrustum.getNearTopRight(), _viewFrustum.getFarTopRight(), nearScale),
            glm::mix(_viewFrustum.getNearBottomLeft(), _viewFrustum.getFarBottomLeft(), nearScale),
            glm::mix(_viewFrustum.getNearBottomRight(), _viewFrustum.getFarBottomRight(), nearScale),
            glm::mix(_viewFrustum.getNearTopLeft(), _viewFrustum.getFarTopLeft(), farScale),
            glm::mix(_viewFrustum.getNearTopRight(), _viewFrustum.getFarTopRight(), farScale),
            glm::mix(_viewFrustum.getNearBottomLeft(), _viewFrustum.getFarBottomLeft(), farScale),
            glm::mix(_viewFrustum.getNearBottomRight(), _viewFrustum.getFarBottomRight(), farScale) };
        glm::vec3 center;
        for (size_t j = 0; j < sizeof(points) / sizeof(points[0]); j++) {
            center += points[j];
        }
        center /= (float)(sizeof(points) / sizeof(points[0]));
        float radius = 0.0f;
        for (size_t j = 0; j < sizeof(points) / sizeof(points[0]); j++) {
            radius = qMax(radius, glm::distance(points[j], center));
        }
        if (i < 3) {
            const float RADIUS_SCALE = 0.5f;
            _shadowDistances[i] = -glm::distance(_viewFrustum.getPosition(), center) - radius * RADIUS_SCALE;
        }
        center = inverseRotation * center;

        // to reduce texture "shimmer," move in texel increments
        float texelSize = (2.0f * radius) / targetSize;
        center = glm::vec3(roundf(center.x / texelSize) * texelSize, roundf(center.y / texelSize) * texelSize,
            roundf(center.z / texelSize) * texelSize);

        glm::vec3 minima(center.x - radius, center.y - radius, center.z - radius);
        glm::vec3 maxima(center.x + radius, center.y + radius, center.z + radius);

        // stretch out our extents in z so that we get all of the avatars
        minima.z -= _viewFrustum.getFarClip() * 0.5f;
        maxima.z += _viewFrustum.getFarClip() * 0.5f;

        // save the combined matrix for rendering
        _shadowMatrices[i] = glm::transpose(glm::translate(glm::vec3(coord, 0.0f)) *
            glm::scale(glm::vec3(targetScale, targetScale, 1.0f)) *
            glm::translate(glm::vec3(0.5f, 0.5f, 0.5f)) * glm::scale(glm::vec3(0.5f, 0.5f, 0.5f)) *
            glm::ortho(minima.x, maxima.x, minima.y, maxima.y, -maxima.z, -minima.z) * glm::mat4_cast(inverseRotation));

        // update the shadow view frustum
      //  glm::vec3 shadowFrustumCenter = glm::vec3((minima.x + maxima.x) * 0.5f, (minima.y + maxima.y) * 0.5f, (minima.z + maxima.z) * 0.5f);
        glm::vec3 shadowFrustumCenter = rotation * ((minima + maxima) * 0.5f);
        _shadowViewFrustum.setPosition(shadowFrustumCenter);
        _shadowViewFrustum.setOrientation(rotation);
        _shadowViewFrustum.setProjection(glm::ortho(minima.x, maxima.x, minima.y, maxima.y, minima.z, maxima.z));
        _shadowViewFrustum.calculate();

        glMatrixMode(GL_PROJECTION);
        glPushMatrix();
        glLoadIdentity();
        glOrtho(minima.x, maxima.x, minima.y, maxima.y, -maxima.z, -minima.z);

        glm::mat4 projAgain;
        glGetFloatv(GL_PROJECTION_MATRIX, (GLfloat*)&projAgain);


        glMatrixMode(GL_MODELVIEW);
        glPushMatrix();
        glLoadIdentity();
        glm::vec3 axis = glm::axis(inverseRotation);
        glRotatef(glm::degrees(glm::angle(inverseRotation)), axis.x, axis.y, axis.z);

        // store view matrix without translation, which we'll use for precision-sensitive objects
        updateUntranslatedViewMatrix();

        // Equivalent to what is happening with _untranslatedViewMatrix and the _viewMatrixTranslation
        // the viewTransofmr object is updatded with the correct values and saved,
        // this is what is used for rendering the Entities and avatars
        Transform viewTransform;
        viewTransform.setRotation(rotation);
    //    viewTransform.postTranslate(shadowFrustumCenter);
        setViewTransform(viewTransform);


        glEnable(GL_POLYGON_OFFSET_FILL);
        glPolygonOffset(1.1f, 4.0f); // magic numbers courtesy http://www.eecs.berkeley.edu/~ravir/6160/papers/shadowmaps.ppt

        {
            PerformanceTimer perfTimer("entities");
            _entities.render(renderArgs);
        }

        glDisable(GL_POLYGON_OFFSET_FILL);

        glPopMatrix();

        glMatrixMode(GL_PROJECTION);
        glPopMatrix();

        glMatrixMode(GL_MODELVIEW);
    }

   // fbo->release();

    glViewport(0, 0, _glWidget->getDeviceWidth(), _glWidget->getDeviceHeight());
    activeRenderingThread = nullptr;
}

const GLfloat WORLD_AMBIENT_COLOR[] = { 0.525f, 0.525f, 0.6f };
const GLfloat WORLD_DIFFUSE_COLOR[] = { 0.6f, 0.525f, 0.525f };
const GLfloat WORLD_SPECULAR_COLOR[] = { 0.08f, 0.08f, 0.08f, 1.0f };

const glm::vec3 GLOBAL_LIGHT_COLOR = {  0.6f, 0.525f, 0.525f };

void Application::setupWorldLight() {

    //  Setup 3D lights (after the camera transform, so that they are positioned in world space)
    glEnable(GL_COLOR_MATERIAL);
    glColorMaterial(GL_FRONT_AND_BACK, GL_AMBIENT_AND_DIFFUSE);

    glm::vec3 sunDirection = getSunDirection();
    GLfloat light_position0[] = { sunDirection.x, sunDirection.y, sunDirection.z, 0.0 };
    glLightfv(GL_LIGHT0, GL_POSITION, light_position0);
    glLightfv(GL_LIGHT0, GL_AMBIENT, WORLD_AMBIENT_COLOR);
    glLightfv(GL_LIGHT0, GL_DIFFUSE, WORLD_DIFFUSE_COLOR);
    glLightfv(GL_LIGHT0, GL_SPECULAR, WORLD_SPECULAR_COLOR);
    glMaterialfv(GL_FRONT, GL_SPECULAR, WORLD_SPECULAR_COLOR);
    glMateriali(GL_FRONT, GL_SHININESS, 96);

}

bool Application::shouldRenderMesh(float largestDimension, float distanceToCamera) {
    return DependencyManager::get<LODManager>()->shouldRenderMesh(largestDimension, distanceToCamera);
}

float Application::getSizeScale() const {
    return DependencyManager::get<LODManager>()->getOctreeSizeScale();
}

int Application::getBoundaryLevelAdjust() const {
    return DependencyManager::get<LODManager>()->getBoundaryLevelAdjust();
}

PickRay Application::computePickRay(float x, float y) const {
    glm::vec2 size = getCanvasSize();
    x /= size.x;
    y /= size.y;
    PickRay result;
    if (isHMDMode()) {
        getApplicationOverlay().computeHmdPickRay(glm::vec2(x, y), result.origin, result.direction);
    } else {
        if (QThread::currentThread() == activeRenderingThread) {
            getDisplayViewFrustum()->computePickRay(x, y, result.origin, result.direction);
        } else {
            getViewFrustum()->computePickRay(x, y, result.origin, result.direction);
        }
    }
    return result;
}

QImage Application::renderAvatarBillboard(RenderArgs* renderArgs) {
    auto primaryFramebuffer = DependencyManager::get<TextureCache>()->getPrimaryFramebuffer();
    glBindFramebuffer(GL_FRAMEBUFFER, gpu::GLBackend::getFramebufferID(primaryFramebuffer));

    // clear the alpha channel so the background is transparent
    glColorMask(GL_FALSE, GL_FALSE, GL_FALSE, GL_TRUE);
    glClearColor(0.0, 0.0, 0.0, 0.0);
    glClear(GL_COLOR_BUFFER_BIT);
    glColorMask(GL_TRUE, GL_TRUE, GL_TRUE, GL_FALSE);

    // the "glow" here causes an alpha of one
    Glower glower(renderArgs);

    const int BILLBOARD_SIZE = 64;
    // TODO: Pass a RenderArgs to renderAvatarBillboard
    renderRearViewMirror(renderArgs, QRect(0, _glWidget->getDeviceHeight() - BILLBOARD_SIZE,
                               BILLBOARD_SIZE, BILLBOARD_SIZE),
                         true);

    QImage image(BILLBOARD_SIZE, BILLBOARD_SIZE, QImage::Format_ARGB32);
    glReadPixels(0, 0, BILLBOARD_SIZE, BILLBOARD_SIZE, GL_BGRA, GL_UNSIGNED_BYTE, image.bits());
    glColorMask(GL_TRUE, GL_TRUE, GL_TRUE, GL_TRUE);

    glBindFramebuffer(GL_FRAMEBUFFER, 0);

    return image;
}

ViewFrustum* Application::getViewFrustum() {
#ifdef DEBUG
    if (QThread::currentThread() == activeRenderingThread) {
        // FIXME, figure out a better way to do this
        //qWarning() << "Calling Application::getViewFrustum() from the active rendering thread, did you mean Application::getDisplayViewFrustum()?";
    }
#endif
    return &_viewFrustum;
}

const ViewFrustum* Application::getViewFrustum() const {
#ifdef DEBUG
    if (QThread::currentThread() == activeRenderingThread) {
        // FIXME, figure out a better way to do this
        //qWarning() << "Calling Application::getViewFrustum() from the active rendering thread, did you mean Application::getDisplayViewFrustum()?";
    }
#endif
    return &_viewFrustum;
}

ViewFrustum* Application::getDisplayViewFrustum() {
#ifdef DEBUG
    if (QThread::currentThread() != activeRenderingThread) {
        // FIXME, figure out a better way to do this
        // qWarning() << "Calling Application::getDisplayViewFrustum() from outside the active rendering thread or outside rendering, did you mean Application::getViewFrustum()?";
    }
#endif
    return &_displayViewFrustum;
}

const ViewFrustum* Application::getDisplayViewFrustum() const {
#ifdef DEBUG
    if (QThread::currentThread() != activeRenderingThread) {
        // FIXME, figure out a better way to do this
        // qWarning() << "Calling Application::getDisplayViewFrustum() from outside the active rendering thread or outside rendering, did you mean Application::getViewFrustum()?";
    }
#endif
    return &_displayViewFrustum;
}

// WorldBox Render Data & rendering functions

class WorldBoxRenderData {
public:
    typedef render::Payload<WorldBoxRenderData> Payload;
    typedef Payload::DataPointer Pointer;

    int _val = 0;
    static render::ItemID _item; // unique WorldBoxRenderData
};

render::ItemID WorldBoxRenderData::_item = 0;

namespace render {
    template <> const ItemKey payloadGetKey(const WorldBoxRenderData::Pointer& stuff) { return ItemKey::Builder::opaqueShape(); }
    template <> const Item::Bound payloadGetBound(const WorldBoxRenderData::Pointer& stuff) { return Item::Bound(); }
    template <> void payloadRender(const WorldBoxRenderData::Pointer& stuff, RenderArgs* args) {
        if (args->_renderMode != RenderArgs::MIRROR_RENDER_MODE && Menu::getInstance()->isOptionChecked(MenuOption::Stats)) {
            PerformanceTimer perfTimer("worldBox");

            auto& batch = *args->_batch;
            DependencyManager::get<DeferredLightingEffect>()->bindSimpleProgram(batch);
            renderWorldBox(batch);
        }
    }
}

// Background Render Data & rendering functions
class BackgroundRenderData {
public:
    typedef render::Payload<BackgroundRenderData> Payload;
    typedef Payload::DataPointer Pointer;

    Stars _stars;
    Environment* _environment;

    BackgroundRenderData(Environment* environment) : _environment(environment) {
    }

    static render::ItemID _item; // unique WorldBoxRenderData
};

render::ItemID BackgroundRenderData::_item = 0;

namespace render {
    template <> const ItemKey payloadGetKey(const BackgroundRenderData::Pointer& stuff) { return ItemKey::Builder::background(); }
    template <> const Item::Bound payloadGetBound(const BackgroundRenderData::Pointer& stuff) { return Item::Bound(); }
    template <> void payloadRender(const BackgroundRenderData::Pointer& background, RenderArgs* args) {

        // Background rendering decision
        auto skyStage = DependencyManager::get<SceneScriptingInterface>()->getSkyStage();
        auto skybox = model::SkyboxPointer();
        if (skyStage->getBackgroundMode() == model::SunSkyStage::NO_BACKGROUND) {
        } else if (skyStage->getBackgroundMode() == model::SunSkyStage::SKY_DOME) {
           if (/*!selfAvatarOnly &&*/ Menu::getInstance()->isOptionChecked(MenuOption::Stars)) {
                PerformanceTimer perfTimer("stars");
                PerformanceWarning warn(Menu::getInstance()->isOptionChecked(MenuOption::PipelineWarnings),
                    "Application::payloadRender<BackgroundRenderData>() ... stars...");
                if (!background->_stars.isStarsLoaded()) {
                    background->_stars.generate(STARFIELD_NUM_STARS, STARFIELD_SEED);
                }
                // should be the first rendering pass - w/o depth buffer / lighting

                // compute starfield alpha based on distance from atmosphere
                float alpha = 1.0f;
                bool hasStars = true;

                if (Menu::getInstance()->isOptionChecked(MenuOption::Atmosphere)) {
                    // TODO: handle this correctly for zones
                    const EnvironmentData& closestData = background->_environment->getClosestData(args->_viewFrustum->getPosition()); // was theCamera instead of  _viewFrustum

                    if (closestData.getHasStars()) {
                        const float APPROXIMATE_DISTANCE_FROM_HORIZON = 0.1f;
                        const float DOUBLE_APPROXIMATE_DISTANCE_FROM_HORIZON = 0.2f;

                        glm::vec3 sunDirection = (args->_viewFrustum->getPosition()/*getAvatarPosition()*/ - closestData.getSunLocation()) 
                                                        / closestData.getAtmosphereOuterRadius();
                        float height = glm::distance(args->_viewFrustum->getPosition()/*theCamera.getPosition()*/, closestData.getAtmosphereCenter());
                        if (height < closestData.getAtmosphereInnerRadius()) {
                            // If we're inside the atmosphere, then determine if our keyLight is below the horizon
                            alpha = 0.0f;

                            if (sunDirection.y > -APPROXIMATE_DISTANCE_FROM_HORIZON) {
                                float directionY = glm::clamp(sunDirection.y, 
                                                    -APPROXIMATE_DISTANCE_FROM_HORIZON, APPROXIMATE_DISTANCE_FROM_HORIZON) 
                                                    + APPROXIMATE_DISTANCE_FROM_HORIZON;
                                alpha = (directionY / DOUBLE_APPROXIMATE_DISTANCE_FROM_HORIZON);
                            }
                        

                        } else if (height < closestData.getAtmosphereOuterRadius()) {
                            alpha = (height - closestData.getAtmosphereInnerRadius()) /
                                (closestData.getAtmosphereOuterRadius() - closestData.getAtmosphereInnerRadius());

                            if (sunDirection.y > -APPROXIMATE_DISTANCE_FROM_HORIZON) {
                                float directionY = glm::clamp(sunDirection.y, 
                                                    -APPROXIMATE_DISTANCE_FROM_HORIZON, APPROXIMATE_DISTANCE_FROM_HORIZON) 
                                                    + APPROXIMATE_DISTANCE_FROM_HORIZON;
                                alpha = (directionY / DOUBLE_APPROXIMATE_DISTANCE_FROM_HORIZON);
                            }
                        }
                    } else {
                        hasStars = false;
                    }
                }

                // finally render the starfield
                if (hasStars) {
                    background->_stars.render(args->_viewFrustum->getFieldOfView(), args->_viewFrustum->getAspectRatio(), args->_viewFrustum->getNearClip(), alpha);
                }

                // draw the sky dome
                if (/*!selfAvatarOnly &&*/ Menu::getInstance()->isOptionChecked(MenuOption::Atmosphere)) {
                    PerformanceTimer perfTimer("atmosphere");
                    PerformanceWarning warn(Menu::getInstance()->isOptionChecked(MenuOption::PipelineWarnings),
                        "Application::displaySide() ... atmosphere...");
                    background->_environment->renderAtmospheres(*(args->_viewFrustum));
                }

            }
        } else if (skyStage->getBackgroundMode() == model::SunSkyStage::SKY_BOX) {
            PerformanceTimer perfTimer("skybox");
            
            skybox = skyStage->getSkybox();
            if (skybox) {
                gpu::Batch batch;
                model::Skybox::render(batch, *(Application::getInstance()->getDisplayViewFrustum()), *skybox);

                gpu::GLBackend::renderBatch(batch, true);
                glUseProgram(0);
            }
        }
    }
}


void Application::displaySide(RenderArgs* renderArgs, Camera& theCamera, bool selfAvatarOnly, bool billboard) {
    activeRenderingThread = QThread::currentThread();
    PROFILE_RANGE(__FUNCTION__);
    PerformanceTimer perfTimer("display");
    PerformanceWarning warn(Menu::getInstance()->isOptionChecked(MenuOption::PipelineWarnings), "Application::displaySide()");
    // transform by eye offset

    // load the view frustum
    loadViewFrustum(theCamera, _displayViewFrustum);

    // flip x if in mirror mode (also requires reversing winding order for backface culling)
    if (theCamera.getMode() == CAMERA_MODE_MIRROR) {
        glScalef(-1.0f, 1.0f, 1.0f);
        glFrontFace(GL_CW);

    } else {
        glFrontFace(GL_CCW);
    }

    // transform view according to theCamera
    // could be myCamera (if in normal mode)
    // or could be viewFrustumOffsetCamera if in offset mode

    glm::quat rotation = theCamera.getRotation();
    glm::vec3 axis = glm::axis(rotation);
    glRotatef(-glm::degrees(glm::angle(rotation)), axis.x, axis.y, axis.z);

    // store view matrix without translation, which we'll use for precision-sensitive objects
    updateUntranslatedViewMatrix(-theCamera.getPosition());

    // Equivalent to what is happening with _untranslatedViewMatrix and the _viewMatrixTranslation
    // the viewTransofmr object is updatded with the correct values and saved,
    // this is what is used for rendering the Entities and avatars
    Transform viewTransform;
    viewTransform.setTranslation(theCamera.getPosition());
    viewTransform.setRotation(rotation);
    if (theCamera.getMode() == CAMERA_MODE_MIRROR) {
         viewTransform.setScale(Transform::Vec3(-1.0f, 1.0f, 1.0f));
    }
    if (renderArgs->_renderSide != RenderArgs::MONO) {
        glm::mat4 invView = glm::inverse(_untranslatedViewMatrix);

        viewTransform.evalFromRawMatrix(invView);
        viewTransform.preTranslate(_viewMatrixTranslation);
    }

    setViewTransform(viewTransform);

    glTranslatef(_viewMatrixTranslation.x, _viewMatrixTranslation.y, _viewMatrixTranslation.z);

    //  Setup 3D lights (after the camera transform, so that they are positioned in world space)
    {
        PerformanceTimer perfTimer("lights");
        setupWorldLight();
    }

    // setup shadow matrices (again, after the camera transform)
    int shadowMatrixCount = 0;
    if (Menu::getInstance()->isOptionChecked(MenuOption::SimpleShadows)) {
        shadowMatrixCount = 1;
    } else if (Menu::getInstance()->isOptionChecked(MenuOption::CascadedShadows)) {
        shadowMatrixCount = CASCADED_SHADOW_MATRIX_COUNT;
    }
    for (int i = shadowMatrixCount - 1; i >= 0; i--) {
        glActiveTexture(GL_TEXTURE0 + i);
        glTexGenfv(GL_S, GL_EYE_PLANE, (const GLfloat*)&_shadowMatrices[i][0]);
        glTexGenfv(GL_T, GL_EYE_PLANE, (const GLfloat*)&_shadowMatrices[i][1]);
        glTexGenfv(GL_R, GL_EYE_PLANE, (const GLfloat*)&_shadowMatrices[i][2]);
    }

    // The pending changes collecting the changes here
    render::PendingChanges pendingChanges;

    // Background rendering decision
    if (BackgroundRenderData::_item == 0) {
        auto backgroundRenderData = BackgroundRenderData::Pointer(new BackgroundRenderData(&_environment));
        auto backgroundRenderPayload = render::PayloadPointer(new BackgroundRenderData::Payload(backgroundRenderData));
        BackgroundRenderData::_item = _main3DScene->allocateID();
        pendingChanges.resetItem(WorldBoxRenderData::_item, backgroundRenderPayload);
    } else {

    }

    if (Menu::getInstance()->isOptionChecked(MenuOption::Wireframe)) {
        glPolygonMode(GL_FRONT_AND_BACK, GL_LINE);
    }

    glEnable(GL_LIGHTING);
    glEnable(GL_DEPTH_TEST);
    
   // Assuming nothing get's rendered through that

    if (!selfAvatarOnly) {

        // render models...
        if (DependencyManager::get<SceneScriptingInterface>()->shouldRenderEntities()) {
            PerformanceTimer perfTimer("entities");
            PerformanceWarning warn(Menu::getInstance()->isOptionChecked(MenuOption::PipelineWarnings),
                "Application::displaySide() ... entities...");

            RenderArgs::DebugFlags renderDebugFlags = RenderArgs::RENDER_DEBUG_NONE;

            if (Menu::getInstance()->isOptionChecked(MenuOption::PhysicsShowHulls)) {
                renderDebugFlags = (RenderArgs::DebugFlags) (renderDebugFlags | (int) RenderArgs::RENDER_DEBUG_HULLS);
            }
            if (Menu::getInstance()->isOptionChecked(MenuOption::PhysicsShowOwned)) {
                renderDebugFlags =
                    (RenderArgs::DebugFlags) (renderDebugFlags | (int) RenderArgs::RENDER_DEBUG_SIMULATION_OWNERSHIP);
            }
            renderArgs->_debugFlags = renderDebugFlags;
            _entities.render(renderArgs);
        }

        // render the ambient occlusion effect if enabled
        if (Menu::getInstance()->isOptionChecked(MenuOption::AmbientOcclusion)) {
            PerformanceTimer perfTimer("ambientOcclusion");
            PerformanceWarning warn(Menu::getInstance()->isOptionChecked(MenuOption::PipelineWarnings),
                "Application::displaySide() ... AmbientOcclusion...");
            DependencyManager::get<AmbientOcclusionEffect>()->render();
        }
    }

    // Make sure the WorldBox is in the scene
    if (WorldBoxRenderData::_item == 0) {
        auto worldBoxRenderData = WorldBoxRenderData::Pointer(new WorldBoxRenderData());
        auto worldBoxRenderPayload = render::PayloadPointer(new WorldBoxRenderData::Payload(worldBoxRenderData));

        WorldBoxRenderData::_item = _main3DScene->allocateID();

        pendingChanges.resetItem(WorldBoxRenderData::_item, worldBoxRenderPayload);
    } else {

        pendingChanges.updateItem<WorldBoxRenderData>(WorldBoxRenderData::_item,  
                [](WorldBoxRenderData& payload) { 
                    payload._val++;
                });
    }

    if (!billboard) {
        DependencyManager::get<DeferredLightingEffect>()->setAmbientLightMode(getRenderAmbientLight());
        auto skyStage = DependencyManager::get<SceneScriptingInterface>()->getSkyStage();
        DependencyManager::get<DeferredLightingEffect>()->setGlobalLight(skyStage->getSunLight()->getDirection(), skyStage->getSunLight()->getColor(), skyStage->getSunLight()->getIntensity(), skyStage->getSunLight()->getAmbientIntensity());
        DependencyManager::get<DeferredLightingEffect>()->setGlobalAtmosphere(skyStage->getAtmosphere());

        auto skybox = model::SkyboxPointer();
        if (skyStage->getBackgroundMode() == model::SunSkyStage::SKY_BOX) {
            skybox = skyStage->getSkybox();
        }
        DependencyManager::get<DeferredLightingEffect>()->setGlobalSkybox(skybox);
    }

    {
        PerformanceTimer perfTimer("SceneProcessPendingChanges"); 
        _main3DScene->enqueuePendingChanges(pendingChanges);

        _main3DScene->processPendingChangesQueue();
    }

    // For now every frame pass the renderContext
    {
        PerformanceTimer perfTimer("EngineRun");
        render::RenderContext renderContext;

        auto sceneInterface = DependencyManager::get<SceneScriptingInterface>();

        renderContext._cullOpaque = sceneInterface->doEngineCullOpaque();
        renderContext._sortOpaque = sceneInterface->doEngineSortOpaque();
        renderContext._renderOpaque = sceneInterface->doEngineRenderOpaque();
        renderContext._cullTransparent = sceneInterface->doEngineCullTransparent();
        renderContext._sortTransparent = sceneInterface->doEngineSortTransparent();
        renderContext._renderTransparent = sceneInterface->doEngineRenderTransparent();

        renderContext._maxDrawnOpaqueItems = sceneInterface->getEngineMaxDrawnOpaqueItems();
        renderContext._maxDrawnTransparentItems = sceneInterface->getEngineMaxDrawnTransparentItems();

        renderArgs->_shouldRender = LODManager::shouldRender;

        renderContext.args = renderArgs;
        renderArgs->_viewFrustum = getDisplayViewFrustum();
        _renderEngine->setRenderContext(renderContext);

        // Before the deferred pass, let's try to use the render engine
        _renderEngine->run();
        
        auto engineRC = _renderEngine->getRenderContext();
        sceneInterface->setEngineFeedOpaqueItems(engineRC->_numFeedOpaqueItems);
        sceneInterface->setEngineDrawnOpaqueItems(engineRC->_numDrawnOpaqueItems);

        sceneInterface->setEngineFeedTransparentItems(engineRC->_numFeedTransparentItems);
        sceneInterface->setEngineDrawnTransparentItems(engineRC->_numDrawnTransparentItems);
        
    }
    //Render the sixense lasers
    if (Menu::getInstance()->isOptionChecked(MenuOption::SixenseLasers)) {
        _myAvatar->renderLaserPointers();
    }

    if (!selfAvatarOnly) {
        _nodeBoundsDisplay.draw();

        // render octree fades if they exist
        if (_octreeFades.size() > 0) {
            PerformanceTimer perfTimer("octreeFades");
            PerformanceWarning warn(Menu::getInstance()->isOptionChecked(MenuOption::PipelineWarnings),
                "Application::displaySide() ... octree fades...");
            _octreeFadesLock.lockForWrite();
            for(std::vector<OctreeFade>::iterator fade = _octreeFades.begin(); fade != _octreeFades.end();) {
                fade->render(renderArgs);
                if(fade->isDone()) {
                    fade = _octreeFades.erase(fade);
                } else {
                    ++fade;
                }
            }
            _octreeFadesLock.unlock();
        }

        // give external parties a change to hook in
        {
            PerformanceTimer perfTimer("inWorldInterface");
            emit renderingInWorldInterface();
        }
    }

    if (Menu::getInstance()->isOptionChecked(MenuOption::Wireframe)) {
        glPolygonMode(GL_FRONT_AND_BACK, GL_FILL);
    }

    activeRenderingThread = nullptr;
}

void Application::updateUntranslatedViewMatrix(const glm::vec3& viewMatrixTranslation) {
    glGetFloatv(GL_MODELVIEW_MATRIX, (GLfloat*)&_untranslatedViewMatrix);
    _viewMatrixTranslation = viewMatrixTranslation;
}

void Application::setViewTransform(const Transform& view) {
    _viewTransform = view;
}

void Application::loadTranslatedViewMatrix(const glm::vec3& translation) {
    glLoadMatrixf((const GLfloat*)&_untranslatedViewMatrix);
    glTranslatef(translation.x + _viewMatrixTranslation.x, translation.y + _viewMatrixTranslation.y,
        translation.z + _viewMatrixTranslation.z);
}

void Application::getModelViewMatrix(glm::dmat4* modelViewMatrix) {
    (*modelViewMatrix) =_untranslatedViewMatrix;
    (*modelViewMatrix)[3] = _untranslatedViewMatrix * glm::vec4(_viewMatrixTranslation, 1);
}

void Application::getProjectionMatrix(glm::dmat4* projectionMatrix) {
    *projectionMatrix = _projectionMatrix;
}

void Application::computeOffAxisFrustum(float& left, float& right, float& bottom, float& top, float& nearVal,
    float& farVal, glm::vec4& nearClipPlane, glm::vec4& farClipPlane) const {

    // allow 3DTV/Oculus to override parameters from camera
    _displayViewFrustum.computeOffAxisFrustum(left, right, bottom, top, nearVal, farVal, nearClipPlane, farClipPlane);
    if (OculusManager::isConnected()) {
        OculusManager::overrideOffAxisFrustum(left, right, bottom, top, nearVal, farVal, nearClipPlane, farClipPlane);

    } else if (TV3DManager::isConnected()) {
        TV3DManager::overrideOffAxisFrustum(left, right, bottom, top, nearVal, farVal, nearClipPlane, farClipPlane);
    }
}

bool Application::getShadowsEnabled() {
    Menu* menubar = Menu::getInstance();
    return menubar->isOptionChecked(MenuOption::SimpleShadows) ||
           menubar->isOptionChecked(MenuOption::CascadedShadows);
}

bool Application::getCascadeShadowsEnabled() {
    return Menu::getInstance()->isOptionChecked(MenuOption::CascadedShadows);
}

glm::vec2 Application::getScaledScreenPoint(glm::vec2 projectedPoint) {
    float horizontalScale = _glWidget->getDeviceWidth() / 2.0f;
    float verticalScale   = _glWidget->getDeviceHeight() / 2.0f;

    // -1,-1 is 0,windowHeight
    // 1,1 is windowWidth,0

    // -1,1                    1,1
    // +-----------------------+
    // |           |           |
    // |           |           |
    // | -1,0      |           |
    // |-----------+-----------|
    // |          0,0          |
    // |           |           |
    // |           |           |
    // |           |           |
    // +-----------------------+
    // -1,-1                   1,-1

    glm::vec2 screenPoint((projectedPoint.x + 1.0) * horizontalScale,
        ((projectedPoint.y + 1.0) * -verticalScale) + _glWidget->getDeviceHeight());

    return screenPoint;
}

void Application::renderRearViewMirror(RenderArgs* renderArgs, const QRect& region, bool billboard) {
    // Grab current viewport to reset it at the end
    int viewport[4];
    glGetIntegerv(GL_VIEWPORT, viewport);
    float aspect = (float)region.width() / region.height();
    float fov = MIRROR_FIELD_OF_VIEW;

    // bool eyeRelativeCamera = false;
    if (billboard) {
        fov = BILLBOARD_FIELD_OF_VIEW;  // degees
        _mirrorCamera.setPosition(_myAvatar->getPosition() +
                                  _myAvatar->getOrientation() * glm::vec3(0.0f, 0.0f, -1.0f) * BILLBOARD_DISTANCE * _myAvatar->getScale());

    } else if (RearMirrorTools::rearViewZoomLevel.get() == BODY) {
        _mirrorCamera.setPosition(_myAvatar->getChestPosition() +
                                  _myAvatar->getOrientation() * glm::vec3(0.0f, 0.0f, -1.0f) * MIRROR_REARVIEW_BODY_DISTANCE * _myAvatar->getScale());

    } else { // HEAD zoom level
        // FIXME note that the positioing of the camera relative to the avatar can suffer limited
        // precision as the user's position moves further away from the origin.  Thus at
        // /1e7,1e7,1e7 (well outside the buildable volume) the mirror camera veers and sways
        // wildly as you rotate your avatar because the floating point values are becoming
        // larger, squeezing out the available digits of precision you have available at the
        // human scale for camera positioning.

        // Previously there was a hack to correct this using the mechanism of repositioning
        // the avatar at the origin of the world for the purposes of rendering the mirror,
        // but it resulted in failing to render the avatar's head model in the mirror view
        // when in first person mode.  Presumably this was because of some missed culling logic
        // that was not accounted for in the hack.

        // This was removed in commit 71e59cfa88c6563749594e25494102fe01db38e9 but could be further
        // investigated in order to adapt the technique while fixing the head rendering issue,
        // but the complexity of the hack suggests that a better approach
        _mirrorCamera.setPosition(_myAvatar->getHead()->getEyePosition() +
                                    _myAvatar->getOrientation() * glm::vec3(0.0f, 0.0f, -1.0f) * MIRROR_REARVIEW_DISTANCE * _myAvatar->getScale());
    }
    _mirrorCamera.setProjection(glm::perspective(glm::radians(fov), aspect, DEFAULT_NEAR_CLIP, DEFAULT_FAR_CLIP));
    _mirrorCamera.setRotation(_myAvatar->getWorldAlignedOrientation() * glm::quat(glm::vec3(0.0f, PI, 0.0f)));

    // set the bounds of rear mirror view
    if (billboard) {
        QSize size = DependencyManager::get<TextureCache>()->getFrameBufferSize();
        glViewport(region.x(), size.height() - region.y() - region.height(), region.width(), region.height());
        glScissor(region.x(), size.height() - region.y() - region.height(), region.width(), region.height());
    } else {
        // if not rendering the billboard, the region is in device independent coordinates; must convert to device
        QSize size = DependencyManager::get<TextureCache>()->getFrameBufferSize();
        float ratio = QApplication::desktop()->windowHandle()->devicePixelRatio() * getRenderResolutionScale();
        int x = region.x() * ratio, y = region.y() * ratio, width = region.width() * ratio, height = region.height() * ratio;
        glViewport(x, size.height() - y - height, width, height);
        glScissor(x, size.height() - y - height, width, height);
    }
    bool updateViewFrustum = false;
    updateProjectionMatrix(_mirrorCamera, updateViewFrustum);
    glEnable(GL_SCISSOR_TEST);
    glClear(GL_COLOR_BUFFER_BIT | GL_DEPTH_BUFFER_BIT);

    // render rear mirror view
    glPushMatrix();
    displaySide(renderArgs, _mirrorCamera, true, billboard);
    glPopMatrix();

    if (!billboard) {
        _rearMirrorTools->render(renderArgs, false, _glWidget->mapFromGlobal(QCursor::pos()));
    }

    // reset Viewport and projection matrix
    glViewport(viewport[0], viewport[1], viewport[2], viewport[3]);
    glDisable(GL_SCISSOR_TEST);
    updateProjectionMatrix(_myCamera, updateViewFrustum);
}

void Application::resetSensors() {
    DependencyManager::get<Faceshift>()->reset();
    DependencyManager::get<DdeFaceTracker>()->reset();

    OculusManager::reset();

    //_leapmotion.reset();

    QScreen* currentScreen = _window->windowHandle()->screen();
    QWindow* mainWindow = _window->windowHandle();
    QPoint windowCenter = mainWindow->geometry().center();
    _glWidget->cursor().setPos(currentScreen, windowCenter);

    _myAvatar->reset();

    QMetaObject::invokeMethod(DependencyManager::get<AudioClient>().data(), "reset", Qt::QueuedConnection);
}

static void setShortcutsEnabled(QWidget* widget, bool enabled) {
    foreach (QAction* action, widget->actions()) {
        QKeySequence shortcut = action->shortcut();
        if (!shortcut.isEmpty() && (shortcut[0] & (Qt::CTRL | Qt::ALT | Qt::META)) == 0) {
            // it's a shortcut that may coincide with a "regular" key, so switch its context
            action->setShortcutContext(enabled ? Qt::WindowShortcut : Qt::WidgetShortcut);
        }
    }
    foreach (QObject* child, widget->children()) {
        if (child->isWidgetType()) {
            setShortcutsEnabled(static_cast<QWidget*>(child), enabled);
        }
    }
}

void Application::setMenuShortcutsEnabled(bool enabled) {
    setShortcutsEnabled(_window->menuBar(), enabled);
}

void Application::updateWindowTitle(){

    QString buildVersion = " (build " + applicationVersion() + ")";
    auto nodeList = DependencyManager::get<NodeList>();

    QString connectionStatus = nodeList->getDomainHandler().isConnected() ? "" : " (NOT CONNECTED) ";
    QString username = AccountManager::getInstance().getAccountInfo().getUsername();
    QString currentPlaceName = DependencyManager::get<AddressManager>()->getHost();

    if (currentPlaceName.isEmpty()) {
        currentPlaceName = nodeList->getDomainHandler().getHostname();
    }

    QString title = QString() + (!username.isEmpty() ? username + " @ " : QString())
        + currentPlaceName + connectionStatus + buildVersion;

#ifndef WIN32
    // crashes with vs2013/win32
    qCDebug(interfaceapp, "Application title set to: %s", title.toStdString().c_str());
#endif
    _window->setWindowTitle(title);
}

void Application::clearDomainOctreeDetails() {
    qCDebug(interfaceapp) << "Clearing domain octree details...";
    // reset the environment so that we don't erroneously end up with multiple

    // reset our node to stats and node to jurisdiction maps... since these must be changing...
    _entityServerJurisdictions.lockForWrite();
    _entityServerJurisdictions.clear();
    _entityServerJurisdictions.unlock();

    _octreeSceneStatsLock.lockForWrite();
    _octreeServerSceneStats.clear();
    _octreeSceneStatsLock.unlock();

    // reset the model renderer
    _entities.clear();

}

void Application::domainChanged(const QString& domainHostname) {
    updateWindowTitle();
    clearDomainOctreeDetails();
    _domainConnectionRefusals.clear();
}

void Application::domainConnectionDenied(const QString& reason) {
    if (!_domainConnectionRefusals.contains(reason)) {
        _domainConnectionRefusals.append(reason);
        emit domainConnectionRefused(reason);
    }
}

void Application::connectedToDomain(const QString& hostname) {
    AccountManager& accountManager = AccountManager::getInstance();
    const QUuid& domainID = DependencyManager::get<NodeList>()->getDomainHandler().getUUID();

    if (accountManager.isLoggedIn() && !domainID.isNull()) {
        _notifiedPacketVersionMismatchThisDomain = false;
    }
}

void Application::nodeAdded(SharedNodePointer node) {
    if (node->getType() == NodeType::AvatarMixer) {
        // new avatar mixer, send off our identity packet right away
        _myAvatar->sendIdentityPacket();
    }
}

void Application::nodeKilled(SharedNodePointer node) {

    // These are here because connecting NodeList::nodeKilled to OctreePacketProcessor::nodeKilled doesn't work:
    // OctreePacketProcessor::nodeKilled is not being called when NodeList::nodeKilled is emitted.
    // This may have to do with GenericThread::threadRoutine() blocking the QThread event loop

    _octreeProcessor.nodeKilled(node);

    _entityEditSender.nodeKilled(node);

    if (node->getType() == NodeType::AudioMixer) {
        QMetaObject::invokeMethod(DependencyManager::get<AudioClient>().data(), "audioMixerKilled");
    }

    if (node->getType() == NodeType::EntityServer) {

        QUuid nodeUUID = node->getUUID();
        // see if this is the first we've heard of this node...
        _entityServerJurisdictions.lockForRead();
        if (_entityServerJurisdictions.find(nodeUUID) != _entityServerJurisdictions.end()) {
            unsigned char* rootCode = _entityServerJurisdictions[nodeUUID].getRootOctalCode();
            VoxelPositionSize rootDetails;
            voxelDetailsForCode(rootCode, rootDetails);
            _entityServerJurisdictions.unlock();

            qCDebug(interfaceapp, "model server going away...... v[%f, %f, %f, %f]",
                rootDetails.x, rootDetails.y, rootDetails.z, rootDetails.s);

            // Add the jurisditionDetails object to the list of "fade outs"
            if (!Menu::getInstance()->isOptionChecked(MenuOption::DontFadeOnOctreeServerChanges)) {
                OctreeFade fade(OctreeFade::FADE_OUT, NODE_KILLED_RED, NODE_KILLED_GREEN, NODE_KILLED_BLUE);
                fade.voxelDetails = rootDetails;
                const float slightly_smaller = 0.99f;
                fade.voxelDetails.s = fade.voxelDetails.s * slightly_smaller;
                _octreeFadesLock.lockForWrite();
                _octreeFades.push_back(fade);
                _octreeFadesLock.unlock();
            }

            // If the model server is going away, remove it from our jurisdiction map so we don't send voxels to a dead server
            _entityServerJurisdictions.lockForWrite();
            _entityServerJurisdictions.erase(_entityServerJurisdictions.find(nodeUUID));
        }
        _entityServerJurisdictions.unlock();

        // also clean up scene stats for that server
        _octreeSceneStatsLock.lockForWrite();
        if (_octreeServerSceneStats.find(nodeUUID) != _octreeServerSceneStats.end()) {
            _octreeServerSceneStats.erase(nodeUUID);
        }
        _octreeSceneStatsLock.unlock();

    } else if (node->getType() == NodeType::AvatarMixer) {
        // our avatar mixer has gone away - clear the hash of avatars
        DependencyManager::get<AvatarManager>()->clearOtherAvatars();
    }
}

void Application::trackIncomingOctreePacket(const QByteArray& packet, const SharedNodePointer& sendingNode, bool wasStatsPacket) {

    // Attempt to identify the sender from its address.
    if (sendingNode) {
        QUuid nodeUUID = sendingNode->getUUID();

        // now that we know the node ID, let's add these stats to the stats for that node...
        _octreeSceneStatsLock.lockForWrite();
        if (_octreeServerSceneStats.find(nodeUUID) != _octreeServerSceneStats.end()) {
            OctreeSceneStats& stats = _octreeServerSceneStats[nodeUUID];
            stats.trackIncomingOctreePacket(packet, wasStatsPacket, sendingNode->getClockSkewUsec());
        }
        _octreeSceneStatsLock.unlock();
    }
}

int Application::parseOctreeStats(const QByteArray& packet, const SharedNodePointer& sendingNode) {
    // But, also identify the sender, and keep track of the contained jurisdiction root for this server

    // parse the incoming stats datas stick it in a temporary object for now, while we
    // determine which server it belongs to
    OctreeSceneStats temp;
    int statsMessageLength = temp.unpackFromMessage(reinterpret_cast<const unsigned char*>(packet.data()), packet.size());

    // quick fix for crash... why would voxelServer be NULL?
    if (sendingNode) {
        QUuid nodeUUID = sendingNode->getUUID();

        // now that we know the node ID, let's add these stats to the stats for that node...
        _octreeSceneStatsLock.lockForWrite();
        if (_octreeServerSceneStats.find(nodeUUID) != _octreeServerSceneStats.end()) {
            _octreeServerSceneStats[nodeUUID].unpackFromMessage(reinterpret_cast<const unsigned char*>(packet.data()),
                                                                packet.size());
        } else {
            _octreeServerSceneStats[nodeUUID] = temp;
        }
        _octreeSceneStatsLock.unlock();

        VoxelPositionSize rootDetails;
        voxelDetailsForCode(temp.getJurisdictionRoot(), rootDetails);

        // see if this is the first we've heard of this node...
        NodeToJurisdictionMap* jurisdiction = NULL;
        QString serverType;
        if (sendingNode->getType() == NodeType::EntityServer) {
            jurisdiction = &_entityServerJurisdictions;
            serverType = "Entity";
        }

        jurisdiction->lockForRead();
        if (jurisdiction->find(nodeUUID) == jurisdiction->end()) {
            jurisdiction->unlock();

            qCDebug(interfaceapp, "stats from new %s server... [%f, %f, %f, %f]",
                qPrintable(serverType), rootDetails.x, rootDetails.y, rootDetails.z, rootDetails.s);

            // Add the jurisditionDetails object to the list of "fade outs"
            if (!Menu::getInstance()->isOptionChecked(MenuOption::DontFadeOnOctreeServerChanges)) {
                OctreeFade fade(OctreeFade::FADE_OUT, NODE_ADDED_RED, NODE_ADDED_GREEN, NODE_ADDED_BLUE);
                fade.voxelDetails = rootDetails;
                const float slightly_smaller = 0.99f;
                fade.voxelDetails.s = fade.voxelDetails.s * slightly_smaller;
                _octreeFadesLock.lockForWrite();
                _octreeFades.push_back(fade);
                _octreeFadesLock.unlock();
            }
        } else {
            jurisdiction->unlock();
        }
        // store jurisdiction details for later use
        // This is bit of fiddling is because JurisdictionMap assumes it is the owner of the values used to construct it
        // but OctreeSceneStats thinks it's just returning a reference to its contents. So we need to make a copy of the
        // details from the OctreeSceneStats to construct the JurisdictionMap
        JurisdictionMap jurisdictionMap;
        jurisdictionMap.copyContents(temp.getJurisdictionRoot(), temp.getJurisdictionEndNodes());
        jurisdiction->lockForWrite();
        (*jurisdiction)[nodeUUID] = jurisdictionMap;
        jurisdiction->unlock();
    }
    return statsMessageLength;
}

void Application::packetSent(quint64 length) {
}

const QString SETTINGS_KEY = "Settings";

void Application::loadScripts() {
    // loads all saved scripts
    Settings settings;
    int size = settings.beginReadArray(SETTINGS_KEY);
    for (int i = 0; i < size; ++i){
        settings.setArrayIndex(i);
        QString string = settings.value("script").toString();
        if (!string.isEmpty()) {
            loadScript(string);
        }
    }
    settings.endArray();
}

void Application::clearScriptsBeforeRunning() {
    // clears all scripts from the settingsSettings settings;
    Settings settings;
    settings.beginWriteArray(SETTINGS_KEY);
    settings.remove("");
}

void Application::saveScripts() {
    // Saves all currently running user-loaded scripts
    Settings settings;
    settings.beginWriteArray(SETTINGS_KEY);
    settings.remove("");

    QStringList runningScripts = getRunningScripts();
    int i = 0;
    for (auto it = runningScripts.begin(); it != runningScripts.end(); ++it) {
        if (getScriptEngine(*it)->isUserLoaded()) {
            settings.setArrayIndex(i);
            settings.setValue("script", *it);
            ++i;
        }
    }
    settings.endArray();
}

QScriptValue joystickToScriptValue(QScriptEngine *engine, Joystick* const &in) {
    return engine->newQObject(in);
}

void joystickFromScriptValue(const QScriptValue &object, Joystick* &out) {
    out = qobject_cast<Joystick*>(object.toQObject());
}

void Application::registerScriptEngineWithApplicationServices(ScriptEngine* scriptEngine) {
    // setup the packet senders and jurisdiction listeners of the script engine's scripting interfaces so
    // we can use the same ones from the application.
    auto entityScriptingInterface = DependencyManager::get<EntityScriptingInterface>();
    entityScriptingInterface->setPacketSender(&_entityEditSender);
    entityScriptingInterface->setEntityTree(_entities.getTree());

    // AvatarManager has some custom types
    AvatarManager::registerMetaTypes(scriptEngine);

    // hook our avatar and avatar hash map object into this script engine
    scriptEngine->setAvatarData(_myAvatar, "MyAvatar"); // leave it as a MyAvatar class to expose thrust features
    scriptEngine->setAvatarHashMap(DependencyManager::get<AvatarManager>().data(), "AvatarList");

    scriptEngine->registerGlobalObject("Camera", &_myCamera);

#if defined(Q_OS_MAC) || defined(Q_OS_WIN)
    scriptEngine->registerGlobalObject("SpeechRecognizer", DependencyManager::get<SpeechRecognizer>().data());
#endif

    ClipboardScriptingInterface* clipboardScriptable = new ClipboardScriptingInterface();
    scriptEngine->registerGlobalObject("Clipboard", clipboardScriptable);
    connect(scriptEngine, SIGNAL(finished(const QString&)), clipboardScriptable, SLOT(deleteLater()));

    connect(scriptEngine, SIGNAL(finished(const QString&)), this, SLOT(scriptFinished(const QString&)));

    connect(scriptEngine, SIGNAL(loadScript(const QString&, bool)), this, SLOT(loadScript(const QString&, bool)));

    scriptEngine->registerGlobalObject("Overlays", &_overlays);
    qScriptRegisterMetaType(scriptEngine, OverlayPropertyResultToScriptValue, OverlayPropertyResultFromScriptValue);
    qScriptRegisterMetaType(scriptEngine, RayToOverlayIntersectionResultToScriptValue,
                            RayToOverlayIntersectionResultFromScriptValue);

    QScriptValue windowValue = scriptEngine->registerGlobalObject("Window", DependencyManager::get<WindowScriptingInterface>().data());
    scriptEngine->registerGetterSetter("location", LocationScriptingInterface::locationGetter,
                                       LocationScriptingInterface::locationSetter, windowValue);
    // register `location` on the global object.
    scriptEngine->registerGetterSetter("location", LocationScriptingInterface::locationGetter,
                                       LocationScriptingInterface::locationSetter);

    scriptEngine->registerFunction("WebWindow", WebWindowClass::constructor, 1);

    scriptEngine->registerGlobalObject("Menu", MenuScriptingInterface::getInstance());
    scriptEngine->registerGlobalObject("Settings", SettingsScriptingInterface::getInstance());
    scriptEngine->registerGlobalObject("AudioDevice", AudioDeviceScriptingInterface::getInstance());
    scriptEngine->registerGlobalObject("AnimationCache", DependencyManager::get<AnimationCache>().data());
    scriptEngine->registerGlobalObject("SoundCache", DependencyManager::get<SoundCache>().data());
    scriptEngine->registerGlobalObject("Account", AccountScriptingInterface::getInstance());

    scriptEngine->registerGlobalObject("GlobalServices", GlobalServicesScriptingInterface::getInstance());
    qScriptRegisterMetaType(scriptEngine, DownloadInfoResultToScriptValue, DownloadInfoResultFromScriptValue);

    scriptEngine->registerGlobalObject("AvatarManager", DependencyManager::get<AvatarManager>().data());

    scriptEngine->registerGlobalObject("Joysticks", &JoystickScriptingInterface::getInstance());
    qScriptRegisterMetaType(scriptEngine, joystickToScriptValue, joystickFromScriptValue);

    scriptEngine->registerGlobalObject("UndoStack", &_undoStackScriptingInterface);

    scriptEngine->registerGlobalObject("LODManager", DependencyManager::get<LODManager>().data());

    scriptEngine->registerGlobalObject("Paths", DependencyManager::get<PathUtils>().data());

    QScriptValue hmdInterface = scriptEngine->registerGlobalObject("HMD", &HMDScriptingInterface::getInstance());
    scriptEngine->registerFunction(hmdInterface, "getHUDLookAtPosition2D", HMDScriptingInterface::getHUDLookAtPosition2D, 0);
    scriptEngine->registerFunction(hmdInterface, "getHUDLookAtPosition3D", HMDScriptingInterface::getHUDLookAtPosition3D, 0);

    scriptEngine->registerGlobalObject("Scene", DependencyManager::get<SceneScriptingInterface>().data());

    scriptEngine->registerGlobalObject("ScriptDiscoveryService", this->getRunningScriptsWidget());

#ifdef HAVE_RTMIDI
    scriptEngine->registerGlobalObject("MIDI", &MIDIManager::getInstance());
#endif

    // TODO: Consider moving some of this functionality into the ScriptEngine class instead. It seems wrong that this
    // work is being done in the Application class when really these dependencies are more related to the ScriptEngine's
    // implementation
    QThread* workerThread = new QThread(this);
    QString scriptEngineName = QString("Script Thread:") + scriptEngine->getFilename();
    workerThread->setObjectName(scriptEngineName);

    // when the worker thread is started, call our engine's run..
    connect(workerThread, &QThread::started, scriptEngine, &ScriptEngine::run);

    // when the thread is terminated, add both scriptEngine and thread to the deleteLater queue
    connect(scriptEngine, SIGNAL(doneRunning()), scriptEngine, SLOT(deleteLater()));
    connect(workerThread, SIGNAL(finished()), workerThread, SLOT(deleteLater()));

    auto nodeList = DependencyManager::get<NodeList>();
    connect(nodeList.data(), &NodeList::nodeKilled, scriptEngine, &ScriptEngine::nodeKilled);

    scriptEngine->moveToThread(workerThread);

    // Starts an event loop, and emits workerThread->started()
    workerThread->start();
}

void Application::initializeAcceptedFiles() {
    if (_acceptedExtensions.size() == 0) {
        _acceptedExtensions[SNAPSHOT_EXTENSION] = &Application::acceptSnapshot;
        _acceptedExtensions[SVO_EXTENSION] = &Application::importSVOFromURL;
        _acceptedExtensions[SVO_JSON_EXTENSION] = &Application::importSVOFromURL;
        _acceptedExtensions[JS_EXTENSION] = &Application::askToLoadScript;
        _acceptedExtensions[FST_EXTENSION] = &Application::askToSetAvatarUrl;
    }
}

bool Application::canAcceptURL(const QString& urlString) {
    initializeAcceptedFiles();

    QUrl url(urlString);
    if (urlString.startsWith(HIFI_URL_SCHEME)) {
        return true;
    }
    QHashIterator<QString, AcceptURLMethod> i(_acceptedExtensions);
    QString lowerPath = url.path().toLower();
    while (i.hasNext()) {
        i.next();
        if (lowerPath.endsWith(i.key())) {
            return true;
        }
    }
    return false;
}

bool Application::acceptURL(const QString& urlString) {
    initializeAcceptedFiles();

    if (urlString.startsWith(HIFI_URL_SCHEME)) {
        // this is a hifi URL - have the AddressManager handle it
        QMetaObject::invokeMethod(DependencyManager::get<AddressManager>().data(), "handleLookupString",
                                  Qt::AutoConnection, Q_ARG(const QString&, urlString));
        return true;
    } else {
        QUrl url(urlString);
        QHashIterator<QString, AcceptURLMethod> i(_acceptedExtensions);
        QString lowerPath = url.path().toLower();
        while (i.hasNext()) {
            i.next();
            if (lowerPath.endsWith(i.key())) {
                AcceptURLMethod method = i.value();
                (this->*method)(urlString);
                return true;
            }
        }
    }
    return false;
}

void Application::setSessionUUID(const QUuid& sessionUUID) {
    _physicsEngine.setSessionUUID(sessionUUID);
}

bool Application::askToSetAvatarUrl(const QString& url) {
    QUrl realUrl(url);
    if (realUrl.isLocalFile()) {
        QString message = "You can not use local files for avatar components.";

        QMessageBox msgBox;
        msgBox.setText(message);
        msgBox.setStandardButtons(QMessageBox::Ok);
        msgBox.setIcon(QMessageBox::Warning);
        msgBox.exec();
        return false;
    }

    // Download the FST file, to attempt to determine its model type
    QVariantHash fstMapping = FSTReader::downloadMapping(url);

    FSTReader::ModelType modelType = FSTReader::predictModelType(fstMapping);

    QMessageBox msgBox;
    msgBox.setIcon(QMessageBox::Question);
    msgBox.setWindowTitle("Set Avatar");
    QPushButton* headButton = NULL;
    QPushButton* bodyButton = NULL;
    QPushButton* bodyAndHeadButton = NULL;

    QString modelName = fstMapping["name"].toString();
    QString message;
    QString typeInfo;
    switch (modelType) {
        case FSTReader::HEAD_MODEL:
            message = QString("Would you like to use '") + modelName + QString("' for your avatar head?");
            headButton = msgBox.addButton(tr("Yes"), QMessageBox::ActionRole);
        break;

        case FSTReader::BODY_ONLY_MODEL:
            message = QString("Would you like to use '") + modelName + QString("' for your avatar body?");
            bodyButton = msgBox.addButton(tr("Yes"), QMessageBox::ActionRole);
        break;

        case FSTReader::HEAD_AND_BODY_MODEL:
            message = QString("Would you like to use '") + modelName + QString("' for your avatar?");
            bodyAndHeadButton = msgBox.addButton(tr("Yes"), QMessageBox::ActionRole);
        break;

        default:
            message = QString("Would you like to use '") + modelName + QString("' for some part of your avatar head?");
            headButton = msgBox.addButton(tr("Use for Head"), QMessageBox::ActionRole);
            bodyButton = msgBox.addButton(tr("Use for Body"), QMessageBox::ActionRole);
            bodyAndHeadButton = msgBox.addButton(tr("Use for Body and Head"), QMessageBox::ActionRole);
        break;
    }

    msgBox.setText(message);
    msgBox.addButton(QMessageBox::Cancel);

    msgBox.exec();

    if (msgBox.clickedButton() == headButton) {
        _myAvatar->useHeadURL(url, modelName);
        emit headURLChanged(url, modelName);
    } else if (msgBox.clickedButton() == bodyButton) {
        _myAvatar->useBodyURL(url, modelName);
        emit bodyURLChanged(url, modelName);
    } else if (msgBox.clickedButton() == bodyAndHeadButton) {
        _myAvatar->useFullAvatarURL(url, modelName);
        emit fullAvatarURLChanged(url, modelName);
    } else {
        qCDebug(interfaceapp) << "Declined to use the avatar: " << url;
    }

    return true;
}


bool Application::askToLoadScript(const QString& scriptFilenameOrURL) {
    QMessageBox::StandardButton reply;
    QString message = "Would you like to run this script:\n" + scriptFilenameOrURL;
    reply = QMessageBox::question(getWindow(), "Run Script", message, QMessageBox::Yes|QMessageBox::No);

    if (reply == QMessageBox::Yes) {
        qCDebug(interfaceapp) << "Chose to run the script: " << scriptFilenameOrURL;
        loadScript(scriptFilenameOrURL);
    } else {
        qCDebug(interfaceapp) << "Declined to run the script: " << scriptFilenameOrURL;
    }
    return true;
}

ScriptEngine* Application::loadScript(const QString& scriptFilename, bool isUserLoaded,
                                        bool loadScriptFromEditor, bool activateMainWindow) {

    if (isAboutToQuit()) {
        return NULL;
    }

    QUrl scriptUrl(scriptFilename);
    const QString& scriptURLString = scriptUrl.toString();
    if (_scriptEnginesHash.contains(scriptURLString) && loadScriptFromEditor
        && !_scriptEnginesHash[scriptURLString]->isFinished()) {

        return _scriptEnginesHash[scriptURLString];
    }

    ScriptEngine* scriptEngine = new ScriptEngine(NO_SCRIPT, "", &_controllerScriptingInterface);
    scriptEngine->setUserLoaded(isUserLoaded);

    if (scriptFilename.isNull()) {
        // this had better be the script editor (we should de-couple so somebody who thinks they are loading a script
        // doesn't just get an empty script engine)

        // we can complete setup now since there isn't a script we have to load
        registerScriptEngineWithApplicationServices(scriptEngine);
    } else {
        // connect to the appropriate signals of this script engine
        connect(scriptEngine, &ScriptEngine::scriptLoaded, this, &Application::handleScriptEngineLoaded);
        connect(scriptEngine, &ScriptEngine::errorLoadingScript, this, &Application::handleScriptLoadError);

        // get the script engine object to load the script at the designated script URL
        scriptEngine->loadURL(scriptUrl);
    }

    // restore the main window's active state
    if (activateMainWindow && !loadScriptFromEditor) {
        _window->activateWindow();
    }

    return scriptEngine;
}

void Application::handleScriptEngineLoaded(const QString& scriptFilename) {
    ScriptEngine* scriptEngine = qobject_cast<ScriptEngine*>(sender());

    _scriptEnginesHash.insertMulti(scriptFilename, scriptEngine);
    _runningScriptsWidget->setRunningScripts(getRunningScripts());
    UserActivityLogger::getInstance().loadedScript(scriptFilename);

    // register our application services and set it off on its own thread
    registerScriptEngineWithApplicationServices(scriptEngine);
}

void Application::handleScriptLoadError(const QString& scriptFilename) {
    qCDebug(interfaceapp) << "Application::loadScript(), script failed to load...";
    QMessageBox::warning(getWindow(), "Error Loading Script", scriptFilename + " failed to load.");
}

void Application::scriptFinished(const QString& scriptName) {
    const QString& scriptURLString = QUrl(scriptName).toString();
    QHash<QString, ScriptEngine*>::iterator it = _scriptEnginesHash.find(scriptURLString);
    if (it != _scriptEnginesHash.end()) {
        _scriptEnginesHash.erase(it);
        _runningScriptsWidget->scriptStopped(scriptName);
        _runningScriptsWidget->setRunningScripts(getRunningScripts());
    }
}

void Application::stopAllScripts(bool restart) {
    // stops all current running scripts
    for (QHash<QString, ScriptEngine*>::const_iterator it = _scriptEnginesHash.constBegin();
            it != _scriptEnginesHash.constEnd(); it++) {
        if (it.value()->isFinished()) {
            continue;
        }
        if (restart && it.value()->isUserLoaded()) {
            connect(it.value(), SIGNAL(finished(const QString&)), SLOT(loadScript(const QString&)));
        }
        it.value()->stop();
        qCDebug(interfaceapp) << "stopping script..." << it.key();
    }
    // HACK: ATM scripts cannot set/get their animation priorities, so we clear priorities
    // whenever a script stops in case it happened to have been setting joint rotations.
    // TODO: expose animation priorities and provide a layered animation control system.
    _myAvatar->clearScriptableSettings();
}

void Application::stopScript(const QString &scriptName) {
    const QString& scriptURLString = QUrl(scriptName).toString();
    if (_scriptEnginesHash.contains(scriptURLString)) {
        _scriptEnginesHash.value(scriptURLString)->stop();
        qCDebug(interfaceapp) << "stopping script..." << scriptName;
        // HACK: ATM scripts cannot set/get their animation priorities, so we clear priorities
        // whenever a script stops in case it happened to have been setting joint rotations.
        // TODO: expose animation priorities and provide a layered animation control system.
        _myAvatar->clearJointAnimationPriorities();
    }
    if (_scriptEnginesHash.empty()) {
        _myAvatar->clearScriptableSettings();
    }
}

void Application::reloadAllScripts() {
    stopAllScripts(true);
}

void Application::loadDefaultScripts() {
    if (!_scriptEnginesHash.contains(DEFAULT_SCRIPTS_JS_URL)) {
        loadScript(DEFAULT_SCRIPTS_JS_URL);
    }
}

void Application::manageRunningScriptsWidgetVisibility(bool shown) {
    if (_runningScriptsWidgetWasVisible && shown) {
        _runningScriptsWidget->show();
    } else if (_runningScriptsWidgetWasVisible && !shown) {
        _runningScriptsWidget->hide();
    }
}

void Application::toggleRunningScriptsWidget() {
    if (_runningScriptsWidget->isVisible()) {
        if (_runningScriptsWidget->hasFocus()) {
            _runningScriptsWidget->hide();
        } else {
            _runningScriptsWidget->raise();
            setActiveWindow(_runningScriptsWidget);
            _runningScriptsWidget->setFocus();
        }
    } else {
        _runningScriptsWidget->show();
        _runningScriptsWidget->setFocus();
    }
}

void Application::packageModel() {
    ModelPackager::package();
}

void Application::openUrl(const QUrl& url) {
    if (!url.isEmpty()) {
        if (url.scheme() == HIFI_URL_SCHEME) {
            DependencyManager::get<AddressManager>()->handleLookupString(url.toString());
        } else {
            // address manager did not handle - ask QDesktopServices to handle
            QDesktopServices::openUrl(url);
        }
    }
}

void Application::updateMyAvatarTransform() {
    const float SIMULATION_OFFSET_QUANTIZATION = 16.0f; // meters
    glm::vec3 avatarPosition = _myAvatar->getPosition();
    glm::vec3 physicsWorldOffset = _physicsEngine.getOriginOffset();
    if (glm::distance(avatarPosition, physicsWorldOffset) > SIMULATION_OFFSET_QUANTIZATION) {
        glm::vec3 newOriginOffset = avatarPosition;
        int halfExtent = (int)HALF_SIMULATION_EXTENT;
        for (int i = 0; i < 3; ++i) {
            newOriginOffset[i] = (float)(glm::max(halfExtent,
                    ((int)(avatarPosition[i] / SIMULATION_OFFSET_QUANTIZATION)) * (int)SIMULATION_OFFSET_QUANTIZATION));
        }
        // TODO: Andrew to replace this with method that actually moves existing object positions in PhysicsEngine
        _physicsEngine.setOriginOffset(newOriginOffset);
    }
}

void Application::domainSettingsReceived(const QJsonObject& domainSettingsObject) {
    // from the domain-handler, figure out the satoshi cost per voxel and per meter cubed
    const QString VOXEL_SETTINGS_KEY = "voxels";
    const QString PER_VOXEL_COST_KEY = "per-voxel-credits";
    const QString PER_METER_CUBED_COST_KEY = "per-meter-cubed-credits";
    const QString VOXEL_WALLET_UUID = "voxel-wallet";

    const QJsonObject& voxelObject = domainSettingsObject[VOXEL_SETTINGS_KEY].toObject();

    qint64 satoshisPerVoxel = 0;
    qint64 satoshisPerMeterCubed = 0;
    QUuid voxelWalletUUID;

    if (!domainSettingsObject.isEmpty()) {
        float perVoxelCredits = (float) voxelObject[PER_VOXEL_COST_KEY].toDouble();
        float perMeterCubedCredits = (float) voxelObject[PER_METER_CUBED_COST_KEY].toDouble();

        satoshisPerVoxel = (qint64) floorf(perVoxelCredits * SATOSHIS_PER_CREDIT);
        satoshisPerMeterCubed = (qint64) floorf(perMeterCubedCredits * SATOSHIS_PER_CREDIT);

        voxelWalletUUID = QUuid(voxelObject[VOXEL_WALLET_UUID].toString());
    }

    qCDebug(interfaceapp) << "Octree edits costs are" << satoshisPerVoxel << "per octree cell and" << satoshisPerMeterCubed << "per meter cubed";
    qCDebug(interfaceapp) << "Destination wallet UUID for edit payments is" << voxelWalletUUID;
}

QString Application::getPreviousScriptLocation() {
    QString suggestedName;
    if (_previousScriptLocation.get().isEmpty()) {
        QString desktopLocation = QStandardPaths::writableLocation(QStandardPaths::DesktopLocation);
// Temporary fix to Qt bug: http://stackoverflow.com/questions/16194475
#ifdef __APPLE__
        suggestedName = desktopLocation.append("/script.js");
#endif
    } else {
        suggestedName = _previousScriptLocation.get();
    }
    return suggestedName;
}

void Application::setPreviousScriptLocation(const QString& previousScriptLocation) {
    _previousScriptLocation.set(previousScriptLocation);
}

void Application::loadDialog() {

    QString fileNameString = QFileDialog::getOpenFileName(_glWidget,
                                                          tr("Open Script"),
                                                          getPreviousScriptLocation(),
                                                          tr("JavaScript Files (*.js)"));
    if (!fileNameString.isEmpty()) {
        setPreviousScriptLocation(fileNameString);
        loadScript(fileNameString);
    }
}

void Application::loadScriptURLDialog() {
    QInputDialog scriptURLDialog(Application::getInstance()->getWindow());
    scriptURLDialog.setWindowTitle("Open and Run Script URL");
    scriptURLDialog.setLabelText("Script:");
    scriptURLDialog.setWindowFlags(Qt::Sheet);
    const float DIALOG_RATIO_OF_WINDOW = 0.30f;
    scriptURLDialog.resize(scriptURLDialog.parentWidget()->size().width() * DIALOG_RATIO_OF_WINDOW,
                        scriptURLDialog.size().height());

    int dialogReturn = scriptURLDialog.exec();
    QString newScript;
    if (dialogReturn == QDialog::Accepted) {
        if (scriptURLDialog.textValue().size() > 0) {
            // the user input a new hostname, use that
            newScript = scriptURLDialog.textValue();
        }
        loadScript(newScript);
    }
}

QString Application::getScriptsLocation() {
    return _scriptsLocationHandle.get();
}

void Application::setScriptsLocation(const QString& scriptsLocation) {
    _scriptsLocationHandle.set(scriptsLocation);
    emit scriptLocationChanged(scriptsLocation);
}

void Application::toggleLogDialog() {
    if (! _logDialog) {
        _logDialog = new LogDialog(_glWidget, getLogger());
    }

    if (_logDialog->isVisible()) {
        _logDialog->hide();
    } else {
        _logDialog->show();
    }
}

void Application::takeSnapshot() {
    QMediaPlayer* player = new QMediaPlayer();
    QFileInfo inf = QFileInfo(PathUtils::resourcesPath() + "sounds/snap.wav");
    player->setMedia(QUrl::fromLocalFile(inf.absoluteFilePath()));
    player->play();

    QString fileName = Snapshot::saveSnapshot(_glWidget->grabFrameBuffer());

    AccountManager& accountManager = AccountManager::getInstance();
    if (!accountManager.isLoggedIn()) {
        return;
    }

    if (!_snapshotShareDialog) {
        _snapshotShareDialog = new SnapshotShareDialog(fileName, _glWidget);
    }
    _snapshotShareDialog->show();
}

void Application::setVSyncEnabled() {
#if defined(Q_OS_WIN)
    bool vsyncOn = Menu::getInstance()->isOptionChecked(MenuOption::RenderTargetFramerateVSyncOn);
    if (wglewGetExtension("WGL_EXT_swap_control")) {
        wglSwapIntervalEXT(vsyncOn);
        int swapInterval = wglGetSwapIntervalEXT();
        qCDebug(interfaceapp, "V-Sync is %s\n", (swapInterval > 0 ? "ON" : "OFF"));
    } else {
        qCDebug(interfaceapp, "V-Sync is FORCED ON on this system\n");
    }
#elif defined(Q_OS_LINUX)
    // TODO: write the poper code for linux
    /*
    if (glQueryExtension.... ("GLX_EXT_swap_control")) {
        glxSwapIntervalEXT(vsyncOn);
        int swapInterval = xglGetSwapIntervalEXT();
        _isVSyncOn = swapInterval;
        qCDebug(interfaceapp, "V-Sync is %s\n", (swapInterval > 0 ? "ON" : "OFF"));
    } else {
    qCDebug(interfaceapp, "V-Sync is FORCED ON on this system\n");
    }
    */
#else
    qCDebug(interfaceapp, "V-Sync is FORCED ON on this system\n");
#endif
}

bool Application::isVSyncOn() const {
#if defined(Q_OS_WIN)
    if (wglewGetExtension("WGL_EXT_swap_control")) {
        int swapInterval = wglGetSwapIntervalEXT();
        return (swapInterval > 0);
    }
#elif defined(Q_OS_LINUX)
    // TODO: write the poper code for linux
    /*
    if (glQueryExtension.... ("GLX_EXT_swap_control")) {
        int swapInterval = xglGetSwapIntervalEXT();
        return (swapInterval > 0);
    } else {
        return true;
    }
    */
#endif
    return true;
}

bool Application::isVSyncEditable() const {
#if defined(Q_OS_WIN)
    if (wglewGetExtension("WGL_EXT_swap_control")) {
        return true;
    }
#elif defined(Q_OS_LINUX)
    // TODO: write the poper code for linux
    /*
    if (glQueryExtension.... ("GLX_EXT_swap_control")) {
        return true;
    }
    */
#endif
    return false;
}

unsigned int Application::getRenderTargetFramerate() const {
    if (Menu::getInstance()->isOptionChecked(MenuOption::RenderTargetFramerateUnlimited)) {
        return 0;
    } else if (Menu::getInstance()->isOptionChecked(MenuOption::RenderTargetFramerate60)) {
        return 60;
    } else if (Menu::getInstance()->isOptionChecked(MenuOption::RenderTargetFramerate50)) {
        return 50;
    } else if (Menu::getInstance()->isOptionChecked(MenuOption::RenderTargetFramerate40)) {
        return 40;
    } else if (Menu::getInstance()->isOptionChecked(MenuOption::RenderTargetFramerate30)) {
        return 30;
    }
    return 0;
}

float Application::getRenderResolutionScale() const {
    if (Menu::getInstance()->isOptionChecked(MenuOption::RenderResolutionOne)) {
        return 1.0f;
    } else if (Menu::getInstance()->isOptionChecked(MenuOption::RenderResolutionTwoThird)) {
        return 0.666f;
    } else if (Menu::getInstance()->isOptionChecked(MenuOption::RenderResolutionHalf)) {
        return 0.5f;
    } else if (Menu::getInstance()->isOptionChecked(MenuOption::RenderResolutionThird)) {
        return 0.333f;
    } else if (Menu::getInstance()->isOptionChecked(MenuOption::RenderResolutionQuarter)) {
        return 0.25f;
    } else {
        return 1.0f;
    }
}

int Application::getRenderAmbientLight() const {
    if (Menu::getInstance()->isOptionChecked(MenuOption::RenderAmbientLightGlobal)) {
        return -1;
    } else if (Menu::getInstance()->isOptionChecked(MenuOption::RenderAmbientLight0)) {
        return 0;
    } else if (Menu::getInstance()->isOptionChecked(MenuOption::RenderAmbientLight1)) {
        return 1;
    } else if (Menu::getInstance()->isOptionChecked(MenuOption::RenderAmbientLight2)) {
        return 2;
    } else if (Menu::getInstance()->isOptionChecked(MenuOption::RenderAmbientLight3)) {
        return 3;
    } else if (Menu::getInstance()->isOptionChecked(MenuOption::RenderAmbientLight4)) {
        return 4;
    } else if (Menu::getInstance()->isOptionChecked(MenuOption::RenderAmbientLight5)) {
        return 5;
    } else if (Menu::getInstance()->isOptionChecked(MenuOption::RenderAmbientLight6)) {
        return 6;
    } else if (Menu::getInstance()->isOptionChecked(MenuOption::RenderAmbientLight7)) {
        return 7;
    } else if (Menu::getInstance()->isOptionChecked(MenuOption::RenderAmbientLight8)) {
        return 8;
    } else if (Menu::getInstance()->isOptionChecked(MenuOption::RenderAmbientLight9)) {
        return 9;
    } else {
        return -1;
    }
}

void Application::notifyPacketVersionMismatch() {
    if (!_notifiedPacketVersionMismatchThisDomain) {
        _notifiedPacketVersionMismatchThisDomain = true;

        QString message = "The location you are visiting is running an incompatible server version.\n";
        message += "Content may not display properly.";

        QMessageBox msgBox;
        msgBox.setText(message);
        msgBox.setStandardButtons(QMessageBox::Ok);
        msgBox.setIcon(QMessageBox::Warning);
        msgBox.exec();
    }
}

void Application::checkSkeleton() {
    if (_myAvatar->getSkeletonModel().isActive() && !_myAvatar->getSkeletonModel().hasSkeleton()) {
        qCDebug(interfaceapp) << "MyAvatar model has no skeleton";

        QString message = "Your selected avatar body has no skeleton.\n\nThe default body will be loaded...";
        QMessageBox msgBox;
        msgBox.setText(message);
        msgBox.setStandardButtons(QMessageBox::Ok);
        msgBox.setIcon(QMessageBox::Warning);
        msgBox.exec();

        _myAvatar->useBodyURL(DEFAULT_BODY_MODEL_URL, "Default");
    } else {
        _physicsEngine.setCharacterController(_myAvatar->getCharacterController());
    }
}

void Application::showFriendsWindow() {
    const QString FRIENDS_WINDOW_TITLE = "Add/Remove Friends";
    const QString FRIENDS_WINDOW_URL = "https://metaverse.highfidelity.com/user/friends";
    const int FRIENDS_WINDOW_WIDTH = 290;
    const int FRIENDS_WINDOW_HEIGHT = 500;
    if (!_friendsWindow) {
        _friendsWindow = new WebWindowClass(FRIENDS_WINDOW_TITLE, FRIENDS_WINDOW_URL, FRIENDS_WINDOW_WIDTH,
            FRIENDS_WINDOW_HEIGHT, false);
        connect(_friendsWindow, &WebWindowClass::closed, this, &Application::friendsWindowClosed);
    }
    _friendsWindow->setVisible(true);
}

void Application::friendsWindowClosed() {
    delete _friendsWindow;
    _friendsWindow = NULL;
}

void Application::postLambdaEvent(std::function<void()> f) {
    QCoreApplication::postEvent(this, new LambdaEvent(f));
}

void Application::initPlugins() {
    OculusManager::init();
}

void Application::shutdownPlugins() {
    OculusManager::deinit();
}

glm::vec3 Application::getHeadPosition() const {
    return OculusManager::getRelativePosition();
}


glm::quat Application::getHeadOrientation() const {
    return OculusManager::getOrientation();
}

glm::uvec2 Application::getCanvasSize() const {
    return glm::uvec2(_glWidget->width(), _glWidget->height());
}

QSize Application::getDeviceSize() const {
    return _glWidget->getDeviceSize();
}

int Application::getTrueMouseX() const {
    return _glWidget->mapFromGlobal(QCursor::pos()).x();
}

int Application::getTrueMouseY() const {
    return _glWidget->mapFromGlobal(QCursor::pos()).y();
}

bool Application::isThrottleRendering() const {
    return _glWidget->isThrottleRendering();
}

PickRay Application::computePickRay() const {
    return computePickRay(getTrueMouseX(), getTrueMouseY());
}

bool Application::hasFocus() const {
    return _glWidget->hasFocus();
}

void Application::setMaxOctreePacketsPerSecond(int maxOctreePPS) {
    if (maxOctreePPS != _maxOctreePPS) {
        _maxOctreePPS = maxOctreePPS;
        maxOctreePacketsPerSecond.set(_maxOctreePPS);
    }
}

int Application::getMaxOctreePacketsPerSecond() {
    return _maxOctreePPS;
}

qreal Application::getDevicePixelRatio() {
    return _window ? _window->windowHandle()->devicePixelRatio() : 1.0;
}
<|MERGE_RESOLUTION|>--- conflicted
+++ resolved
@@ -298,13 +298,9 @@
     auto discoverabilityManager = DependencyManager::set<DiscoverabilityManager>();
     auto sceneScriptingInterface = DependencyManager::set<SceneScriptingInterface>();
     auto offscreenUi = DependencyManager::set<OffscreenUi>();
-<<<<<<< HEAD
     auto autoUpdater = DependencyManager::set<AutoUpdater>();
-    auto pathUtils =  DependencyManager::set<PathUtils>();
-=======
     auto pathUtils = DependencyManager::set<PathUtils>();
     auto actionFactory = DependencyManager::set<InterfaceActionFactory>();
->>>>>>> 0b4d4c24
 
     return true;
 }
