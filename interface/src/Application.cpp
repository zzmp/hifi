--- conflicted
+++ resolved
@@ -4809,11 +4809,6 @@
     if (isHMDMode()) {
         return OculusManager::getEyeProjection(eye);
     }
-<<<<<<< HEAD
-      
-=======
-
->>>>>>> 4e2cbb38
     return _viewFrustum.getProjection();
 }
 
