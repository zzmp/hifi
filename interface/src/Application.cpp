--- conflicted
+++ resolved
@@ -432,11 +432,7 @@
 
     // reset the camera FOV to our preference...
     _myCamera.setFieldOfView(_horizontalFieldOfView);
-<<<<<<< HEAD
-    
-=======
-
->>>>>>> 1c143f4b
+
     // get the lens details from the current camera
     Camera& camera = _viewFrustumFromOffset->isChecked() ? _viewFrustumOffsetCamera : _myCamera;
     float nearClip = camera.getNearClip();
