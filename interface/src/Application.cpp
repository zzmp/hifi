--- conflicted
+++ resolved
@@ -1717,16 +1717,6 @@
     connect(_rearMirrorTools, SIGNAL(shrinkView()), SLOT(shrinkMirrorView()));
     connect(_rearMirrorTools, SIGNAL(resetView()), SLOT(resetSensors()));
 
-<<<<<<< HEAD
-    EntityTree* tree = _entities.getTree();
-    _physicsEngine.setEntityTree(tree);
-    tree->setSimulation(&_physicsEngine);
-    _physicsEngine.init(&_entityEditSender);
-=======
-    // save settings when avatar changes
-    connect(_myAvatar, &MyAvatar::transformChanged, this, &Application::bumpSettings);
-
->>>>>>> 4c10f6f2
     // make sure our texture cache knows about window size changes
     DependencyManager::get<TextureCache>()->associateWithWidget(glCanvas.data());
 
