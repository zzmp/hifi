--- conflicted
+++ resolved
@@ -3064,19 +3064,16 @@
             }
         }
         
-<<<<<<< HEAD
         // also, metavoxels
         if (Menu::getInstance()->isOptionChecked(MenuOption::Metavoxels)) {
             PerformanceWarning warn(Menu::getInstance()->isOptionChecked(MenuOption::PipelineWarnings), 
                 "Application::displaySide() ... metavoxels...");
             _metavoxels.render();
         }    
-        
-=======
+
         // render particles...
         _particles.render();
     
->>>>>>> acc90bf1
         // render the ambient occlusion effect if enabled
         if (Menu::getInstance()->isOptionChecked(MenuOption::AmbientOcclusion)) {
             PerformanceWarning warn(Menu::getInstance()->isOptionChecked(MenuOption::PipelineWarnings), 
