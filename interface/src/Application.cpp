//
//  Application.cpp
//  interface
//
//  Created by Andrzej Kapolka on 5/10/13.
//  Copyright (c) 2013 High Fidelity, Inc. All rights reserved.

#include <sstream>

#include <stdlib.h>

#ifdef _WIN32
#include "Syssocket.h"
#include "Systime.h"
#else
#include <sys/time.h>
#include <arpa/inet.h>
#include <ifaddrs.h>
#endif

#include <glm/gtx/quaternion.hpp>
#include <glm/gtx/vector_angle.hpp>

#include <QActionGroup>
#include <QBoxLayout>
#include <QColorDialog>
#include <QDialogButtonBox>
#include <QDesktopWidget>
#include <QDoubleSpinBox>
#include <QCheckBox>
#include <QFormLayout>
#include <QGLWidget>
#include <QImage>
#include <QKeyEvent>
#include <QLineEdit>
#include <QMainWindow>
#include <QMenuBar>
#include <QMouseEvent>
#include <QNetworkAccessManager>
#include <QWheelEvent>
#include <QSettings>
#include <QShortcut>
#include <QTimer>
#include <QUrl>
#include <QtDebug>
#include <QFileDialog>
#include <QDesktopServices>

#include <NodeTypes.h>
#include <AudioInjectionManager.h>
#include <AudioInjector.h>
#include <Logstash.h>
#include <OctalCode.h>
#include <PacketHeaders.h>
#include <PairingHandler.h>
#include <PerfStat.h>

#include "Application.h"
#include "InterfaceConfig.h"
#include "LogDisplay.h"
#include "LeapManager.h"
#include "OculusManager.h"
#include "Util.h"
#include "renderer/ProgramObject.h"
#include "ui/TextRenderer.h"
#include "fvupdater.h"

using namespace std;

//  Starfield information
static char STAR_FILE[] = "https://s3-us-west-1.amazonaws.com/highfidelity/stars.txt";
static char STAR_CACHE_FILE[] = "cachedStars.txt";

static const int BANDWIDTH_METER_CLICK_MAX_DRAG_LENGTH = 6; // farther dragged clicks are ignored 

const glm::vec3 START_LOCATION(4.f, 0.f, 5.f);   //  Where one's own node begins in the world
                                                 // (will be overwritten if avatar data file is found)

const int IDLE_SIMULATE_MSECS = 16;              //  How often should call simulate and other stuff
                                                 //  in the idle loop?  (60 FPS is default)

const int STARTUP_JITTER_SAMPLES = PACKET_LENGTH_SAMPLES_PER_CHANNEL / 2;
                                                 //  Startup optimistically with small jitter buffer that 
                                                 //  will start playback on the second received audio packet.

// customized canvas that simply forwards requests/events to the singleton application
class GLCanvas : public QGLWidget {
protected:
    
    virtual void initializeGL();
    virtual void paintGL();
    virtual void resizeGL(int width, int height);
    
    virtual void keyPressEvent(QKeyEvent* event);
    virtual void keyReleaseEvent(QKeyEvent* event);
    
    virtual void mouseMoveEvent(QMouseEvent* event);
    virtual void mousePressEvent(QMouseEvent* event);
    virtual void mouseReleaseEvent(QMouseEvent* event);
    
    virtual bool event(QEvent* event);
    
    virtual void wheelEvent(QWheelEvent* event);
};

void GLCanvas::initializeGL() {
    Application::getInstance()->initializeGL();
    setAttribute(Qt::WA_AcceptTouchEvents);
}

void GLCanvas::paintGL() {
    Application::getInstance()->paintGL();
}

void GLCanvas::resizeGL(int width, int height) {
    Application::getInstance()->resizeGL(width, height);
}

void GLCanvas::keyPressEvent(QKeyEvent* event) {
    Application::getInstance()->keyPressEvent(event);
}

void GLCanvas::keyReleaseEvent(QKeyEvent* event) {
    Application::getInstance()->keyReleaseEvent(event);
}

void GLCanvas::mouseMoveEvent(QMouseEvent* event) {
    Application::getInstance()->mouseMoveEvent(event);
}

void GLCanvas::mousePressEvent(QMouseEvent* event) {
    Application::getInstance()->mousePressEvent(event);
}

void GLCanvas::mouseReleaseEvent(QMouseEvent* event) {
    Application::getInstance()->mouseReleaseEvent(event);
}

int updateTime = 0;
bool GLCanvas::event(QEvent* event) {
    switch (event->type()) {
        case QEvent::TouchBegin:
            Application::getInstance()->touchBeginEvent(static_cast<QTouchEvent*>(event));
            event->accept();
            return true;
        case QEvent::TouchEnd:
            Application::getInstance()->touchEndEvent(static_cast<QTouchEvent*>(event));
            return true;
        case QEvent::TouchUpdate:
            Application::getInstance()->touchUpdateEvent(static_cast<QTouchEvent*>(event));
            return true;
        default:
            break;
    }
    return QGLWidget::event(event);
}

void GLCanvas::wheelEvent(QWheelEvent* event) {
    Application::getInstance()->wheelEvent(event);
}

Application::Application(int& argc, char** argv, timeval &startup_time) :
        QApplication(argc, argv),
        _window(new QMainWindow(desktop())),
        _glWidget(new GLCanvas()),
        _bandwidthDialog(NULL),
        _displayLevels(false),
        _frameCount(0),
        _fps(120.0f),
        _justStarted(true),
        _wantToKillLocalVoxels(false),
        _frustumDrawingMode(FRUSTUM_DRAW_MODE_ALL),
        _viewFrustumOffsetYaw(-135.0),
        _viewFrustumOffsetPitch(0.0),
        _viewFrustumOffsetRoll(0.0),
        _viewFrustumOffsetDistance(25.0),
        _viewFrustumOffsetUp(0.0),
        _audioScope(256, 200, true),
        _mouseX(0),
        _mouseY(0),
        _touchAvgX(0.0f),
        _touchAvgY(0.0f),
        _isTouchPressed(false),
        _mousePressed(false),
        _mouseVoxelScale(1.0f / 1024.0f),
        _justEditedVoxel(false),
        _paintOn(false),
        _dominantColor(0),
        _perfStatsOn(false),
        _chatEntryOn(false),
        _oculusTextureID(0),
        _oculusProgram(0),
        _oculusDistortionScale(1.25),
#ifndef _WIN32
        _audio(&_audioScope, STARTUP_JITTER_SAMPLES),
#endif
        _stopNetworkReceiveThread(false),  
        _packetCount(0),
        _packetsPerSecond(0),
        _bytesPerSecond(0),
        _bytesCount(0)
{
    _applicationStartupTime = startup_time;
    _window->setWindowTitle("Interface");
    printLog("Interface Startup:\n");
    
    unsigned int listenPort = 0; // bind to an ephemeral port by default
    const char** constArgv = const_cast<const char**>(argv);
    const char* portStr = getCmdOption(argc, constArgv, "--listenPort");
    if (portStr) {
        listenPort = atoi(portStr);
    }
    
    NodeList::createInstance(NODE_TYPE_AGENT, listenPort);
    
    _enableNetworkThread = !cmdOptionExists(argc, constArgv, "--nonblocking");
    if (!_enableNetworkThread) {
        NodeList::getInstance()->getNodeSocket()->setBlocking(false);
    }
    
    const char* domainIP = getCmdOption(argc, constArgv, "--domain");
    if (domainIP) {
        strcpy(DOMAIN_IP, domainIP);
    }
    
    // Handle Local Domain testing with the --local command line
    if (cmdOptionExists(argc, constArgv, "--local")) {
        printLog("Local Domain MODE!\n");
        int ip = getLocalAddress();
        sprintf(DOMAIN_IP,"%d.%d.%d.%d", (ip & 0xFF), ((ip >> 8) & 0xFF),((ip >> 16) & 0xFF), ((ip >> 24) & 0xFF));
    }
    
    // Check to see if the user passed in a command line option for loading a local
    // Voxel File.
    _voxelsFilename = getCmdOption(argc, constArgv, "-i");
    
    // the callback for our instance of NodeList is attachNewHeadToNode
    NodeList::getInstance()->linkedDataCreateCallback = &attachNewHeadToNode;
    
    #ifdef _WIN32
    WSADATA WsaData;
    int wsaresult = WSAStartup(MAKEWORD(2,2), &WsaData);
    #endif
    
    // tell the NodeList instance who to tell the domain server we care about
    const char nodeTypesOfInterest[] = {NODE_TYPE_AUDIO_MIXER, NODE_TYPE_AVATAR_MIXER, NODE_TYPE_VOXEL_SERVER};
    NodeList::getInstance()->setNodeTypesOfInterest(nodeTypesOfInterest, sizeof(nodeTypesOfInterest));

    // start the nodeList threads
    NodeList::getInstance()->startSilentNodeRemovalThread();
    NodeList::getInstance()->startPingUnknownNodesThread();
    
    _window->setCentralWidget(_glWidget);
    
#ifdef Q_WS_MAC
    QString resourcesPath = QCoreApplication::applicationDirPath() + "/../Resources";
#else
    QString resourcesPath = QCoreApplication::applicationDirPath() + "/resources";
#endif
    
    // read the ApplicationInfo.ini file for Name/Version/Domain information
    QSettings applicationInfo(resourcesPath + "/info/ApplicationInfo.ini", QSettings::IniFormat);
    
    // set the associated application properties
    applicationInfo.beginGroup("INFO");
    
    setApplicationName(applicationInfo.value("name").toString());
    setApplicationVersion(applicationInfo.value("version").toString());
    setOrganizationName(applicationInfo.value("organizationName").toString());
    setOrganizationDomain(applicationInfo.value("organizationDomain").toString());
    
#if defined(Q_WS_MAC) && defined(QT_NO_DEBUG)
    // if this is a release OS X build use fervor to check for an update    
    FvUpdater::sharedUpdater()->SetFeedURL("https://s3-us-west-1.amazonaws.com/highfidelity/appcast.xml");
    FvUpdater::sharedUpdater()->CheckForUpdatesSilent();
#endif
    
    initMenu();
    
    QRect available = desktop()->availableGeometry();
    _window->resize(available.size());
    _window->setVisible(true);
    _glWidget->setFocusPolicy(Qt::StrongFocus);
    _glWidget->setFocus();
    
    // enable mouse tracking; otherwise, we only get drag events
    _glWidget->setMouseTracking(true);
    
    // initialization continues in initializeGL when OpenGL context is ready
}

void Application::initializeGL() {
    printLog( "Created Display Window.\n" );
    
    // initialize glut for shape drawing; Qt apparently initializes it on OS X
    #ifndef __APPLE__
    int argc = 0;
    glutInit(&argc, 0);
    #endif
    
    // Before we render anything, let's set up our viewFrustumOffsetCamera with a sufficiently large
    // field of view and near and far clip to make it interesting.
    //viewFrustumOffsetCamera.setFieldOfView(90.0);
    _viewFrustumOffsetCamera.setNearClip(0.1);
    _viewFrustumOffsetCamera.setFarClip(500.0 * TREE_SCALE);
    
    initDisplay();
    printLog( "Initialized Display.\n" );
    
    init();
    printLog( "Init() complete.\n" );
    
    // Check to see if the user passed in a command line option for randomizing colors
    bool wantColorRandomizer = !arguments().contains("--NoColorRandomizer");
    
    // Check to see if the user passed in a command line option for loading a local
    // Voxel File. If so, load it now.
    if (!_voxelsFilename.isEmpty()) {
        _voxels.loadVoxelsFile(_voxelsFilename.constData(), wantColorRandomizer);
        printLog("Local Voxel File loaded.\n");
    }
    
    // create thread for receipt of data via UDP
    if (_enableNetworkThread) {
        pthread_create(&_networkReceiveThread, NULL, networkReceive, NULL);
        printLog("Network receive thread created.\n"); 
    }
    
    // call terminate before exiting
    connect(this, SIGNAL(aboutToQuit()), SLOT(terminate()));
    
    // call our timer function every second
    QTimer* timer = new QTimer(this);
    connect(timer, SIGNAL(timeout()), SLOT(timer()));
    timer->start(1000);
    
    // call our idle function whenever we can
    QTimer* idleTimer = new QTimer(this);
    connect(idleTimer, SIGNAL(timeout()), SLOT(idle()));
    idleTimer->start(0);
    
    if (_justStarted) {
        float startupTime = (usecTimestampNow() - usecTimestamp(&_applicationStartupTime)) / 1000000.0;
        _justStarted = false;
        char title[50];
        sprintf(title, "Interface: %4.2f seconds\n", startupTime);
        printLog("%s", title);
        _window->setWindowTitle(title);
        
        const char LOGSTASH_INTERFACE_START_TIME_KEY[] = "interface-start-time";
        
        // ask the Logstash class to record the startup time
        Logstash::stashValue(STAT_TYPE_TIMER, LOGSTASH_INTERFACE_START_TIME_KEY, startupTime);
    }
    
    // update before the first render
    update(0.0f);
}

void Application::paintGL() {
    PerfStat("display");

    glEnable(GL_LINE_SMOOTH);
    glClear(GL_COLOR_BUFFER_BIT | GL_DEPTH_BUFFER_BIT);
        
    if (_myCamera.getMode() == CAMERA_MODE_MIRROR) {
        _myCamera.setTightness     (100.0f); 
        _myCamera.setTargetPosition(_myAvatar.getUprightHeadPosition());
        _myCamera.setTargetRotation(_myAvatar.getWorldAlignedOrientation() * glm::quat(glm::vec3(0.0f, PIf, 0.0f)));
        
    } else if (OculusManager::isConnected()) {
        _myCamera.setUpShift       (0.0f);
        _myCamera.setDistance      (0.0f);
        _myCamera.setTightness     (0.0f);     //  Camera is directly connected to head without smoothing
        _myCamera.setTargetPosition(_myAvatar.getHeadJointPosition());
        _myCamera.setTargetRotation(_myAvatar.getHead().getOrientation());
    
    } else if (_myCamera.getMode() == CAMERA_MODE_FIRST_PERSON) {
        _myCamera.setTightness(0.0f);  //  In first person, camera follows head exactly without delay
        _myCamera.setTargetPosition(_myAvatar.getUprightHeadPosition());
        _myCamera.setTargetRotation(_myAvatar.getHead().getCameraOrientation());
        
    } else if (_myCamera.getMode() == CAMERA_MODE_THIRD_PERSON) {
        _myCamera.setTargetPosition(_myAvatar.getUprightHeadPosition());
        _myCamera.setTargetRotation(_myAvatar.getHead().getCameraOrientation());
    }
    
    // Update camera position
    _myCamera.update( 1.f/_fps );
    
    
    // Note: whichCamera is used to pick between the normal camera myCamera for our 
    // main camera, vs, an alternate camera. The alternate camera we support right now
    // is the viewFrustumOffsetCamera. But theoretically, we could use this same mechanism
    // to add other cameras.
    //
    // Why have two cameras? Well, one reason is that because in the case of the renderViewFrustum()
    // code, we want to keep the state of "myCamera" intact, so we can render what the view frustum of
    // myCamera is. But we also want to do meaningful camera transforms on OpenGL for the offset camera
    Camera whichCamera = _myCamera;

    if (_viewFrustumFromOffset->isChecked() && _frustumOn->isChecked()) {

        // set the camera to third-person view but offset so we can see the frustum
        _viewFrustumOffsetCamera.setTargetPosition(_myCamera.getTargetPosition());
        _viewFrustumOffsetCamera.setTargetRotation(_myCamera.getTargetRotation() * glm::quat(glm::radians(glm::vec3(
            _viewFrustumOffsetPitch, _viewFrustumOffsetYaw, _viewFrustumOffsetRoll))));
        _viewFrustumOffsetCamera.setUpShift  (_viewFrustumOffsetUp      );
        _viewFrustumOffsetCamera.setDistance (_viewFrustumOffsetDistance);
        _viewFrustumOffsetCamera.initialize(); // force immediate snap to ideal position and orientation
        _viewFrustumOffsetCamera.update(1.f/_fps);
        whichCamera = _viewFrustumOffsetCamera;
    }        

    if (OculusManager::isConnected()) {
        displayOculus(whichCamera);
    } else {
        glMatrixMode(GL_MODELVIEW);
        glPushMatrix();
        glLoadIdentity();
        displaySide(whichCamera);
        glPopMatrix();
        
        displayOverlay();
    }
    
    _frameCount++;
}

void Application::resizeGL(int width, int height) {
    float aspectRatio = ((float)width/(float)height); // based on screen resize

    // reset the camera FOV to our preference...
    _myCamera.setFieldOfView(_horizontalFieldOfView);

    // get the lens details from the current camera
    Camera& camera = _viewFrustumFromOffset->isChecked() ? _viewFrustumOffsetCamera : _myCamera;
    float nearClip = camera.getNearClip();
    float farClip = camera.getFarClip();
    float fov;

    if (OculusManager::isConnected()) {
        // more magic numbers; see Oculus SDK docs, p. 32
        camera.setAspectRatio(aspectRatio *= 0.5);
        camera.setFieldOfView(fov = 2 * atan((0.0468 * _oculusDistortionScale) / 0.041) * (180 / PIf));
        
        // resize the render texture
        if (_oculusTextureID != 0) {
            glBindTexture(GL_TEXTURE_2D, _oculusTextureID);
            glTexImage2D(GL_TEXTURE_2D, 0, GL_RGBA, width, height, 0, GL_RGBA, GL_UNSIGNED_BYTE, 0);
            glBindTexture(GL_TEXTURE_2D, 0);
        }
    } else {
        camera.setAspectRatio(aspectRatio);
        camera.setFieldOfView(fov = _horizontalFieldOfView);
    }

    // Tell our viewFrustum about this change
    _viewFrustum.setAspectRatio(aspectRatio);

    glViewport(0, 0, width, height); // shouldn't this account for the menu???

    glMatrixMode(GL_PROJECTION);
    glLoadIdentity();
    
    // XXXBHG - If we're in view frustum mode, then we need to do this little bit of hackery so that
    // OpenGL won't clip our frustum rendering lines. This is a debug hack for sure! Basically, this makes
    // the near clip a little bit closer (therefor you see more) and the far clip a little bit farther (also,
    // to see more.)
    if (_frustumOn->isChecked()) {
        nearClip -= 0.01f;
        farClip  += 0.01f;
    }
    
    // On window reshape, we need to tell OpenGL about our new setting
    float left, right, bottom, top, nearVal, farVal;
    glm::vec4 nearClipPlane, farClipPlane;
    loadViewFrustum(camera, _viewFrustum);
    _viewFrustum.computeOffAxisFrustum(left, right, bottom, top, nearVal, farVal, nearClipPlane, farClipPlane);
    glFrustum(left, right, bottom, top, nearVal, farVal);
    
    glMatrixMode(GL_MODELVIEW);
    glLoadIdentity();
}

void Application::broadcastToNodes(unsigned char* data, size_t bytes, const char type) {

<<<<<<< HEAD
    Application* self = getInstance();
=======
    int n = NodeList::getInstance()->broadcastToNodes(data, bytes, &type, 1);

>>>>>>> ab249d6c
    BandwidthMeter::ChannelIndex channel;
    switch (type) {
    case NODE_TYPE_AGENT:
    case NODE_TYPE_AVATAR_MIXER:
        channel = BandwidthMeter::AVATARS;
        break;
    case NODE_TYPE_VOXEL_SERVER:
        channel = BandwidthMeter::VOXELS;
        if (self->_renderVoxels->isChecked()) {
            break;
        }
    default:
        return;
    }
    int n = AgentList::getInstance()->broadcastToAgents(data, bytes, & type, 1);
broadcastDone:
    self->_bandwidthMeter.outputStream(channel).updateValue(n * bytes); 
}

void Application::sendVoxelServerAddScene() {
    char message[100];
    sprintf(message,"%c%s",'Z',"add scene");
    int messageSize = strlen(message) + 1;
    broadcastToNodes((unsigned char*)message, messageSize, NODE_TYPE_VOXEL_SERVER);
}

void Application::keyPressEvent(QKeyEvent* event) {
    if (activeWindow() == _window) {
        if (_chatEntryOn) {
            if (_chatEntry.keyPressEvent(event)) {
                _myAvatar.setKeyState(event->key() == Qt::Key_Backspace || event->key() == Qt::Key_Delete ?
                                      DELETE_KEY_DOWN : INSERT_KEY_DOWN);
                _myAvatar.setChatMessage(string(_chatEntry.getContents().size(), SOLID_BLOCK_CHAR));
                
            } else {
                _myAvatar.setChatMessage(_chatEntry.getContents());
                _chatEntry.clear();
                _chatEntryOn = false;
                setMenuShortcutsEnabled(true);
            }
            return;
        }
        
        bool shifted = event->modifiers().testFlag(Qt::ShiftModifier);
        switch (event->key()) {
            case Qt::Key_BracketLeft:
                _viewFrustumOffsetYaw -= 0.5;
                break;
                
            case Qt::Key_BracketRight:
                _viewFrustumOffsetYaw += 0.5;
                break;
                
            case Qt::Key_BraceLeft:
                _viewFrustumOffsetPitch -= 0.5;
                break;
                
            case Qt::Key_BraceRight:
                _viewFrustumOffsetPitch += 0.5;
                break;
                
            case Qt::Key_ParenLeft:
                _viewFrustumOffsetRoll -= 0.5;
                break;
                
            case Qt::Key_ParenRight:
                _viewFrustumOffsetRoll += 0.5;
                break;
                
            case Qt::Key_Less:
                _viewFrustumOffsetDistance -= 0.5;
                break;
                
            case Qt::Key_Greater:
                _viewFrustumOffsetDistance += 0.5;
                break;
                
            case Qt::Key_Comma:
                _viewFrustumOffsetUp -= 0.05;
                break;
                
            case Qt::Key_Period:
                _viewFrustumOffsetUp += 0.05;
                break;
                
            case Qt::Key_Ampersand:
                _paintOn = !_paintOn;
                setupPaintingVoxel();
                break;
                
            case Qt::Key_AsciiCircum:
                shiftPaintingColor();
                break;
                
            case Qt::Key_Percent:
                sendVoxelServerAddScene();
                break;
                
            case Qt::Key_Semicolon:
                _audio.ping();
                break;
            case Qt::Key_Apostrophe:
                _audioScope.inputPaused = !_audioScope.inputPaused;
                break; 
            case Qt::Key_L:
                _displayLevels = !_displayLevels;
                break;
                
            case Qt::Key_E:
                if (!_myAvatar.getDriveKeys(UP)) {
                    _myAvatar.jump();
                }
                _myAvatar.setDriveKeys(UP, 1);
                break;
                
            case Qt::Key_C:
                _myAvatar.setDriveKeys(DOWN, 1);
                break;
                
            case Qt::Key_W:
                _myAvatar.setDriveKeys(FWD, 1);
                break;
                
            case Qt::Key_S:
                _myAvatar.setDriveKeys(BACK, 1);
                break;
                
            case Qt::Key_Space:
                resetSensors();
                _audio.reset();
                break;
                
            case Qt::Key_G:
                goHome();
                break;
                
            case Qt::Key_A:
                _myAvatar.setDriveKeys(ROT_LEFT, 1);
                break;
                
            case Qt::Key_D:
                _myAvatar.setDriveKeys(ROT_RIGHT, 1);
                break;
                
            case Qt::Key_Return:
            case Qt::Key_Enter:
                _chatEntryOn = true;
                _myAvatar.setKeyState(NO_KEY_DOWN);
                _myAvatar.setChatMessage(string());
                setMenuShortcutsEnabled(false);
                break;
                
            case Qt::Key_Up:
                _myAvatar.setDriveKeys(shifted ? UP : FWD, 1);
                break;
                
            case Qt::Key_Down:
                _myAvatar.setDriveKeys(shifted ? DOWN : BACK, 1);
                break;
                
            case Qt::Key_Left:
                _myAvatar.setDriveKeys(shifted ? LEFT : ROT_LEFT, 1);
                break;
                
            case Qt::Key_Right:
                _myAvatar.setDriveKeys(shifted ? RIGHT : ROT_RIGHT, 1);
                break;
                
            case Qt::Key_I:
                if (shifted) {
                    _myCamera.setEyeOffsetOrientation(glm::normalize(
                                                                     glm::quat(glm::vec3(0.002f, 0, 0)) * _myCamera.getEyeOffsetOrientation()));
                } else {
                    _myCamera.setEyeOffsetPosition(_myCamera.getEyeOffsetPosition() + glm::vec3(0, 0.001, 0));
                }
                resizeGL(_glWidget->width(), _glWidget->height());
                break;
                
            case Qt::Key_K:
                if (shifted) {
                    _myCamera.setEyeOffsetOrientation(glm::normalize(
                                                                     glm::quat(glm::vec3(-0.002f, 0, 0)) * _myCamera.getEyeOffsetOrientation()));
                } else {
                    _myCamera.setEyeOffsetPosition(_myCamera.getEyeOffsetPosition() + glm::vec3(0, -0.001, 0));
                }
                resizeGL(_glWidget->width(), _glWidget->height());
                break;
                
            case Qt::Key_J:
                if (shifted) {
                    _myCamera.setEyeOffsetOrientation(glm::normalize(
                                                                     glm::quat(glm::vec3(0, 0.002f, 0)) * _myCamera.getEyeOffsetOrientation()));
                } else {
                    _myCamera.setEyeOffsetPosition(_myCamera.getEyeOffsetPosition() + glm::vec3(-0.001, 0, 0));
                }
                resizeGL(_glWidget->width(), _glWidget->height());
                break;
                
            case Qt::Key_M:
                if (shifted) {
                    _myCamera.setEyeOffsetOrientation(glm::normalize(
                                                                     glm::quat(glm::vec3(0, -0.002f, 0)) * _myCamera.getEyeOffsetOrientation()));
                } else {
                    _myCamera.setEyeOffsetPosition(_myCamera.getEyeOffsetPosition() + glm::vec3(0.001, 0, 0));
                }
                resizeGL(_glWidget->width(), _glWidget->height());
                break;
                
            case Qt::Key_U:
                if (shifted) {
                    _myCamera.setEyeOffsetOrientation(glm::normalize(
                                                                     glm::quat(glm::vec3(0, 0, -0.002f)) * _myCamera.getEyeOffsetOrientation()));
                } else {
                    _myCamera.setEyeOffsetPosition(_myCamera.getEyeOffsetPosition() + glm::vec3(0, 0, -0.001));
                }
                resizeGL(_glWidget->width(), _glWidget->height());
                break;
                
            case Qt::Key_Y:
                if (shifted) {
                    _myCamera.setEyeOffsetOrientation(glm::normalize(
                                                                     glm::quat(glm::vec3(0, 0, 0.002f)) * _myCamera.getEyeOffsetOrientation()));
                } else {
                    _myCamera.setEyeOffsetPosition(_myCamera.getEyeOffsetPosition() + glm::vec3(0, 0, 0.001));
                }
                resizeGL(_glWidget->width(), _glWidget->height());
                break;
            case Qt::Key_Backspace:
            case Qt::Key_Delete:
                if (_selectVoxelMode->isChecked()) {
                    deleteVoxelUnderCursor();
                }
                break;
                
            default:
                event->ignore();
                break;
        }
    }
}

void Application::keyReleaseEvent(QKeyEvent* event) {
    if (activeWindow() == _window) {
        if (_chatEntryOn) {
            _myAvatar.setKeyState(NO_KEY_DOWN);
            return;
        }
        
        switch (event->key()) {
            case Qt::Key_E:
                _myAvatar.setDriveKeys(UP, 0);
                break;
                
            case Qt::Key_C:
                _myAvatar.setDriveKeys(DOWN, 0);
                break;
                
            case Qt::Key_W:
                _myAvatar.setDriveKeys(FWD, 0);
                break;
                
            case Qt::Key_S:
                _myAvatar.setDriveKeys(BACK, 0);
                break;
                
            case Qt::Key_A:
                _myAvatar.setDriveKeys(ROT_LEFT, 0);
                break;
                
            case Qt::Key_D:
                _myAvatar.setDriveKeys(ROT_RIGHT, 0);
                break;
                
            case Qt::Key_Up:
                _myAvatar.setDriveKeys(FWD, 0);
                _myAvatar.setDriveKeys(UP, 0);
                break;
                
            case Qt::Key_Down:
                _myAvatar.setDriveKeys(BACK, 0);
                _myAvatar.setDriveKeys(DOWN, 0);
                break;
                
            case Qt::Key_Left:
                _myAvatar.setDriveKeys(LEFT, 0);
                _myAvatar.setDriveKeys(ROT_LEFT, 0);
                break;
                
            case Qt::Key_Right:
                _myAvatar.setDriveKeys(RIGHT, 0);
                _myAvatar.setDriveKeys(ROT_RIGHT, 0);
                break;
                
            default:
                event->ignore();
                break;
        }
    }
}

void Application::mouseMoveEvent(QMouseEvent* event) {
    if (activeWindow() == _window) {
        _mouseX = event->x();
        _mouseY = event->y();
        
        // detect drag
        glm::vec3 mouseVoxelPos(_mouseVoxel.x, _mouseVoxel.y, _mouseVoxel.z);
        if (!_justEditedVoxel && mouseVoxelPos != _lastMouseVoxelPos) {
            if (event->buttons().testFlag(Qt::LeftButton)) {
                maybeEditVoxelUnderCursor();
                
            } else if (event->buttons().testFlag(Qt::RightButton) && checkedVoxelModeAction() != 0) {
                deleteVoxelUnderCursor();
            }
        }
    }
}

void Application::mousePressEvent(QMouseEvent* event) {
    if (activeWindow() == _window) {
        if (event->button() == Qt::LeftButton) {
            _mouseX = event->x();
            _mouseY = event->y();
            _mouseDragStartedX = _mouseX;
            _mouseDragStartedY = _mouseY;
            _mouseVoxelDragging = _mouseVoxel;
            _mousePressed = true;
            maybeEditVoxelUnderCursor();
            
        } else if (event->button() == Qt::RightButton && checkedVoxelModeAction() != 0) {
            deleteVoxelUnderCursor();
        }
    }
}

void Application::mouseReleaseEvent(QMouseEvent* event) {
    if (activeWindow() == _window) {
        if (event->button() == Qt::LeftButton) {
            _mouseX = event->x();
            _mouseY = event->y();
            _mousePressed = false;
            checkBandwidthMeterClick();
        }
    }
}

void Application::touchUpdateEvent(QTouchEvent* event) {
    bool validTouch = false;
    if (activeWindow() == _window) {
        const QList<QTouchEvent::TouchPoint>& tPoints = event->touchPoints();
        _touchAvgX = 0.0f;
        _touchAvgY = 0.0f;
        int numTouches = tPoints.count();
        if (numTouches > 1) {
            for (int i = 0; i < numTouches; ++i) {
                _touchAvgX += tPoints[i].pos().x();
                _touchAvgY += tPoints[i].pos().y();
            }
            _touchAvgX /= (float)(numTouches);
            _touchAvgY /= (float)(numTouches);
            validTouch = true;
        }
    }
    if (!_isTouchPressed) {
        _touchDragStartedAvgX = _touchAvgX;
        _touchDragStartedAvgY = _touchAvgY;
    }
    _isTouchPressed = validTouch;
}

void Application::touchBeginEvent(QTouchEvent* event) {
    touchUpdateEvent(event);
}

void Application::touchEndEvent(QTouchEvent* event) {
    _touchDragStartedAvgX = _touchAvgX;
    _touchDragStartedAvgY = _touchAvgY;
    _isTouchPressed = false;
}

void Application::wheelEvent(QWheelEvent* event) {
    if (activeWindow() == _window) {
        if (checkedVoxelModeAction() == 0) {
            event->ignore();
            return;
        }
        if (event->delta() > 0) {
            increaseVoxelSize();
        } else {
            decreaseVoxelSize();
        }
    }
}

void Application::sendPingPackets() {

    char nodeTypesOfInterest[] = {NODE_TYPE_VOXEL_SERVER, NODE_TYPE_AUDIO_MIXER, NODE_TYPE_AVATAR_MIXER};
    long long currentTime = usecTimestampNow();
    unsigned char pingPacket[1 + sizeof(currentTime)];
    pingPacket[0] = PACKET_HEADER_PING;
    
    memcpy(&pingPacket[1], &currentTime, sizeof(currentTime));
<<<<<<< HEAD
    for (int i = 0; i < sizeof(agentTypesOfInterest) / sizeof(char); ++i) {
        getInstance()->broadcastToAgents(pingPacket, 1 + sizeof(currentTime), agentTypesOfInterest[i]);
    }
=======
    NodeList::getInstance()->broadcastToNodes((unsigned char*)pingPacket, 1 + sizeof(currentTime), nodeTypesOfInterest, 3);
>>>>>>> ab249d6c

}

//  Every second, check the frame rates and other stuff
void Application::timer() {
    gettimeofday(&_timerEnd, NULL);

    if (_testPing->isChecked()) {
        sendPingPackets();
    }
        
    _fps = (float)_frameCount / ((float)diffclock(&_timerStart, &_timerEnd) / 1000.f);
    _packetsPerSecond = (float)_packetCount / ((float)diffclock(&_timerStart, &_timerEnd) / 1000.f);
    _bytesPerSecond = (float)_bytesCount / ((float)diffclock(&_timerStart, &_timerEnd) / 1000.f);
    _frameCount = 0;
    _packetCount = 0;
    _bytesCount = 0;
    
    gettimeofday(&_timerStart, NULL);
    
    // if we haven't detected gyros, check for them now
    if (!_serialHeadSensor.isActive()) {
        _serialHeadSensor.pair();
    }
    
    // ask the node list to check in with the domain server
    NodeList::getInstance()->sendDomainServerCheckIn();
}

static glm::vec3 getFaceVector(BoxFace face) {
    switch (face) {
        case MIN_X_FACE:
            return glm::vec3(-1, 0, 0);
        
        case MAX_X_FACE:
            return glm::vec3(1, 0, 0);
        
        case MIN_Y_FACE:
            return glm::vec3(0, -1, 0);
        
        case MAX_Y_FACE:
            return glm::vec3(0, 1, 0);
        
        case MIN_Z_FACE:
            return glm::vec3(0, 0, -1);
            
        case MAX_Z_FACE:
            return glm::vec3(0, 0, 1);
    }
}

void Application::idle() {
    timeval check;
    gettimeofday(&check, NULL);
    
    //  Only run simulation code if more than IDLE_SIMULATE_MSECS have passed since last time we ran
    
    if (diffclock(&_lastTimeIdle, &check) > IDLE_SIMULATE_MSECS) {
        // We call processEvents() here because the idle timer takes priority over
        // event handling in Qt, so when the framerate gets low events will pile up
        // unless we handle them here.
        
        // NOTE - this is commented out for now - causing event processing issues reported by Philip and Ryan
        // birarda - July 3rd
        
        // processEvents();
        
        update(1.0f / _fps);
        
        _glWidget->updateGL();
        _lastTimeIdle = check;
    }
}
void Application::terminate() {
    // Close serial port
    // close(serial_fd);
    
    LeapManager::terminate();
    
    if (_settingsAutosave->isChecked()) {
        saveSettings();
        _settings->sync();
    }

    if (_enableNetworkThread) {
        _stopNetworkReceiveThread = true;
        pthread_join(_networkReceiveThread, NULL); 
    }
}

void Application::sendAvatarVoxelURLMessage(const QUrl& url) {
    uint16_t ownerID = NodeList::getInstance()->getOwnerID();
    
    if (ownerID == UNKNOWN_NODE_ID) {
        return; // we don't yet know who we are
    }
    QByteArray message;
    message.append(PACKET_HEADER_AVATAR_VOXEL_URL);
    message.append((const char*)&ownerID, sizeof(ownerID));
    message.append(url.toEncoded());

    broadcastToNodes((unsigned char*)message.data(), message.size(), NODE_TYPE_AVATAR_MIXER);
}

void Application::processAvatarVoxelURLMessage(unsigned char *packetData, size_t dataBytes) {
    // skip the header
    packetData++;
    dataBytes--;
    
    // read the node id
    uint16_t nodeID = *(uint16_t*)packetData;
    packetData += sizeof(nodeID);
    dataBytes -= sizeof(nodeID);
    
    // make sure the node exists
    Node* node = NodeList::getInstance()->nodeWithID(nodeID);
    if (!node || !node->getLinkedData()) {
        return;
    }
    Avatar* avatar = static_cast<Avatar*>(node->getLinkedData());
    if (!avatar->isInitialized()) {
        return; // wait until initialized
    }
    QUrl url = QUrl::fromEncoded(QByteArray((char*)packetData, dataBytes));
    
    // invoke the set URL function on the simulate/render thread
    QMetaObject::invokeMethod(avatar->getVoxels(), "setVoxelURL", Q_ARG(QUrl, url));
}

void Application::checkBandwidthMeterClick() {
    // ... to be called upon button release

    if (_bandwidthDisplayOn->isChecked() &&
        glm::compMax(glm::abs(glm::ivec2(_mouseX - _mouseDragStartedX, _mouseY - _mouseDragStartedY))) <= BANDWIDTH_METER_CLICK_MAX_DRAG_LENGTH &&
        _bandwidthMeter.isWithinArea(_mouseX, _mouseY, _glWidget->width(), _glWidget->height())) {

        // The bandwidth meter is visible, the click didn't get dragged too far and
        // we actually hit the bandwidth meter
        bandwidthDetails();
    }
}

void Application::bandwidthDetails() {

    if (! _bandwidthDialog) {
        _bandwidthDialog = new BandwidthDialog(_glWidget, getBandwidthMeter());
        connect(_bandwidthDialog, SIGNAL(closed()), SLOT(bandwidthDetailsClosed()));

        _bandwidthDialog->show();
    } 
    _bandwidthDialog->raise();
}

void Application::bandwidthDetailsClosed() {

    QDialog* dlg = _bandwidthDialog;
    _bandwidthDialog = NULL;
    delete dlg;
}

void Application::editPreferences() {
    QDialog dialog(_glWidget);
    dialog.setWindowTitle("Interface Preferences");
    QBoxLayout* layout = new QBoxLayout(QBoxLayout::TopToBottom);
    dialog.setLayout(layout);
    
    QFormLayout* form = new QFormLayout();
    layout->addLayout(form, 1);
    
    QLineEdit* avatarURL = new QLineEdit(_myAvatar.getVoxels()->getVoxelURL().toString());
    avatarURL->setMinimumWidth(400);
    form->addRow("Avatar URL:", avatarURL);
    
    QSpinBox* horizontalFieldOfView = new QSpinBox();
    horizontalFieldOfView->setMaximum(180);
    horizontalFieldOfView->setMinimum(1);
    horizontalFieldOfView->setValue(_horizontalFieldOfView);
    form->addRow("Horizontal field of view (degrees):", horizontalFieldOfView);
    
    QDoubleSpinBox* headCameraPitchYawScale = new QDoubleSpinBox();
    headCameraPitchYawScale->setValue(_headCameraPitchYawScale);
    form->addRow("Head Camera Pitch/Yaw Scale:", headCameraPitchYawScale);

    QDoubleSpinBox* leanScale = new QDoubleSpinBox();
    leanScale->setValue(_myAvatar.getLeanScale());
    form->addRow("Lean Scale:", leanScale);

    QSpinBox* audioJitterBufferSamples = new QSpinBox();
    audioJitterBufferSamples->setMaximum(10000);
    audioJitterBufferSamples->setMinimum(-10000);
    audioJitterBufferSamples->setValue(_audioJitterBufferSamples);
    form->addRow("Audio Jitter Buffer Samples (0 for automatic):", audioJitterBufferSamples);

    QDialogButtonBox* buttons = new QDialogButtonBox(QDialogButtonBox::Ok | QDialogButtonBox::Cancel);
    dialog.connect(buttons, SIGNAL(accepted()), SLOT(accept()));
    dialog.connect(buttons, SIGNAL(rejected()), SLOT(reject()));
    layout->addWidget(buttons);
    
    if (dialog.exec() != QDialog::Accepted) {
        return;
    }
    QUrl url(avatarURL->text());
    _myAvatar.getVoxels()->setVoxelURL(url);
    sendAvatarVoxelURLMessage(url);
    _headCameraPitchYawScale = headCameraPitchYawScale->value();
    _myAvatar.setLeanScale(leanScale->value());
    _audioJitterBufferSamples = audioJitterBufferSamples->value();
    if (!shouldDynamicallySetJitterBuffer()) {
        _audio.setJitterBufferSamples(_audioJitterBufferSamples);
    }
    _horizontalFieldOfView = horizontalFieldOfView->value();
    resizeGL(_glWidget->width(), _glWidget->height());
    
}

void Application::pair() {
    PairingHandler::sendPairRequest();
}

void Application::setRenderMirrored(bool mirrored) {
    if (mirrored) {
        _manualFirstPerson->setChecked(false);
        _manualThirdPerson->setChecked(false);
    }
}

void Application::setNoise(bool noise) {
    _myAvatar.setNoise(noise);
}

void Application::setFullscreen(bool fullscreen) {
    _window->setWindowState(fullscreen ? (_window->windowState() | Qt::WindowFullScreen) :
        (_window->windowState() & ~Qt::WindowFullScreen));
    updateCursor();
}

void Application::setRenderFirstPerson(bool firstPerson) {
    if (firstPerson) {
        _lookingInMirror->setChecked(false);
        _manualThirdPerson->setChecked(false);
    }
}

void Application::setRenderThirdPerson(bool thirdPerson) {
    if (thirdPerson) {
        _lookingInMirror->setChecked(false);
        _manualFirstPerson->setChecked(false);
    }
}

void Application::setFrustumOffset(bool frustumOffset) {
    // reshape so that OpenGL will get the right lens details for the camera of choice  
    resizeGL(_glWidget->width(), _glWidget->height());
}

void Application::cycleFrustumRenderMode() {
    _frustumDrawingMode = (FrustumDrawMode)((_frustumDrawingMode + 1) % FRUSTUM_DRAW_MODE_COUNT);
    updateFrustumRenderModeAction();
}

void Application::setRenderWarnings(bool renderWarnings) {
    _voxels.setRenderPipelineWarnings(renderWarnings);
}

void Application::doKillLocalVoxels() {
    _wantToKillLocalVoxels = true;
}

void Application::doRandomizeVoxelColors() {
    _voxels.randomizeVoxelColors();
}

void Application::doFalseRandomizeVoxelColors() {
    _voxels.falseColorizeRandom();
}

void Application::doFalseRandomizeEveryOtherVoxelColors() {
    _voxels.falseColorizeRandomEveryOther();
}

void Application::doFalseColorizeByDistance() {
    loadViewFrustum(_myCamera, _viewFrustum);
    _voxels.falseColorizeDistanceFromView(&_viewFrustum);
}

void Application::doFalseColorizeInView() {
    loadViewFrustum(_myCamera, _viewFrustum);
    // we probably want to make sure the viewFrustum is initialized first
    _voxels.falseColorizeInView(&_viewFrustum);
}

void Application::doFalseColorizeOccluded() {
    CoverageMap::wantDebugging = true;
    _voxels.falseColorizeOccluded();
}

void Application::doTrueVoxelColors() {
    _voxels.trueColorize();
}

void Application::doTreeStats() {
    _voxels.collectStatsForTreesAndVBOs();
}

void Application::setWantsMonochrome(bool wantsMonochrome) {
    _myAvatar.setWantColor(!wantsMonochrome);
}

void Application::setWantsResIn(bool wantsResIn) {
    _myAvatar.setWantResIn(wantsResIn);
}

void Application::setWantsDelta(bool wantsDelta) {
    _myAvatar.setWantDelta(wantsDelta);
}

void Application::setWantsOcclusionCulling(bool wantsOcclusionCulling) {
    _myAvatar.setWantOcclusionCulling(wantsOcclusionCulling);
}

void Application::updateVoxelModeActions() {
    // only the sender can be checked
    foreach (QAction* action, _voxelModeActions->actions()) {
        if (action->isChecked() && action != sender()) {
            action->setChecked(false);
        }
    } 
}

void Application::sendVoxelEditMessage(PACKET_HEADER header, VoxelDetail& detail) {
    unsigned char* bufferOut;
    int sizeOut;

    if (createVoxelEditMessage(header, 0, 1, &detail, bufferOut, sizeOut)){
        Application::broadcastToNodes(bufferOut, sizeOut, NODE_TYPE_VOXEL_SERVER);
        delete[] bufferOut;
    }
}

const glm::vec3 Application::getMouseVoxelWorldCoordinates(const VoxelDetail _mouseVoxel) {
    return glm::vec3((_mouseVoxel.x + _mouseVoxel.s / 2.f) * TREE_SCALE,
                     (_mouseVoxel.y + _mouseVoxel.s / 2.f) * TREE_SCALE,
                     (_mouseVoxel.z + _mouseVoxel.s / 2.f) * TREE_SCALE);
}

void Application::decreaseVoxelSize() {
    _mouseVoxelScale /= 2;
}

void Application::increaseVoxelSize() {
    _mouseVoxelScale *= 2;
}
    
static QIcon createSwatchIcon(const QColor& color) {
    QPixmap map(16, 16);
    map.fill(color);
    return QIcon(map);
}

void Application::chooseVoxelPaintColor() {
    QColor selected = QColorDialog::getColor(_voxelPaintColor->data().value<QColor>(), _glWidget, "Voxel Paint Color");
    if (selected.isValid()) {
        _voxelPaintColor->setData(selected);
        _voxelPaintColor->setIcon(createSwatchIcon(selected));
    }
    
    // restore the main window's active state
    _window->activateWindow();
}

const int MAXIMUM_EDIT_VOXEL_MESSAGE_SIZE = 1500;
struct SendVoxelsOperationArgs {
    unsigned char* newBaseOctCode;
    unsigned char messageBuffer[MAXIMUM_EDIT_VOXEL_MESSAGE_SIZE];
    int bufferInUse;

};

bool Application::sendVoxelsOperation(VoxelNode* node, void* extraData) {
    SendVoxelsOperationArgs* args = (SendVoxelsOperationArgs*)extraData;
    if (node->isColored()) {
        unsigned char* nodeOctalCode = node->getOctalCode();
        
        unsigned char* codeColorBuffer = NULL;
        int codeLength  = 0;
        int bytesInCode = 0;
        int codeAndColorLength;

        // If the newBase is NULL, then don't rebase
        if (args->newBaseOctCode) {
            codeColorBuffer = rebaseOctalCode(nodeOctalCode, args->newBaseOctCode, true);
            codeLength  = numberOfThreeBitSectionsInCode(codeColorBuffer);
            bytesInCode = bytesRequiredForCodeLength(codeLength);
            codeAndColorLength = bytesInCode + SIZE_OF_COLOR_DATA;
        } else {
            codeLength  = numberOfThreeBitSectionsInCode(nodeOctalCode);
            bytesInCode = bytesRequiredForCodeLength(codeLength);
            codeAndColorLength = bytesInCode + SIZE_OF_COLOR_DATA;
            codeColorBuffer = new unsigned char[codeAndColorLength];
            memcpy(codeColorBuffer, nodeOctalCode, bytesInCode);
        }

        // copy the colors over
        codeColorBuffer[bytesInCode + RED_INDEX  ] = node->getColor()[RED_INDEX  ];
        codeColorBuffer[bytesInCode + GREEN_INDEX] = node->getColor()[GREEN_INDEX];
        codeColorBuffer[bytesInCode + BLUE_INDEX ] = node->getColor()[BLUE_INDEX ];
        
        // TODO: sendVoxelsOperation() is sending voxels too fast.
        //       This printf function accidently slowed down sending
        //       and hot-fixed the bug when importing
        //       large PNG models (256x256 px and more)
        static unsigned int sendVoxelsOperationCalled = 0; printf("sending voxel #%u\n", ++sendVoxelsOperationCalled);

        // if we have room don't have room in the buffer, then send the previously generated message first
        if (args->bufferInUse + codeAndColorLength > MAXIMUM_EDIT_VOXEL_MESSAGE_SIZE) {
            broadcastToNodes(args->messageBuffer, args->bufferInUse, NODE_TYPE_VOXEL_SERVER);
            args->bufferInUse = sizeof(PACKET_HEADER_SET_VOXEL_DESTRUCTIVE) + sizeof(unsigned short int); // reset
        }
        
        // copy this node's code color details into our buffer.
        memcpy(&args->messageBuffer[args->bufferInUse], codeColorBuffer, codeAndColorLength);
        args->bufferInUse += codeAndColorLength;
    }
    return true; // keep going
}

void Application::exportVoxels() {
    QString desktopLocation = QDesktopServices::storageLocation(QDesktopServices::DesktopLocation);
    QString suggestedName = desktopLocation.append("/voxels.svo");

    QString fileNameString = QFileDialog::getSaveFileName(_glWidget, tr("Export Voxels"), suggestedName, 
                                                          tr("Sparse Voxel Octree Files (*.svo)"));
    QByteArray fileNameAscii = fileNameString.toAscii();
    const char* fileName = fileNameAscii.data();
    VoxelNode* selectedNode = _voxels.getVoxelAt(_mouseVoxel.x, _mouseVoxel.y, _mouseVoxel.z, _mouseVoxel.s);
    if (selectedNode) {
        VoxelTree exportTree;
        _voxels.copySubTreeIntoNewTree(selectedNode, &exportTree, true);
        exportTree.writeToSVOFile(fileName);
    }

    // restore the main window's active state
    _window->activateWindow();
}

void Application::importVoxels() {
    QString desktopLocation = QDesktopServices::storageLocation(QDesktopServices::DesktopLocation);
    QString fileNameString = QFileDialog::getOpenFileName(_glWidget, tr("Import Voxels"), desktopLocation, 
                                                          tr("Sparse Voxel Octree Files, Square PNG (*.svo *.png)"));
    QByteArray fileNameAscii = fileNameString.toAscii();
    const char* fileName = fileNameAscii.data();
    
    VoxelTree importVoxels;
    if (fileNameString.endsWith(".png", Qt::CaseInsensitive)) {
        QImage pngImage = QImage(fileName);
        if (pngImage.height() != pngImage.width()) {
            printLog("ERROR: Bad PNG size: height != width.\n");
            return;
        }
        
        const uint32_t* pixels;
        if (pngImage.format() == QImage::Format_ARGB32) {
            pixels = reinterpret_cast<const uint32_t*>(pngImage.constBits());
        } else {
            QImage tmp = pngImage.convertToFormat(QImage::Format_ARGB32);
            pixels = reinterpret_cast<const uint32_t*>(tmp.constBits());
        }
        
        importVoxels.readFromSquareARGB32Pixels(pixels, pngImage.height());        
    } else {
        importVoxels.readFromSVOFile(fileName);
    }
    
    VoxelNode* selectedNode = _voxels.getVoxelAt(_mouseVoxel.x, _mouseVoxel.y, _mouseVoxel.z, _mouseVoxel.s);
    
    // Recurse the Import Voxels tree, where everything is root relative, and send all the colored voxels to 
    // the server as an set voxel message, this will also rebase the voxels to the new location
    unsigned char* calculatedOctCode = NULL;
    SendVoxelsOperationArgs args;
    args.messageBuffer[0] = PACKET_HEADER_SET_VOXEL_DESTRUCTIVE;
    unsigned short int* sequenceAt = (unsigned short int*)&args.messageBuffer[sizeof(PACKET_HEADER_SET_VOXEL_DESTRUCTIVE)];
    *sequenceAt = 0;
    args.bufferInUse = sizeof(PACKET_HEADER_SET_VOXEL_DESTRUCTIVE) + sizeof(unsigned short int); // set to command + sequence

    // we only need the selected voxel to get the newBaseOctCode, which we can actually calculate from the
    // voxel size/position details.
    if (selectedNode) {
        args.newBaseOctCode = selectedNode->getOctalCode();
    } else {
        args.newBaseOctCode = calculatedOctCode = pointToVoxel(_mouseVoxel.x, _mouseVoxel.y, _mouseVoxel.z, _mouseVoxel.s);
    }

    importVoxels.recurseTreeWithOperation(sendVoxelsOperation, &args);

    // If we have voxels left in the packet, then send the packet
    if (args.bufferInUse > (sizeof(PACKET_HEADER_SET_VOXEL_DESTRUCTIVE) + sizeof(unsigned short int))) {
        broadcastToNodes(args.messageBuffer, args.bufferInUse, NODE_TYPE_VOXEL_SERVER);
    }
    
    if (calculatedOctCode) {
        delete[] calculatedOctCode;
    }

    // restore the main window's active state
    _window->activateWindow();
}

void Application::cutVoxels() {
    copyVoxels();
    deleteVoxelUnderCursor();
}

void Application::copyVoxels() {
    VoxelNode* selectedNode = _voxels.getVoxelAt(_mouseVoxel.x, _mouseVoxel.y, _mouseVoxel.z, _mouseVoxel.s);
    if (selectedNode) {
        // clear the clipboard first...
        _clipboardTree.eraseAllVoxels();

        // then copy onto it
        _voxels.copySubTreeIntoNewTree(selectedNode, &_clipboardTree, true);
    }
}

void Application::pasteVoxels() {
    unsigned char* calculatedOctCode = NULL;
    VoxelNode* selectedNode = _voxels.getVoxelAt(_mouseVoxel.x, _mouseVoxel.y, _mouseVoxel.z, _mouseVoxel.s);

    // Recurse the clipboard tree, where everything is root relative, and send all the colored voxels to 
    // the server as an set voxel message, this will also rebase the voxels to the new location
    SendVoxelsOperationArgs args;
    args.messageBuffer[0] = PACKET_HEADER_SET_VOXEL_DESTRUCTIVE;
    unsigned short int* sequenceAt = (unsigned short int*)&args.messageBuffer[sizeof(PACKET_HEADER_SET_VOXEL_DESTRUCTIVE)];
    *sequenceAt = 0;
    args.bufferInUse = sizeof(PACKET_HEADER_SET_VOXEL_DESTRUCTIVE) + sizeof(unsigned short int); // set to command + sequence

    // we only need the selected voxel to get the newBaseOctCode, which we can actually calculate from the
    // voxel size/position details. If we don't have an actual selectedNode then use the mouseVoxel to create a 
    // target octalCode for where the user is pointing.
    if (selectedNode) {
        args.newBaseOctCode = selectedNode->getOctalCode();
    } else {
        args.newBaseOctCode = calculatedOctCode = pointToVoxel(_mouseVoxel.x, _mouseVoxel.y, _mouseVoxel.z, _mouseVoxel.s);
    }

    _clipboardTree.recurseTreeWithOperation(sendVoxelsOperation, &args);
    
    // If we have voxels left in the packet, then send the packet
    if (args.bufferInUse > (sizeof(PACKET_HEADER_SET_VOXEL_DESTRUCTIVE) + sizeof(unsigned short int))) {
        broadcastToNodes(args.messageBuffer, args.bufferInUse, NODE_TYPE_VOXEL_SERVER);
    }
    
    if (calculatedOctCode) {
        delete[] calculatedOctCode;
    }
}

void Application::initMenu() {
    QMenuBar* menuBar = new QMenuBar();
    _window->setMenuBar(menuBar);
    
    QMenu* fileMenu = menuBar->addMenu("File");
    fileMenu->addAction("Quit", this, SLOT(quit()), Qt::CTRL | Qt::Key_Q);

    QMenu* editMenu = menuBar->addMenu("Edit");
    editMenu->addAction("Preferences...", this, SLOT(editPreferences()));

    QMenu* pairMenu = menuBar->addMenu("Pair");
    pairMenu->addAction("Pair", this, SLOT(pair()));
    
    QMenu* optionsMenu = menuBar->addMenu("Options");
    (_lookingInMirror = optionsMenu->addAction("Mirror", this, SLOT(setRenderMirrored(bool)), Qt::Key_H))->setCheckable(true);
    (_echoAudioMode = optionsMenu->addAction("Echo Audio"))->setCheckable(true);
    
    optionsMenu->addAction("Noise", this, SLOT(setNoise(bool)), Qt::Key_N)->setCheckable(true);
    (_gyroLook = optionsMenu->addAction("Smooth Gyro Look"))->setCheckable(true);
    _gyroLook->setChecked(true);
    (_mouseLook = optionsMenu->addAction("Mouse Look"))->setCheckable(true);
    _mouseLook->setChecked(true);
    (_touchLook = optionsMenu->addAction("Touch Look"))->setCheckable(true);
    _touchLook->setChecked(false);
    (_showHeadMouse = optionsMenu->addAction("Head Mouse"))->setCheckable(true);
    _showHeadMouse->setChecked(false);
    (_transmitterDrives = optionsMenu->addAction("Transmitter Drive"))->setCheckable(true);
    _transmitterDrives->setChecked(true);
    (_gravityUse = optionsMenu->addAction("Use Gravity"))->setCheckable(true);
    _gravityUse->setChecked(true);
    _gravityUse->setShortcut(Qt::SHIFT | Qt::Key_G);
    (_testPing = optionsMenu->addAction("Test Ping"))->setCheckable(true);
    _testPing->setChecked(true);
    (_fullScreenMode = optionsMenu->addAction("Fullscreen", this, SLOT(setFullscreen(bool)), Qt::Key_F))->setCheckable(true);
    optionsMenu->addAction("Webcam", &_webcam, SLOT(setEnabled(bool)))->setCheckable(true);    
    
    QMenu* renderMenu = menuBar->addMenu("Render");
    (_renderVoxels = renderMenu->addAction("Voxels"))->setCheckable(true);
    _renderVoxels->setChecked(true);
    _renderVoxels->setShortcut(Qt::Key_V);
    (_renderVoxelTextures = renderMenu->addAction("Voxel Textures"))->setCheckable(true);
    (_renderStarsOn = renderMenu->addAction("Stars"))->setCheckable(true);
    _renderStarsOn->setChecked(true);
    _renderStarsOn->setShortcut(Qt::Key_Asterisk);
    (_renderAtmosphereOn = renderMenu->addAction("Atmosphere"))->setCheckable(true);
    _renderAtmosphereOn->setChecked(true);
    _renderAtmosphereOn->setShortcut(Qt::SHIFT | Qt::Key_A);
    (_renderGroundPlaneOn = renderMenu->addAction("Ground Plane"))->setCheckable(true);
    _renderGroundPlaneOn->setChecked(true);
    (_renderAvatarsOn = renderMenu->addAction("Avatars"))->setCheckable(true);
    _renderAvatarsOn->setChecked(true);
    (_renderAvatarBalls = renderMenu->addAction("Avatar as Balls"))->setCheckable(true);
    _renderAvatarBalls->setChecked(false);
    renderMenu->addAction("Cycle Voxeltar Mode", _myAvatar.getVoxels(), SLOT(cycleMode()));
    (_renderFrameTimerOn = renderMenu->addAction("Show Timer"))->setCheckable(true);
    _renderFrameTimerOn->setChecked(false);
    (_renderLookatOn = renderMenu->addAction("Lookat Vectors"))->setCheckable(true);
    _renderLookatOn->setChecked(false);
    (_manualFirstPerson = renderMenu->addAction(
        "First Person", this, SLOT(setRenderFirstPerson(bool)), Qt::Key_P))->setCheckable(true);
    (_manualThirdPerson = renderMenu->addAction(
        "Third Person", this, SLOT(setRenderThirdPerson(bool))))->setCheckable(true);
    
    QMenu* toolsMenu = menuBar->addMenu("Tools");
    (_renderStatsOn = toolsMenu->addAction("Stats"))->setCheckable(true);
    _renderStatsOn->setShortcut(Qt::Key_Slash);
    (_logOn = toolsMenu->addAction("Log"))->setCheckable(true);
    _logOn->setChecked(false);
    _logOn->setShortcut(Qt::CTRL | Qt::Key_L);
    (_oscilloscopeOn = toolsMenu->addAction("Audio Oscilloscope"))->setCheckable(true);
    _oscilloscopeOn->setChecked(true);
    (_bandwidthDisplayOn = toolsMenu->addAction("Bandwidth Display"))->setCheckable(true);
    _bandwidthDisplayOn->setChecked(true);
    toolsMenu->addAction("Bandwidth Details", this, SLOT(bandwidthDetails()));

 
    QMenu* voxelMenu = menuBar->addMenu("Voxels");
    _voxelModeActions = new QActionGroup(this);
    _voxelModeActions->setExclusive(false); // exclusivity implies one is always checked

    (_addVoxelMode = voxelMenu->addAction(
        "Add Voxel Mode", this, SLOT(updateVoxelModeActions()),    Qt::CTRL | Qt::Key_A))->setCheckable(true);
    _voxelModeActions->addAction(_addVoxelMode);
    (_deleteVoxelMode = voxelMenu->addAction(
        "Delete Voxel Mode", this, SLOT(updateVoxelModeActions()), Qt::CTRL | Qt::Key_D))->setCheckable(true);
    _voxelModeActions->addAction(_deleteVoxelMode);
    (_colorVoxelMode = voxelMenu->addAction(
        "Color Voxel Mode", this, SLOT(updateVoxelModeActions()),  Qt::CTRL | Qt::Key_B))->setCheckable(true);
    _voxelModeActions->addAction(_colorVoxelMode);
    (_selectVoxelMode = voxelMenu->addAction(
        "Select Voxel Mode", this, SLOT(updateVoxelModeActions()), Qt::CTRL | Qt::Key_S))->setCheckable(true);
    _voxelModeActions->addAction(_selectVoxelMode);
    (_eyedropperMode = voxelMenu->addAction(
        "Get Color Mode", this, SLOT(updateVoxelModeActions()),   Qt::CTRL | Qt::Key_G))->setCheckable(true);
    _voxelModeActions->addAction(_eyedropperMode);
    
    voxelMenu->addAction("Decrease Voxel Size", this, SLOT(decreaseVoxelSize()),       QKeySequence::ZoomOut);
    voxelMenu->addAction("Increase Voxel Size", this, SLOT(increaseVoxelSize()),       QKeySequence::ZoomIn);
    
    _voxelPaintColor = voxelMenu->addAction("Voxel Paint Color", this, 
                                                      SLOT(chooseVoxelPaintColor()),   Qt::META | Qt::Key_C);
    QColor paintColor(128, 128, 128);
    _voxelPaintColor->setData(paintColor);
    _voxelPaintColor->setIcon(createSwatchIcon(paintColor));
    (_destructiveAddVoxel = voxelMenu->addAction("Create Voxel is Destructive"))->setCheckable(true);
    
    voxelMenu->addAction("Export Voxels",  this, SLOT(exportVoxels()), Qt::CTRL | Qt::Key_E);
    voxelMenu->addAction("Import Voxels",  this, SLOT(importVoxels()), Qt::CTRL | Qt::Key_I);
    voxelMenu->addAction("Cut Voxels",     this, SLOT(cutVoxels()),    Qt::CTRL | Qt::Key_X);
    voxelMenu->addAction("Copy Voxels",    this, SLOT(copyVoxels()),   Qt::CTRL | Qt::Key_C);
    voxelMenu->addAction("Paste Voxels",   this, SLOT(pasteVoxels()),  Qt::CTRL | Qt::Key_V);
    
    QMenu* debugMenu = menuBar->addMenu("Debug");

    QMenu* frustumMenu = debugMenu->addMenu("View Frustum Debugging Tools");
    (_frustumOn = frustumMenu->addAction("Display Frustum"))->setCheckable(true); 
    _frustumOn->setShortcut(Qt::SHIFT | Qt::Key_F);
    (_viewFrustumFromOffset = frustumMenu->addAction(
        "Use Offset Camera", this, SLOT(setFrustumOffset(bool)), Qt::SHIFT | Qt::Key_O))->setCheckable(true); 
    _frustumRenderModeAction = frustumMenu->addAction(
        "Render Mode", this, SLOT(cycleFrustumRenderMode()), Qt::SHIFT | Qt::Key_R); 
    updateFrustumRenderModeAction();
    
    debugMenu->addAction("Run Timing Tests", this, SLOT(runTests()));
    debugMenu->addAction("Calculate Tree Stats", this, SLOT(doTreeStats()), Qt::SHIFT | Qt::Key_S);

    QMenu* renderDebugMenu = debugMenu->addMenu("Render Debugging Tools");
    renderDebugMenu->addAction("Show Render Pipeline Warnings", this, SLOT(setRenderWarnings(bool)))->setCheckable(true);
    renderDebugMenu->addAction("Kill Local Voxels", this, SLOT(doKillLocalVoxels()), Qt::CTRL | Qt::Key_K);
    renderDebugMenu->addAction("Randomize Voxel TRUE Colors", this, SLOT(doRandomizeVoxelColors()), Qt::CTRL | Qt::Key_R);
    renderDebugMenu->addAction("FALSE Color Voxels Randomly", this, SLOT(doFalseRandomizeVoxelColors()));
    renderDebugMenu->addAction("FALSE Color Voxel Every Other Randomly", this, SLOT(doFalseRandomizeEveryOtherVoxelColors()));
    renderDebugMenu->addAction("FALSE Color Voxels by Distance", this, SLOT(doFalseColorizeByDistance()));
    renderDebugMenu->addAction("FALSE Color Voxel Out of View", this, SLOT(doFalseColorizeInView()));
    renderDebugMenu->addAction("FALSE Color Occluded Voxels", this, SLOT(doFalseColorizeOccluded()), Qt::CTRL | Qt::Key_O);
    renderDebugMenu->addAction("Show TRUE Colors", this, SLOT(doTrueVoxelColors()), Qt::CTRL | Qt::Key_T);

    debugMenu->addAction("Wants Res-In", this, SLOT(setWantsResIn(bool)))->setCheckable(true);
    debugMenu->addAction("Wants Monochrome", this, SLOT(setWantsMonochrome(bool)))->setCheckable(true);
    debugMenu->addAction("Wants View Delta Sending", this, SLOT(setWantsDelta(bool)))->setCheckable(true);
    (_shouldLowPassFilter = debugMenu->addAction("Test: LowPass filter"))->setCheckable(true);
    debugMenu->addAction("Wants Occlusion Culling", this, SLOT(setWantsOcclusionCulling(bool)))->setCheckable(true);

    QMenu* settingsMenu = menuBar->addMenu("Settings");
    (_settingsAutosave = settingsMenu->addAction("Autosave"))->setCheckable(true);
    _settingsAutosave->setChecked(true);
    settingsMenu->addAction("Load settings", this, SLOT(loadSettings()));
    settingsMenu->addAction("Save settings", this, SLOT(saveSettings()));
    settingsMenu->addAction("Import settings", this, SLOT(importSettings()));
    settingsMenu->addAction("Export settings", this, SLOT(exportSettings()));
    
    _networkAccessManager = new QNetworkAccessManager(this);
    _settings = new QSettings(this);
}

void Application::updateFrustumRenderModeAction() {
    switch (_frustumDrawingMode) {
        default:
        case FRUSTUM_DRAW_MODE_ALL: 
            _frustumRenderModeAction->setText("Render Mode - All");
            break;
        case FRUSTUM_DRAW_MODE_VECTORS: 
            _frustumRenderModeAction->setText("Render Mode - Vectors");
            break;
        case FRUSTUM_DRAW_MODE_PLANES:
            _frustumRenderModeAction->setText("Render Mode - Planes");
            break;
        case FRUSTUM_DRAW_MODE_NEAR_PLANE: 
            _frustumRenderModeAction->setText("Render Mode - Near");
            break;
        case FRUSTUM_DRAW_MODE_FAR_PLANE: 
            _frustumRenderModeAction->setText("Render Mode - Far");
            break; 
        case FRUSTUM_DRAW_MODE_KEYHOLE: 
            _frustumRenderModeAction->setText("Render Mode - Keyhole");
            break; 
    }
}

void Application::runTests() {
    runTimingTests();
}

void Application::initDisplay() {
    glEnable(GL_BLEND);
    glBlendFunc(GL_SRC_ALPHA, GL_ONE_MINUS_SRC_ALPHA);
    glShadeModel (GL_SMOOTH);
    glEnable(GL_LIGHTING);
    glEnable(GL_LIGHT0);
    glEnable(GL_DEPTH_TEST);
}

void Application::init() {
    _voxels.init();
    
    _environment.init();
    
    _handControl.setScreenDimensions(_glWidget->width(), _glWidget->height());

    _headMouseX = _mouseX = _glWidget->width() / 2;
    _headMouseY = _mouseY = _glWidget->height() / 2;

    _stars.readInput(STAR_FILE, STAR_CACHE_FILE, 0);
  
    _myAvatar.init();
    _myAvatar.setPosition(START_LOCATION);
    _myCamera.setMode(CAMERA_MODE_FIRST_PERSON);
    _myCamera.setModeShiftRate(1.0f);
    _myAvatar.setDisplayingLookatVectors(false);  
    
    QCursor::setPos(_headMouseX, _headMouseY);
    
    OculusManager::connect();
    if (OculusManager::isConnected()) {
        QMetaObject::invokeMethod(_fullScreenMode, "trigger", Qt::QueuedConnection);
    }
    
    LeapManager::initialize();
    
    gettimeofday(&_timerStart, NULL);
    gettimeofday(&_lastTimeIdle, NULL);

    loadSettings();
    if (!shouldDynamicallySetJitterBuffer()) {
        _audio.setJitterBufferSamples(_audioJitterBufferSamples);
    }
    
    printLog("Loaded settings.\n");

    
    sendAvatarVoxelURLMessage(_myAvatar.getVoxels()->getVoxelURL());
}

const float MAX_AVATAR_EDIT_VELOCITY = 1.0f;
const float MAX_VOXEL_EDIT_DISTANCE = 20.0f;

void Application::update(float deltaTime) {
    //  Use Transmitter Hand to move hand if connected, else use mouse
    if (_myTransmitter.isConnected()) {
        const float HAND_FORCE_SCALING = 0.01f;
        glm::vec3 estimatedRotation = _myTransmitter.getEstimatedRotation();
        glm::vec3 handForce(-estimatedRotation.z, -estimatedRotation.x, estimatedRotation.y);
        _myAvatar.setMovedHandOffset(handForce *  HAND_FORCE_SCALING);
    } else {
        // update behaviors for avatar hand movement: handControl takes mouse values as input,
        // and gives back 3D values modulated for smooth transitioning between interaction modes.
        _handControl.update(_mouseX, _mouseY);
        _myAvatar.setMovedHandOffset(_handControl.getValues());
    }
    
    // tell my avatar if the mouse is being pressed...
    _myAvatar.setMousePressed(_mousePressed);
    
    // check what's under the mouse and update the mouse voxel
    glm::vec3 mouseRayOrigin, mouseRayDirection;
    _viewFrustum.computePickRay(_mouseX / (float)_glWidget->width(),
        _mouseY / (float)_glWidget->height(), mouseRayOrigin, mouseRayDirection);

    // tell my avatar the posiion and direction of the ray projected ino the world based on the mouse position        
    _myAvatar.setMouseRay(mouseRayOrigin, mouseRayDirection);
    
    // Set where I am looking based on my mouse ray (so that other people can see)
    glm::vec3 myLookAtFromMouse(mouseRayOrigin + mouseRayDirection);
    _myAvatar.getHead().setLookAtPosition(myLookAtFromMouse);

    //  If we are dragging on a voxel, add thrust according to the amount the mouse is dragging
    const float VOXEL_GRAB_THRUST = 0.0f;
    if (_mousePressed && (_mouseVoxel.s != 0)) {
        glm::vec2 mouseDrag(_mouseX - _mouseDragStartedX, _mouseY - _mouseDragStartedY);
        glm::quat orientation = _myAvatar.getOrientation();
        glm::vec3 front = orientation * IDENTITY_FRONT;
        glm::vec3 up = orientation * IDENTITY_UP;
        glm::vec3 towardVoxel = getMouseVoxelWorldCoordinates(_mouseVoxelDragging)
                                - _myAvatar.getCameraPosition();
        towardVoxel = front * glm::length(towardVoxel);
        glm::vec3 lateralToVoxel = glm::cross(up, glm::normalize(towardVoxel)) * glm::length(towardVoxel);
        _voxelThrust = glm::vec3(0, 0, 0);
        _voxelThrust += towardVoxel * VOXEL_GRAB_THRUST * deltaTime * mouseDrag.y;
        _voxelThrust += lateralToVoxel * VOXEL_GRAB_THRUST * deltaTime * mouseDrag.x;
        
        //  Add thrust from voxel grabbing to the avatar 
        _myAvatar.addThrust(_voxelThrust);

    }
    
    _mouseVoxel.s = 0.0f;
    if (checkedVoxelModeAction() != 0 &&
        (fabs(_myAvatar.getVelocity().x) +
         fabs(_myAvatar.getVelocity().y) +
         fabs(_myAvatar.getVelocity().z)) / 3 < MAX_AVATAR_EDIT_VELOCITY) {
        float distance;
        BoxFace face;
        if (_voxels.findRayIntersection(mouseRayOrigin, mouseRayDirection, _mouseVoxel, distance, face)) {
            if (distance < MAX_VOXEL_EDIT_DISTANCE) {
                // find the nearest voxel with the desired scale
                if (_mouseVoxelScale > _mouseVoxel.s) {
                    // choose the larger voxel that encompasses the one selected
                    _mouseVoxel.x = _mouseVoxelScale * floorf(_mouseVoxel.x / _mouseVoxelScale);
                    _mouseVoxel.y = _mouseVoxelScale * floorf(_mouseVoxel.y / _mouseVoxelScale);
                    _mouseVoxel.z = _mouseVoxelScale * floorf(_mouseVoxel.z / _mouseVoxelScale);
                    _mouseVoxel.s = _mouseVoxelScale;
                    
                } else {
                    glm::vec3 faceVector = getFaceVector(face);
                    if (_mouseVoxelScale < _mouseVoxel.s) {
                        // find the closest contained voxel
                        glm::vec3 pt = (mouseRayOrigin + mouseRayDirection * distance) / (float)TREE_SCALE -
                        faceVector * (_mouseVoxelScale * 0.5f);
                        _mouseVoxel.x = _mouseVoxelScale * floorf(pt.x / _mouseVoxelScale);
                        _mouseVoxel.y = _mouseVoxelScale * floorf(pt.y / _mouseVoxelScale);
                        _mouseVoxel.z = _mouseVoxelScale * floorf(pt.z / _mouseVoxelScale);
                        _mouseVoxel.s = _mouseVoxelScale;
                    }
                    if (_addVoxelMode->isChecked()) {
                        // use the face to determine the side on which to create a neighbor
                        _mouseVoxel.x += faceVector.x * _mouseVoxel.s;
                        _mouseVoxel.y += faceVector.y * _mouseVoxel.s;
                        _mouseVoxel.z += faceVector.z * _mouseVoxel.s;
                    }
                }
            } else {
                _mouseVoxel.s = 0.0f;
            }
        } else if (_addVoxelMode->isChecked() || _selectVoxelMode->isChecked()) {
            // place the voxel a fixed distance away
            float worldMouseVoxelScale = _mouseVoxelScale * TREE_SCALE;
            glm::vec3 pt = mouseRayOrigin + mouseRayDirection * (2.0f + worldMouseVoxelScale * 0.5f);
            _mouseVoxel.x = _mouseVoxelScale * floorf(pt.x / worldMouseVoxelScale);
            _mouseVoxel.y = _mouseVoxelScale * floorf(pt.y / worldMouseVoxelScale);
            _mouseVoxel.z = _mouseVoxelScale * floorf(pt.z / worldMouseVoxelScale);
            _mouseVoxel.s = _mouseVoxelScale;
        }
        
        if (_deleteVoxelMode->isChecked()) {
            // red indicates deletion
            _mouseVoxel.red = 255;
            _mouseVoxel.green = _mouseVoxel.blue = 0;
        } else if (_selectVoxelMode->isChecked()) {
            // yellow indicates deletion
            _mouseVoxel.red = _mouseVoxel.green = 255;
            _mouseVoxel.blue = 0;
        } else { // _addVoxelMode->isChecked() || _colorVoxelMode->isChecked()
            QColor paintColor = _voxelPaintColor->data().value<QColor>();
            _mouseVoxel.red = paintColor.red();
            _mouseVoxel.green = paintColor.green();
            _mouseVoxel.blue = paintColor.blue();
        }
        
        // if we just edited, use the currently selected voxel as the "last" for drag detection
        if (_justEditedVoxel) {
            _lastMouseVoxelPos = glm::vec3(_mouseVoxel.x, _mouseVoxel.y, _mouseVoxel.z);
            _justEditedVoxel = false;
        }
    }
    
    // walking triggers the handControl to stop
    if (_myAvatar.getMode() == AVATAR_MODE_WALKING) {
        _handControl.stop();
    }
    
    //  Update from Mouse
    if (_mouseLook->isChecked()) {
        QPoint mouse = QCursor::pos();
        _myAvatar.updateFromMouse(_glWidget->mapFromGlobal(mouse).x(),
                                  _glWidget->mapFromGlobal(mouse).y(),
                                  _glWidget->width(),
                                  _glWidget->height());
    }
   
    //  Update from Touch
    if (_isTouchPressed && _touchLook->isChecked()) {
        _myAvatar.updateFromTouch(_touchAvgX - _touchDragStartedAvgX,
                                  _touchAvgY - _touchDragStartedAvgY);
    }
    
    // Leap finger-sensing device
    LeapManager::nextFrame();
    _myAvatar.getHand().setLeapFingers(LeapManager::getFingerTips(), LeapManager::getFingerRoots());
    _myAvatar.getHand().setLeapHands(LeapManager::getHandPositions(), LeapManager::getHandNormals());
    
     //  Read serial port interface devices
    if (_serialHeadSensor.isActive()) {
        _serialHeadSensor.readData(deltaTime);
    }
    
    //  Update transmitter
    
    //  Sample hardware, update view frustum if needed, and send avatar data to mixer/nodes
    updateAvatar(deltaTime);

    // read incoming packets from network
    if (!_enableNetworkThread) {
        networkReceive(0);
    }
    
    //loop through all the other avatars and simulate them...
    NodeList* nodeList = NodeList::getInstance();
    nodeList->lock();
    for(NodeList::iterator node = nodeList->begin(); node != nodeList->end(); node++) {
        if (node->getLinkedData() != NULL) {
            Avatar *avatar = (Avatar *)node->getLinkedData();
            if (!avatar->isInitialized()) {
                avatar->init();
            }
            avatar->simulate(deltaTime, NULL);
            avatar->setMouseRay(mouseRayOrigin, mouseRayDirection);
        }
    }
    nodeList->unlock();

    //  Simulate myself
    if (_gravityUse->isChecked()) {
        _myAvatar.setGravity(_environment.getGravity(_myAvatar.getPosition()));
    }
    else {
        _myAvatar.setGravity(glm::vec3(0.0f, 0.0f, 0.0f));
    }

    if (_transmitterDrives->isChecked() && _myTransmitter.isConnected()) {
        _myAvatar.simulate(deltaTime, &_myTransmitter);
    } else {
        _myAvatar.simulate(deltaTime, NULL);
    }
    
    if (!OculusManager::isConnected()) {        
        if (_lookingInMirror->isChecked()) {
            if (_myCamera.getMode() != CAMERA_MODE_MIRROR) {
                _myCamera.setMode(CAMERA_MODE_MIRROR);
                _myCamera.setModeShiftRate(100.0f);
            }
        } else if (_manualFirstPerson->isChecked()) {
            if (_myCamera.getMode() != CAMERA_MODE_FIRST_PERSON) {
                _myCamera.setMode(CAMERA_MODE_FIRST_PERSON);
                _myCamera.setModeShiftRate(1.0f);
            }
        } else if (_manualThirdPerson->isChecked()) {
            if (_myCamera.getMode() != CAMERA_MODE_THIRD_PERSON) {
                _myCamera.setMode(CAMERA_MODE_THIRD_PERSON);
                _myCamera.setModeShiftRate(1.0f);
            }
        } else {
            const float THIRD_PERSON_SHIFT_VELOCITY = 1000.0f;
            const float TIME_BEFORE_SHIFT_INTO_FIRST_PERSON = 0.75f;
            const float TIME_BEFORE_SHIFT_INTO_THIRD_PERSON = 0.1f;
            
            if ((_myAvatar.getElapsedTimeStopped() > TIME_BEFORE_SHIFT_INTO_FIRST_PERSON)
                    && (_myCamera.getMode() != CAMERA_MODE_FIRST_PERSON)) {
                _myCamera.setMode(CAMERA_MODE_FIRST_PERSON);
                _myCamera.setModeShiftRate(1.0f);
            }
            if ((_myAvatar.getSpeed() > THIRD_PERSON_SHIFT_VELOCITY)
                    && (_myAvatar.getElapsedTimeMoving() > TIME_BEFORE_SHIFT_INTO_THIRD_PERSON)
                    && (_myCamera.getMode() != CAMERA_MODE_THIRD_PERSON)) {
                _myCamera.setMode(CAMERA_MODE_THIRD_PERSON);
                _myCamera.setModeShiftRate(1000.0f);
            }
        }
    }
   
    // Update bandwidth dialog, if any
    if (_bandwidthDialog) {
        _bandwidthDialog->update();
    }
 
    //  Update audio stats for procedural sounds
    #ifndef _WIN32
    _audio.setLastAcceleration(_myAvatar.getThrust());
    _audio.setLastVelocity(_myAvatar.getVelocity());
    _audio.eventuallyAnalyzePing();
    #endif
}

void Application::updateAvatar(float deltaTime) {

    // Update my avatar's head position from gyros and/or webcam
    _myAvatar.updateHeadFromGyrosAndOrWebcam(_gyroLook->isChecked(),
                                             glm::vec3(_headCameraPitchYawScale,
                                                       _headCameraPitchYawScale,
                                                       _headCameraPitchYawScale));
        
    if (_serialHeadSensor.isActive()) {
      
        //  Grab latest readings from the gyros
        float measuredPitchRate = _serialHeadSensor.getLastPitchRate();
        float measuredYawRate = _serialHeadSensor.getLastYawRate();
        
        //  Update gyro-based mouse (X,Y on screen)
        const float MIN_MOUSE_RATE = 3.0;
        const float HORIZONTAL_PIXELS_PER_DEGREE = 2880.f / 45.f;
        const float VERTICAL_PIXELS_PER_DEGREE = 1800.f / 30.f;
        if (powf(measuredYawRate * measuredYawRate +
                 measuredPitchRate * measuredPitchRate, 0.5) > MIN_MOUSE_RATE) {
            _headMouseX -= measuredYawRate * HORIZONTAL_PIXELS_PER_DEGREE * deltaTime;
            _headMouseY -= measuredPitchRate * VERTICAL_PIXELS_PER_DEGREE * deltaTime;
        }
        _headMouseX = max(_headMouseX, 0);
        _headMouseX = min(_headMouseX, _glWidget->width());
        _headMouseY = max(_headMouseY, 0);
        _headMouseY = min(_headMouseY, _glWidget->height());

    }

    if (OculusManager::isConnected()) {
        float yaw, pitch, roll;
        OculusManager::getEulerAngles(yaw, pitch, roll);
    
        _myAvatar.getHead().setYaw(yaw);
        _myAvatar.getHead().setPitch(pitch);
        _myAvatar.getHead().setRoll(roll);
    }
     
    //  Get audio loudness data from audio input device
    #ifndef _WIN32
        _myAvatar.getHead().setAudioLoudness(_audio.getLastInputLoudness());
    #endif

    // Update Avatar with latest camera and view frustum data...
    // NOTE: we get this from the view frustum, to make it simpler, since the
    // loadViewFrumstum() method will get the correct details from the camera
    // We could optimize this to not actually load the viewFrustum, since we don't
    // actually need to calculate the view frustum planes to send these details 
    // to the server.
    loadViewFrustum(_myCamera, _viewFrustum);
    _myAvatar.setCameraPosition(_viewFrustum.getPosition());
    _myAvatar.setCameraOrientation(_viewFrustum.getOrientation());
    _myAvatar.setCameraFov(_viewFrustum.getFieldOfView());
    _myAvatar.setCameraAspectRatio(_viewFrustum.getAspectRatio());
    _myAvatar.setCameraNearClip(_viewFrustum.getNearClip());
    _myAvatar.setCameraFarClip(_viewFrustum.getFarClip());
    
    NodeList* nodeList = NodeList::getInstance();
    if (nodeList->getOwnerID() != UNKNOWN_NODE_ID) {
        // if I know my ID, send head/hand data to the avatar mixer and voxel server
        unsigned char broadcastString[200];
        unsigned char* endOfBroadcastStringWrite = broadcastString;
        
        *(endOfBroadcastStringWrite++) = PACKET_HEADER_HEAD_DATA;
        endOfBroadcastStringWrite += packNodeId(endOfBroadcastStringWrite, nodeList->getOwnerID());
        
        endOfBroadcastStringWrite += _myAvatar.getBroadcastData(endOfBroadcastStringWrite);
        
        broadcastToNodes(broadcastString, endOfBroadcastStringWrite - broadcastString, NODE_TYPE_VOXEL_SERVER);
        broadcastToNodes(broadcastString, endOfBroadcastStringWrite - broadcastString, NODE_TYPE_AVATAR_MIXER);
        
        // once in a while, send my voxel url
        const float AVATAR_VOXEL_URL_SEND_INTERVAL = 1.0f; // seconds
        if (shouldDo(AVATAR_VOXEL_URL_SEND_INTERVAL, deltaTime)) {
            sendAvatarVoxelURLMessage(_myAvatar.getVoxels()->getVoxelURL());
        }
    }

    // If I'm in paint mode, send a voxel out to VOXEL server nodes.
    if (_paintOn) {
    
        glm::vec3 avatarPos = _myAvatar.getPosition();

        // For some reason, we don't want to flip X and Z here.
        _paintingVoxel.x = avatarPos.x / 10.0;
        _paintingVoxel.y = avatarPos.y / 10.0;
        _paintingVoxel.z = avatarPos.z / 10.0;
        
        if (_paintingVoxel.x >= 0.0 && _paintingVoxel.x <= 1.0 &&
            _paintingVoxel.y >= 0.0 && _paintingVoxel.y <= 1.0 &&
            _paintingVoxel.z >= 0.0 && _paintingVoxel.z <= 1.0) {

            PACKET_HEADER message = (_destructiveAddVoxel->isChecked() ?
                PACKET_HEADER_SET_VOXEL_DESTRUCTIVE : PACKET_HEADER_SET_VOXEL);
            sendVoxelEditMessage(message, _paintingVoxel);
        }
    }
}

/////////////////////////////////////////////////////////////////////////////////////
// loadViewFrustum()
//
// Description: this will load the view frustum bounds for EITHER the head
//                 or the "myCamera". 
//
void Application::loadViewFrustum(Camera& camera, ViewFrustum& viewFrustum) {
    // We will use these below, from either the camera or head vectors calculated above    
    glm::vec3 position(camera.getPosition());
    float fov         = camera.getFieldOfView();
    float nearClip    = camera.getNearClip();
    float farClip     = camera.getFarClip();

    glm::quat rotation = camera.getRotation();

    // Set the viewFrustum up with the correct position and orientation of the camera    
    viewFrustum.setPosition(position);
    viewFrustum.setOrientation(rotation);
    
    // Also make sure it's got the correct lens details from the camera
    viewFrustum.setFieldOfView(fov);
    viewFrustum.setNearClip(nearClip);
    viewFrustum.setFarClip(farClip);
    viewFrustum.setEyeOffsetPosition(camera.getEyeOffsetPosition());
    viewFrustum.setEyeOffsetOrientation(camera.getEyeOffsetOrientation());

    // Ask the ViewFrustum class to calculate our corners
    viewFrustum.calculate();
}

// this shader is an adaptation (HLSL -> GLSL, removed conditional) of the one in the Oculus sample
// code (Samples/OculusRoomTiny/RenderTiny_D3D1X_Device.cpp), which is under the Apache license
// (http://www.apache.org/licenses/LICENSE-2.0)
static const char* DISTORTION_FRAGMENT_SHADER =
    "#version 120\n"
    "uniform sampler2D texture;"
    "uniform vec2 lensCenter;"
    "uniform vec2 screenCenter;"
    "uniform vec2 scale;"
    "uniform vec2 scaleIn;"
    "uniform vec4 hmdWarpParam;"
    "vec2 hmdWarp(vec2 in01) {"
    "   vec2 theta = (in01 - lensCenter) * scaleIn;"
    "   float rSq = theta.x * theta.x + theta.y * theta.y;"
    "   vec2 theta1 = theta * (hmdWarpParam.x + hmdWarpParam.y * rSq + "
    "                 hmdWarpParam.z * rSq * rSq + hmdWarpParam.w * rSq * rSq * rSq);"
    "   return lensCenter + scale * theta1;"
    "}"
    "void main(void) {"
    "   vec2 tc = hmdWarp(gl_TexCoord[0].st);"
    "   vec2 below = step(screenCenter.st + vec2(-0.25, -0.5), tc.st);"
    "   vec2 above = vec2(1.0, 1.0) - step(screenCenter.st + vec2(0.25, 0.5), tc.st);"
    "   gl_FragColor = mix(vec4(0.0, 0.0, 0.0, 1.0), texture2D(texture, tc), "
    "       above.s * above.t * below.s * below.t);"
    "}";
    
void Application::displayOculus(Camera& whichCamera) {
    // magic numbers ahoy! in order to avoid pulling in the Oculus utility library that calculates
    // the rendering parameters from the hardware stats, i just folded their calculations into
    // constants using the stats for the current-model hardware as contained in the SDK file
    // LibOVR/Src/Util/Util_Render_Stereo.cpp

    // eye 

    // render the left eye view to the left side of the screen
    glMatrixMode(GL_PROJECTION);
    glPushMatrix();
    glLoadIdentity();
    glTranslatef(0.151976, 0, 0); // +h, see Oculus SDK docs p. 26
    gluPerspective(whichCamera.getFieldOfView(), whichCamera.getAspectRatio(),
        whichCamera.getNearClip(), whichCamera.getFarClip());
    
    glViewport(0, 0, _glWidget->width() / 2, _glWidget->height());
    glMatrixMode(GL_MODELVIEW);
    glPushMatrix();
    glLoadIdentity();
    glTranslatef(0.032, 0, 0); // dip/2, see p. 27
    
    displaySide(whichCamera);

    // and the right eye to the right side
    glMatrixMode(GL_PROJECTION);
    glLoadIdentity();
    glTranslatef(-0.151976, 0, 0); // -h
    gluPerspective(whichCamera.getFieldOfView(), whichCamera.getAspectRatio(),
        whichCamera.getNearClip(), whichCamera.getFarClip());
    
    glViewport(_glWidget->width() / 2, 0, _glWidget->width() / 2, _glWidget->height());
    glMatrixMode(GL_MODELVIEW);
    glLoadIdentity();
    glTranslatef(-0.032, 0, 0);
    
    displaySide(whichCamera);

    glPopMatrix();
    
    // restore our normal viewport
    glViewport(0, 0, _glWidget->width(), _glWidget->height());

    if (_oculusTextureID == 0) {
        glGenTextures(1, &_oculusTextureID);
        glBindTexture(GL_TEXTURE_2D, _oculusTextureID);
        glTexImage2D(GL_TEXTURE_2D, 0, GL_RGBA, _glWidget->width(), _glWidget->height(), 0, GL_RGBA, GL_UNSIGNED_BYTE, 0);
        glTexParameterf(GL_TEXTURE_2D, GL_TEXTURE_MIN_FILTER, GL_LINEAR);   
        
        _oculusProgram = new ProgramObject();
        _oculusProgram->addShaderFromSourceCode(QGLShader::Fragment, DISTORTION_FRAGMENT_SHADER);
        _oculusProgram->link();
        
        _textureLocation = _oculusProgram->uniformLocation("texture");
        _lensCenterLocation = _oculusProgram->uniformLocation("lensCenter");
        _screenCenterLocation = _oculusProgram->uniformLocation("screenCenter");
        _scaleLocation = _oculusProgram->uniformLocation("scale");
        _scaleInLocation = _oculusProgram->uniformLocation("scaleIn");
        _hmdWarpParamLocation = _oculusProgram->uniformLocation("hmdWarpParam");
        
    } else {
        glBindTexture(GL_TEXTURE_2D, _oculusTextureID);
    }
    glCopyTexSubImage2D(GL_TEXTURE_2D, 0, 0, 0, 0, 0, _glWidget->width(), _glWidget->height());

    glMatrixMode(GL_PROJECTION);
    glLoadIdentity();
    gluOrtho2D(0, _glWidget->width(), 0, _glWidget->height());           
    glDisable(GL_DEPTH_TEST);
    glDisable(GL_LIGHTING);
    
    // for reference on setting these values, see SDK file Samples/OculusRoomTiny/RenderTiny_Device.cpp
    
    float scaleFactor = 1.0 / _oculusDistortionScale;
    float aspectRatio = (_glWidget->width() * 0.5) / _glWidget->height();
    
    glDisable(GL_BLEND);
    glEnable(GL_TEXTURE_2D);
    _oculusProgram->bind();
    _oculusProgram->setUniformValue(_textureLocation, 0);
    _oculusProgram->setUniformValue(_lensCenterLocation, 0.287994, 0.5); // see SDK docs, p. 29
    _oculusProgram->setUniformValue(_screenCenterLocation, 0.25, 0.5);
    _oculusProgram->setUniformValue(_scaleLocation, 0.25 * scaleFactor, 0.5 * scaleFactor * aspectRatio);
    _oculusProgram->setUniformValue(_scaleInLocation, 4, 2 / aspectRatio);
    _oculusProgram->setUniformValue(_hmdWarpParamLocation, 1.0, 0.22, 0.24, 0);

    glColor3f(1, 0, 1);
    glBegin(GL_QUADS);
    glTexCoord2f(0, 0);
    glVertex2f(0, 0);
    glTexCoord2f(0.5, 0);
    glVertex2f(_glWidget->width()/2, 0);
    glTexCoord2f(0.5, 1);
    glVertex2f(_glWidget->width() / 2, _glWidget->height());
    glTexCoord2f(0, 1);
    glVertex2f(0, _glWidget->height());
    glEnd();
    
    _oculusProgram->setUniformValue(_lensCenterLocation, 0.787994, 0.5);
    _oculusProgram->setUniformValue(_screenCenterLocation, 0.75, 0.5);
    
    glBegin(GL_QUADS);
    glTexCoord2f(0.5, 0);
    glVertex2f(_glWidget->width() / 2, 0);
    glTexCoord2f(1, 0);
    glVertex2f(_glWidget->width(), 0);
    glTexCoord2f(1, 1);
    glVertex2f(_glWidget->width(), _glWidget->height());
    glTexCoord2f(0.5, 1);
    glVertex2f(_glWidget->width() / 2, _glWidget->height());
    glEnd();
    
    glEnable(GL_BLEND);           
    glDisable(GL_TEXTURE_2D);
    glBindTexture(GL_TEXTURE_2D, 0);
    _oculusProgram->release();
    
    glPopMatrix();
}

void Application::displaySide(Camera& whichCamera) {
    // transform by eye offset

    glm::vec3 eyeOffsetPos = whichCamera.getEyeOffsetPosition();
    glm::quat eyeOffsetOrient = whichCamera.getEyeOffsetOrientation();
    glm::vec3 eyeOffsetAxis = glm::axis(eyeOffsetOrient);
    glRotatef(-glm::angle(eyeOffsetOrient), eyeOffsetAxis.x, eyeOffsetAxis.y, eyeOffsetAxis.z);
    glTranslatef(-eyeOffsetPos.x, -eyeOffsetPos.y, -eyeOffsetPos.z);

    // transform view according to whichCamera
    // could be myCamera (if in normal mode)
    // or could be viewFrustumOffsetCamera if in offset mode

    glm::quat rotation = whichCamera.getRotation();
    glm::vec3 axis = glm::axis(rotation);
    glRotatef(-glm::angle(rotation), axis.x, axis.y, axis.z);

    glTranslatef(-whichCamera.getPosition().x, -whichCamera.getPosition().y, -whichCamera.getPosition().z);
    
    //  Setup 3D lights (after the camera transform, so that they are positioned in world space)
    glEnable(GL_COLOR_MATERIAL);
    glColorMaterial(GL_FRONT_AND_BACK, GL_AMBIENT_AND_DIFFUSE);
    
    glm::vec3 relativeSunLoc = glm::normalize(_environment.getClosestData(whichCamera.getPosition()).getSunLocation() -
        whichCamera.getPosition());
    GLfloat light_position0[] = { relativeSunLoc.x, relativeSunLoc.y, relativeSunLoc.z, 0.0 };
    glLightfv(GL_LIGHT0, GL_POSITION, light_position0);
    GLfloat ambient_color[] = { 0.7, 0.7, 0.8 };   
    glLightfv(GL_LIGHT0, GL_AMBIENT, ambient_color);
    GLfloat diffuse_color[] = { 0.8, 0.7, 0.7 };  
    glLightfv(GL_LIGHT0, GL_DIFFUSE, diffuse_color);
    GLfloat specular_color[] = { 1.0, 1.0, 1.0, 1.0};
    glLightfv(GL_LIGHT0, GL_SPECULAR, specular_color);
    
    glMaterialfv(GL_FRONT, GL_SPECULAR, specular_color);
    glMateriali(GL_FRONT, GL_SHININESS, 96);
    
    if (_renderStarsOn->isChecked()) {
        // should be the first rendering pass - w/o depth buffer / lighting

        // compute starfield alpha based on distance from atmosphere
        float alpha = 1.0f;
        if (_renderAtmosphereOn->isChecked()) {
            const EnvironmentData& closestData = _environment.getClosestData(whichCamera.getPosition());
            float height = glm::distance(whichCamera.getPosition(), closestData.getAtmosphereCenter());
            if (height < closestData.getAtmosphereInnerRadius()) {
                alpha = 0.0f;
                
            } else if (height < closestData.getAtmosphereOuterRadius()) {
                alpha = (height - closestData.getAtmosphereInnerRadius()) /
                    (closestData.getAtmosphereOuterRadius() - closestData.getAtmosphereInnerRadius());
            }
        }

        // finally render the starfield
        _stars.render(whichCamera.getFieldOfView(), whichCamera.getAspectRatio(), whichCamera.getNearClip(), alpha);
    }

    // draw the sky dome
    if (_renderAtmosphereOn->isChecked()) {
        _environment.renderAtmospheres(whichCamera);
    }
    
    glEnable(GL_LIGHTING);
    glEnable(GL_DEPTH_TEST);
    
    //  Enable to show line from me to the voxel I am touching
    //renderLineToTouchedVoxel();
    //renderThrustAtVoxel(_voxelThrust);
    
    // draw a red sphere  
    float sphereRadius = 0.25f;
    glColor3f(1,0,0);
    glPushMatrix();
        glutSolidSphere(sphereRadius, 15, 15);
    glPopMatrix();

    //draw a grid ground plane....
    if (_renderGroundPlaneOn->isChecked()) {
        drawGroundPlaneGrid(EDGE_SIZE_GROUND_PLANE);
    } 
    //  Draw voxels
    if (_renderVoxels->isChecked()) {
        _voxels.render(_renderVoxelTextures->isChecked());
    }
    
    // indicate what we'll be adding/removing in mouse mode, if anything
    if (_mouseVoxel.s != 0) {
        glDisable(GL_LIGHTING);
        glPushMatrix();
        if (_addVoxelMode->isChecked()) {
            // use a contrasting color so that we can see what we're doing
            glColor3ub(_mouseVoxel.red + 128, _mouseVoxel.green + 128, _mouseVoxel.blue + 128);
        } else {
            glColor3ub(_mouseVoxel.red, _mouseVoxel.green, _mouseVoxel.blue);
        }
        glScalef(TREE_SCALE, TREE_SCALE, TREE_SCALE);
        glTranslatef(_mouseVoxel.x + _mouseVoxel.s*0.5f,
                     _mouseVoxel.y + _mouseVoxel.s*0.5f,
                     _mouseVoxel.z + _mouseVoxel.s*0.5f);
        glLineWidth(4.0f);
        glutWireCube(_mouseVoxel.s);
        glLineWidth(1.0f);
        glPopMatrix();
        glEnable(GL_LIGHTING);
    }
    
    if (_renderAvatarsOn->isChecked()) {
        //  Render avatars of other nodes
        NodeList* nodeList = NodeList::getInstance();
        nodeList->lock();
        for (NodeList::iterator node = nodeList->begin(); node != nodeList->end(); node++) {
            if (node->getLinkedData() != NULL && node->getType() == NODE_TYPE_AGENT) {
                Avatar *avatar = (Avatar *)node->getLinkedData();
                if (!avatar->isInitialized()) {
                    avatar->init();
                }
                avatar->render(false, _renderAvatarBalls->isChecked());
                avatar->setDisplayingLookatVectors(_renderLookatOn->isChecked());
            }
        }
        nodeList->unlock();
        
        // Render my own Avatar
        if (_myCamera.getMode() == CAMERA_MODE_MIRROR) {
            _myAvatar.getHead().setLookAtPosition(_myCamera.getPosition());
        } 
        _myAvatar.render(_lookingInMirror->isChecked(), _renderAvatarBalls->isChecked());
        _myAvatar.setDisplayingLookatVectors(_renderLookatOn->isChecked());
    }
    
    //  Render the world box
    if (!_lookingInMirror->isChecked() && _renderStatsOn->isChecked()) { render_world_box(); }
    
    // brad's frustum for debugging
    if (_frustumOn->isChecked()) renderViewFrustum(_viewFrustum);
}

void Application::displayOverlay() {
    //  Render 2D overlay:  I/O level bar graphs and text  
    glMatrixMode(GL_PROJECTION);
    glPushMatrix();
        glLoadIdentity(); 
        gluOrtho2D(0, _glWidget->width(), _glWidget->height(), 0);
        glDisable(GL_DEPTH_TEST);
        glDisable(GL_LIGHTING);
    
        #ifndef _WIN32
        _audio.render(_glWidget->width(), _glWidget->height());
        if (_oscilloscopeOn->isChecked()) {
            _audioScope.render(20, _glWidget->height() - 200);
        }
        #endif

       //noiseTest(_glWidget->width(), _glWidget->height());
    
    if (_showHeadMouse->isChecked() && !_lookingInMirror->isChecked() && USING_INVENSENSE_MPU9150) {
            //  Display small target box at center or head mouse target that can also be used to measure LOD
            glColor3f(1.0, 1.0, 1.0);
            glDisable(GL_LINE_SMOOTH);
            const int PIXEL_BOX = 20;
            glBegin(GL_LINE_STRIP);
            glVertex2f(_headMouseX - PIXEL_BOX/2, _headMouseY - PIXEL_BOX/2);
            glVertex2f(_headMouseX + PIXEL_BOX/2, _headMouseY - PIXEL_BOX/2);
            glVertex2f(_headMouseX + PIXEL_BOX/2, _headMouseY + PIXEL_BOX/2);
            glVertex2f(_headMouseX - PIXEL_BOX/2, _headMouseY + PIXEL_BOX/2);
            glVertex2f(_headMouseX - PIXEL_BOX/2, _headMouseY - PIXEL_BOX/2);
            glEnd();            
            glEnable(GL_LINE_SMOOTH);
        }
        
    //  Show detected levels from the serial I/O ADC channel sensors
    if (_displayLevels) _serialHeadSensor.renderLevels(_glWidget->width(), _glWidget->height());
    
    //  Show hand transmitter data if detected
    if (_myTransmitter.isConnected()) {
        _myTransmitter.renderLevels(_glWidget->width(), _glWidget->height());
    }
    //  Display stats and log text onscreen
    glLineWidth(1.0f);
    glPointSize(1.0f);
    
    if (_renderStatsOn->isChecked()) { displayStats(); }

    if (_bandwidthDisplayOn->isChecked()) { _bandwidthMeter.render(_glWidget->width(), _glWidget->height()); }

    if (_logOn->isChecked()) { LogDisplay::instance.render(_glWidget->width(), _glWidget->height()); }

    //  Show chat entry field
    if (_chatEntryOn) {
        _chatEntry.render(_glWidget->width(), _glWidget->height());
    }
    
    //  Show on-screen msec timer
    if (_renderFrameTimerOn->isChecked()) {
        char frameTimer[10];
        long long mSecsNow = floor(usecTimestampNow() / 1000.0 + 0.5);
        sprintf(frameTimer, "%d\n", (int)(mSecsNow % 1000));
        drawtext(_glWidget->width() - 100, _glWidget->height() - 20, 0.30, 0, 1.0, 0, frameTimer, 0, 0, 0);
        drawtext(_glWidget->width() - 102, _glWidget->height() - 22, 0.30, 0, 1.0, 0, frameTimer, 1, 1, 1);
    }


    //  Stats at upper right of screen about who domain server is telling us about
    glPointSize(1.0f);
    char nodes[100];
    
    NodeList* nodeList = NodeList::getInstance();
    int totalAvatars = 0, totalServers = 0;
    
    for (NodeList::iterator node = nodeList->begin(); node != nodeList->end(); node++) {
        node->getType() == NODE_TYPE_AGENT ? totalAvatars++ : totalServers++;
    }
    
    sprintf(nodes, "Servers: %d, Avatars: %d\n", totalServers, totalAvatars);
    drawtext(_glWidget->width() - 150, 20, 0.10, 0, 1.0, 0, nodes, 1, 0, 0);
    
    if (_paintOn) {
    
        char paintMessage[100];
        sprintf(paintMessage,"Painting (%.3f,%.3f,%.3f/%.3f/%d,%d,%d)",
            _paintingVoxel.x, _paintingVoxel.y, _paintingVoxel.z, _paintingVoxel.s,
            (unsigned int)_paintingVoxel.red, (unsigned int)_paintingVoxel.green, (unsigned int)_paintingVoxel.blue);
        drawtext(_glWidget->width() - 350, 50, 0.10, 0, 1.0, 0, paintMessage, 1, 1, 0);
    }
    
    // render the webcam input frame
    _webcam.renderPreview(_glWidget->width(), _glWidget->height());
    
    glPopMatrix();
}

void Application::displayStats() {
    int statsVerticalOffset = 8;

    char stats[200];
    sprintf(stats, "%3.0f FPS, %d Pkts/sec, %3.2f Mbps", 
            _fps, _packetsPerSecond,  (float)_bytesPerSecond * 8.f / 1000000.f);
    drawtext(10, statsVerticalOffset + 15, 0.10f, 0, 1.0, 0, stats);

    if (_testPing->isChecked()) {
        int pingAudio = 0, pingAvatar = 0, pingVoxel = 0;

        NodeList *nodeList = NodeList::getInstance();
        Node *audioMixerNode = nodeList->soloNodeOfType(NODE_TYPE_AUDIO_MIXER);
        Node *avatarMixerNode = nodeList->soloNodeOfType(NODE_TYPE_AVATAR_MIXER);
        Node *voxelServerNode = nodeList->soloNodeOfType(NODE_TYPE_VOXEL_SERVER);

        pingAudio = audioMixerNode ? audioMixerNode->getPingMs() : 0;
        pingAvatar = avatarMixerNode ? avatarMixerNode->getPingMs() : 0;
        pingVoxel = voxelServerNode ? voxelServerNode->getPingMs() : 0;

        char pingStats[200];
        sprintf(pingStats, "Ping audio/avatar/voxel: %d / %d / %d ", pingAudio, pingAvatar, pingVoxel);
        drawtext(10, statsVerticalOffset + 35, 0.10f, 0, 1.0, 0, pingStats);
    }
 
    std::stringstream voxelStats;
    voxelStats.precision(4);
    voxelStats << "Voxels Rendered: " << _voxels.getVoxelsRendered() / 1000.f << "K Updated: " << _voxels.getVoxelsUpdated()/1000.f << "K";
    drawtext(10, statsVerticalOffset + 230, 0.10f, 0, 1.0, 0, (char *)voxelStats.str().c_str());
    
    voxelStats.str("");
    voxelStats << "Voxels Created: " << _voxels.getVoxelsCreated() / 1000.f << "K (" << _voxels.getVoxelsCreatedPerSecondAverage() / 1000.f
    << "Kps) ";
    drawtext(10, statsVerticalOffset + 250, 0.10f, 0, 1.0, 0, (char *)voxelStats.str().c_str());
    
    voxelStats.str("");
    voxelStats << "Voxels Colored: " << _voxels.getVoxelsColored() / 1000.f << "K (" << _voxels.getVoxelsColoredPerSecondAverage() / 1000.f
    << "Kps) ";
    drawtext(10, statsVerticalOffset + 270, 0.10f, 0, 1.0, 0, (char *)voxelStats.str().c_str());
    
    voxelStats.str("");
    voxelStats << "Voxel Bits Read: " << _voxels.getVoxelsBytesRead() * 8.f / 1000000.f 
    << "M (" << _voxels.getVoxelsBytesReadPerSecondAverage() * 8.f / 1000000.f << " Mbps)";
    drawtext(10, statsVerticalOffset + 290,0.10f, 0, 1.0, 0, (char *)voxelStats.str().c_str());

    voxelStats.str("");
    float voxelsBytesPerColored = _voxels.getVoxelsColored()
        ? ((float) _voxels.getVoxelsBytesRead() / _voxels.getVoxelsColored())
        : 0;
    
    voxelStats << "Voxels Bits per Colored: " << voxelsBytesPerColored * 8;
    drawtext(10, statsVerticalOffset + 310, 0.10f, 0, 1.0, 0, (char *)voxelStats.str().c_str());
    
    Node *avatarMixer = NodeList::getInstance()->soloNodeOfType(NODE_TYPE_AVATAR_MIXER);
    char avatarMixerStats[200];
    
    if (avatarMixer) {
        sprintf(avatarMixerStats, "Avatar Mixer: %.f kbps, %.f pps",
                roundf(avatarMixer->getAverageKilobitsPerSecond()),
                roundf(avatarMixer->getAveragePacketsPerSecond()));
    } else {
        sprintf(avatarMixerStats, "No Avatar Mixer");
    }
    
    drawtext(10, statsVerticalOffset + 330, 0.10f, 0, 1.0, 0, avatarMixerStats);
    drawtext(10, statsVerticalOffset + 450, 0.10f, 0, 1.0, 0, (char *)LeapManager::statusString().c_str());
    
    if (_perfStatsOn) {
        // Get the PerfStats group details. We need to allocate and array of char* long enough to hold 1+groups
        char** perfStatLinesArray = new char*[PerfStat::getGroupCount()+1];
        int lines = PerfStat::DumpStats(perfStatLinesArray);
        int atZ = 150; // arbitrary place on screen that looks good
        for (int line=0; line < lines; line++) {
            drawtext(10, statsVerticalOffset + atZ, 0.10f, 0, 1.0, 0, perfStatLinesArray[line]);
            delete perfStatLinesArray[line]; // we're responsible for cleanup
            perfStatLinesArray[line]=NULL;
            atZ+=20; // height of a line
        }
        delete []perfStatLinesArray; // we're responsible for cleanup
    }
}

void Application::renderThrustAtVoxel(const glm::vec3& thrust) {
    if (_mousePressed) {
        glColor3f(1, 0, 0);
        glLineWidth(2.0f);
        glBegin(GL_LINES);
        glm::vec3 voxelTouched = getMouseVoxelWorldCoordinates(_mouseVoxelDragging);
        glVertex3f(voxelTouched.x, voxelTouched.y, voxelTouched.z);
        glVertex3f(voxelTouched.x + thrust.x, voxelTouched.y + thrust.y, voxelTouched.z + thrust.z);
        glEnd();
    }
    
}
void Application::renderLineToTouchedVoxel() {
    //  Draw a teal line to the voxel I am currently dragging on
    if (_mousePressed) {
        glColor3f(0, 1, 1);
        glLineWidth(2.0f);
        glBegin(GL_LINES);
        glm::vec3 voxelTouched = getMouseVoxelWorldCoordinates(_mouseVoxelDragging);
        glVertex3f(voxelTouched.x, voxelTouched.y, voxelTouched.z);
        glm::vec3 headPosition = _myAvatar.getHeadJointPosition();
        glVertex3fv(&headPosition.x);
        glEnd();
    }
}

/////////////////////////////////////////////////////////////////////////////////////
// renderViewFrustum()
//
// Description: this will render the view frustum bounds for EITHER the head
//                 or the "myCamera". 
//
// Frustum rendering mode. For debug purposes, we allow drawing the frustum in a couple of different ways.
// We can draw it with each of these parts:
//    * Origin Direction/Up/Right vectors - these will be drawn at the point of the camera
//    * Near plane - this plane is drawn very close to the origin point.
//    * Right/Left planes - these two planes are drawn between the near and far planes.
//    * Far plane - the plane is drawn in the distance.
// Modes - the following modes, will draw the following parts.
//    * All - draws all the parts listed above
//    * Planes - draws the planes but not the origin vectors
//    * Origin Vectors - draws the origin vectors ONLY
//    * Near Plane - draws only the near plane
//    * Far Plane - draws only the far plane
void Application::renderViewFrustum(ViewFrustum& viewFrustum) {
    // Load it with the latest details!
    loadViewFrustum(_myCamera, viewFrustum);
    
    glm::vec3 position  = viewFrustum.getOffsetPosition();
    glm::vec3 direction = viewFrustum.getOffsetDirection();
    glm::vec3 up        = viewFrustum.getOffsetUp();
    glm::vec3 right     = viewFrustum.getOffsetRight();
    
    //  Get ready to draw some lines
    glDisable(GL_LIGHTING);
    glColor4f(1.0, 1.0, 1.0, 1.0);
    glLineWidth(1.0);
    glBegin(GL_LINES);

    if (_frustumDrawingMode == FRUSTUM_DRAW_MODE_ALL || _frustumDrawingMode == FRUSTUM_DRAW_MODE_VECTORS) {
        // Calculate the origin direction vectors
        glm::vec3 lookingAt      = position + (direction * 0.2f);
        glm::vec3 lookingAtUp    = position + (up * 0.2f);
        glm::vec3 lookingAtRight = position + (right * 0.2f);

        // Looking At = white
        glColor3f(1,1,1);
        glVertex3f(position.x, position.y, position.z);
        glVertex3f(lookingAt.x, lookingAt.y, lookingAt.z);

        // Looking At Up = purple
        glColor3f(1,0,1);
        glVertex3f(position.x, position.y, position.z);
        glVertex3f(lookingAtUp.x, lookingAtUp.y, lookingAtUp.z);

        // Looking At Right = cyan
        glColor3f(0,1,1);
        glVertex3f(position.x, position.y, position.z);
        glVertex3f(lookingAtRight.x, lookingAtRight.y, lookingAtRight.z);
    }

    if (_frustumDrawingMode == FRUSTUM_DRAW_MODE_ALL || _frustumDrawingMode == FRUSTUM_DRAW_MODE_PLANES
            || _frustumDrawingMode == FRUSTUM_DRAW_MODE_NEAR_PLANE) {
        // Drawing the bounds of the frustum
        // viewFrustum.getNear plane - bottom edge 
        glColor3f(1,0,0);
        glVertex3f(viewFrustum.getNearBottomLeft().x, viewFrustum.getNearBottomLeft().y, viewFrustum.getNearBottomLeft().z);
        glVertex3f(viewFrustum.getNearBottomRight().x, viewFrustum.getNearBottomRight().y, viewFrustum.getNearBottomRight().z);

        // viewFrustum.getNear plane - top edge
        glVertex3f(viewFrustum.getNearTopLeft().x, viewFrustum.getNearTopLeft().y, viewFrustum.getNearTopLeft().z);
        glVertex3f(viewFrustum.getNearTopRight().x, viewFrustum.getNearTopRight().y, viewFrustum.getNearTopRight().z);

        // viewFrustum.getNear plane - right edge
        glVertex3f(viewFrustum.getNearBottomRight().x, viewFrustum.getNearBottomRight().y, viewFrustum.getNearBottomRight().z);
        glVertex3f(viewFrustum.getNearTopRight().x, viewFrustum.getNearTopRight().y, viewFrustum.getNearTopRight().z);

        // viewFrustum.getNear plane - left edge
        glVertex3f(viewFrustum.getNearBottomLeft().x, viewFrustum.getNearBottomLeft().y, viewFrustum.getNearBottomLeft().z);
        glVertex3f(viewFrustum.getNearTopLeft().x, viewFrustum.getNearTopLeft().y, viewFrustum.getNearTopLeft().z);
    }

    if (_frustumDrawingMode == FRUSTUM_DRAW_MODE_ALL || _frustumDrawingMode == FRUSTUM_DRAW_MODE_PLANES
            || _frustumDrawingMode == FRUSTUM_DRAW_MODE_FAR_PLANE) {
        // viewFrustum.getFar plane - bottom edge 
        glColor3f(0,1,0); // GREEN!!!
        glVertex3f(viewFrustum.getFarBottomLeft().x, viewFrustum.getFarBottomLeft().y, viewFrustum.getFarBottomLeft().z);
        glVertex3f(viewFrustum.getFarBottomRight().x, viewFrustum.getFarBottomRight().y, viewFrustum.getFarBottomRight().z);

        // viewFrustum.getFar plane - top edge
        glVertex3f(viewFrustum.getFarTopLeft().x, viewFrustum.getFarTopLeft().y, viewFrustum.getFarTopLeft().z);
        glVertex3f(viewFrustum.getFarTopRight().x, viewFrustum.getFarTopRight().y, viewFrustum.getFarTopRight().z);

        // viewFrustum.getFar plane - right edge
        glVertex3f(viewFrustum.getFarBottomRight().x, viewFrustum.getFarBottomRight().y, viewFrustum.getFarBottomRight().z);
        glVertex3f(viewFrustum.getFarTopRight().x, viewFrustum.getFarTopRight().y, viewFrustum.getFarTopRight().z);

        // viewFrustum.getFar plane - left edge
        glVertex3f(viewFrustum.getFarBottomLeft().x, viewFrustum.getFarBottomLeft().y, viewFrustum.getFarBottomLeft().z);
        glVertex3f(viewFrustum.getFarTopLeft().x, viewFrustum.getFarTopLeft().y, viewFrustum.getFarTopLeft().z);
    }

    if (_frustumDrawingMode == FRUSTUM_DRAW_MODE_ALL || _frustumDrawingMode == FRUSTUM_DRAW_MODE_PLANES) {
        // RIGHT PLANE IS CYAN
        // right plane - bottom edge - viewFrustum.getNear to distant 
        glColor3f(0,1,1);
        glVertex3f(viewFrustum.getNearBottomRight().x, viewFrustum.getNearBottomRight().y, viewFrustum.getNearBottomRight().z);
        glVertex3f(viewFrustum.getFarBottomRight().x, viewFrustum.getFarBottomRight().y, viewFrustum.getFarBottomRight().z);

        // right plane - top edge - viewFrustum.getNear to distant
        glVertex3f(viewFrustum.getNearTopRight().x, viewFrustum.getNearTopRight().y, viewFrustum.getNearTopRight().z);
        glVertex3f(viewFrustum.getFarTopRight().x, viewFrustum.getFarTopRight().y, viewFrustum.getFarTopRight().z);

        // LEFT PLANE IS BLUE
        // left plane - bottom edge - viewFrustum.getNear to distant
        glColor3f(0,0,1);
        glVertex3f(viewFrustum.getNearBottomLeft().x, viewFrustum.getNearBottomLeft().y, viewFrustum.getNearBottomLeft().z);
        glVertex3f(viewFrustum.getFarBottomLeft().x, viewFrustum.getFarBottomLeft().y, viewFrustum.getFarBottomLeft().z);

        // left plane - top edge - viewFrustum.getNear to distant
        glVertex3f(viewFrustum.getNearTopLeft().x, viewFrustum.getNearTopLeft().y, viewFrustum.getNearTopLeft().z);
        glVertex3f(viewFrustum.getFarTopLeft().x, viewFrustum.getFarTopLeft().y, viewFrustum.getFarTopLeft().z);
    }
    glEnd();
    glEnable(GL_LIGHTING);

    if (_frustumDrawingMode == FRUSTUM_DRAW_MODE_ALL || _frustumDrawingMode == FRUSTUM_DRAW_MODE_KEYHOLE) {
        // Draw the keyhole
        float keyholeRadius = viewFrustum.getKeyholeRadius();
        if (keyholeRadius > 0.0f) {
            glPushMatrix();
            glColor4f(1, 1, 0, 1);
            glTranslatef(position.x, position.y, position.z); // where we actually want it!
            glutWireSphere(keyholeRadius, 20, 20);
            glPopMatrix();
        }
    }
}

void Application::setupPaintingVoxel() {
    glm::vec3 avatarPos = _myAvatar.getPosition();

    _paintingVoxel.x = avatarPos.z/-10.0;    // voxel space x is negative z head space
    _paintingVoxel.y = avatarPos.y/-10.0;  // voxel space y is negative y head space
    _paintingVoxel.z = avatarPos.x/-10.0;  // voxel space z is negative x head space
    _paintingVoxel.s = 1.0/256;
    
    shiftPaintingColor();
}

void Application::shiftPaintingColor() {
    // About the color of the paintbrush... first determine the dominant color
    _dominantColor = (_dominantColor + 1) % 3; // 0=red,1=green,2=blue
    _paintingVoxel.red   = (_dominantColor == 0) ? randIntInRange(200, 255) : randIntInRange(40, 100);
    _paintingVoxel.green = (_dominantColor == 1) ? randIntInRange(200, 255) : randIntInRange(40, 100);
    _paintingVoxel.blue  = (_dominantColor == 2) ? randIntInRange(200, 255) : randIntInRange(40, 100);
}


void Application::maybeEditVoxelUnderCursor() {
    if (_addVoxelMode->isChecked() || _colorVoxelMode->isChecked()) {
        if (_mouseVoxel.s != 0) {
            PACKET_HEADER message = (_destructiveAddVoxel->isChecked() ?
                PACKET_HEADER_SET_VOXEL_DESTRUCTIVE : PACKET_HEADER_SET_VOXEL);
            sendVoxelEditMessage(message, _mouseVoxel);
            
            // create the voxel locally so it appears immediately
            _voxels.createVoxel(_mouseVoxel.x, _mouseVoxel.y, _mouseVoxel.z, _mouseVoxel.s,
                                _mouseVoxel.red, _mouseVoxel.green, _mouseVoxel.blue, _destructiveAddVoxel->isChecked());
            
            // remember the position for drag detection
            _justEditedVoxel = true;
            
            AudioInjector* voxelInjector = AudioInjectionManager::injectorWithCapacity(11025);
            voxelInjector->setPosition(glm::vec3(_mouseVoxel.x, _mouseVoxel.y, _mouseVoxel.z));
            //_myAvatar.getPosition()
//            voxelInjector->setBearing(-1 * _myAvatar.getAbsoluteHeadYaw());
            voxelInjector->setVolume (16 * pow (_mouseVoxel.s, 2) / .0000001); //255 is max, and also default value
            
            /* for (int i = 0; i
             < 22050; i++) {
             if (i % 4 == 0) {
             voxelInjector->addSample(4000);
             } else if (i % 4 == 1) {
             voxelInjector->addSample(0);
             } else if (i % 4 == 2) {
             voxelInjector->addSample(-4000);
             } else {
             voxelInjector->addSample(0);
             }
             */
            
            
            const float BIG_VOXEL_MIN_SIZE = .01f;
            
            for (int i = 0; i < 11025; i++) {
                
                /*
                 A440 square wave
                 if (sin(i * 2 * PIE / 50)>=0) {
                 voxelInjector->addSample(4000);
                 } else {
                 voxelInjector->addSample(-4000);
                 }
                 */
                
                if (_mouseVoxel.s > BIG_VOXEL_MIN_SIZE) {
                    voxelInjector->addSample(20000 * sin((i * 2 * PIE) / (500 * sin((i + 1) / 200))));
                } else {
                    voxelInjector->addSample(16000 * sin(i / (1.5 * log (_mouseVoxel.s / .0001) * ((i + 11025) / 5512.5)))); //808
                }
            }
            
            //voxelInjector->addSample(32500 * sin(i/(2 * 1 * ((i+5000)/5512.5)))); //80
            //voxelInjector->addSample(20000 * sin(i/(6 * (_mouseVoxel.s/.001) *((i+5512.5)/5512.5)))); //808
            //voxelInjector->addSample(20000 * sin(i/(6 * ((i+5512.5)/5512.5)))); //808
            //voxelInjector->addSample(4000 * sin(i * 2 * PIE /50)); //A440 sine wave
            //voxelInjector->addSample(4000 * sin(i * 2 * PIE /50) * sin (i/500)); //A440 sine wave with amplitude modulation
            
            //FM library
            //voxelInjector->addSample(20000 * sin((i * 2 * PIE) /(500*sin((i+1)/200))));  //FM 1 dubstep
            //voxelInjector->addSample(20000 * sin((i * 2 * PIE) /(300*sin((i+1)/5.0))));  //FM 2 flange sweep
            //voxelInjector->addSample(10000 * sin((i * 2 * PIE) /(500*sin((i+1)/500.0))));  //FM 3 resonant pulse

            AudioInjectionManager::threadInjector(voxelInjector);
        }
    } else if (_deleteVoxelMode->isChecked()) {
        deleteVoxelUnderCursor();
    } else if (_eyedropperMode->isChecked()) {
        eyedropperVoxelUnderCursor();
    }
}

void Application::deleteVoxelUnderCursor() {
    if (_mouseVoxel.s != 0) {
        // sending delete to the server is sufficient, server will send new version so we see updates soon enough
        sendVoxelEditMessage(PACKET_HEADER_ERASE_VOXEL, _mouseVoxel);
        AudioInjector* voxelInjector = AudioInjectionManager::injectorWithCapacity(5000);
        voxelInjector->setPosition(glm::vec3(_mouseVoxel.x, _mouseVoxel.y, _mouseVoxel.z));
//        voxelInjector->setBearing(0); //straight down the z axis
        voxelInjector->setVolume (255); //255 is max, and also default value
        
        
        for (int i = 0; i < 5000; i++) {
            voxelInjector->addSample(10000 * sin((i * 2 * PIE) / (500 * sin((i + 1) / 500.0))));  //FM 3 resonant pulse
            //voxelInjector->addSample(20000 * sin((i) /((4 / _mouseVoxel.s) * sin((i)/(20 * _mouseVoxel.s / .001)))));  //FM 2 comb filter
        }
        
        AudioInjectionManager::threadInjector(voxelInjector);
    }
    // remember the position for drag detection
    _justEditedVoxel = true;
}

void Application::eyedropperVoxelUnderCursor() {
    VoxelNode* selectedNode = _voxels.getVoxelAt(_mouseVoxel.x, _mouseVoxel.y, _mouseVoxel.z, _mouseVoxel.s);
    if (selectedNode && selectedNode->isColored()) {
        QColor selectedColor(selectedNode->getColor()[RED_INDEX], 
                             selectedNode->getColor()[GREEN_INDEX], 
                             selectedNode->getColor()[BLUE_INDEX]);

        if (selectedColor.isValid()) {
            _voxelPaintColor->setData(selectedColor);
            _voxelPaintColor->setIcon(createSwatchIcon(selectedColor));
        }
    }
}

void Application::goHome() {
    _myAvatar.setPosition(START_LOCATION);
}

void Application::resetSensors() {
    _headMouseX = _mouseX = _glWidget->width() / 2;
    _headMouseY = _mouseY = _glWidget->height() / 2;
    
    if (_serialHeadSensor.isActive()) {
        _serialHeadSensor.resetAverages();
    }
    _webcam.reset();
    QCursor::setPos(_headMouseX, _headMouseY);
    _myAvatar.reset();
    _myTransmitter.resetLevels();
    _myAvatar.setVelocity(glm::vec3(0,0,0));
    _myAvatar.setThrust(glm::vec3(0,0,0));
}

static void setShortcutsEnabled(QWidget* widget, bool enabled) {
    foreach (QAction* action, widget->actions()) {
        QKeySequence shortcut = action->shortcut();
        if (!shortcut.isEmpty() && (shortcut[0] & (Qt::CTRL | Qt::ALT | Qt::META)) == 0) {
            // it's a shortcut that may coincide with a "regular" key, so switch its context
            action->setShortcutContext(enabled ? Qt::WindowShortcut : Qt::WidgetShortcut);
        }
    }
    foreach (QObject* child, widget->children()) {
        if (child->isWidgetType()) {
            setShortcutsEnabled(static_cast<QWidget*>(child), enabled);
        }
    }
}

void Application::setMenuShortcutsEnabled(bool enabled) {
    setShortcutsEnabled(_window->menuBar(), enabled);
}

void Application::updateCursor() {
    _glWidget->setCursor(OculusManager::isConnected() && _window->windowState().testFlag(Qt::WindowFullScreen) ?
        Qt::BlankCursor : Qt::ArrowCursor);
}

// when QActionGroup is set to non-exclusive, it doesn't return anything as checked;
// hence, we must check ourselves
QAction* Application::checkedVoxelModeAction() const {
    foreach (QAction* action, _voxelModeActions->actions()) {
        if (action->isChecked()) {
            return action;
        }
    }
    return 0;
}

void Application::attachNewHeadToNode(Node* newNode) {
    if (newNode->getLinkedData() == NULL) {
        newNode->setLinkedData(new Avatar(newNode));
    }
}

//  Receive packets from other nodes/servers and decide what to do with them!
void* Application::networkReceive(void* args) {
    sockaddr senderAddress;
    ssize_t bytesReceived;
    
    Application* app = Application::getInstance();
    while (!app->_stopNetworkReceiveThread) {
        // check to see if the UI thread asked us to kill the voxel tree. since we're the only thread allowed to do that
        if (app->_wantToKillLocalVoxels) {
            app->_voxels.killLocalVoxels();
            app->_wantToKillLocalVoxels = false;
        }
    
        if (NodeList::getInstance()->getNodeSocket()->receive(&senderAddress, app->_incomingPacket, &bytesReceived)) {
            app->_packetCount++;
            app->_bytesCount += bytesReceived;
            
            switch (app->_incomingPacket[0]) {
                case PACKET_HEADER_TRANSMITTER_DATA_V2:
                    //  V2 = IOS transmitter app 
                    app->_myTransmitter.processIncomingData(app->_incomingPacket, bytesReceived);
                    
                    break;
                case PACKET_HEADER_MIXED_AUDIO:
                    app->_audio.addReceivedAudioToBuffer(app->_incomingPacket, bytesReceived);
                    break;
                case PACKET_HEADER_VOXEL_DATA:
                case PACKET_HEADER_VOXEL_DATA_MONOCHROME:
                case PACKET_HEADER_Z_COMMAND:
                case PACKET_HEADER_ERASE_VOXEL:
                    app->_voxels.parseData(app->_incomingPacket, bytesReceived);
                    break;
                case PACKET_HEADER_ENVIRONMENT_DATA:
                    app->_environment.parseData(&senderAddress, app->_incomingPacket, bytesReceived);
                    break;
                case PACKET_HEADER_BULK_AVATAR_DATA:
                    NodeList::getInstance()->processBulkNodeData(&senderAddress,
                                                                   app->_incomingPacket,
                                                                   bytesReceived);
                    getInstance()->_bandwidthMeter.inputStream(BandwidthMeter::AVATARS).updateValue(bytesReceived);
                    break;
                case PACKET_HEADER_AVATAR_VOXEL_URL:
                    processAvatarVoxelURLMessage(app->_incomingPacket, bytesReceived);
                    break;
                default:
                    NodeList::getInstance()->processNodeData(&senderAddress, app->_incomingPacket, bytesReceived);
                    break;
            }
        } else if (!app->_enableNetworkThread) {
            break;
        }
    }
    
    if (app->_enableNetworkThread) {
        pthread_exit(0); 
    }
    return NULL; 
}

void Application::scanMenuBar(settingsAction modifySetting, QSettings* set) {
  if (!_window->menuBar())  {
        return;
    }

    QList<QMenu*> menus = _window->menuBar()->findChildren<QMenu *>();

    for (QList<QMenu *>::const_iterator it = menus.begin(); menus.end() != it; ++it) {
        scanMenu(*it, modifySetting, set);
    }
}

void Application::scanMenu(QMenu* menu, settingsAction modifySetting, QSettings* set) {
    QList<QAction*> actions = menu->actions();

    set->beginGroup(menu->title());
    for (QList<QAction *>::const_iterator it = actions.begin(); actions.end() != it; ++it) {
        if ((*it)->menu()) {
            scanMenu((*it)->menu(), modifySetting, set);
        }
        if ((*it)->isCheckable()) {
            modifySetting(set, *it);
        }
    }
    set->endGroup();
}

void Application::loadAction(QSettings* set, QAction* action) {
    if (action->isChecked() != set->value(action->text(), action->isChecked()).toBool()) {
        action->trigger();
    }
}

void Application::saveAction(QSettings* set, QAction* action) {
    set->setValue(action->text(),  action->isChecked());
}

void Application::loadSettings(QSettings* settings) {
    if (!settings) { 
        settings = getSettings();
    }

    _headCameraPitchYawScale = loadSetting(settings, "headCameraPitchYawScale", 0.0f);
    _audioJitterBufferSamples = loadSetting(settings, "audioJitterBufferSamples", 0);
    _horizontalFieldOfView = loadSetting(settings, "horizontalFieldOfView", HORIZONTAL_FIELD_OF_VIEW_DEGREES);

    settings->beginGroup("View Frustum Offset Camera");
    // in case settings is corrupt or missing loadSetting() will check for NaN
    _viewFrustumOffsetYaw      = loadSetting(settings, "viewFrustumOffsetYaw"     , 0.0f);
    _viewFrustumOffsetPitch    = loadSetting(settings, "viewFrustumOffsetPitch"   , 0.0f);
    _viewFrustumOffsetRoll     = loadSetting(settings, "viewFrustumOffsetRoll"    , 0.0f);
    _viewFrustumOffsetDistance = loadSetting(settings, "viewFrustumOffsetDistance", 0.0f);
    _viewFrustumOffsetUp       = loadSetting(settings, "viewFrustumOffsetUp"      , 0.0f);
    settings->endGroup();

    scanMenuBar(&Application::loadAction, settings);
    getAvatar()->loadData(settings);    
}


void Application::saveSettings(QSettings* settings) {
    if (!settings) { 
        settings = getSettings();
    }

    settings->setValue("headCameraPitchYawScale", _headCameraPitchYawScale);
    settings->setValue("audioJitterBufferSamples", _audioJitterBufferSamples);
    settings->setValue("horizontalFieldOfView", _horizontalFieldOfView);
    settings->beginGroup("View Frustum Offset Camera");
    settings->setValue("viewFrustumOffsetYaw",      _viewFrustumOffsetYaw);
    settings->setValue("viewFrustumOffsetPitch",    _viewFrustumOffsetPitch);
    settings->setValue("viewFrustumOffsetRoll",     _viewFrustumOffsetRoll);
    settings->setValue("viewFrustumOffsetDistance", _viewFrustumOffsetDistance);
    settings->setValue("viewFrustumOffsetUp",       _viewFrustumOffsetUp);
    settings->endGroup();
    
    scanMenuBar(&Application::saveAction, settings);
    getAvatar()->saveData(settings);
}

void Application::importSettings() {
    QString locationDir(QDesktopServices::displayName(QDesktopServices::DesktopLocation));
    QString fileName = QFileDialog::getOpenFileName(_window,
                                                    tr("Open .ini config file"),
                                                    locationDir,
                                                    tr("Text files (*.ini)"));
    if (fileName != "") {
        QSettings tmp(fileName, QSettings::IniFormat);
        loadSettings(&tmp);
    }
}

void Application::exportSettings() {
    QString locationDir(QDesktopServices::displayName(QDesktopServices::DesktopLocation));
    QString fileName = QFileDialog::getSaveFileName(_window,
                                                   tr("Save .ini config file"),
						    locationDir,
                                                   tr("Text files (*.ini)"));
    if (fileName != "") {
        QSettings tmp(fileName, QSettings::IniFormat);
        saveSettings(&tmp);
        tmp.sync();
    }
}

<|MERGE_RESOLUTION|>--- conflicted
+++ resolved
@@ -485,12 +485,7 @@
 
 void Application::broadcastToNodes(unsigned char* data, size_t bytes, const char type) {
 
-<<<<<<< HEAD
     Application* self = getInstance();
-=======
-    int n = NodeList::getInstance()->broadcastToNodes(data, bytes, &type, 1);
-
->>>>>>> ab249d6c
     BandwidthMeter::ChannelIndex channel;
     switch (type) {
     case NODE_TYPE_AGENT:
@@ -506,7 +501,6 @@
         return;
     }
     int n = AgentList::getInstance()->broadcastToAgents(data, bytes, & type, 1);
-broadcastDone:
     self->_bandwidthMeter.outputStream(channel).updateValue(n * bytes); 
 }
 
@@ -893,13 +887,9 @@
     pingPacket[0] = PACKET_HEADER_PING;
     
     memcpy(&pingPacket[1], &currentTime, sizeof(currentTime));
-<<<<<<< HEAD
     for (int i = 0; i < sizeof(agentTypesOfInterest) / sizeof(char); ++i) {
         getInstance()->broadcastToAgents(pingPacket, 1 + sizeof(currentTime), agentTypesOfInterest[i]);
     }
-=======
-    NodeList::getInstance()->broadcastToNodes((unsigned char*)pingPacket, 1 + sizeof(currentTime), nodeTypesOfInterest, 3);
->>>>>>> ab249d6c
 
 }
 
