--- conflicted
+++ resolved
@@ -1595,7 +1595,7 @@
     rootContext->setContextProperty("Entities", DependencyManager::get<EntityScriptingInterface>().data());
     FileScriptingInterface* fileDownload = new FileScriptingInterface(engine);
     rootContext->setContextProperty("File", fileDownload);
-    connect(fileDownload, &FileScriptingInterface::unzipSuccess, this, &Application::toggleAssetServerWidget);
+    connect(fileDownload, &FileScriptingInterface::unzipSuccess, this, &Application::showAssetServerWidget);
     rootContext->setContextProperty("MyAvatar", getMyAvatar());
     rootContext->setContextProperty("Messages", DependencyManager::get<MessagesClient>().data());
     rootContext->setContextProperty("Recording", DependencyManager::get<RecordingScriptingInterface>().data());
@@ -5071,21 +5071,15 @@
     //}
 }
 
-<<<<<<< HEAD
-void Application::toggleAssetServerWidget(QString filePath) {
-    qDebug() << "toggle asset before if: " + filePath;
-=======
+
 void Application::showAssetServerWidget(QString filePath) {
->>>>>>> a9fbc4ec
     if (!DependencyManager::get<NodeList>()->getThisNodeCanWriteAssets()) {
         return;
     }
-    qDebug() << "toggle asset after if";
     static const QUrl url { "AssetServer.qml" };
 
     auto startUpload = [=](QQmlContext* context, QObject* newObject){
         if (!filePath.isEmpty()) {
-            qDebug() << "file in toggle: " + filePath;
             emit uploadRequest(filePath);
         }
     };
