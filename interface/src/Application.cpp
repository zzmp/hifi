--- conflicted
+++ resolved
@@ -251,7 +251,7 @@
     // put the audio processing on a separate thread
     QThread* audioThread = new QThread(this);
     
-    Audio* audioIO = DependencyManager::get<Audio>();
+    Audio::Pointer audioIO = DependencyManager::get<Audio>();
     audioIO->moveToThread(audioThread);
     connect(audioThread, &QThread::started, audioIO, &Audio::start);
 
@@ -2025,15 +2025,9 @@
     _entityClipboardRenderer.setTree(&_entityClipboard);
 
     _metavoxels.init();
-<<<<<<< HEAD
-    
-    _rearMirrorTools = new RearMirrorTools(_glWidget, _mirrorViewRect, _settings);
-=======
 
     GLCanvas::SharedPointer glCanvas = DependencyManager::get<GLCanvas>();
-    _audio.init(glCanvas.data());
     _rearMirrorTools = new RearMirrorTools(glCanvas.data(), _mirrorViewRect, _settings);
->>>>>>> 1617d79f
 
     connect(_rearMirrorTools, SIGNAL(closeView()), SLOT(closeMirrorView()));
     connect(_rearMirrorTools, SIGNAL(restoreView()), SLOT(restoreMirrorView()));
