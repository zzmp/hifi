//
//  Application.cpp
//  interface/src
//
//  Created by Andrzej Kapolka on 5/10/13.
//  Copyright 2013 High Fidelity, Inc.
//
//  Distributed under the Apache License, Version 2.0.
//  See the accompanying file LICENSE or http://www.apache.org/licenses/LICENSE-2.0.html
//

#include <sstream>

#include <stdlib.h>
#include <cmath>
#include <math.h>

#include <glm/glm.hpp>
#include <glm/gtx/component_wise.hpp>
#include <glm/gtx/quaternion.hpp>
#include <glm/gtx/vector_angle.hpp>

// include this before QGLWidget, which includes an earlier version of OpenGL
#include "InterfaceConfig.h"

#include <QAbstractNativeEventFilter>
#include <QActionGroup>
#include <QColorDialog>
#include <QDesktopWidget>
#include <QCheckBox>
#include <QImage>
#include <QInputDialog>
#include <QKeyEvent>
#include <QMenuBar>
#include <QMouseEvent>
#include <QNetworkReply>
#include <QNetworkDiskCache>
#include <QObject>
#include <QWheelEvent>
#include <QScreen>
#include <QShortcut>
#include <QSystemTrayIcon>
#include <QTimer>
#include <QUrl>
#include <QWindow>
#include <QtDebug>
#include <QFileDialog>
#include <QDesktopServices>
#include <QXmlStreamReader>
#include <QXmlStreamAttributes>
#include <QMediaPlayer>
#include <QMimeData>
#include <QMessageBox>
#include <QJsonDocument>

#include <AddressManager.h>
#include <AccountManager.h>
#include <AmbientOcclusionEffect.h>
#include <AudioInjector.h>
#include <DeferredLightingEffect.h>
#include <DependencyManager.h>
#include <EntityScriptingInterface.h>
#include <GlowEffect.h>
#include <HFActionEvent.h>
#include <HFBackEvent.h>
#include <VrMenu.h>
#include <LogHandler.h>
#include <MainWindow.h>
#include <ModelEntityItem.h>
#include <NetworkAccessManager.h>
#include <NetworkingConstants.h>
#include <OctalCode.h>
#include <OctreeSceneStats.h>
#include <PacketHeaders.h>
#include <PathUtils.h>
#include <PerfStat.h>
#include <PhysicsEngine.h>
#include <ProgramObject.h>
#include <ResourceCache.h>
#include <ScriptCache.h>
#include <SettingHandle.h>
#include <SoundCache.h>
#include <TextRenderer.h>
#include <UserActivityLogger.h>
#include <UUID.h>
#include <MessageDialog.h>

#include <SceneScriptingInterface.h>

#include "Application.h"
#include "AudioClient.h"
#include "DiscoverabilityManager.h"
#include "InterfaceVersion.h"
#include "LODManager.h"
#include "Menu.h"
#include "ModelPackager.h"
#include "Util.h"
#include "InterfaceLogging.h"

#include "avatar/AvatarManager.h"

#include "audio/AudioToolBox.h"
#include "audio/AudioIOStatsRenderer.h"
#include "audio/AudioScope.h"

#include "devices/DdeFaceTracker.h"
#include "devices/Faceshift.h"
#include "devices/Leapmotion.h"
#include "devices/RealSense.h"
#include "devices/MIDIManager.h"
#include "devices/OculusManager.h"
#include "devices/TV3DManager.h"

#include "gpu/Batch.h"
#include "gpu/GLBackend.h"

#include "plugins/render/DisplayPlugin.h"

#include "scripting/AccountScriptingInterface.h"
#include "scripting/AudioDeviceScriptingInterface.h"
#include "scripting/ClipboardScriptingInterface.h"
#include "scripting/HMDScriptingInterface.h"
#include "scripting/JoystickScriptingInterface.h"
#include "scripting/GlobalServicesScriptingInterface.h"
#include "scripting/LocationScriptingInterface.h"
#include "scripting/MenuScriptingInterface.h"
#include "scripting/SettingsScriptingInterface.h"
#include "scripting/WindowScriptingInterface.h"
#include "scripting/WebWindowClass.h"

#if defined(Q_OS_MAC) || defined(Q_OS_WIN)
#include "SpeechRecognizer.h"
#endif

#include "ui/DataWebDialog.h"
#include "ui/DialogsManager.h"
#include "ui/InfoView.h"
#include "ui/LoginDialog.h"
#include "ui/Snapshot.h"
#include "ui/StandAloneJSConsole.h"
#include "ui/Stats.h"
#include "ui/AddressBarDialog.h"

// ON WIndows PC, NVidia Optimus laptop, we want to enable NVIDIA GPU
#if defined(Q_OS_WIN)
extern "C" {
 _declspec(dllexport) DWORD NvOptimusEnablement = 0x00000001;
}
#endif

enum CustomEventTypes {
    Lambda = QEvent::User + 1
};

class LambdaEvent : public QEvent {
    std::function<void()> _fun;
public:
    LambdaEvent(const std::function<void()> & fun) :
        QEvent(static_cast<QEvent::Type>(Lambda)), _fun(fun) {
    }
    LambdaEvent(std::function<void()> && fun) :
        QEvent(static_cast<QEvent::Type>(Lambda)), _fun(fun) {
    }
    void call() { _fun(); }
};


using namespace std;

//  Starfield information
static unsigned STARFIELD_NUM_STARS = 50000;
static unsigned STARFIELD_SEED = 1;

const qint64 MAXIMUM_CACHE_SIZE = 10 * BYTES_PER_GIGABYTES;  // 10GB

static QTimer* locationUpdateTimer = NULL;
static QTimer* balanceUpdateTimer = NULL;
static QTimer* identityPacketTimer = NULL;
static QTimer* billboardPacketTimer = NULL;
static QTimer* checkFPStimer = NULL;
static QTimer* idleTimer = NULL;

const QString CHECK_VERSION_URL = "https://highfidelity.com/latestVersion.xml";
const QString SKIP_FILENAME = QStandardPaths::writableLocation(QStandardPaths::DataLocation) + "/hifi.skipversion";

const QString DEFAULT_SCRIPTS_JS_URL = "http://s3.amazonaws.com/hifi-public/scripts/defaultScripts.js";

#ifdef Q_OS_WIN
class MyNativeEventFilter : public QAbstractNativeEventFilter {
public:
    static MyNativeEventFilter& getInstance() {
        static MyNativeEventFilter staticInstance;
        return staticInstance;
    }

    bool nativeEventFilter(const QByteArray &eventType, void* msg, long* result) Q_DECL_OVERRIDE {
        if (eventType == "windows_generic_MSG") {
            MSG* message = (MSG*)msg;

            if (message->message == UWM_IDENTIFY_INSTANCES) {
                *result = UWM_IDENTIFY_INSTANCES;
                return true;
            }

            if (message->message == UWM_SHOW_APPLICATION) {
                MainWindow* applicationWindow = Application::getInstance()->getWindow();
                if (applicationWindow->isMinimized()) {
                    applicationWindow->showNormal();  // Restores to windowed or maximized state appropriately.
                }
                Application::getInstance()->setActiveWindow(applicationWindow);  // Flashes the taskbar icon if not focus.
                return true;
            }

            if (message->message == WM_COPYDATA) {
                COPYDATASTRUCT* pcds = (COPYDATASTRUCT*)(message->lParam);
                QUrl url = QUrl((const char*)(pcds->lpData));
                if (url.isValid() && url.scheme() == HIFI_URL_SCHEME) {
                    DependencyManager::get<AddressManager>()->handleLookupString(url.toString());
                    return true;
                }
            }
        }
        return false;
    }
};
#endif

void messageHandler(QtMsgType type, const QMessageLogContext& context, const QString& message) {
    QString logMessage = LogHandler::getInstance().printMessage((LogMsgType) type, context, message);

    if (!logMessage.isEmpty()) {
#ifdef Q_OS_WIN
        OutputDebugStringA(logMessage.toLocal8Bit().constData());
        OutputDebugStringA("\n");
#endif
        Application::getInstance()->getLogger()->addMessage(qPrintable(logMessage + "\n"));
    }
}

bool setupEssentials(int& argc, char** argv) {
    unsigned int listenPort = 0; // bind to an ephemeral port by default
    const char** constArgv = const_cast<const char**>(argv);
    const char* portStr = getCmdOption(argc, constArgv, "--listenPort");
    if (portStr) {
        listenPort = atoi(portStr);
    }
    // Set build version
    QCoreApplication::setApplicationVersion(BUILD_VERSION);
    
    DependencyManager::registerInheritance<LimitedNodeList, NodeList>();
    DependencyManager::registerInheritance<AvatarHashMap, AvatarManager>();
    
    // Set dependencies
    auto addressManager = DependencyManager::set<AddressManager>();
    auto nodeList = DependencyManager::set<NodeList>(NodeType::Agent, listenPort);
    auto geometryCache = DependencyManager::set<GeometryCache>();
    auto scriptCache = DependencyManager::set<ScriptCache>();
    auto soundCache = DependencyManager::set<SoundCache>();
    auto glowEffect = DependencyManager::set<GlowEffect>();
    auto faceshift = DependencyManager::set<Faceshift>();
    auto audio = DependencyManager::set<AudioClient>();
    auto audioScope = DependencyManager::set<AudioScope>();
    auto audioIOStatsRenderer = DependencyManager::set<AudioIOStatsRenderer>();
    auto deferredLightingEffect = DependencyManager::set<DeferredLightingEffect>();
    auto ambientOcclusionEffect = DependencyManager::set<AmbientOcclusionEffect>();
    auto textureCache = DependencyManager::set<TextureCache>();
    auto animationCache = DependencyManager::set<AnimationCache>();
    auto ddeFaceTracker = DependencyManager::set<DdeFaceTracker>();
    auto modelBlender = DependencyManager::set<ModelBlender>();
    auto audioToolBox = DependencyManager::set<AudioToolBox>();
    auto avatarManager = DependencyManager::set<AvatarManager>();
    auto lodManager = DependencyManager::set<LODManager>();
    auto jsConsole = DependencyManager::set<StandAloneJSConsole>();
    auto dialogsManager = DependencyManager::set<DialogsManager>();
    auto bandwidthRecorder = DependencyManager::set<BandwidthRecorder>();
    auto resourceCacheSharedItems = DependencyManager::set<ResourceCacheSharedItems>();
    auto entityScriptingInterface = DependencyManager::set<EntityScriptingInterface>();
    auto windowScriptingInterface = DependencyManager::set<WindowScriptingInterface>();
#if defined(Q_OS_MAC) || defined(Q_OS_WIN)
    auto speechRecognizer = DependencyManager::set<SpeechRecognizer>();
#endif
    auto discoverabilityManager = DependencyManager::set<DiscoverabilityManager>();
    auto sceneScriptingInterface = DependencyManager::set<SceneScriptingInterface>();
    auto offscreenUi = DependencyManager::set<OffscreenUi>();

    return true;
}

Application::Application(int& argc, char** argv, QElapsedTimer &startup_time) :
        QApplication(argc, argv),
        _dependencyManagerIsSetup(setupEssentials(argc, argv)),
        _offscreenContext(new OffscreenGlContext()),
        _window(new MainWindow(desktop())),
        _toolWindow(NULL),
        _friendsWindow(NULL),
        _datagramProcessor(),
        _undoStack(),
        _undoStackScriptingInterface(&_undoStack),
        _frameCount(0),
        _fps(60.0f),
        _justStarted(true),
        _physicsEngine(glm::vec3(0.0f)),
        _entities(true, this, this),
        _entityClipboardRenderer(false, this, this),
        _entityClipboard(),
        _viewFrustum(),
        _lastQueriedViewFrustum(),
        _lastQueriedTime(usecTimestampNow()),
        _mirrorViewRect(QRect(MIRROR_VIEW_LEFT_PADDING, MIRROR_VIEW_TOP_PADDING, MIRROR_VIEW_WIDTH, MIRROR_VIEW_HEIGHT)),
        _firstRun("firstRun", true),
        _previousScriptLocation("LastScriptLocation"),
        _scriptsLocationHandle("scriptsLocation"),
        _fieldOfView("fieldOfView", DEFAULT_FIELD_OF_VIEW_DEGREES),
        _viewTransform(),
        _scaleMirror(1.0f),
        _rotateMirror(0.0f),
        _raiseMirror(0.0f),
        _cursorVisible(true),
        _lastMouseMove(usecTimestampNow()),
        _lastMouseMoveWasSimulated(false),
        _touchAvgX(0.0f),
        _touchAvgY(0.0f),
        _isTouchPressed(false),
        _mousePressed(false),
        _enableProcessOctreeThread(true),
        _octreeProcessor(),
        _nodeBoundsDisplay(this),
        _applicationOverlay(),
        _runningScriptsWidget(NULL),
        _runningScriptsWidgetWasVisible(false),
        _trayIcon(new QSystemTrayIcon(_window)),
        _lastNackTime(usecTimestampNow()),
        _lastSendDownstreamAudioStats(usecTimestampNow()),
        _isVSyncOn(true),
        _aboutToQuit(false),
        _notifiedPacketVersionMismatchThisDomain(false),
        _domainConnectionRefusals(QList<QString>())
{
#ifdef Q_OS_WIN
    installNativeEventFilter(&MyNativeEventFilter::getInstance());
#endif
    

    _logger = new FileLogger(this);  // After setting organization name in order to get correct directory

    qInstallMessageHandler(messageHandler);

    QFontDatabase::addApplicationFont(PathUtils::resourcesPath() + "styles/Inconsolata.otf");
    _window->setWindowTitle("Interface");
    
    Model::setAbstractViewStateInterface(this); // The model class will sometimes need to know view state details from us
    
    auto nodeList = DependencyManager::get<NodeList>();

    _myAvatar = DependencyManager::get<AvatarManager>()->getMyAvatar();

    _applicationStartupTime = startup_time;

    qCDebug(interfaceapp) << "[VERSION] Build sequence: " << qPrintable(applicationVersion());

    _bookmarks = new Bookmarks();  // Before setting up the menu

    _runningScriptsWidget = new RunningScriptsWidget(_window);
    
    // start the nodeThread so its event loop is running
    QThread* nodeThread = new QThread(this);
    nodeThread->setObjectName("Datagram Processor Thread");
    nodeThread->start();

    // make sure the node thread is given highest priority
    nodeThread->setPriority(QThread::TimeCriticalPriority);
    
    _datagramProcessor = new DatagramProcessor(nodeList.data());
    
    // have the NodeList use deleteLater from DM customDeleter
    nodeList->setCustomDeleter([](Dependency* dependency) {
        static_cast<NodeList*>(dependency)->deleteLater();
    });
    
    // put the NodeList and datagram processing on the node thread
    nodeList->moveToThread(nodeThread);

    // geometry background downloads need to happen on the Datagram Processor Thread.  The idle loop will
    // emit checkBackgroundDownloads to cause the GeometryCache to check it's queue for requested background
    // downloads.
    QSharedPointer<GeometryCache> geometryCacheP = DependencyManager::get<GeometryCache>();
    ResourceCache *geometryCache = geometryCacheP.data();
    connect(this, &Application::checkBackgroundDownloads, geometryCache, &ResourceCache::checkAsynchronousGets);

    // connect the DataProcessor processDatagrams slot to the QUDPSocket readyRead() signal
    connect(&nodeList->getNodeSocket(), &QUdpSocket::readyRead, _datagramProcessor, &DatagramProcessor::processDatagrams);

    // put the audio processing on a separate thread
    QThread* audioThread = new QThread();
    audioThread->setObjectName("Audio Thread");
    
    auto audioIO = DependencyManager::get<AudioClient>();
    
    audioIO->setPositionGetter(getPositionForAudio);
    audioIO->setOrientationGetter(getOrientationForAudio);
    
    audioIO->moveToThread(audioThread);
    connect(audioThread, &QThread::started, audioIO.data(), &AudioClient::start);
    connect(audioIO.data(), &AudioClient::destroyed, audioThread, &QThread::quit);
    connect(audioThread, &QThread::finished, audioThread, &QThread::deleteLater);
    connect(audioIO.data(), &AudioClient::muteToggled, this, &Application::audioMuteToggled);

    audioThread->start();
    
    const DomainHandler& domainHandler = nodeList->getDomainHandler();

    connect(&domainHandler, SIGNAL(hostnameChanged(const QString&)), SLOT(domainChanged(const QString&)));
    connect(&domainHandler, SIGNAL(connectedToDomain(const QString&)), SLOT(connectedToDomain(const QString&)));
    connect(&domainHandler, SIGNAL(connectedToDomain(const QString&)), SLOT(updateWindowTitle()));
    connect(&domainHandler, SIGNAL(disconnectedFromDomain()), SLOT(updateWindowTitle()));
    connect(&domainHandler, SIGNAL(disconnectedFromDomain()), SLOT(clearDomainOctreeDetails()));
    connect(&domainHandler, &DomainHandler::settingsReceived, this, &Application::domainSettingsReceived);
    connect(&domainHandler, &DomainHandler::hostnameChanged,
            DependencyManager::get<AddressManager>().data(), &AddressManager::storeCurrentAddress);

    // update our location every 5 seconds in the metaverse server, assuming that we are authenticated with one
    const qint64 DATA_SERVER_LOCATION_CHANGE_UPDATE_MSECS = 5 * 1000;

    locationUpdateTimer = new QTimer(this);
    auto discoverabilityManager = DependencyManager::get<DiscoverabilityManager>();
    connect(locationUpdateTimer, &QTimer::timeout, discoverabilityManager.data(), &DiscoverabilityManager::updateLocation);
    locationUpdateTimer->start(DATA_SERVER_LOCATION_CHANGE_UPDATE_MSECS);
    
    // if we get a domain change, immediately attempt update location in metaverse server
    connect(&nodeList->getDomainHandler(), &DomainHandler::connectedToDomain,
            discoverabilityManager.data(), &DiscoverabilityManager::updateLocation);

    connect(nodeList.data(), &NodeList::nodeAdded, this, &Application::nodeAdded);
    connect(nodeList.data(), &NodeList::nodeKilled, this, &Application::nodeKilled);
    connect(nodeList.data(), SIGNAL(nodeKilled(SharedNodePointer)), SLOT(nodeKilled(SharedNodePointer)));
    connect(nodeList.data(), &NodeList::uuidChanged, _myAvatar, &MyAvatar::setSessionUUID);
    connect(nodeList.data(), &NodeList::limitOfSilentDomainCheckInsReached, nodeList.data(), &NodeList::reset);
    connect(nodeList.data(), &NodeList::packetVersionMismatch, this, &Application::notifyPacketVersionMismatch);

    // connect to appropriate slots on AccountManager
    AccountManager& accountManager = AccountManager::getInstance();

    const qint64 BALANCE_UPDATE_INTERVAL_MSECS = 5 * 1000;

    balanceUpdateTimer = new QTimer(this);
    connect(balanceUpdateTimer, &QTimer::timeout, &accountManager, &AccountManager::updateBalance);
    balanceUpdateTimer->start(BALANCE_UPDATE_INTERVAL_MSECS);

    connect(&accountManager, &AccountManager::balanceChanged, this, &Application::updateWindowTitle);

    auto dialogsManager = DependencyManager::get<DialogsManager>();
    connect(&accountManager, &AccountManager::authRequired, dialogsManager.data(), &DialogsManager::showLoginDialog);
    connect(&accountManager, &AccountManager::usernameChanged, this, &Application::updateWindowTitle);

    // set the account manager's root URL and trigger a login request if we don't have the access token
    accountManager.setAuthURL(NetworkingConstants::METAVERSE_SERVER_URL);
    UserActivityLogger::getInstance().launch(applicationVersion());

    // once the event loop has started, check and signal for an access token
    QMetaObject::invokeMethod(&accountManager, "checkAndSignalForAccessToken", Qt::QueuedConnection);
    
    auto addressManager = DependencyManager::get<AddressManager>();
    
    // use our MyAvatar position and quat for address manager path
    addressManager->setPositionGetter(getPositionForPath);
    addressManager->setOrientationGetter(getOrientationForPath);
    
    connect(addressManager.data(), &AddressManager::rootPlaceNameChanged, this, &Application::updateWindowTitle);
    connect(this, &QCoreApplication::aboutToQuit, addressManager.data(), &AddressManager::storeCurrentAddress);

    #ifdef _WIN32
    WSADATA WsaData;
    int wsaresult = WSAStartup(MAKEWORD(2,2), &WsaData);
    #endif

    // tell the NodeList instance who to tell the domain server we care about
    nodeList->addSetOfNodeTypesToNodeInterestSet(NodeSet() << NodeType::AudioMixer << NodeType::AvatarMixer
                                                 << NodeType::EntityServer);

    // connect to the packet sent signal of the _entityEditSender
    connect(&_entityEditSender, &EntityEditPacketSender::packetSent, this, &Application::packetSent);

    // send the identity packet for our avatar each second to our avatar mixer
    identityPacketTimer = new QTimer();
    connect(identityPacketTimer, &QTimer::timeout, _myAvatar, &MyAvatar::sendIdentityPacket);
    identityPacketTimer->start(AVATAR_IDENTITY_PACKET_SEND_INTERVAL_MSECS);

    // send the billboard packet for our avatar every few seconds
    billboardPacketTimer = new QTimer();
    connect(billboardPacketTimer, &QTimer::timeout, _myAvatar, &MyAvatar::sendBillboardPacket);
    billboardPacketTimer->start(AVATAR_BILLBOARD_PACKET_SEND_INTERVAL_MSECS);

    QString cachePath = QStandardPaths::writableLocation(QStandardPaths::DataLocation);
    QNetworkAccessManager& networkAccessManager = NetworkAccessManager::getInstance();
    QNetworkDiskCache* cache = new QNetworkDiskCache();
    cache->setMaximumCacheSize(MAXIMUM_CACHE_SIZE);
    cache->setCacheDirectory(!cachePath.isEmpty() ? cachePath : "interfaceCache");
    networkAccessManager.setCache(cache);
    
    ResourceCache::setRequestLimit(3);

    _window->setCentralWidget(new QWidget());
    _window->restoreGeometry();
    _window->setVisible(true);

#if 0
    _fullscreenMenuWidget->setParent(_glWidget);
#endif

    _menuBarHeight = Menu::getInstance()->height();
    if (Menu::getInstance()->isOptionChecked(MenuOption::Fullscreen)) {
        setFullscreen(true);  // Initialize menu bar show/hide
    }

    _toolWindow = new ToolWindow();
    _toolWindow->setWindowFlags(_toolWindow->windowFlags() | Qt::WindowStaysOnTopHint);
    _toolWindow->setWindowTitle("Tools");

    _offscreenContext->create();
    _offscreenContext->makeCurrent();
    initializeGL();
    // initialization continues in initializeGL when OpenGL context is ready

    // Tell our entity edit sender about our known jurisdictions
    _entityEditSender.setServerJurisdictions(&_entityServerJurisdictions);

    // For now we're going to set the PPS for outbound packets to be super high, this is
    // probably not the right long term solution. But for now, we're going to do this to
    // allow you to move an entity around in your hand
    _entityEditSender.setPacketsPerSecond(3000); // super high!!

    checkVersion();

    _overlays.init(); // do this before scripts load

    _runningScriptsWidget->setRunningScripts(getRunningScripts());
    connect(_runningScriptsWidget, &RunningScriptsWidget::stopScriptName, this, &Application::stopScript);

    connect(this, SIGNAL(aboutToQuit()), this, SLOT(saveScripts()));
    connect(this, SIGNAL(aboutToQuit()), this, SLOT(aboutToQuit()));

    // hook up bandwidth estimator
    QSharedPointer<BandwidthRecorder> bandwidthRecorder = DependencyManager::get<BandwidthRecorder>();
    connect(nodeList.data(), SIGNAL(dataSent(const quint8, const int)),
            bandwidthRecorder.data(), SLOT(updateOutboundData(const quint8, const int)));
    connect(nodeList.data(), SIGNAL(dataReceived(const quint8, const int)),
            bandwidthRecorder.data(), SLOT(updateInboundData(const quint8, const int)));

    connect(&_myAvatar->getSkeletonModel(), &SkeletonModel::skeletonLoaded, 
            this, &Application::checkSkeleton, Qt::QueuedConnection);

    // check first run...
    if (_firstRun.get()) {
        qCDebug(interfaceapp) << "This is a first run...";
        // clear the scripts, and set out script to our default scripts
        clearScriptsBeforeRunning();
        loadScript(DEFAULT_SCRIPTS_JS_URL);

        _firstRun.set(false);
    } else {
        // do this as late as possible so that all required subsystems are initialized
        loadScripts();
    }
    
    loadSettings();
    int SAVE_SETTINGS_INTERVAL = 10 * MSECS_PER_SECOND; // Let's save every seconds for now
    connect(&_settingsTimer, &QTimer::timeout, this, &Application::saveSettings);
    connect(&_settingsThread, SIGNAL(started()), &_settingsTimer, SLOT(start()));
    connect(&_settingsThread, SIGNAL(finished()), &_settingsTimer, SLOT(stop()));
    _settingsTimer.moveToThread(&_settingsThread);
    _settingsTimer.setSingleShot(false);
    _settingsTimer.setInterval(SAVE_SETTINGS_INTERVAL);
    _settingsThread.start();
    
    _trayIcon->show();
    
    // set the local loopback interface for local sounds from audio scripts
    AudioScriptingInterface::getInstance().setLocalAudioInterface(audioIO.data());
    
#ifdef HAVE_RTMIDI
    // setup the MIDIManager
    MIDIManager& midiManagerInstance = MIDIManager::getInstance();
    midiManagerInstance.openDefaultPort();
#endif

    this->installEventFilter(this);
    // The offscreen UI needs to intercept the mouse and keyboard 
    // events coming from the onscreen window
    //_glWidget->installEventFilter(DependencyManager::get<OffscreenUi>().data());
}


void Application::aboutToQuit() {
    emit beforeAboutToQuit();
    
    _aboutToQuit = true;
    cleanupBeforeQuit();
}

void Application::cleanupBeforeQuit() {

    _entities.clear(); // this will allow entity scripts to properly shutdown

    _datagramProcessor->shutdown(); // tell the datagram processor we're shutting down, so it can short circuit
    _entities.shutdown(); // tell the entities system we're shutting down, so it will stop running scripts
    ScriptEngine::stopAllScripts(this); // stop all currently running global scripts
    
    // first stop all timers directly or by invokeMethod
    // depending on what thread they run in
    locationUpdateTimer->stop();
    balanceUpdateTimer->stop();
    identityPacketTimer->stop();
    billboardPacketTimer->stop();
    checkFPStimer->stop();
    idleTimer->stop();
    QMetaObject::invokeMethod(&_settingsTimer, "stop", Qt::BlockingQueuedConnection);

    // and then delete those that got created by "new"
    delete locationUpdateTimer;
    delete balanceUpdateTimer;
    delete identityPacketTimer;
    delete billboardPacketTimer;
    delete checkFPStimer;
    delete idleTimer;
    // no need to delete _settingsTimer here as it is no pointer

    // save state
    _settingsThread.quit();
    saveSettings();
    _window->saveGeometry();

    // let the avatar mixer know we're out
    MyAvatar::sendKillAvatar();
    
    // stop the AudioClient
    QMetaObject::invokeMethod(DependencyManager::get<AudioClient>().data(),
                              "stop", Qt::BlockingQueuedConnection);
    
    // destroy the AudioClient so it and its thread have a chance to go down safely
    DependencyManager::destroy<AudioClient>();

#ifdef HAVE_DDE
    DependencyManager::destroy<DdeFaceTracker>();
#endif
}

Application::~Application() {    
    EntityTree* tree = _entities.getTree();
    tree->lockForWrite();
    _entities.getTree()->setSimulation(NULL);
    tree->unlock();
    
    _octreeProcessor.terminate();
    _entityEditSender.terminate();

    Menu::getInstance()->deleteLater();

    _physicsEngine.setCharacterController(NULL);
    _myAvatar = NULL;

    ModelEntityItem::cleanupLoadedAnimations();

    getActiveDisplayPlugin()->deactivate();

    DependencyManager::destroy<OffscreenUi>();
    DependencyManager::destroy<AvatarManager>();
    DependencyManager::destroy<AnimationCache>();
    DependencyManager::destroy<TextureCache>();
    DependencyManager::destroy<GeometryCache>();
    DependencyManager::destroy<ScriptCache>();
    DependencyManager::destroy<SoundCache>();
    
    QThread* nodeThread = DependencyManager::get<NodeList>()->thread();
    DependencyManager::destroy<NodeList>();
    
    // ask the node thread to quit and wait until it is done
    nodeThread->quit();
    nodeThread->wait();

    qInstallMessageHandler(NULL); // NOTE: Do this as late as possible so we continue to get our log messages
}

void Application::initializeGL() {
    qCDebug(interfaceapp) << "Created Display Window.";

    // initialize glut for shape drawing; Qt apparently initializes it on OS X
    #ifndef __APPLE__
    static bool isInitialized = false;
    if (isInitialized) {
        return;
    } else {
        isInitialized = true;
    }
    #endif

    qCDebug(interfaceapp) << "GL Version: " << QString((const char*) glGetString(GL_VERSION));
    qCDebug(interfaceapp) << "GL Shader Language Version: " << QString((const char*) glGetString(GL_SHADING_LANGUAGE_VERSION));
    qCDebug(interfaceapp) << "GL Vendor: " << QString((const char*) glGetString(GL_VENDOR));
    qCDebug(interfaceapp) << "GL Renderer: " << QString((const char*) glGetString(GL_RENDERER));

    #ifdef WIN32
    GLenum err = glewInit();
    if (GLEW_OK != err) {
        /* Problem: glewInit failed, something is seriously wrong. */
        qCDebug(interfaceapp, "Error: %s\n", glewGetErrorString(err));
    }
    qCDebug(interfaceapp, "Status: Using GLEW %s\n", glewGetString(GLEW_VERSION));

    if (wglewGetExtension("WGL_EXT_swap_control")) {
        int swapInterval = wglGetSwapIntervalEXT();
        qCDebug(interfaceapp, "V-Sync is %s\n", (swapInterval > 0 ? "ON" : "OFF"));
    }
    #endif

#if defined(Q_OS_LINUX)
    // TODO: Write the correct  code for Linux...
    /* if (wglewGetExtension("WGL_EXT_swap_control")) {
        int swapInterval = wglGetSwapIntervalEXT();
        qCDebug(interfaceapp, "V-Sync is %s\n", (swapInterval > 0 ? "ON" : "OFF"));
    }*/
#endif

    initDisplay();
    qCDebug(interfaceapp, "Initialized Display.");

    // The UI can't be created until the primary OpenGL 
    // context is created, because it needs to share 
    // texture resources
    initializeUi();
    qCDebug(interfaceapp, "Initialized Offscreen UI.");
    _offscreenContext->makeCurrent();

    // call Menu getInstance static method to set up the menu
    // Needs to happen AFTER the QML UI initialization
    _window->setMenuBar(Menu::getInstance());

    init();
    qCDebug(interfaceapp, "init() complete.");

    // create thread for parsing of octee data independent of the main network and rendering threads
    _octreeProcessor.initialize(_enableProcessOctreeThread);
    connect(&_octreeProcessor, &OctreePacketProcessor::packetVersionMismatch, this, &Application::notifyPacketVersionMismatch);
    _entityEditSender.initialize(_enableProcessOctreeThread);

    // call our timer function every second
    checkFPStimer = new QTimer(this);
    connect(checkFPStimer, SIGNAL(timeout()), SLOT(checkFPS()));
    checkFPStimer->start(1000);

    // call our idle function whenever we can
    idleTimer = new QTimer(this);
    connect(idleTimer, SIGNAL(timeout()), SLOT(idle()));
    idleTimer->start(0);
    _idleLoopStdev.reset();

    if (_justStarted) {
        float startupTime = (float)_applicationStartupTime.elapsed() / 1000.0;
        _justStarted = false;
        qCDebug(interfaceapp, "Startup time: %4.2f seconds.", startupTime);
    }

    // update before the first render
    update(1.0f / _fps);
   
    InfoView::showFirstTime(INFO_HELP_PATH);
}

void Application::initializeUi() {
    AddressBarDialog::registerType();
    LoginDialog::registerType();
    MessageDialog::registerType();
    VrMenu::registerType();

    auto offscreenUi = DependencyManager::get<OffscreenUi>();
    offscreenUi->create(_offscreenContext->getContext());
    offscreenUi->resize(fromGlm(getActiveDisplayPlugin()->getCanvasSize()));
    offscreenUi->setProxyWindow(_window->windowHandle());
    offscreenUi->setBaseUrl(QUrl::fromLocalFile(PathUtils::resourcesPath() + "/qml/"));
    offscreenUi->load("Root.qml");
    offscreenUi->load("RootMenu.qml");
    VrMenu::load();
    VrMenu::executeQueuedLambdas();
    offscreenUi->setMouseTranslator(getActiveDisplayPlugin()->getMouseTranslator());
    offscreenUi->resume();
    connect(_window, &MainWindow::windowGeometryChanged, [this](const QRect & r){
        static qreal oldDevicePixelRatio = 0;
        qreal devicePixelRatio = getActiveDisplayPlugin()->devicePixelRatio();
        if (devicePixelRatio != oldDevicePixelRatio) {
            oldDevicePixelRatio = devicePixelRatio;
            qDebug() << "Device pixel ratio changed, triggering GL resize";
            auto canvasSize = getActiveDisplayPlugin()->getCanvasSize();
            resizeGL(canvasSize.x, canvasSize.y);
        }
    });
}

void Application::paintGL() {
    PROFILE_RANGE(__FUNCTION__);
    _glWidget->makeCurrent();
    PerformanceTimer perfTimer("paintGL");
    //Need accurate frame timing for the oculus rift
    if (OculusManager::isConnected()) {
        OculusManager::beginFrameTiming();
    }

    PerformanceWarning::setSuppressShortTimings(Menu::getInstance()->isOptionChecked(MenuOption::SuppressShortTimings));
    bool showWarnings = Menu::getInstance()->isOptionChecked(MenuOption::PipelineWarnings);
    PerformanceWarning warn(showWarnings, "Application::paintGL()");

    _offscreenContext->makeCurrent();
    QSize fbSize = getActiveDisplayPlugin()->getRecommendedFramebufferSize() * getRenderResolutionScale();
    DependencyManager::get<TextureCache>()->setFrameBufferSize(fbSize);

    glEnable(GL_LINE_SMOOTH);

    if (_myCamera.getMode() == CAMERA_MODE_FIRST_PERSON) {
        if (getActiveDisplayPlugin()->isHmd()) {
            //  For an HMD, set the base position and orientation to that of the avatar body
            _myCamera.setPosition(_myAvatar->getHead()->getEyePosition());
            _myCamera.setRotation(_myAvatar->getHead()->getCameraOrientation());
        } else {
            //  If there isn't an HMD, match exactly to avatar's head
            _myCamera.setPosition(_myAvatar->getDefaultEyePosition());
            _myCamera.setRotation(_myAvatar->getWorldAlignedOrientation());
        }
    } else if (_myCamera.getMode() == CAMERA_MODE_THIRD_PERSON) {
        static const float THIRD_PERSON_CAMERA_DISTANCE = 1.5f;
        _myCamera.setPosition(_myAvatar->getDefaultEyePosition() +
            _myAvatar->getOrientation() * glm::vec3(0.0f, 0.0f, 1.0f) * THIRD_PERSON_CAMERA_DISTANCE * _myAvatar->getScale());
        if (getActiveDisplayPlugin()->isHmd()) {
            _myCamera.setRotation(_myAvatar->getWorldAlignedOrientation());
        } else {
            _myCamera.setRotation(_myAvatar->getHead()->getOrientation());
        }
    } else if (_myCamera.getMode() == CAMERA_MODE_MIRROR) {
        _myCamera.setRotation(_myAvatar->getWorldAlignedOrientation() * glm::quat(glm::vec3(0.0f, PI + _rotateMirror, 0.0f)));
        _myCamera.setPosition(_myAvatar->getDefaultEyePosition() +
                              glm::vec3(0, _raiseMirror * _myAvatar->getScale(), 0) +
                              (_myAvatar->getOrientation() * glm::quat(glm::vec3(0.0f, _rotateMirror, 0.0f))) *
                               glm::vec3(0.0f, 0.0f, -1.0f) * MIRROR_FULLSCREEN_DISTANCE * _scaleMirror);
    }

    if (getShadowsEnabled()) {
        updateShadowMap();
    }

<<<<<<< HEAD
    DependencyManager::get<GlowEffect>()->prepare();

    // Primary rendering pass
    auto primaryFbo = DependencyManager::get<TextureCache>()->getPrimaryFramebuffer();
    auto finalFbo = primaryFbo;
    glBindFramebuffer(GL_FRAMEBUFFER, gpu::GLBackend::getFramebufferID(primaryFbo));
    {
        glClear(GL_COLOR_BUFFER_BIT | GL_DEPTH_BUFFER_BIT);
=======
    if (OculusManager::isConnected()) {
        //When in mirror mode, use camera rotation. Otherwise, use body rotation
        if (_myCamera.getMode() == CAMERA_MODE_MIRROR) {
            OculusManager::display(_glWidget, _myCamera.getRotation(), _myCamera.getPosition(), _myCamera);
        } else {
            OculusManager::display(_glWidget, _myAvatar->getWorldAlignedOrientation(), _myAvatar->getDefaultEyePosition(), _myCamera);
        }
    } else if (TV3DManager::isConnected()) {
       
        TV3DManager::display(_myCamera);

    } else {
        DependencyManager::get<GlowEffect>()->prepare();
>>>>>>> fb3e309a

        // Viewport is assigned to the size of the framebuffer
        QSize size = DependencyManager::get<TextureCache>()->getFrameBufferSize();
        glViewport(0, 0, size.width(), size.height());

        glMatrixMode(GL_MODELVIEW);
        glPushMatrix();
        glLoadIdentity();
        displaySide(_myCamera);
        glPopMatrix();

        if (Menu::getInstance()->isOptionChecked(MenuOption::FullscreenMirror)) {
<<<<<<< HEAD
            _rearMirrorTools->render(true);
=======
            _rearMirrorTools->render(true, _glWidget->mapFromGlobal(QCursor::pos()));
>>>>>>> fb3e309a
        } else if (Menu::getInstance()->isOptionChecked(MenuOption::Mirror)) {
            renderRearViewMirror(_mirrorViewRect);
        }

        finalFbo = DependencyManager::get<GlowEffect>()->render();
        {
            PerformanceTimer perfTimer("renderOverlay");
            _applicationOverlay.renderOverlay();
            glBindFramebuffer(GL_FRAMEBUFFER, gpu::GLBackend::getFramebufferID(finalFbo));
            _applicationOverlay.displayOverlayTexture();
            glBindFramebuffer(GL_FRAMEBUFFER, 0);
        }
    }

<<<<<<< HEAD
    // This might not be needed *right now*.  We want to ensure that the FBO rendering
    // has completed before we start trying to read from it in another context.  However
    // once we have multi-threaded rendering, this will almost certainly be critical,
    // but may be better handled with a fence object
    glFinish();

    _offscreenContext->doneCurrent();
    Q_ASSERT(!QOpenGLContext::currentContext());
    getActiveDisplayPlugin()->render(gpu::GLBackend::getTextureID(finalFbo->getRenderBuffer(0)));
    Q_ASSERT(!QOpenGLContext::currentContext());
    _offscreenContext->makeCurrent();
=======
    if (!OculusManager::isConnected() || OculusManager::allowSwap()) {
        _glWidget->swapBuffers();
    } 

    if (OculusManager::isConnected()) {
        OculusManager::endFrameTiming();
    }
>>>>>>> fb3e309a
    _frameCount++;
}

void Application::runTests() {
    runTimingTests();
}

void Application::audioMuteToggled() {
    QAction* muteAction = Menu::getInstance()->getActionForOption(MenuOption::MuteAudio);
    Q_CHECK_PTR(muteAction);
    muteAction->setChecked(DependencyManager::get<AudioClient>()->isMuted());
}

void Application::aboutApp() {
    InfoView::forcedShow(INFO_HELP_PATH);
}

void Application::showEditEntitiesHelp() {
    InfoView::forcedShow(INFO_EDIT_ENTITIES_PATH);
}

void Application::resetCamerasOnResizeGL(Camera& camera, int width, int height) {
#if 0
    if (OculusManager::isConnected()) {
        OculusManager::configureCamera(camera, width, height);
    } else if (TV3DManager::isConnected()) {
        TV3DManager::configureCamera(camera, width, height);
    } else {
#endif
        camera.setAspectRatio((float)width / height);
        camera.setFieldOfView(_fieldOfView.get());
#if 0
    }
#endif
}

void Application::resizeEvent(QResizeEvent * event) {
    const QSize & newSize = event->size();
    resizeGL(newSize.width(), newSize.height());
}

void Application::resizeGL(int width, int height) {
    DependencyManager::get<TextureCache>()->setFrameBufferSize(QSize(width, height));
    resetCamerasOnResizeGL(_myCamera, width, height);

    glViewport(0, 0, width, height); // shouldn't this account for the menu???

    updateProjectionMatrix();
    glLoadIdentity();

    auto canvasSize = getActiveDisplayPlugin()->getCanvasSize();
    auto offscreenUi = DependencyManager::get<OffscreenUi>();
    offscreenUi->resize(fromGlm(canvasSize));

    // update Stats width
    // let's set horizontal offset to give stats some margin to mirror
    int horizontalOffset = MIRROR_VIEW_WIDTH + MIRROR_VIEW_LEFT_PADDING * 2;
    Stats::getInstance()->resetWidth(width, horizontalOffset);
}

void Application::updateProjectionMatrix() {
    updateProjectionMatrix(_myCamera);
}

void Application::updateProjectionMatrix(Camera& camera, bool updateViewFrustum) {
    glMatrixMode(GL_PROJECTION);
    glLoadIdentity();

    float left, right, bottom, top, nearVal, farVal;
    glm::vec4 nearClipPlane, farClipPlane;

    // Tell our viewFrustum about this change, using the application camera
    if (updateViewFrustum) {
        loadViewFrustum(camera, _viewFrustum);
        _viewFrustum.computeOffAxisFrustum(left, right, bottom, top, nearVal, farVal, nearClipPlane, farClipPlane);
    } else {
        ViewFrustum tempViewFrustum;
        loadViewFrustum(camera, tempViewFrustum);
        tempViewFrustum.computeOffAxisFrustum(left, right, bottom, top, nearVal, farVal, nearClipPlane, farClipPlane);
    }
    glFrustum(left, right, bottom, top, nearVal, farVal);

    // save matrix
    glGetFloatv(GL_PROJECTION_MATRIX, (GLfloat*)&_projectionMatrix);

    glMatrixMode(GL_MODELVIEW);
}

void Application::controlledBroadcastToNodes(const QByteArray& packet, const NodeSet& destinationNodeTypes) {
    foreach(NodeType_t type, destinationNodeTypes) {
        // Perform the broadcast for one type
        DependencyManager::get<NodeList>()->broadcastToNodes(packet, NodeSet() << type);
    }
}

bool Application::importSVOFromURL(const QString& urlString) {
    QUrl url(urlString);
    emit svoImportRequested(url.url());
    return true; // assume it's accepted
}

bool Application::event(QEvent* event) {
    if ((int)event->type() == (int)Lambda) {
        ((LambdaEvent*)event)->call();
        return true;
    }

    switch (event->type()) {
        case QEvent::MouseMove:
            mouseMoveEvent((QMouseEvent*)event);
            return true;
        case QEvent::MouseButtonPress:
            mousePressEvent((QMouseEvent*)event);
            return true;
        case QEvent::MouseButtonRelease:
            mouseReleaseEvent((QMouseEvent*)event);
            return true;
        case QEvent::KeyPress:
            keyPressEvent((QKeyEvent*)event);
            return true;
        case QEvent::KeyRelease:
            keyReleaseEvent((QKeyEvent*)event);
            return true;
        case QEvent::FocusOut:
            focusOutEvent((QFocusEvent*)event);
            return true;
        case QEvent::TouchBegin:
            touchBeginEvent(static_cast<QTouchEvent*>(event));
            event->accept();
            return true;
        case QEvent::TouchEnd:
            touchEndEvent(static_cast<QTouchEvent*>(event));
            return true;
        case QEvent::TouchUpdate:
            touchUpdateEvent(static_cast<QTouchEvent*>(event));
            return true;
        case QEvent::Wheel:
            wheelEvent(static_cast<QWheelEvent*>(event));
            return true;
        case QEvent::Drop:
            dropEvent(static_cast<QDropEvent*>(event));
            return true;
        default:
            break;
    }

    // handle custom URL
    if (event->type() == QEvent::FileOpen) {
        
        QFileOpenEvent* fileEvent = static_cast<QFileOpenEvent*>(event);

        QUrl url = fileEvent->url();
        
        if (!url.isEmpty()) {
            QString urlString = url.toString();
            if (canAcceptURL(urlString)) {
                return acceptURL(urlString);
            }
        }
        return false;
    }
    
    if (HFActionEvent::types().contains(event->type())) {
        _controllerScriptingInterface.handleMetaEvent(static_cast<HFMetaEvent*>(event));
    }

    return QApplication::event(event);
}

bool Application::eventFilter(QObject* object, QEvent* event) {

    if (event->type() == QEvent::ShortcutOverride) {
        if (DependencyManager::get<OffscreenUi>()->shouldSwallowShortcut(event)) {
            event->accept();
            return true;
        }

        // Filter out captured keys before they're used for shortcut actions.
        if (_controllerScriptingInterface.isKeyCaptured(static_cast<QKeyEvent*>(event))) {
            event->accept();
            return true;
        }
    }

    // auto offscreenUi = DependencyManager::get<OffscreenUi>();
    // return offscreenUi->eventFilter(object, event);
    return false;
}

static bool _altPressed{ false };

void Application::keyPressEvent(QKeyEvent* event) {
    _altPressed = event->key() == Qt::Key_Alt;
    _keysPressed.insert(event->key());

    _controllerScriptingInterface.emitKeyPressEvent(event); // send events to any registered scripts

    // if one of our scripts have asked to capture this event, then stop processing it
    if (_controllerScriptingInterface.isKeyCaptured(event)) {
        return;
    }

    if (activeWindow() == _window) {
        bool isShifted = event->modifiers().testFlag(Qt::ShiftModifier);
        bool isMeta = event->modifiers().testFlag(Qt::ControlModifier);
        bool isOption = event->modifiers().testFlag(Qt::AltModifier);
        switch (event->key()) {
                break;
            case Qt::Key_Enter:
            case Qt::Key_Return:
                Menu::getInstance()->triggerOption(MenuOption::AddressBar);
                break;

            case Qt::Key_L:
                if (isShifted && isMeta) {
                    Menu::getInstance()->triggerOption(MenuOption::Log);
                } else if (isMeta) {
                    Menu::getInstance()->triggerOption(MenuOption::AddressBar);
                } else if (isShifted) {
                    Menu::getInstance()->triggerOption(MenuOption::LodTools);
                } 
                break;

            case Qt::Key_E:
            case Qt::Key_PageUp:
                _myAvatar->setDriveKeys(UP, 1.0f);
                break;

            case Qt::Key_F: {
                _physicsEngine.dumpNextStats();
                break;
            }

            case Qt::Key_Asterisk:
                Menu::getInstance()->triggerOption(MenuOption::Stars);
                break;

            case Qt::Key_C:
            case Qt::Key_PageDown:
                _myAvatar->setDriveKeys(DOWN, 1.0f);
                break;

            case Qt::Key_W:
                if (isOption && !isShifted && !isMeta) {
                    Menu::getInstance()->triggerOption(MenuOption::Wireframe);
                } else {
                    _myAvatar->setDriveKeys(FWD, 1.0f);
                }
                break;

            case Qt::Key_S:
                if (isShifted && isMeta && !isOption) {
                    Menu::getInstance()->triggerOption(MenuOption::SuppressShortTimings);
                } else if (isOption && !isShifted && !isMeta) {
                    Menu::getInstance()->triggerOption(MenuOption::ScriptEditor);
                } else if (!isOption && !isShifted && isMeta) {
                    takeSnapshot();
                } else {
                    _myAvatar->setDriveKeys(BACK, 1.0f);
                }
                break;

            case Qt::Key_Apostrophe:
                resetSensors();
                break;

            case Qt::Key_A:
                if (isShifted) {
                    Menu::getInstance()->triggerOption(MenuOption::Atmosphere);
                } else if (!isMeta) {
                    _myAvatar->setDriveKeys(ROT_LEFT, 1.0f);
                }
                break;

            case Qt::Key_D:
                if (!isMeta) {
                    _myAvatar->setDriveKeys(ROT_RIGHT, 1.0f);
                }
                break;

            case Qt::Key_Backslash:
                Menu::getInstance()->triggerOption(MenuOption::Chat);
                break;
                
            case Qt::Key_Up:
                if (_myCamera.getMode() == CAMERA_MODE_MIRROR) {
                    if (!isShifted) {
                        _scaleMirror *= 0.95f;
                    } else {
                        _raiseMirror += 0.05f;
                    }
                } else {
                    _myAvatar->setDriveKeys(isShifted ? UP : FWD, 1.0f);
                }
                break;

            case Qt::Key_Down:
                if (_myCamera.getMode() == CAMERA_MODE_MIRROR) {
                    if (!isShifted) {
                        _scaleMirror *= 1.05f;
                    } else {
                        _raiseMirror -= 0.05f;
                    }
                } else {
                    _myAvatar->setDriveKeys(isShifted ? DOWN : BACK, 1.0f);
                }
                break;

            case Qt::Key_Left:
                if (_myCamera.getMode() == CAMERA_MODE_MIRROR) {
                    _rotateMirror += PI / 20.0f;
                } else {
                    _myAvatar->setDriveKeys(isShifted ? LEFT : ROT_LEFT, 1.0f);
                }
                break;

            case Qt::Key_Right:
                if (_myCamera.getMode() == CAMERA_MODE_MIRROR) {
                    _rotateMirror -= PI / 20.0f;
                } else {
                    _myAvatar->setDriveKeys(isShifted ? RIGHT : ROT_RIGHT, 1.0f);
                }
                break;

            case Qt::Key_I:
                if (isShifted) {
                    _myCamera.setEyeOffsetOrientation(glm::normalize(
                                                                     glm::quat(glm::vec3(0.002f, 0, 0)) * _myCamera.getEyeOffsetOrientation()));
                } else {
                    _myCamera.setEyeOffsetPosition(_myCamera.getEyeOffsetPosition() + glm::vec3(0, 0.001, 0));
                }
                updateProjectionMatrix();
                break;

            case Qt::Key_K:
                if (isShifted) {
                    _myCamera.setEyeOffsetOrientation(glm::normalize(
                                                                     glm::quat(glm::vec3(-0.002f, 0, 0)) * _myCamera.getEyeOffsetOrientation()));
                } else {
                    _myCamera.setEyeOffsetPosition(_myCamera.getEyeOffsetPosition() + glm::vec3(0, -0.001, 0));
                }
                updateProjectionMatrix();
                break;

            case Qt::Key_J:
                if (isShifted) {
                    _viewFrustum.setFocalLength(_viewFrustum.getFocalLength() - 0.1f);
#if 0
                    if (TV3DManager::isConnected()) {
                        TV3DManager::configureCamera(_myCamera, _glWidget->getDeviceWidth(), _glWidget->getDeviceHeight());
                    }
#endif
                } else {
                    _myCamera.setEyeOffsetPosition(_myCamera.getEyeOffsetPosition() + glm::vec3(-0.001, 0, 0));
                }
                updateProjectionMatrix();
                break;

            case Qt::Key_M:
                if (isShifted) {
                    _viewFrustum.setFocalLength(_viewFrustum.getFocalLength() + 0.1f);
#if 0
                    if (TV3DManager::isConnected()) {
                        TV3DManager::configureCamera(_myCamera, _glWidget->getDeviceWidth(), _glWidget->getDeviceHeight());
                    }
#endif
                } else {
                    _myCamera.setEyeOffsetPosition(_myCamera.getEyeOffsetPosition() + glm::vec3(0.001, 0, 0));
                }
                updateProjectionMatrix();
                break;

            case Qt::Key_U:
                if (isShifted) {
                    _myCamera.setEyeOffsetOrientation(glm::normalize(
                                                                     glm::quat(glm::vec3(0, 0, -0.002f)) * _myCamera.getEyeOffsetOrientation()));
                } else {
                    _myCamera.setEyeOffsetPosition(_myCamera.getEyeOffsetPosition() + glm::vec3(0, 0, -0.001));
                }
                updateProjectionMatrix();
                break;

            case Qt::Key_Y:
                if (isShifted) {
                    _myCamera.setEyeOffsetOrientation(glm::normalize(
                                                                     glm::quat(glm::vec3(0, 0, 0.002f)) * _myCamera.getEyeOffsetOrientation()));
                } else {
                    _myCamera.setEyeOffsetPosition(_myCamera.getEyeOffsetPosition() + glm::vec3(0, 0, 0.001));
                }
                updateProjectionMatrix();
                break;
            case Qt::Key_H:
                if (isShifted) {
                    Menu::getInstance()->triggerOption(MenuOption::Mirror);
                } else {
                    Menu::getInstance()->triggerOption(MenuOption::FullscreenMirror);
                }
                break;
            case Qt::Key_P:
                 Menu::getInstance()->triggerOption(MenuOption::FirstPerson);
                 break;
            case Qt::Key_Slash:
                Menu::getInstance()->triggerOption(MenuOption::Stats);
                break;
            case Qt::Key_Plus:
                _myAvatar->increaseSize();
                break;
            case Qt::Key_Minus:
                _myAvatar->decreaseSize();
                break;
            case Qt::Key_Equal:
                _myAvatar->resetSize();
                break;
            case Qt::Key_Space: {
                if (!event->isAutoRepeat()) {
                    // this starts an HFActionEvent
<<<<<<< HEAD
                    HFActionEvent startActionEvent(HFActionEvent::startType(), computePickRay());
=======
                    HFActionEvent startActionEvent(HFActionEvent::startType(),
                                                   computePickRay(getTrueMouseX(), getTrueMouseY()));
>>>>>>> fb3e309a
                    sendEvent(this, &startActionEvent);
                }
                
                break;
            }
            case Qt::Key_Escape: {
                getActiveDisplayPlugin()->abandonCalibration();
                if (!event->isAutoRepeat()) {
                    // this starts the HFCancelEvent
                    HFBackEvent startBackEvent(HFBackEvent::startType());
                    sendEvent(this, &startBackEvent);
                }
                
                break;
            }

            default:
                event->ignore();
                break;
        }
    }
}


//#define VR_MENU_ONLY_IN_HMD

void Application::keyReleaseEvent(QKeyEvent* event) {
    if (event->key() == Qt::Key_Alt && _altPressed && _window->isActiveWindow()) {
#ifdef VR_MENU_ONLY_IN_HMD
        if (OculusManager::isConnected()) {
#endif
            VrMenu::toggle();
#ifdef VR_MENU_ONLY_IN_HMD
        }
#endif
    }

    _keysPressed.remove(event->key());

    _controllerScriptingInterface.emitKeyReleaseEvent(event); // send events to any registered scripts
    
    // if one of our scripts have asked to capture this event, then stop processing it
    if (_controllerScriptingInterface.isKeyCaptured(event)) {
        return;
    }


    switch (event->key()) {
        case Qt::Key_E:
        case Qt::Key_PageUp:
            _myAvatar->setDriveKeys(UP, 0.0f);
            break;

        case Qt::Key_C:
        case Qt::Key_PageDown:
            _myAvatar->setDriveKeys(DOWN, 0.0f);
            break;

        case Qt::Key_W:
            _myAvatar->setDriveKeys(FWD, 0.0f);
            break;

        case Qt::Key_S:
            _myAvatar->setDriveKeys(BACK, 0.0f);
            break;

        case Qt::Key_A:
            _myAvatar->setDriveKeys(ROT_LEFT, 0.0f);
            break;

        case Qt::Key_D:
            _myAvatar->setDriveKeys(ROT_RIGHT, 0.0f);
            break;

        case Qt::Key_Up:
            _myAvatar->setDriveKeys(FWD, 0.0f);
            _myAvatar->setDriveKeys(UP, 0.0f);
            break;

        case Qt::Key_Down:
            _myAvatar->setDriveKeys(BACK, 0.0f);
            _myAvatar->setDriveKeys(DOWN, 0.0f);
            break;

        case Qt::Key_Left:
            _myAvatar->setDriveKeys(LEFT, 0.0f);
            _myAvatar->setDriveKeys(ROT_LEFT, 0.0f);
            break;

        case Qt::Key_Right:
            _myAvatar->setDriveKeys(RIGHT, 0.0f);
            _myAvatar->setDriveKeys(ROT_RIGHT, 0.0f);
            break;
        case Qt::Key_Control:
        case Qt::Key_Shift:
        case Qt::Key_Meta:
        case Qt::Key_Alt:
            _myAvatar->clearDriveKeys();
            break;
        case Qt::Key_Space: {
            if (!event->isAutoRepeat()) {
                // this ends the HFActionEvent
<<<<<<< HEAD
                HFActionEvent endActionEvent(HFActionEvent::endType(), computePickRay());
=======
                HFActionEvent endActionEvent(HFActionEvent::endType(),
                                             computePickRay(getTrueMouseX(), getTrueMouseY()));
>>>>>>> fb3e309a
                sendEvent(this, &endActionEvent);
            }
            break;
        }
        case Qt::Key_Escape: {
            if (!event->isAutoRepeat()) {
                // this ends the HFCancelEvent
                HFBackEvent endBackEvent(HFBackEvent::endType());
                sendEvent(this, &endBackEvent);
            }
            break;
        }
        default:
            event->ignore();
            break;
    }
}

void Application::focusOutEvent(QFocusEvent* event) {
    // synthesize events for keys currently pressed, since we may not get their release events
    foreach (int key, _keysPressed) {
        QKeyEvent event(QEvent::KeyRelease, key, Qt::NoModifier);
        keyReleaseEvent(&event);
    }
    _keysPressed.clear();
}

void Application::mouseMoveEvent(QMouseEvent* event, unsigned int deviceID) {
    // Used by application overlay to determine how to draw cursor(s)
    _lastMouseMoveWasSimulated = deviceID > 0;
    if (!_lastMouseMoveWasSimulated) {
        _lastMouseMove = usecTimestampNow();
    }
     
    if (_aboutToQuit) {
        return;
    }
    

    if (Menu::getInstance()->isOptionChecked(MenuOption::Fullscreen)) {
        // Show/hide menu bar in fullscreen
        if (event->globalY() > _menuBarHeight) {
            _fullscreenMenuWidget->setFixedHeight(0);
            Menu::getInstance()->setFixedHeight(0);
        } else {
            _fullscreenMenuWidget->setFixedHeight(_menuBarHeight);
            Menu::getInstance()->setFixedHeight(_menuBarHeight);
        }
    }

    _entities.mouseMoveEvent(event, deviceID);
    
    _controllerScriptingInterface.emitMouseMoveEvent(event, deviceID); // send events to any registered scripts
    // if one of our scripts have asked to capture this event, then stop processing it
    if (_controllerScriptingInterface.isMouseCaptured()) {
        return;
    }
    
}

void Application::mousePressEvent(QMouseEvent* event, unsigned int deviceID) {
    // Inhibit the menu if the user is using alt-mouse dragging
    _altPressed = false;

    if (!_aboutToQuit) {
        _entities.mousePressEvent(event, deviceID);
    }

    _controllerScriptingInterface.emitMousePressEvent(event); // send events to any registered scripts

    // if one of our scripts have asked to capture this event, then stop processing it
    if (_controllerScriptingInterface.isMouseCaptured()) {
        return;
    }


    if (activeWindow() == _window) {
        if (event->button() == Qt::LeftButton) {
            _mouseDragStartedX = getTrueMouseX();
            _mouseDragStartedY = getTrueMouseY();
            _mousePressed = true;
            
            if (mouseOnScreen()) {
                if (DependencyManager::get<AudioToolBox>()->mousePressEvent(getMouseX(), getMouseY())) {
                    // stop propagation
                    return;
                }
                
                if (_rearMirrorTools->mousePressEvent(getMouseX(), getMouseY())) {
                    // stop propagation
                    return;
                }
            }
            
            // nobody handled this - make it an action event on the _window object
            HFActionEvent actionEvent(HFActionEvent::startType(),
                                      computePickRay(event->x(), event->y()));
            sendEvent(this, &actionEvent);

        } else if (event->button() == Qt::RightButton) {
            // right click items here
        }
    }
}

void Application::mouseReleaseEvent(QMouseEvent* event, unsigned int deviceID) {

    if (!_aboutToQuit) {
        _entities.mouseReleaseEvent(event, deviceID);
    }

    _controllerScriptingInterface.emitMouseReleaseEvent(event); // send events to any registered scripts

    // if one of our scripts have asked to capture this event, then stop processing it
    if (_controllerScriptingInterface.isMouseCaptured()) {
        return;
    }

    if (activeWindow() == _window) {
        if (event->button() == Qt::LeftButton) {
            _mousePressed = false;
            
            if (Menu::getInstance()->isOptionChecked(MenuOption::Stats) && mouseOnScreen()) {
                // let's set horizontal offset to give stats some margin to mirror
                int horizontalOffset = MIRROR_VIEW_WIDTH;
                Stats::getInstance()->checkClick(getMouseX(), getMouseY(),
                                                 getMouseDragStartedX(), getMouseDragStartedY(), horizontalOffset);
            }
            
            // fire an action end event
            HFActionEvent actionEvent(HFActionEvent::endType(),
                                      computePickRay(event->x(), event->y()));
            sendEvent(this, &actionEvent);
        }
    }
}

void Application::touchUpdateEvent(QTouchEvent* event) {
    _altPressed = false;
    if (event->type() == QEvent::TouchUpdate) {
        TouchEvent thisEvent(*event, _lastTouchEvent);
        _controllerScriptingInterface.emitTouchUpdateEvent(thisEvent); // send events to any registered scripts
        _lastTouchEvent = thisEvent;
    }

    // if one of our scripts have asked to capture this event, then stop processing it
    if (_controllerScriptingInterface.isTouchCaptured()) {
        return;
    }

    bool validTouch = false;
    if (activeWindow() == _window) {
        const QList<QTouchEvent::TouchPoint>& tPoints = event->touchPoints();
        _touchAvgX = 0.0f;
        _touchAvgY = 0.0f;
        int numTouches = tPoints.count();
        if (numTouches > 1) {
            for (int i = 0; i < numTouches; ++i) {
                _touchAvgX += tPoints[i].pos().x();
                _touchAvgY += tPoints[i].pos().y();
            }
            _touchAvgX /= (float)(numTouches);
            _touchAvgY /= (float)(numTouches);
            validTouch = true;
        }
    }
    if (!_isTouchPressed) {
        _touchDragStartedAvgX = _touchAvgX;
        _touchDragStartedAvgY = _touchAvgY;
    }
    _isTouchPressed = validTouch;
}

void Application::touchBeginEvent(QTouchEvent* event) {
    _altPressed = false;
    TouchEvent thisEvent(*event); // on touch begin, we don't compare to last event
    _controllerScriptingInterface.emitTouchBeginEvent(thisEvent); // send events to any registered scripts

    _lastTouchEvent = thisEvent; // and we reset our last event to this event before we call our update
    touchUpdateEvent(event);

    // if one of our scripts have asked to capture this event, then stop processing it
    if (_controllerScriptingInterface.isTouchCaptured()) {
        return;
    }

}

void Application::touchEndEvent(QTouchEvent* event) {
    _altPressed = false;
    TouchEvent thisEvent(*event, _lastTouchEvent);
    _controllerScriptingInterface.emitTouchEndEvent(thisEvent); // send events to any registered scripts
    _lastTouchEvent = thisEvent;

    // if one of our scripts have asked to capture this event, then stop processing it
    if (_controllerScriptingInterface.isTouchCaptured()) {
        return;
    }
    // put any application specific touch behavior below here..
    _touchDragStartedAvgX = _touchAvgX;
    _touchDragStartedAvgY = _touchAvgY;
    _isTouchPressed = false;

}

void Application::wheelEvent(QWheelEvent* event) {
    _altPressed = false;
    _controllerScriptingInterface.emitWheelEvent(event); // send events to any registered scripts

    // if one of our scripts have asked to capture this event, then stop processing it
    if (_controllerScriptingInterface.isWheelCaptured()) {
        return;
    }
}

void Application::dropEvent(QDropEvent *event) {
    const QMimeData *mimeData = event->mimeData();
    bool atLeastOneFileAccepted = false;
    foreach (QUrl url, mimeData->urls()) {
        QString urlString = url.toString();
        if (canAcceptURL(urlString)) {
            if (acceptURL(urlString)) {
                atLeastOneFileAccepted = true;
                break;
            }
        }
    }
    
    if (atLeastOneFileAccepted) {
        event->acceptProposedAction();
    }
}

void Application::dragEnterEvent(QDragEnterEvent* event) {
    const QMimeData* mimeData = event->mimeData();
    foreach(QUrl url, mimeData->urls()) {
        auto urlString = url.toString();
        if (canAcceptURL(urlString)) {
            event->acceptProposedAction();
            break;
        }
    }
}

bool Application::acceptSnapshot(const QString& urlString) {
    QUrl url(urlString);
    QString snapshotPath = url.toLocalFile();
    
    SnapshotMetaData* snapshotData = Snapshot::parseSnapshotData(snapshotPath);
    if (snapshotData) {
        if (!snapshotData->getDomain().isEmpty()) {
            DependencyManager::get<NodeList>()->getDomainHandler().setHostnameAndPort(snapshotData->getDomain());
        }

        _myAvatar->setPosition(snapshotData->getLocation());
        _myAvatar->setOrientation(snapshotData->getOrientation());
    } else {
        QMessageBox msgBox;
        msgBox.setText("No location details were found in the file "
                        + snapshotPath + ", try dragging in an authentic Hifi snapshot.");
                        
        msgBox.setStandardButtons(QMessageBox::Ok);
        msgBox.exec();
    }
    return true;
}

void Application::sendPingPackets() {
    QByteArray pingPacket = DependencyManager::get<NodeList>()->constructPingPacket();
    controlledBroadcastToNodes(pingPacket, NodeSet()
                               << NodeType::EntityServer
                               << NodeType::AudioMixer << NodeType::AvatarMixer);
}

//  Every second, check the frame rates and other stuff
void Application::checkFPS() {
    if (Menu::getInstance()->isOptionChecked(MenuOption::TestPing)) {
        sendPingPackets();
    }

    float diffTime = (float)_timerStart.nsecsElapsed() / 1000000000.0f;

    _fps = (float)_frameCount / diffTime;
    _frameCount = 0;
    _datagramProcessor->resetCounters();
    _timerStart.start();

    // ask the node list to check in with the domain server
    DependencyManager::get<NodeList>()->sendDomainServerCheckIn();
}

void Application::idle() {
    PerformanceTimer perfTimer("idle");
    
    if (_aboutToQuit) {
        return; // bail early, nothing to do here.
    }

    // Normally we check PipelineWarnings, but since idle will often take more than 10ms we only show these idle timing
    // details if we're in ExtraDebugging mode. However, the ::update() and its subcomponents will show their timing
    // details normally.
    bool showWarnings = getLogger()->extraDebugging();
    PerformanceWarning warn(showWarnings, "idle()");

    //  Only run simulation code if more than the targetFramePeriod have passed since last time we ran
    double targetFramePeriod = 0.0;
    unsigned int targetFramerate = getRenderTargetFramerate();
    if (targetFramerate > 0) {
        targetFramePeriod = 1000.0 / targetFramerate;
    }
    double timeSinceLastUpdate = (double)_lastTimeUpdated.nsecsElapsed() / 1000000.0;
    if (timeSinceLastUpdate > targetFramePeriod) {
        _lastTimeUpdated.start();
        {
            PerformanceTimer perfTimer("update");
            PerformanceWarning warn(showWarnings, "Application::idle()... update()");
            const float BIGGEST_DELTA_TIME_SECS = 0.25f;
            update(glm::clamp((float)timeSinceLastUpdate / 1000.0f, 0.0f, BIGGEST_DELTA_TIME_SECS));
        }

        {
            PerformanceTimer perfTimer("updateGL");
            PerformanceWarning warn(showWarnings, "Application::idle()... updateGL()");
            getActiveDisplayPlugin()->idle();
        }

        {
            PerformanceTimer perfTimer("rest");
            PerformanceWarning warn(showWarnings, "Application::idle()... rest of it");
            _idleLoopStdev.addValue(timeSinceLastUpdate);

            //  Record standard deviation and reset counter if needed
            const int STDEV_SAMPLES = 500;
            if (_idleLoopStdev.getSamples() > STDEV_SAMPLES) {
                _idleLoopMeasuredJitter = _idleLoopStdev.getStDev();
                _idleLoopStdev.reset();
            }

            // After finishing all of the above work, restart the idle timer, allowing 2ms to process events.
            idleTimer->start(2);
        }
    }

    // check for any requested background downloads.
    emit checkBackgroundDownloads();
}

void Application::setFullscreen(bool fullscreen) {
    if (Menu::getInstance()->isOptionChecked(MenuOption::Fullscreen) != fullscreen) {
        Menu::getInstance()->getActionForOption(MenuOption::Fullscreen)->setChecked(fullscreen);
    }

// The following code block is useful on platforms that can have a visible
// app menu in a fullscreen window.  However the OSX mechanism hides the
// application menu for fullscreen apps, so the check is not required.
#ifndef Q_OS_MAC
    if (getActiveDisplayPlugin()->isHmd()) {
        if (fullscreen) {
            // Menu hide() disables menu commands, and show() after hide() doesn't work with Rift VR display.
            // So set height instead.
            _window->menuBar()->setMaximumHeight(0);
        } else {
            _window->menuBar()->setMaximumHeight(QWIDGETSIZE_MAX);
        }
    } else {
        if (fullscreen) {
            // Move menu to a QWidget floating above _glWidget so that show/hide doesn't adjust viewport.
            _menuBarHeight = Menu::getInstance()->height();
            Menu::getInstance()->setParent(_fullscreenMenuWidget);
            Menu::getInstance()->setFixedWidth(_window->windowHandle()->screen()->size().width());
            _fullscreenMenuWidget->show();
        } else {
            // Restore menu to being part of MainWindow.
            _fullscreenMenuWidget->hide();
            _window->setMenuBar(Menu::getInstance());
            _window->menuBar()->setMaximumHeight(QWIDGETSIZE_MAX);
        }
    }
#endif

    // Work around Qt bug that prevents floating menus being shown when in fullscreen mode.
    // https://bugreports.qt.io/browse/QTBUG-41883
    // Known issue: Top-level menu items don't highlight when cursor hovers. This is probably a side-effect of the work-around.
    // TODO: Remove this work-around once the bug has been fixed and restore the following lines.
    //_window->setWindowState(fullscreen ? (_window->windowState() | Qt::WindowFullScreen) :
    //    (_window->windowState() & ~Qt::WindowFullScreen));
    _window->hide();
    if (fullscreen) {
        _window->setWindowState(_window->windowState() | Qt::WindowFullScreen);
        // The next line produces the following warning in the log:
        // [WARNING][03 / 06 12:17 : 58] QWidget::setMinimumSize: (/ MainWindow) Negative sizes
        //   (0, -1) are not possible
        // This is better than the alternative which is to have the window slightly less than fullscreen with a visible line
        // of pixels for the remainder of the screen.
        _window->setContentsMargins(0, 0, 0, -1);
    } else {
        _window->setWindowState(_window->windowState() & ~Qt::WindowFullScreen);
        _window->setContentsMargins(0, 0, 0, 0);
    }

    if (!_aboutToQuit) {
        _window->show();
    }
}


void Application::setEnable3DTVMode(bool enable3DTVMode) {
#if 0
    resizeGL(_glWidget->getDeviceWidth(), _glWidget->getDeviceHeight());
#endif
}

void Application::setEnableVRMode(bool enableVRMode) {
#if 0
    if (Menu::getInstance()->isOptionChecked(MenuOption::EnableVRMode) != enableVRMode) {
        Menu::getInstance()->getActionForOption(MenuOption::EnableVRMode)->setChecked(enableVRMode);
    }

    if (enableVRMode) {
        if (!OculusManager::isConnected()) {
            // attempt to reconnect the Oculus manager - it's possible this was a workaround
            // for the sixense crash
            OculusManager::disconnect();
            OculusManager::connect();
        }
        OculusManager::recalibrate();
    } else {
        OculusManager::abandonCalibration();
        
        _mirrorCamera.setHmdPosition(glm::vec3());
        _mirrorCamera.setHmdRotation(glm::quat());
        _myCamera.setHmdPosition(glm::vec3());
        _myCamera.setHmdRotation(glm::quat());
    }
    
    resizeGL(_glWidget->getDeviceWidth(), _glWidget->getDeviceHeight());
    
    updateCursorVisibility();
#endif
}

void Application::setLowVelocityFilter(bool lowVelocityFilter) {
    SixenseManager::getInstance().setLowVelocityFilter(lowVelocityFilter);
}

bool Application::mouseOnScreen() const {
    return getActiveDisplayPlugin()->isMouseOnScreen();
}

int Application::getMouseX() const {
    return getActiveDisplayPlugin()->getUiMousePosition().x;
}

int Application::getMouseY() const {
    return getActiveDisplayPlugin()->getUiMousePosition().x;
}

int Application::getMouseDragStartedX() const {
#if 0
    if (OculusManager::isConnected()) {
        glm::vec2 pos = _applicationOverlay.screenToOverlay(glm::vec2(getTrueMouseDragStartedX(),
                                                                      getTrueMouseDragStartedY()));
        return pos.x;
    }
#endif
    return getTrueMouseDragStartedX();
}

int Application::getMouseDragStartedY() const {
#if 0
    if (OculusManager::isConnected()) {
        glm::vec2 pos = _applicationOverlay.screenToOverlay(glm::vec2(getTrueMouseDragStartedX(),
                                                                      getTrueMouseDragStartedY()));
        return pos.y;
    }
#endif
    return getTrueMouseDragStartedY();
}

FaceTracker* Application::getActiveFaceTracker() {
    auto faceshift = DependencyManager::get<Faceshift>();
    auto dde = DependencyManager::get<DdeFaceTracker>();
    
    return (dde->isActive() ? static_cast<FaceTracker*>(dde.data()) :
            (faceshift->isActive() ? static_cast<FaceTracker*>(faceshift.data()) : NULL));
}

void Application::setActiveFaceTracker() {
#ifdef HAVE_FACESHIFT
    DependencyManager::get<Faceshift>()->setTCPEnabled(Menu::getInstance()->isOptionChecked(MenuOption::Faceshift));
#endif
#ifdef HAVE_DDE
    bool isUsingDDE = Menu::getInstance()->isOptionChecked(MenuOption::UseCamera);
    Menu::getInstance()->getActionForOption(MenuOption::UseAudioForMouth)->setVisible(isUsingDDE);
    Menu::getInstance()->getActionForOption(MenuOption::VelocityFilter)->setVisible(isUsingDDE);
    DependencyManager::get<DdeFaceTracker>()->setEnabled(isUsingDDE);
#endif
}

bool Application::exportEntities(const QString& filename, const QVector<EntityItemID>& entityIDs) {
    QVector<EntityItem*> entities;

    auto entityTree = _entities.getTree();
    EntityTree exportTree;

    glm::vec3 root(TREE_SCALE, TREE_SCALE, TREE_SCALE);
    for (auto entityID : entityIDs) {
        auto entityItem = entityTree->findEntityByEntityItemID(entityID);
        if (!entityItem) {
            continue;
        }

        auto properties = entityItem->getProperties();
        auto position = properties.getPosition();

        root.x = glm::min(root.x, position.x);
        root.y = glm::min(root.y, position.y);
        root.z = glm::min(root.z, position.z);

        entities << entityItem;
    }

    if (entities.size() == 0) {
        return false;
    }

    for (auto entityItem : entities) {
        auto properties = entityItem->getProperties();

        properties.setPosition(properties.getPosition() - root);
        exportTree.addEntity(entityItem->getEntityItemID(), properties);
    }

    exportTree.writeToJSONFile(filename.toLocal8Bit().constData());

    // restore the main window's active state
    _window->activateWindow();
    return true;
}

bool Application::exportEntities(const QString& filename, float x, float y, float z, float scale) {
    QVector<EntityItem*> entities;
    _entities.getTree()->findEntities(AACube(glm::vec3(x, y, z), scale), entities);

    if (entities.size() > 0) {
        glm::vec3 root(x, y, z);
        EntityTree exportTree;

        for (int i = 0; i < entities.size(); i++) {
            EntityItemProperties properties = entities.at(i)->getProperties();
            EntityItemID id = entities.at(i)->getEntityItemID();
            properties.setPosition(properties.getPosition() - root);
            exportTree.addEntity(id, properties);
        }
        exportTree.writeToSVOFile(filename.toLocal8Bit().constData());
    } else {
        qCDebug(interfaceapp) << "No models were selected";
        return false;
    }

    // restore the main window's active state
    _window->activateWindow();
    return true;
}

void Application::loadSettings() {

    DependencyManager::get<AudioClient>()->loadSettings();
    DependencyManager::get<LODManager>()->loadSettings();

    Menu::getInstance()->loadSettings();
    _myAvatar->loadData();
}

void Application::saveSettings() {
    DependencyManager::get<AudioClient>()->saveSettings();
    DependencyManager::get<LODManager>()->saveSettings();

    Menu::getInstance()->saveSettings();
    _myAvatar->saveData();
}

bool Application::importEntities(const QString& urlOrFilename) {
    _entityClipboard.eraseAllOctreeElements();
    
    QUrl url(urlOrFilename);
    
    // if the URL appears to be invalid or relative, then it is probably a local file
    if (!url.isValid() || url.isRelative()) {
        url = QUrl::fromLocalFile(urlOrFilename);
    }
    
    bool success = _entityClipboard.readFromURL(url.toString());
    if (success) {
        _entityClipboard.reaverageOctreeElements();
    }
    return success;
}

QVector<EntityItemID> Application::pasteEntities(float x, float y, float z) {
    return _entityClipboard.sendEntities(&_entityEditSender, _entities.getTree(), x, y, z);
}

void Application::initDisplay() {
    glEnable(GL_BLEND);
    glBlendFuncSeparate(GL_SRC_ALPHA, GL_ONE_MINUS_SRC_ALPHA, GL_CONSTANT_ALPHA, GL_ONE);
    glShadeModel(GL_SMOOTH);
    glEnable(GL_LIGHTING);
    glEnable(GL_LIGHT0);
    glEnable(GL_DEPTH_TEST);
}

void Application::init() {
    // Make sure Login state is up to date
    DependencyManager::get<DialogsManager>()->toggleLoginDialog();
    
    _environment.init();

    DependencyManager::get<DeferredLightingEffect>()->init(this);
    DependencyManager::get<AmbientOcclusionEffect>()->init(this);

    // TODO: move _myAvatar out of Application. Move relevant code to MyAvataar or AvatarManager
    DependencyManager::get<AvatarManager>()->init();
    _myCamera.setMode(CAMERA_MODE_FIRST_PERSON);

    _mirrorCamera.setMode(CAMERA_MODE_MIRROR);

#if 0
    OculusManager::connect();
    if (OculusManager::isConnected()) {
        QMetaObject::invokeMethod(Menu::getInstance()->getActionForOption(MenuOption::Fullscreen),
                                  "trigger",
                                  Qt::QueuedConnection);
    }

    TV3DManager::connect();
    if (TV3DManager::isConnected()) {
        QMetaObject::invokeMethod(Menu::getInstance()->getActionForOption(MenuOption::Fullscreen),
                                  "trigger",
                                  Qt::QueuedConnection);
    }
#endif

    _timerStart.start();
    _lastTimeUpdated.start();
    
    // when --url in command line, teleport to location
    const QString HIFI_URL_COMMAND_LINE_KEY = "--url";
    int urlIndex = arguments().indexOf(HIFI_URL_COMMAND_LINE_KEY);
    QString addressLookupString;
    if (urlIndex != -1) {
        addressLookupString = arguments().value(urlIndex + 1);
    }
    
    DependencyManager::get<AddressManager>()->loadSettings(addressLookupString);
    
    qCDebug(interfaceapp) << "Loaded settings";
    
#ifdef __APPLE__
    if (Menu::getInstance()->isOptionChecked(MenuOption::SixenseEnabled)) {
        // on OS X we only setup sixense if the user wants it on - this allows running without the hid_init crash
        // if hydra support is temporarily not required
        SixenseManager::getInstance().toggleSixense(true);
    }
#else
    // setup sixense
    SixenseManager::getInstance().toggleSixense(true);
#endif

    // initialize our face trackers after loading the menu settings
    DependencyManager::get<Faceshift>()->init();
    DependencyManager::get<DdeFaceTracker>()->init();

    Leapmotion::init();
    RealSense::init();

    // fire off an immediate domain-server check in now that settings are loaded
    DependencyManager::get<NodeList>()->sendDomainServerCheckIn();

    _entities.init();
    _entities.setViewFrustum(getViewFrustum());

    EntityTree* tree = _entities.getTree();
    _physicsEngine.setEntityTree(tree);
    tree->setSimulation(&_physicsEngine);
    _physicsEngine.init(&_entityEditSender);


    auto entityScriptingInterface = DependencyManager::get<EntityScriptingInterface>();

    connect(&_physicsEngine, &EntitySimulation::entityCollisionWithEntity,
            entityScriptingInterface.data(), &EntityScriptingInterface::entityCollisionWithEntity);

    // connect the _entityCollisionSystem to our EntityTreeRenderer since that's what handles running entity scripts
    connect(&_physicsEngine, &EntitySimulation::entityCollisionWithEntity,
            &_entities, &EntityTreeRenderer::entityCollisionWithEntity);

    // connect the _entities (EntityTreeRenderer) to our script engine's EntityScriptingInterface for firing
    // of events related clicking, hovering over, and entering entities
    _entities.connectSignalsToSlots(entityScriptingInterface.data());

    _entityClipboardRenderer.init();
    _entityClipboardRenderer.setViewFrustum(getViewFrustum());
    _entityClipboardRenderer.setTree(&_entityClipboard);

    _rearMirrorTools = new RearMirrorTools(_mirrorViewRect);

    connect(_rearMirrorTools, SIGNAL(closeView()), SLOT(closeMirrorView()));
    connect(_rearMirrorTools, SIGNAL(restoreView()), SLOT(restoreMirrorView()));
    connect(_rearMirrorTools, SIGNAL(shrinkView()), SLOT(shrinkMirrorView()));
    connect(_rearMirrorTools, SIGNAL(resetView()), SLOT(resetSensors()));

<<<<<<< HEAD
#if 0
    // make sure our texture cache knows about window size changes
    DependencyManager::get<TextureCache>()->associateWithWidget(_glWidget);
#endif

    // initialize the GlowEffect with our widget
    DependencyManager::get<GlowEffect>()->init(Menu::getInstance()->isOptionChecked(MenuOption::EnableGlowEffect));
=======
    // initialize the GlowEffect with our widget
    bool glow = Menu::getInstance()->isOptionChecked(MenuOption::EnableGlowEffect);
    DependencyManager::get<GlowEffect>()->init(glow);
>>>>>>> fb3e309a
}

void Application::closeMirrorView() {
    if (Menu::getInstance()->isOptionChecked(MenuOption::Mirror)) {
        Menu::getInstance()->triggerOption(MenuOption::Mirror);
    }
}

void Application::restoreMirrorView() {
    if (!Menu::getInstance()->isOptionChecked(MenuOption::FullscreenMirror)) {
        Menu::getInstance()->triggerOption(MenuOption::FullscreenMirror);
    }
}

void Application::shrinkMirrorView() {
    if (Menu::getInstance()->isOptionChecked(MenuOption::FullscreenMirror)) {
        Menu::getInstance()->triggerOption(MenuOption::FullscreenMirror);
    }
}

const float HEAD_SPHERE_RADIUS = 0.1f;

bool Application::isLookingAtMyAvatar(Avatar* avatar) {
    glm::vec3 theirLookAt = avatar->getHead()->getLookAtPosition();
    glm::vec3 myEyePosition = _myAvatar->getHead()->getEyePosition();
    if (pointInSphere(theirLookAt, myEyePosition, HEAD_SPHERE_RADIUS * _myAvatar->getScale())) {
        return true;
    }
    return false;
}

void Application::updateLOD() {
    PerformanceTimer perfTimer("LOD");
    // adjust it unless we were asked to disable this feature, or if we're currently in throttleRendering mode
    if (!isThrottleRendering()) {
        DependencyManager::get<LODManager>()->autoAdjustLOD(_fps);
    } else {
        DependencyManager::get<LODManager>()->resetLODAdjust();
    }
}

void Application::updateMouseRay() {
    PerformanceTimer perfTimer("mouseRay");

    bool showWarnings = Menu::getInstance()->isOptionChecked(MenuOption::PipelineWarnings);
    PerformanceWarning warn(showWarnings, "Application::updateMouseRay()");

    // make sure the frustum is up-to-date
    loadViewFrustum(_myCamera, _viewFrustum);

<<<<<<< HEAD
    PickRay pickRay = computePickRay();
=======
    PickRay pickRay = computePickRay(getTrueMouseX(), getTrueMouseY());
>>>>>>> fb3e309a
    _mouseRayOrigin = pickRay.origin;
    _mouseRayDirection = pickRay.direction;
    
    // adjust for mirroring
    if (_myCamera.getMode() == CAMERA_MODE_MIRROR) {
        glm::vec3 mouseRayOffset = _mouseRayOrigin - _viewFrustum.getPosition();
        _mouseRayOrigin -= 2.0f * (_viewFrustum.getDirection() * glm::dot(_viewFrustum.getDirection(), mouseRayOffset) +
            _viewFrustum.getRight() * glm::dot(_viewFrustum.getRight(), mouseRayOffset));
        _mouseRayDirection -= 2.0f * (_viewFrustum.getDirection() * glm::dot(_viewFrustum.getDirection(), _mouseRayDirection) +
            _viewFrustum.getRight() * glm::dot(_viewFrustum.getRight(), _mouseRayDirection));
    }
}

void Application::updateMyAvatarLookAtPosition() {
    PerformanceTimer perfTimer("lookAt");
    bool showWarnings = Menu::getInstance()->isOptionChecked(MenuOption::PipelineWarnings);
    PerformanceWarning warn(showWarnings, "Application::updateMyAvatarLookAtPosition()");

    _myAvatar->updateLookAtTargetAvatar();
    FaceTracker* tracker = getActiveFaceTracker();

    bool isLookingAtSomeone = false;
    glm::vec3 lookAtSpot;
    if (_myCamera.getMode() == CAMERA_MODE_MIRROR) {
#if 0
        //  When I am in mirror mode, just look right at the camera (myself)
        if (!OculusManager::isConnected()) {
            lookAtSpot = _myCamera.getPosition();
        } else {
            if (_myAvatar->isLookingAtLeftEye()) {
                lookAtSpot = OculusManager::getLeftEyePosition();
            } else {
                lookAtSpot = OculusManager::getRightEyePosition();
            }
        }
#endif 
    } else {
        AvatarSharedPointer lookingAt = _myAvatar->getLookAtTargetAvatar().toStrongRef();
        if (lookingAt && _myAvatar != lookingAt.data()) {
            
            isLookingAtSomeone = true;
            //  If I am looking at someone else, look directly at one of their eyes
            if (tracker) {
                //  If a face tracker is active, look at the eye for the side my gaze is biased toward
                if (tracker->getEstimatedEyeYaw() > _myAvatar->getHead()->getFinalYaw()) {
                    // Look at their right eye
                    lookAtSpot = static_cast<Avatar*>(lookingAt.data())->getHead()->getRightEyePosition();
                } else {
                    // Look at their left eye
                    lookAtSpot = static_cast<Avatar*>(lookingAt.data())->getHead()->getLeftEyePosition();
                }
            } else {
                //  Need to add randomly looking back and forth between left and right eye for case with no tracker
                if (_myAvatar->isLookingAtLeftEye()) {
                    lookAtSpot = static_cast<Avatar*>(lookingAt.data())->getHead()->getLeftEyePosition();
                } else {
                    lookAtSpot = static_cast<Avatar*>(lookingAt.data())->getHead()->getRightEyePosition();
                }
            }
        } else {
            //  I am not looking at anyone else, so just look forward
            lookAtSpot = _myAvatar->getHead()->getEyePosition() +
                (_myAvatar->getHead()->getFinalOrientationInWorldFrame() * glm::vec3(0.0f, 0.0f, -TREE_SCALE));
        }
    }
    //
    //  Deflect the eyes a bit to match the detected Gaze from 3D camera if active
    //
    if (tracker) {
        float eyePitch = tracker->getEstimatedEyePitch();
        float eyeYaw = tracker->getEstimatedEyeYaw();
        const float GAZE_DEFLECTION_REDUCTION_DURING_EYE_CONTACT = 0.1f;
        // deflect using Faceshift gaze data
        glm::vec3 origin = _myAvatar->getHead()->getEyePosition();
        float pitchSign = (_myCamera.getMode() == CAMERA_MODE_MIRROR) ? -1.0f : 1.0f;
        float deflection = DependencyManager::get<Faceshift>()->getEyeDeflection();
        if (isLookingAtSomeone) {
            deflection *= GAZE_DEFLECTION_REDUCTION_DURING_EYE_CONTACT;
        }
        lookAtSpot = origin + _myCamera.getRotation() * glm::quat(glm::radians(glm::vec3(
            eyePitch * pitchSign * deflection, eyeYaw * deflection, 0.0f))) *
                glm::inverse(_myCamera.getRotation()) * (lookAtSpot - origin);
    }

    _myAvatar->getHead()->setLookAtPosition(lookAtSpot);
}

void Application::updateThreads(float deltaTime) {
    PerformanceTimer perfTimer("updateThreads");
    bool showWarnings = Menu::getInstance()->isOptionChecked(MenuOption::PipelineWarnings);
    PerformanceWarning warn(showWarnings, "Application::updateThreads()");

    // parse voxel packets
    if (!_enableProcessOctreeThread) {
        _octreeProcessor.threadRoutine();
        _entityEditSender.threadRoutine();
    }
}

void Application::cameraMenuChanged() {
    if (Menu::getInstance()->isOptionChecked(MenuOption::FullscreenMirror)) {
        if (_myCamera.getMode() != CAMERA_MODE_MIRROR) {
            _myCamera.setMode(CAMERA_MODE_MIRROR);
        }
    } else if (Menu::getInstance()->isOptionChecked(MenuOption::FirstPerson)) {
        if (_myCamera.getMode() != CAMERA_MODE_FIRST_PERSON) {
            _myCamera.setMode(CAMERA_MODE_FIRST_PERSON);
        }
    } else {
        if (_myCamera.getMode() != CAMERA_MODE_THIRD_PERSON) {
            _myCamera.setMode(CAMERA_MODE_THIRD_PERSON);
        }
    }
}

void Application::updateCamera(float deltaTime) {
    PerformanceTimer perfTimer("updateCamera");
    bool showWarnings = Menu::getInstance()->isOptionChecked(MenuOption::PipelineWarnings);
    PerformanceWarning warn(showWarnings, "Application::updateCamera()");

#if 0
    if (!OculusManager::isConnected() && !TV3DManager::isConnected() &&
            Menu::getInstance()->isOptionChecked(MenuOption::OffAxisProjection)) {
        FaceTracker* tracker = getActiveFaceTracker();
        if (tracker) {
            const float EYE_OFFSET_SCALE = 0.025f;
            glm::vec3 position = tracker->getHeadTranslation() * EYE_OFFSET_SCALE;
            float xSign = (_myCamera.getMode() == CAMERA_MODE_MIRROR) ? 1.0f : -1.0f;
            _myCamera.setEyeOffsetPosition(glm::vec3(position.x * xSign, position.y, -position.z));
            updateProjectionMatrix();
        }
    }
#endif

}

void Application::updateDialogs(float deltaTime) {
    PerformanceTimer perfTimer("updateDialogs");
    bool showWarnings = Menu::getInstance()->isOptionChecked(MenuOption::PipelineWarnings);
    PerformanceWarning warn(showWarnings, "Application::updateDialogs()");
    auto dialogsManager = DependencyManager::get<DialogsManager>();
    
    // Update bandwidth dialog, if any
    BandwidthDialog* bandwidthDialog = dialogsManager->getBandwidthDialog();
    if (bandwidthDialog) {
        bandwidthDialog->update();
    }

    QPointer<OctreeStatsDialog> octreeStatsDialog = dialogsManager->getOctreeStatsDialog();
    if (octreeStatsDialog) {
        octreeStatsDialog->update();
    }
}

void Application::updateCursor(float deltaTime) {
    PerformanceTimer perfTimer("updateCursor");
    bool showWarnings = Menu::getInstance()->isOptionChecked(MenuOption::PipelineWarnings);
    PerformanceWarning warn(showWarnings, "Application::updateCursor()");

    static QPoint lastMousePos = QPoint();
    _lastMouseMove = (lastMousePos == QCursor::pos()) ? _lastMouseMove : usecTimestampNow();
    lastMousePos = QCursor::pos();
}

void Application::updateCursorVisibility() {
    if (!_cursorVisible || getActiveDisplayPlugin()->isStereo()) {
        _window->setCursor(Qt::BlankCursor);
    } else {
        _window->unsetCursor();
    }
}

void Application::setCursorVisible(bool visible) {
    _cursorVisible = visible;
    updateCursorVisibility();
}

void Application::update(float deltaTime) {
    bool showWarnings = Menu::getInstance()->isOptionChecked(MenuOption::PipelineWarnings);
    PerformanceWarning warn(showWarnings, "Application::update()");

    updateLOD();
    updateMouseRay(); // check what's under the mouse and update the mouse voxel
    {
        PerformanceTimer perfTimer("devices");
        DeviceTracker::updateAll();
        FaceTracker* tracker = getActiveFaceTracker();
        if (tracker) {
            tracker->update(deltaTime);
        }
        SixenseManager::getInstance().update(deltaTime);
        JoystickScriptingInterface::getInstance().update();
    }
    
    // Dispatch input events
    _controllerScriptingInterface.updateInputControllers();

    updateThreads(deltaTime); // If running non-threaded, then give the threads some time to process...
    
    DependencyManager::get<AvatarManager>()->updateOtherAvatars(deltaTime); //loop through all the other avatars and simulate them...

    updateCamera(deltaTime); // handle various camera tweaks like off axis projection
    updateDialogs(deltaTime); // update various stats dialogs if present
    updateCursor(deltaTime); // Handle cursor updates

    {
        PerformanceTimer perfTimer("physics");
        _myAvatar->relayDriveKeysToCharacterController();
        _physicsEngine.stepSimulation();
        _physicsEngine.dumpStatsIfNecessary();
    }

    if (!_aboutToQuit) {
        PerformanceTimer perfTimer("entities");
        // NOTE: the _entities.update() call below will wait for lock 
        // and will simulate entity motion (the EntityTree has been given an EntitySimulation).  
        _entities.update(); // update the models...
    }

    {
        PerformanceTimer perfTimer("overlays");
        _overlays.update(deltaTime);
    }
#if 0    
    {
        PerformanceTimer perfTimer("myAvatar");
        updateMyAvatarLookAtPosition();
        DependencyManager::get<AvatarManager>()->updateMyAvatar(deltaTime); // Sample hardware, update view frustum if needed, and send avatar data to mixer/nodes
    }
#endif
    {
        PerformanceTimer perfTimer("emitSimulating");
        // let external parties know we're updating
        emit simulating(deltaTime);
    }

    // Update _viewFrustum with latest camera and view frustum data...
    // NOTE: we get this from the view frustum, to make it simpler, since the
    // loadViewFrumstum() method will get the correct details from the camera
    // We could optimize this to not actually load the viewFrustum, since we don't
    // actually need to calculate the view frustum planes to send these details
    // to the server.
    {
        PerformanceTimer perfTimer("loadViewFrustum");
        loadViewFrustum(_myCamera, _viewFrustum);
    }

    quint64 now = usecTimestampNow();

    // Update my voxel servers with my current voxel query...
    {
        PerformanceTimer perfTimer("queryOctree");
        quint64 sinceLastQuery = now - _lastQueriedTime;
        const quint64 TOO_LONG_SINCE_LAST_QUERY = 3 * USECS_PER_SECOND;
        bool queryIsDue = sinceLastQuery > TOO_LONG_SINCE_LAST_QUERY;
        bool viewIsDifferentEnough = !_lastQueriedViewFrustum.isVerySimilar(_viewFrustum);

        // if it's been a while since our last query or the view has significantly changed then send a query, otherwise suppress it
        if (queryIsDue || viewIsDifferentEnough) {
            _lastQueriedTime = now;

            if (DependencyManager::get<SceneScriptingInterface>()->shouldRenderEntities()) {
                queryOctree(NodeType::EntityServer, PacketTypeEntityQuery, _entityServerJurisdictions);
            }
            _lastQueriedViewFrustum = _viewFrustum;
        }
    }

    // sent nack packets containing missing sequence numbers of received packets from nodes
    {
        quint64 sinceLastNack = now - _lastNackTime;
        const quint64 TOO_LONG_SINCE_LAST_NACK = 1 * USECS_PER_SECOND;
        if (sinceLastNack > TOO_LONG_SINCE_LAST_NACK) {
            _lastNackTime = now;
            sendNackPackets();
        }
    }

    // send packet containing downstream audio stats to the AudioMixer 
    {
        quint64 sinceLastNack = now - _lastSendDownstreamAudioStats;
        if (sinceLastNack > TOO_LONG_SINCE_LAST_SEND_DOWNSTREAM_AUDIO_STATS) {
            _lastSendDownstreamAudioStats = now;

            QMetaObject::invokeMethod(DependencyManager::get<AudioClient>().data(), "sendDownstreamAudioStatsPacket", Qt::QueuedConnection);
        }
    }
}

int Application::sendNackPackets() {

    if (Menu::getInstance()->isOptionChecked(MenuOption::DisableNackPackets)) {
        return 0;
    }

    int packetsSent = 0;
    char packet[MAX_PACKET_SIZE];

    // iterates thru all nodes in NodeList
    auto nodeList = DependencyManager::get<NodeList>();
    
    nodeList->eachNode([&](const SharedNodePointer& node){
        
        if (node->getActiveSocket() && node->getType() == NodeType::EntityServer) {
            
            QUuid nodeUUID = node->getUUID();
            
            // if there are octree packets from this node that are waiting to be processed,
            // don't send a NACK since the missing packets may be among those waiting packets.
            if (_octreeProcessor.hasPacketsToProcessFrom(nodeUUID)) {
                return;
            }
            
            _octreeSceneStatsLock.lockForRead();
            
            // retreive octree scene stats of this node
            if (_octreeServerSceneStats.find(nodeUUID) == _octreeServerSceneStats.end()) {
                _octreeSceneStatsLock.unlock();
                return;
            }
            
            // get sequence number stats of node, prune its missing set, and make a copy of the missing set
            SequenceNumberStats& sequenceNumberStats = _octreeServerSceneStats[nodeUUID].getIncomingOctreeSequenceNumberStats();
            sequenceNumberStats.pruneMissingSet();
            const QSet<OCTREE_PACKET_SEQUENCE> missingSequenceNumbers = sequenceNumberStats.getMissingSet();
            
            _octreeSceneStatsLock.unlock();
            
            // construct nack packet(s) for this node
            int numSequenceNumbersAvailable = missingSequenceNumbers.size();
            QSet<OCTREE_PACKET_SEQUENCE>::const_iterator missingSequenceNumbersIterator = missingSequenceNumbers.constBegin();
            while (numSequenceNumbersAvailable > 0) {
                
                char* dataAt = packet;
                int bytesRemaining = MAX_PACKET_SIZE;
                
                // pack header
                int numBytesPacketHeader = populatePacketHeader(packet, PacketTypeOctreeDataNack);
                dataAt += numBytesPacketHeader;
                bytesRemaining -= numBytesPacketHeader;
                
                // calculate and pack the number of sequence numbers
                int numSequenceNumbersRoomFor = (bytesRemaining - sizeof(uint16_t)) / sizeof(OCTREE_PACKET_SEQUENCE);
                uint16_t numSequenceNumbers = min(numSequenceNumbersAvailable, numSequenceNumbersRoomFor);
                uint16_t* numSequenceNumbersAt = (uint16_t*)dataAt;
                *numSequenceNumbersAt = numSequenceNumbers;
                dataAt += sizeof(uint16_t);
                
                // pack sequence numbers
                for (int i = 0; i < numSequenceNumbers; i++) {
                    OCTREE_PACKET_SEQUENCE* sequenceNumberAt = (OCTREE_PACKET_SEQUENCE*)dataAt;
                    *sequenceNumberAt = *missingSequenceNumbersIterator;
                    dataAt += sizeof(OCTREE_PACKET_SEQUENCE);
                    
                    missingSequenceNumbersIterator++;
                }
                numSequenceNumbersAvailable -= numSequenceNumbers;
                
                // send it
                nodeList->writeUnverifiedDatagram(packet, dataAt - packet, node);
                packetsSent++;
            }
        }
    });

    return packetsSent;
}

void Application::queryOctree(NodeType_t serverType, PacketType packetType, NodeToJurisdictionMap& jurisdictions) {

    //qCDebug(interfaceapp) << ">>> inside... queryOctree()... _viewFrustum.getFieldOfView()=" << _viewFrustum.getFieldOfView();
    bool wantExtraDebugging = getLogger()->extraDebugging();

    // These will be the same for all servers, so we can set them up once and then reuse for each server we send to.
    _octreeQuery.setWantLowResMoving(true);
    _octreeQuery.setWantColor(true);
    _octreeQuery.setWantDelta(true);
    _octreeQuery.setWantOcclusionCulling(false);
    _octreeQuery.setWantCompression(true);

    _octreeQuery.setCameraPosition(_viewFrustum.getPosition());
    _octreeQuery.setCameraOrientation(_viewFrustum.getOrientation());
    _octreeQuery.setCameraFov(_viewFrustum.getFieldOfView());
    _octreeQuery.setCameraAspectRatio(_viewFrustum.getAspectRatio());
    _octreeQuery.setCameraNearClip(_viewFrustum.getNearClip());
    _octreeQuery.setCameraFarClip(_viewFrustum.getFarClip());
    _octreeQuery.setCameraEyeOffsetPosition(_viewFrustum.getEyeOffsetPosition());
    auto lodManager = DependencyManager::get<LODManager>();
    _octreeQuery.setOctreeSizeScale(lodManager->getOctreeSizeScale());
    _octreeQuery.setBoundaryLevelAdjust(lodManager->getBoundaryLevelAdjust());

    unsigned char queryPacket[MAX_PACKET_SIZE];

    // Iterate all of the nodes, and get a count of how many voxel servers we have...
    int totalServers = 0;
    int inViewServers = 0;
    int unknownJurisdictionServers = 0;

    auto nodeList = DependencyManager::get<NodeList>();
    
    nodeList->eachNode([&](const SharedNodePointer& node) {
        // only send to the NodeTypes that are serverType
        if (node->getActiveSocket() && node->getType() == serverType) {
            totalServers++;

            // get the server bounds for this server
            QUuid nodeUUID = node->getUUID();

            // if we haven't heard from this voxel server, go ahead and send it a query, so we
            // can get the jurisdiction...
            if (jurisdictions.find(nodeUUID) == jurisdictions.end()) {
                unknownJurisdictionServers++;
            } else {
                const JurisdictionMap& map = (jurisdictions)[nodeUUID];

                unsigned char* rootCode = map.getRootOctalCode();

                if (rootCode) {
                    VoxelPositionSize rootDetails;
                    voxelDetailsForCode(rootCode, rootDetails);
                    AACube serverBounds(glm::vec3(rootDetails.x, rootDetails.y, rootDetails.z), rootDetails.s);

                    ViewFrustum::location serverFrustumLocation = _viewFrustum.cubeInFrustum(serverBounds);

                    if (serverFrustumLocation != ViewFrustum::OUTSIDE) {
                        inViewServers++;
                    }
                }
            }
        }
    });

    if (wantExtraDebugging) {
        qCDebug(interfaceapp, "Servers: total %d, in view %d, unknown jurisdiction %d",
            totalServers, inViewServers, unknownJurisdictionServers);
    }

    int perServerPPS = 0;
    const int SMALL_BUDGET = 10;
    int perUnknownServer = SMALL_BUDGET;
    int totalPPS = _octreeQuery.getMaxOctreePacketsPerSecond();

    // determine PPS based on number of servers
    if (inViewServers >= 1) {
        // set our preferred PPS to be exactly evenly divided among all of the voxel servers... and allocate 1 PPS
        // for each unknown jurisdiction server
        perServerPPS = (totalPPS / inViewServers) - (unknownJurisdictionServers * perUnknownServer);
    } else {
        if (unknownJurisdictionServers > 0) {
            perUnknownServer = (totalPPS / unknownJurisdictionServers);
        }
    }

    if (wantExtraDebugging) {
        qCDebug(interfaceapp, "perServerPPS: %d perUnknownServer: %d", perServerPPS, perUnknownServer);
    }
    
    nodeList->eachNode([&](const SharedNodePointer& node){
        // only send to the NodeTypes that are serverType
        if (node->getActiveSocket() && node->getType() == serverType) {
            
            
            // get the server bounds for this server
            QUuid nodeUUID = node->getUUID();
            
            bool inView = false;
            bool unknownView = false;
            
            // if we haven't heard from this voxel server, go ahead and send it a query, so we
            // can get the jurisdiction...
            if (jurisdictions.find(nodeUUID) == jurisdictions.end()) {
                unknownView = true; // assume it's in view
                if (wantExtraDebugging) {
                    qCDebug(interfaceapp) << "no known jurisdiction for node " << *node << ", assume it's visible.";
                }
            } else {
                const JurisdictionMap& map = (jurisdictions)[nodeUUID];
                
                unsigned char* rootCode = map.getRootOctalCode();
                
                if (rootCode) {
                    VoxelPositionSize rootDetails;
                    voxelDetailsForCode(rootCode, rootDetails);
                    AACube serverBounds(glm::vec3(rootDetails.x, rootDetails.y, rootDetails.z), rootDetails.s);
                    
                    ViewFrustum::location serverFrustumLocation = _viewFrustum.cubeInFrustum(serverBounds);
                    if (serverFrustumLocation != ViewFrustum::OUTSIDE) {
                        inView = true;
                    } else {
                        inView = false;
                    }
                } else {
                    if (wantExtraDebugging) {
                        qCDebug(interfaceapp) << "Jurisdiction without RootCode for node " << *node << ". That's unusual!";
                    }
                }
            }
            
            if (inView) {
                _octreeQuery.setMaxOctreePacketsPerSecond(perServerPPS);
            } else if (unknownView) {
                if (wantExtraDebugging) {
                    qCDebug(interfaceapp) << "no known jurisdiction for node " << *node << ", give it budget of "
                    << perUnknownServer << " to send us jurisdiction.";
                }
                
                // set the query's position/orientation to be degenerate in a manner that will get the scene quickly
                // If there's only one server, then don't do this, and just let the normal voxel query pass through
                // as expected... this way, we will actually get a valid scene if there is one to be seen
                if (totalServers > 1) {
                    _octreeQuery.setCameraPosition(glm::vec3(-0.1,-0.1,-0.1));
                    const glm::quat OFF_IN_NEGATIVE_SPACE = glm::quat(-0.5, 0, -0.5, 1.0);
                    _octreeQuery.setCameraOrientation(OFF_IN_NEGATIVE_SPACE);
                    _octreeQuery.setCameraNearClip(0.1f);
                    _octreeQuery.setCameraFarClip(0.1f);
                    if (wantExtraDebugging) {
                        qCDebug(interfaceapp) << "Using 'minimal' camera position for node" << *node;
                    }
                } else {
                    if (wantExtraDebugging) {
                        qCDebug(interfaceapp) << "Using regular camera position for node" << *node;
                    }
                }
                _octreeQuery.setMaxOctreePacketsPerSecond(perUnknownServer);
            } else {
                _octreeQuery.setMaxOctreePacketsPerSecond(0);
            }
            // set up the packet for sending...
            unsigned char* endOfQueryPacket = queryPacket;
            
            // insert packet type/version and node UUID
            endOfQueryPacket += populatePacketHeader(reinterpret_cast<char*>(endOfQueryPacket), packetType);
            
            // encode the query data...
            endOfQueryPacket += _octreeQuery.getBroadcastData(endOfQueryPacket);
            
            int packetLength = endOfQueryPacket - queryPacket;
            
            // make sure we still have an active socket
            nodeList->writeUnverifiedDatagram(reinterpret_cast<const char*>(queryPacket), packetLength, node);
        }
    });
}

bool Application::isHMDMode() const {
    return getActiveDisplayPlugin()->isHmd();
}

QRect Application::getDesirableApplicationGeometry() {
    QRect applicationGeometry = getWindow()->geometry();
#if 0    
    // If our parent window is on the HMD, then don't use its geometry, instead use
    // the "main screen" geometry.
    HMDToolsDialog* hmdTools = DependencyManager::get<DialogsManager>()->getHMDToolsDialog();
    if (hmdTools && hmdTools->hasHMDScreen()) {
        QScreen* hmdScreen = hmdTools->getHMDScreen();
        QWindow* appWindow = getWindow()->windowHandle();
        QScreen* appScreen = appWindow->screen();

        // if our app's screen is the hmd screen, we don't want to place the
        // running scripts widget on it. So we need to pick a better screen.
        // we will use the screen for the HMDTools since it's a guarenteed
        // better screen.
        if (appScreen == hmdScreen) {
            QScreen* betterScreen = hmdTools->windowHandle()->screen();
            applicationGeometry = betterScreen->geometry();
        }
    }
#endif
    return applicationGeometry;
}

/////////////////////////////////////////////////////////////////////////////////////
// loadViewFrustum()
//
// Description: this will load the view frustum bounds for EITHER the head
//                 or the "myCamera".
//
void Application::loadViewFrustum(Camera& camera, ViewFrustum& viewFrustum) {
    // We will use these below, from either the camera or head vectors calculated above
    glm::vec3 position(camera.getPosition());
    float fov         = camera.getFieldOfView();    // degrees
    float nearClip    = camera.getNearClip();
    float farClip     = camera.getFarClip();
    float aspectRatio = camera.getAspectRatio();

    glm::quat rotation = camera.getRotation();

    // Set the viewFrustum up with the correct position and orientation of the camera
    viewFrustum.setPosition(position);
    viewFrustum.setOrientation(rotation);

    // Also make sure it's got the correct lens details from the camera
    viewFrustum.setAspectRatio(aspectRatio);
    viewFrustum.setFieldOfView(fov);    // degrees
    viewFrustum.setNearClip(nearClip);
    viewFrustum.setFarClip(farClip);
    viewFrustum.setEyeOffsetPosition(camera.getEyeOffsetPosition());
    viewFrustum.setEyeOffsetOrientation(camera.getEyeOffsetOrientation());

    // Ask the ViewFrustum class to calculate our corners
    viewFrustum.calculate();
}

glm::vec3 Application::getSunDirection() {
    // Sun direction is in fact just the location of the sun relative to the origin
    auto skyStage = DependencyManager::get<SceneScriptingInterface>()->getSkyStage();
    return skyStage->getSunLight()->getDirection();
}

// FIXME, preprocessor guard this check to occur only in DEBUG builds
static QThread * activeRenderingThread = nullptr;

void Application::updateShadowMap() {
    activeRenderingThread = QThread::currentThread();

    PerformanceTimer perfTimer("shadowMap");
    auto shadowFramebuffer = DependencyManager::get<TextureCache>()->getShadowFramebuffer();
    glBindFramebuffer(GL_FRAMEBUFFER, gpu::GLBackend::getFramebufferID(shadowFramebuffer));

    glEnable(GL_DEPTH_TEST);
    glClear(GL_DEPTH_BUFFER_BIT);

    glm::vec3 lightDirection = getSunDirection();
    glm::quat rotation = rotationBetween(IDENTITY_FRONT, lightDirection);
    glm::quat inverseRotation = glm::inverse(rotation);
    
    const float SHADOW_MATRIX_DISTANCES[] = { 0.0f, 2.0f, 6.0f, 14.0f, 30.0f };
    const glm::vec2 MAP_COORDS[] = { glm::vec2(0.0f, 0.0f), glm::vec2(0.5f, 0.0f),
        glm::vec2(0.0f, 0.5f), glm::vec2(0.5f, 0.5f) };
    
    float frustumScale = 1.0f / (_viewFrustum.getFarClip() - _viewFrustum.getNearClip());
    loadViewFrustum(_myCamera, _viewFrustum);
    
    int matrixCount = 1;
    //int targetSize = fbo->width();
    int sourceSize = shadowFramebuffer->getWidth();
    int targetSize = shadowFramebuffer->getWidth();
    float targetScale = 1.0f;
    if (Menu::getInstance()->isOptionChecked(MenuOption::CascadedShadows)) {
        matrixCount = CASCADED_SHADOW_MATRIX_COUNT;
        targetSize = sourceSize / 2;
        targetScale = 0.5f;
    }
    for (int i = 0; i < matrixCount; i++) {
        const glm::vec2& coord = MAP_COORDS[i];
        glViewport(coord.s * sourceSize, coord.t * sourceSize, targetSize, targetSize);

        // if simple shadow then since the resolution is twice as much as with cascaded, cover 2 regions with the map, not just one
        int regionIncrement = (matrixCount == 1 ? 2 : 1);
        float nearScale = SHADOW_MATRIX_DISTANCES[i] * frustumScale;
        float farScale = SHADOW_MATRIX_DISTANCES[i + regionIncrement] * frustumScale;
        glm::vec3 points[] = {
            glm::mix(_viewFrustum.getNearTopLeft(), _viewFrustum.getFarTopLeft(), nearScale),
            glm::mix(_viewFrustum.getNearTopRight(), _viewFrustum.getFarTopRight(), nearScale),
            glm::mix(_viewFrustum.getNearBottomLeft(), _viewFrustum.getFarBottomLeft(), nearScale),
            glm::mix(_viewFrustum.getNearBottomRight(), _viewFrustum.getFarBottomRight(), nearScale),
            glm::mix(_viewFrustum.getNearTopLeft(), _viewFrustum.getFarTopLeft(), farScale),
            glm::mix(_viewFrustum.getNearTopRight(), _viewFrustum.getFarTopRight(), farScale),
            glm::mix(_viewFrustum.getNearBottomLeft(), _viewFrustum.getFarBottomLeft(), farScale),
            glm::mix(_viewFrustum.getNearBottomRight(), _viewFrustum.getFarBottomRight(), farScale) };
        glm::vec3 center;
        for (size_t j = 0; j < sizeof(points) / sizeof(points[0]); j++) {
            center += points[j];
        }
        center /= (float)(sizeof(points) / sizeof(points[0]));
        float radius = 0.0f;
        for (size_t j = 0; j < sizeof(points) / sizeof(points[0]); j++) {
            radius = qMax(radius, glm::distance(points[j], center));
        }
        if (i < 3) {
            const float RADIUS_SCALE = 0.5f;
            _shadowDistances[i] = -glm::distance(_viewFrustum.getPosition(), center) - radius * RADIUS_SCALE;
        }
        center = inverseRotation * center;
        
        // to reduce texture "shimmer," move in texel increments
        float texelSize = (2.0f * radius) / targetSize;
        center = glm::vec3(roundf(center.x / texelSize) * texelSize, roundf(center.y / texelSize) * texelSize,
            roundf(center.z / texelSize) * texelSize);
        
        glm::vec3 minima(center.x - radius, center.y - radius, center.z - radius);
        glm::vec3 maxima(center.x + radius, center.y + radius, center.z + radius);

        // stretch out our extents in z so that we get all of the avatars
        minima.z -= _viewFrustum.getFarClip() * 0.5f;
        maxima.z += _viewFrustum.getFarClip() * 0.5f;

        // save the combined matrix for rendering
        _shadowMatrices[i] = glm::transpose(glm::translate(glm::vec3(coord, 0.0f)) *
            glm::scale(glm::vec3(targetScale, targetScale, 1.0f)) *
            glm::translate(glm::vec3(0.5f, 0.5f, 0.5f)) * glm::scale(glm::vec3(0.5f, 0.5f, 0.5f)) *
            glm::ortho(minima.x, maxima.x, minima.y, maxima.y, -maxima.z, -minima.z) * glm::mat4_cast(inverseRotation));

        // update the shadow view frustum
      //  glm::vec3 shadowFrustumCenter = glm::vec3((minima.x + maxima.x) * 0.5f, (minima.y + maxima.y) * 0.5f, (minima.z + maxima.z) * 0.5f);
        glm::vec3 shadowFrustumCenter = rotation * ((minima + maxima) * 0.5f);
        _shadowViewFrustum.setPosition(shadowFrustumCenter);
        _shadowViewFrustum.setOrientation(rotation);
        _shadowViewFrustum.setOrthographic(true);
        _shadowViewFrustum.setWidth(maxima.x - minima.x);
        _shadowViewFrustum.setHeight(maxima.y - minima.y);
        _shadowViewFrustum.setNearClip(minima.z);
        _shadowViewFrustum.setFarClip(maxima.z);
        _shadowViewFrustum.setEyeOffsetPosition(glm::vec3());
        _shadowViewFrustum.setEyeOffsetOrientation(glm::quat());
        _shadowViewFrustum.calculate();

        glMatrixMode(GL_PROJECTION);
        glPushMatrix();
        glLoadIdentity();
        glOrtho(minima.x, maxima.x, minima.y, maxima.y, -maxima.z, -minima.z);

        glm::mat4 projAgain;
        glGetFloatv(GL_PROJECTION_MATRIX, (GLfloat*)&projAgain);


        glMatrixMode(GL_MODELVIEW);
        glPushMatrix();
        glLoadIdentity();
        glm::vec3 axis = glm::axis(inverseRotation);
        glRotatef(glm::degrees(glm::angle(inverseRotation)), axis.x, axis.y, axis.z);

        // store view matrix without translation, which we'll use for precision-sensitive objects
        updateUntranslatedViewMatrix();
 
        // Equivalent to what is happening with _untranslatedViewMatrix and the _viewMatrixTranslation
        // the viewTransofmr object is updatded with the correct values and saved,
        // this is what is used for rendering the Entities and avatars
        Transform viewTransform;
        viewTransform.setRotation(rotation);
    //    viewTransform.postTranslate(shadowFrustumCenter);
        setViewTransform(viewTransform);


        glEnable(GL_POLYGON_OFFSET_FILL);
        glPolygonOffset(1.1f, 4.0f); // magic numbers courtesy http://www.eecs.berkeley.edu/~ravir/6160/papers/shadowmaps.ppt

        {
            PerformanceTimer perfTimer("avatarManager");
            DependencyManager::get<AvatarManager>()->renderAvatars(RenderArgs::SHADOW_RENDER_MODE);
        }

        {
            PerformanceTimer perfTimer("entities");
            _entities.render(RenderArgs::SHADOW_RENDER_MODE);
        }

        // render JS/scriptable overlays
        {
            PerformanceTimer perfTimer("3dOverlays");
            _overlays.renderWorld(false, RenderArgs::SHADOW_RENDER_MODE);
        }

        {
            PerformanceTimer perfTimer("3dOverlaysFront");
            _overlays.renderWorld(true, RenderArgs::SHADOW_RENDER_MODE);
        }

        glDisable(GL_POLYGON_OFFSET_FILL);

        glPopMatrix();

        glMatrixMode(GL_PROJECTION);
        glPopMatrix();

        glMatrixMode(GL_MODELVIEW);
    }
    
//    glViewport(0, 0, _glWidget->getDeviceWidth(), _glWidget->getDeviceHeight());
    activeRenderingThread = nullptr;
}

const GLfloat WORLD_AMBIENT_COLOR[] = { 0.525f, 0.525f, 0.6f };
const GLfloat WORLD_DIFFUSE_COLOR[] = { 0.6f, 0.525f, 0.525f };
const GLfloat WORLD_SPECULAR_COLOR[] = { 0.08f, 0.08f, 0.08f, 1.0f };

const glm::vec3 GLOBAL_LIGHT_COLOR = {  0.6f, 0.525f, 0.525f };

void Application::setupWorldLight() {

    //  Setup 3D lights (after the camera transform, so that they are positioned in world space)
    glEnable(GL_COLOR_MATERIAL);
    glColorMaterial(GL_FRONT_AND_BACK, GL_AMBIENT_AND_DIFFUSE);

    glm::vec3 sunDirection = getSunDirection();
    GLfloat light_position0[] = { sunDirection.x, sunDirection.y, sunDirection.z, 0.0 };
    glLightfv(GL_LIGHT0, GL_POSITION, light_position0);
    glLightfv(GL_LIGHT0, GL_AMBIENT, WORLD_AMBIENT_COLOR);
    glLightfv(GL_LIGHT0, GL_DIFFUSE, WORLD_DIFFUSE_COLOR);
    glLightfv(GL_LIGHT0, GL_SPECULAR, WORLD_SPECULAR_COLOR);
    glMaterialfv(GL_FRONT, GL_SPECULAR, WORLD_SPECULAR_COLOR);
    glMateriali(GL_FRONT, GL_SHININESS, 96);

}

bool Application::shouldRenderMesh(float largestDimension, float distanceToCamera) {
    return DependencyManager::get<LODManager>()->shouldRenderMesh(largestDimension, distanceToCamera);
}

float Application::getSizeScale() const { 
    return DependencyManager::get<LODManager>()->getOctreeSizeScale();
}

int Application::getBoundaryLevelAdjust() const { 
    return DependencyManager::get<LODManager>()->getBoundaryLevelAdjust();
}

<<<<<<< HEAD
=======
PickRay Application::computePickRay(float x, float y) const {
    glm::vec2 size = getCanvasSize();
    x /= size.x;
    y /= size.y;
    PickRay result;
    if (isHMDMode()) {
        ApplicationOverlay::computeHmdPickRay(glm::vec2(x, y), result.origin, result.direction);
    } else {
        getViewFrustum()->computePickRay(x, y, result.origin, result.direction);
    }
    return result;
}

>>>>>>> fb3e309a
QImage Application::renderAvatarBillboard() {
    auto primaryFramebuffer = DependencyManager::get<TextureCache>()->getPrimaryFramebuffer();
    glBindFramebuffer(GL_FRAMEBUFFER, gpu::GLBackend::getFramebufferID(primaryFramebuffer));

    // the "glow" here causes an alpha of one
    Glower glower;

    const int BILLBOARD_SIZE = 64;
#if 0
    renderRearViewMirror(QRect(0, _glWidget->getDeviceHeight() - BILLBOARD_SIZE,
                               BILLBOARD_SIZE, BILLBOARD_SIZE),
                         true);
#endif

    QImage image(BILLBOARD_SIZE, BILLBOARD_SIZE, QImage::Format_ARGB32);
    glReadPixels(0, 0, BILLBOARD_SIZE, BILLBOARD_SIZE, GL_BGRA, GL_UNSIGNED_BYTE, image.bits());

    glBindFramebuffer(GL_FRAMEBUFFER, 0);

    return image;
}

ViewFrustum* Application::getViewFrustum() {
#ifdef DEBUG
    if (QThread::currentThread() == activeRenderingThread) {
        // FIXME, should this be an assert?
        //qWarning() << "Calling Application::getViewFrustum() from the active rendering thread, did you mean Application::getDisplayViewFrustum()?";
    }
#endif
    return &_viewFrustum;
}

const ViewFrustum* Application::getViewFrustum() const {
#ifdef DEBUG
    if (QThread::currentThread() == activeRenderingThread) {
        // FIXME, should this be an assert?
        qWarning() << "Calling Application::getViewFrustum() from the active rendering thread, did you mean Application::getDisplayViewFrustum()?";
    }
#endif
    return &_viewFrustum;
}

ViewFrustum* Application::getDisplayViewFrustum() {
#ifdef DEBUG
    if (QThread::currentThread() != activeRenderingThread) {
        // FIXME, should this be an assert?
        //qWarning() << "Calling Application::getDisplayViewFrustum() from outside the active rendering thread or outside rendering, did you mean Application::getViewFrustum()?";
    }
#endif
    return &_displayViewFrustum;
}

void Application::displaySide(Camera& theCamera, bool selfAvatarOnly, RenderArgs::RenderSide renderSide) {
    activeRenderingThread = QThread::currentThread();
    PROFILE_RANGE(__FUNCTION__);
    PerformanceTimer perfTimer("display");
    PerformanceWarning warn(Menu::getInstance()->isOptionChecked(MenuOption::PipelineWarnings), "Application::displaySide()");
    // transform by eye offset

    // load the view frustum
    loadViewFrustum(theCamera, _displayViewFrustum);

    // flip x if in mirror mode (also requires reversing winding order for backface culling)
    if (theCamera.getMode() == CAMERA_MODE_MIRROR) {
        glScalef(-1.0f, 1.0f, 1.0f);
        glFrontFace(GL_CW);

    } else {
        glFrontFace(GL_CCW);
    }

    glm::vec3 eyeOffsetPos = theCamera.getEyeOffsetPosition();
    glm::quat eyeOffsetOrient = theCamera.getEyeOffsetOrientation();
    glm::vec3 eyeOffsetAxis = glm::axis(eyeOffsetOrient);
    glRotatef(-glm::degrees(glm::angle(eyeOffsetOrient)), eyeOffsetAxis.x, eyeOffsetAxis.y, eyeOffsetAxis.z);
    glTranslatef(-eyeOffsetPos.x, -eyeOffsetPos.y, -eyeOffsetPos.z);

    // transform view according to theCamera
    // could be myCamera (if in normal mode)
    // or could be viewFrustumOffsetCamera if in offset mode

    glm::quat rotation = theCamera.getRotation();
    glm::vec3 axis = glm::axis(rotation);
    glRotatef(-glm::degrees(glm::angle(rotation)), axis.x, axis.y, axis.z);

    // store view matrix without translation, which we'll use for precision-sensitive objects
    updateUntranslatedViewMatrix(-theCamera.getPosition());

    // Equivalent to what is happening with _untranslatedViewMatrix and the _viewMatrixTranslation
    // the viewTransofmr object is updatded with the correct values and saved,
    // this is what is used for rendering the Entities and avatars
    Transform viewTransform;
    viewTransform.setTranslation(theCamera.getPosition());
    viewTransform.setRotation(rotation);
    viewTransform.postTranslate(eyeOffsetPos);
    viewTransform.postRotate(eyeOffsetOrient);
    if (theCamera.getMode() == CAMERA_MODE_MIRROR) {
         viewTransform.setScale(Transform::Vec3(-1.0f, 1.0f, 1.0f));
    }
    if (renderSide != RenderArgs::MONO) {
        glm::mat4 invView = glm::inverse(_untranslatedViewMatrix);
        
        viewTransform.evalFromRawMatrix(invView);
        viewTransform.preTranslate(_viewMatrixTranslation);
    }
    
    setViewTransform(viewTransform);

    glTranslatef(_viewMatrixTranslation.x, _viewMatrixTranslation.y, _viewMatrixTranslation.z);

    //  Setup 3D lights (after the camera transform, so that they are positioned in world space)
    {
        PerformanceTimer perfTimer("lights");
        setupWorldLight();
    }

    // setup shadow matrices (again, after the camera transform)
    int shadowMatrixCount = 0;
    if (Menu::getInstance()->isOptionChecked(MenuOption::SimpleShadows)) {
        shadowMatrixCount = 1;
    } else if (Menu::getInstance()->isOptionChecked(MenuOption::CascadedShadows)) {
        shadowMatrixCount = CASCADED_SHADOW_MATRIX_COUNT;
    }
    for (int i = shadowMatrixCount - 1; i >= 0; i--) {
        glActiveTexture(GL_TEXTURE0 + i);
        glTexGenfv(GL_S, GL_EYE_PLANE, (const GLfloat*)&_shadowMatrices[i][0]);
        glTexGenfv(GL_T, GL_EYE_PLANE, (const GLfloat*)&_shadowMatrices[i][1]);
        glTexGenfv(GL_R, GL_EYE_PLANE, (const GLfloat*)&_shadowMatrices[i][2]);
    }

    if (!selfAvatarOnly && Menu::getInstance()->isOptionChecked(MenuOption::Stars)) {
        PerformanceTimer perfTimer("stars");
        PerformanceWarning warn(Menu::getInstance()->isOptionChecked(MenuOption::PipelineWarnings),
            "Application::displaySide() ... stars...");
        if (!_stars.isStarsLoaded()) {
            _stars.generate(STARFIELD_NUM_STARS, STARFIELD_SEED);
        }
        // should be the first rendering pass - w/o depth buffer / lighting

        // compute starfield alpha based on distance from atmosphere
        float alpha = 1.0f;
        if (Menu::getInstance()->isOptionChecked(MenuOption::Atmosphere)) {
            const EnvironmentData& closestData = _environment.getClosestData(theCamera.getPosition());
            float height = glm::distance(theCamera.getPosition(),
                closestData.getAtmosphereCenter(theCamera.getPosition()));
            if (height < closestData.getAtmosphereInnerRadius()) {
                alpha = 0.0f;

            } else if (height < closestData.getAtmosphereOuterRadius()) {
                alpha = (height - closestData.getAtmosphereInnerRadius()) /
                    (closestData.getAtmosphereOuterRadius() - closestData.getAtmosphereInnerRadius());
            }
        }

        // finally render the starfield
        _stars.render(theCamera.getFieldOfView(), theCamera.getAspectRatio(), theCamera.getNearClip(), alpha);
    }

    if (Menu::getInstance()->isOptionChecked(MenuOption::Wireframe)) {
        glPolygonMode(GL_FRONT_AND_BACK, GL_LINE);
    }

    // draw the sky dome
    if (!selfAvatarOnly && Menu::getInstance()->isOptionChecked(MenuOption::Atmosphere)) {
        PerformanceTimer perfTimer("atmosphere");
        PerformanceWarning warn(Menu::getInstance()->isOptionChecked(MenuOption::PipelineWarnings),
            "Application::displaySide() ... atmosphere...");
        _environment.renderAtmospheres(theCamera);
    }
    glEnable(GL_LIGHTING);
    glEnable(GL_DEPTH_TEST);
    
    DependencyManager::get<DeferredLightingEffect>()->prepare();

    if (!selfAvatarOnly) {
        // draw a red sphere
        float originSphereRadius = 0.05f;
        DependencyManager::get<GeometryCache>()->renderSphere(originSphereRadius, 15, 15, glm::vec4(1.0f, 0.0f, 0.0f, 1.0f));
        
        // render models...
        if (DependencyManager::get<SceneScriptingInterface>()->shouldRenderEntities()) {
            PerformanceTimer perfTimer("entities");
            PerformanceWarning warn(Menu::getInstance()->isOptionChecked(MenuOption::PipelineWarnings),
                "Application::displaySide() ... entities...");

            RenderArgs::DebugFlags renderDebugFlags = RenderArgs::RENDER_DEBUG_NONE;
            RenderArgs::RenderMode renderMode = RenderArgs::DEFAULT_RENDER_MODE;

            if (Menu::getInstance()->isOptionChecked(MenuOption::PhysicsShowHulls)) {
                renderDebugFlags = (RenderArgs::DebugFlags) (renderDebugFlags | (int) RenderArgs::RENDER_DEBUG_HULLS);
            }
            if (Menu::getInstance()->isOptionChecked(MenuOption::PhysicsShowOwned)) {
                renderDebugFlags =
                    (RenderArgs::DebugFlags) (renderDebugFlags | (int) RenderArgs::RENDER_DEBUG_SIMULATION_OWNERSHIP);
            }
            if (theCamera.getMode() == CAMERA_MODE_MIRROR) {
                renderMode = RenderArgs::MIRROR_RENDER_MODE;
            }
            _entities.render(renderMode, renderSide, renderDebugFlags);
        }

        // render JS/scriptable overlays
        {
            PerformanceTimer perfTimer("3dOverlays");
            _overlays.renderWorld(false);
        }

        // render the ambient occlusion effect if enabled
        if (Menu::getInstance()->isOptionChecked(MenuOption::AmbientOcclusion)) {
            PerformanceTimer perfTimer("ambientOcclusion");
            PerformanceWarning warn(Menu::getInstance()->isOptionChecked(MenuOption::PipelineWarnings),
                "Application::displaySide() ... AmbientOcclusion...");
            DependencyManager::get<AmbientOcclusionEffect>()->render();
        }
    }
    
    bool mirrorMode = (theCamera.getMode() == CAMERA_MODE_MIRROR);
    
    {
        PerformanceTimer perfTimer("avatars");
        DependencyManager::get<AvatarManager>()->renderAvatars(mirrorMode ? RenderArgs::MIRROR_RENDER_MODE : RenderArgs::NORMAL_RENDER_MODE,
            false, selfAvatarOnly);   
    }

    {
        DependencyManager::get<DeferredLightingEffect>()->setAmbientLightMode(getRenderAmbientLight());
        auto skyStage = DependencyManager::get<SceneScriptingInterface>()->getSkyStage();
        DependencyManager::get<DeferredLightingEffect>()->setGlobalLight(skyStage->getSunLight()->getDirection(), skyStage->getSunLight()->getColor(), skyStage->getSunLight()->getIntensity(), skyStage->getSunLight()->getAmbientIntensity());
        DependencyManager::get<DeferredLightingEffect>()->setGlobalAtmosphere(skyStage->getAtmosphere());

        PROFILE_RANGE("DeferredLighting"); 
        PerformanceTimer perfTimer("lighting");
        DependencyManager::get<DeferredLightingEffect>()->render();
    }

    {
        PerformanceTimer perfTimer("avatarsPostLighting");
        DependencyManager::get<AvatarManager>()->renderAvatars(mirrorMode ? RenderArgs::MIRROR_RENDER_MODE : RenderArgs::NORMAL_RENDER_MODE,
            true, selfAvatarOnly);   
    }
    
    //Render the sixense lasers
    if (Menu::getInstance()->isOptionChecked(MenuOption::SixenseLasers)) {
        _myAvatar->renderLaserPointers();
    }

    if (!selfAvatarOnly) {
        _nodeBoundsDisplay.draw();
    
        //  Render the world box
        if (theCamera.getMode() != CAMERA_MODE_MIRROR && Menu::getInstance()->isOptionChecked(MenuOption::Stats)) {
            PerformanceTimer perfTimer("worldBox");
            renderWorldBox();
        }

        // render octree fades if they exist
        if (_octreeFades.size() > 0) {
            PerformanceTimer perfTimer("octreeFades");
            PerformanceWarning warn(Menu::getInstance()->isOptionChecked(MenuOption::PipelineWarnings),
                "Application::displaySide() ... octree fades...");
            _octreeFadesLock.lockForWrite();
            for(std::vector<OctreeFade>::iterator fade = _octreeFades.begin(); fade != _octreeFades.end();) {
                fade->render();
                if(fade->isDone()) {
                    fade = _octreeFades.erase(fade);
                } else {
                    ++fade;
                }
            }
            _octreeFadesLock.unlock();
        }

        // give external parties a change to hook in
        {
            PerformanceTimer perfTimer("inWorldInterface");
            emit renderingInWorldInterface();
        }
    }

    if (Menu::getInstance()->isOptionChecked(MenuOption::Wireframe)) {
        glPolygonMode(GL_FRONT_AND_BACK, GL_FILL);
    }

    // Render 3D overlays that should be drawn in front
    {
        PerformanceTimer perfTimer("3dOverlaysFront");
        glClear(GL_DEPTH_BUFFER_BIT);
        _overlays.renderWorld(true);
    }
    activeRenderingThread = nullptr;
}

void Application::updateUntranslatedViewMatrix(const glm::vec3& viewMatrixTranslation) {
    glGetFloatv(GL_MODELVIEW_MATRIX, (GLfloat*)&_untranslatedViewMatrix);
    _viewMatrixTranslation = viewMatrixTranslation;
}

void Application::setViewTransform(const Transform& view) {
    _viewTransform = view;
}

void Application::loadTranslatedViewMatrix(const glm::vec3& translation) {
    glLoadMatrixf((const GLfloat*)&_untranslatedViewMatrix);
    glTranslatef(translation.x + _viewMatrixTranslation.x, translation.y + _viewMatrixTranslation.y,
        translation.z + _viewMatrixTranslation.z);
}

void Application::getModelViewMatrix(glm::dmat4* modelViewMatrix) {
    (*modelViewMatrix) =_untranslatedViewMatrix;
    (*modelViewMatrix)[3] = _untranslatedViewMatrix * glm::vec4(_viewMatrixTranslation, 1);
}

void Application::getProjectionMatrix(glm::dmat4* projectionMatrix) {
    *projectionMatrix = _projectionMatrix;
}

void Application::computeOffAxisFrustum(float& left, float& right, float& bottom, float& top, float& nearVal,
    float& farVal, glm::vec4& nearClipPlane, glm::vec4& farClipPlane) const {
    _displayViewFrustum.computeOffAxisFrustum(left, right, bottom, top, nearVal, farVal, nearClipPlane, farClipPlane);
    // allow 3DTV/Oculus to override parameters from camera
    getActiveDisplayPlugin()->overrideOffAxisFrustum(left, right, bottom, top, nearVal, farVal, nearClipPlane, farClipPlane);
}

bool Application::getShadowsEnabled() {
    Menu* menubar = Menu::getInstance();
    return menubar->isOptionChecked(MenuOption::SimpleShadows) ||
           menubar->isOptionChecked(MenuOption::CascadedShadows);
}

bool Application::getCascadeShadowsEnabled() { 
    return Menu::getInstance()->isOptionChecked(MenuOption::CascadedShadows); 
}

void Application::renderRearViewMirror(const QRect& region, bool billboard) {
    // Grab current viewport to reset it at the end
    int viewport[4];
    glGetIntegerv(GL_VIEWPORT, viewport);

    // bool eyeRelativeCamera = false;
    if (billboard) {
        _mirrorCamera.setFieldOfView(BILLBOARD_FIELD_OF_VIEW);  // degees
        _mirrorCamera.setPosition(_myAvatar->getPosition() +
                                  _myAvatar->getOrientation() * glm::vec3(0.0f, 0.0f, -1.0f) * BILLBOARD_DISTANCE * _myAvatar->getScale());

    } else if (RearMirrorTools::rearViewZoomLevel.get() == BODY) {
        _mirrorCamera.setFieldOfView(MIRROR_FIELD_OF_VIEW);     // degrees
        _mirrorCamera.setPosition(_myAvatar->getChestPosition() +
                                  _myAvatar->getOrientation() * glm::vec3(0.0f, 0.0f, -1.0f) * MIRROR_REARVIEW_BODY_DISTANCE * _myAvatar->getScale());

    } else { // HEAD zoom level
        // FIXME note that the positioing of the camera relative to the avatar can suffer limited 
        // precision as the user's position moves further away from the origin.  Thus at 
        // /1e7,1e7,1e7 (well outside the buildable volume) the mirror camera veers and sways 
        // wildly as you rotate your avatar because the floating point values are becoming 
        // larger, squeezing out the available digits of precision you have available at the 
        // human scale for camera positioning.  

        // Previously there was a hack to correct this using the mechanism of repositioning 
        // the avatar at the origin of the world for the purposes of rendering the mirror, 
        // but it resulted in failing to render the avatar's head model in the mirror view 
        // when in first person mode.  Presumably this was because of some missed culling logic 
        // that was not accounted for in the hack.  

        // This was removed in commit 71e59cfa88c6563749594e25494102fe01db38e9 but could be further 
        // investigated in order to adapt the technique while fixing the head rendering issue,
        // but the complexity of the hack suggests that a better approach 
        _mirrorCamera.setFieldOfView(MIRROR_FIELD_OF_VIEW);     // degrees
        _mirrorCamera.setPosition(_myAvatar->getHead()->getEyePosition() +
                                    _myAvatar->getOrientation() * glm::vec3(0.0f, 0.0f, -1.0f) * MIRROR_REARVIEW_DISTANCE * _myAvatar->getScale());
    }
    _mirrorCamera.setAspectRatio((float)region.width() / region.height());

    _mirrorCamera.setRotation(_myAvatar->getWorldAlignedOrientation() * glm::quat(glm::vec3(0.0f, PI, 0.0f)));

    // set the bounds of rear mirror view
    if (billboard) {
        QSize size = DependencyManager::get<TextureCache>()->getFrameBufferSize();
        glViewport(region.x(), size.height() - region.y() - region.height(), region.width(), region.height());
        glScissor(region.x(), size.height() - region.y() - region.height(), region.width(), region.height());    
    } else {
        // if not rendering the billboard, the region is in device independent coordinates; must convert to device
        QSize size = DependencyManager::get<TextureCache>()->getFrameBufferSize();
        float ratio = QApplication::desktop()->windowHandle()->devicePixelRatio() * getRenderResolutionScale();
        int x = region.x() * ratio, y = region.y() * ratio, width = region.width() * ratio, height = region.height() * ratio;
        glViewport(x, size.height() - y - height, width, height);
        glScissor(x, size.height() - y - height, width, height);
    }
    bool updateViewFrustum = false;
    updateProjectionMatrix(_mirrorCamera, updateViewFrustum);
    glEnable(GL_SCISSOR_TEST);
    glClear(GL_COLOR_BUFFER_BIT | GL_DEPTH_BUFFER_BIT);

    // render rear mirror view
    glPushMatrix();
    displaySide(_mirrorCamera, true);
    glPopMatrix();

    if (!billboard) {
        _rearMirrorTools->render(false, _glWidget->mapFromGlobal(QCursor::pos()));
    }

    // reset Viewport and projection matrix
    glViewport(viewport[0], viewport[1], viewport[2], viewport[3]);
    glDisable(GL_SCISSOR_TEST);
    updateProjectionMatrix(_myCamera, updateViewFrustum);
}

void Application::resetSensors() {
    DependencyManager::get<Faceshift>()->reset();
    DependencyManager::get<DdeFaceTracker>()->reset();

    getActiveDisplayPlugin()->resetSensors();
    //_leapmotion.reset();

#if 0
    QScreen* currentScreen = _window->windowHandle()->screen();
    QWindow* mainWindow = _window->windowHandle();
    QPoint windowCenter = mainWindow->geometry().center();
    _glWidget->cursor().setPos(currentScreen, windowCenter);
#endif
    _myAvatar->reset();

    QMetaObject::invokeMethod(DependencyManager::get<AudioClient>().data(), "reset", Qt::QueuedConnection);
}

static void setShortcutsEnabled(QWidget* widget, bool enabled) {
    foreach (QAction* action, widget->actions()) {
        QKeySequence shortcut = action->shortcut();
        if (!shortcut.isEmpty() && (shortcut[0] & (Qt::CTRL | Qt::ALT | Qt::META)) == 0) {
            // it's a shortcut that may coincide with a "regular" key, so switch its context
            action->setShortcutContext(enabled ? Qt::WindowShortcut : Qt::WidgetShortcut);
        }
    }
    foreach (QObject* child, widget->children()) {
        if (child->isWidgetType()) {
            setShortcutsEnabled(static_cast<QWidget*>(child), enabled);
        }
    }
}

void Application::setMenuShortcutsEnabled(bool enabled) {
    setShortcutsEnabled(_window->menuBar(), enabled);
}

void Application::updateWindowTitle(){

    QString buildVersion = " (build " + applicationVersion() + ")";
    auto nodeList = DependencyManager::get<NodeList>();

    QString connectionStatus = nodeList->getDomainHandler().isConnected() ? "" : " (NOT CONNECTED) ";
    QString username = AccountManager::getInstance().getAccountInfo().getUsername();
    QString currentPlaceName = DependencyManager::get<AddressManager>()->getRootPlaceName();
    
    if (currentPlaceName.isEmpty()) {
        currentPlaceName = nodeList->getDomainHandler().getHostname();
    }
    
    QString title = QString() + (!username.isEmpty() ? username + " @ " : QString())
        + currentPlaceName + connectionStatus + buildVersion;

#ifndef WIN32
    // crashes with vs2013/win32
    qCDebug(interfaceapp, "Application title set to: %s", title.toStdString().c_str());
#endif
    _window->setWindowTitle(title);
}

void Application::clearDomainOctreeDetails() {
    qCDebug(interfaceapp) << "Clearing domain octree details...";
    // reset the environment so that we don't erroneously end up with multiple
    _environment.resetToDefault();

    // reset our node to stats and node to jurisdiction maps... since these must be changing...
    _entityServerJurisdictions.lockForWrite();
    _entityServerJurisdictions.clear();
    _entityServerJurisdictions.unlock();

    _octreeSceneStatsLock.lockForWrite();
    _octreeServerSceneStats.clear();
    _octreeSceneStatsLock.unlock();

    // reset the model renderer
    _entities.clear();

}

void Application::domainChanged(const QString& domainHostname) {
    updateWindowTitle();
    clearDomainOctreeDetails();
    _domainConnectionRefusals.clear();
}

void Application::domainConnectionDenied(const QString& reason) {
    if (!_domainConnectionRefusals.contains(reason)) {
        _domainConnectionRefusals.append(reason);
        emit domainConnectionRefused(reason);
    }
}

void Application::connectedToDomain(const QString& hostname) {
    AccountManager& accountManager = AccountManager::getInstance();
    const QUuid& domainID = DependencyManager::get<NodeList>()->getDomainHandler().getUUID();
    
    if (accountManager.isLoggedIn() && !domainID.isNull()) {
        _notifiedPacketVersionMismatchThisDomain = false;
    }
}

void Application::nodeAdded(SharedNodePointer node) {
    if (node->getType() == NodeType::AvatarMixer) {
        // new avatar mixer, send off our identity packet right away
        _myAvatar->sendIdentityPacket();
    }
}

void Application::nodeKilled(SharedNodePointer node) {

    // These are here because connecting NodeList::nodeKilled to OctreePacketProcessor::nodeKilled doesn't work:
    // OctreePacketProcessor::nodeKilled is not being called when NodeList::nodeKilled is emitted.
    // This may have to do with GenericThread::threadRoutine() blocking the QThread event loop

    _octreeProcessor.nodeKilled(node);

    _entityEditSender.nodeKilled(node);

    if (node->getType() == NodeType::AudioMixer) {
        QMetaObject::invokeMethod(DependencyManager::get<AudioClient>().data(), "audioMixerKilled");
    }

    if (node->getType() == NodeType::EntityServer) {

        QUuid nodeUUID = node->getUUID();
        // see if this is the first we've heard of this node...
        _entityServerJurisdictions.lockForRead();
        if (_entityServerJurisdictions.find(nodeUUID) != _entityServerJurisdictions.end()) {
            unsigned char* rootCode = _entityServerJurisdictions[nodeUUID].getRootOctalCode();
            VoxelPositionSize rootDetails;
            voxelDetailsForCode(rootCode, rootDetails);
            _entityServerJurisdictions.unlock();

            qCDebug(interfaceapp, "model server going away...... v[%f, %f, %f, %f]",
                rootDetails.x, rootDetails.y, rootDetails.z, rootDetails.s);

            // Add the jurisditionDetails object to the list of "fade outs"
            if (!Menu::getInstance()->isOptionChecked(MenuOption::DontFadeOnOctreeServerChanges)) {
                OctreeFade fade(OctreeFade::FADE_OUT, NODE_KILLED_RED, NODE_KILLED_GREEN, NODE_KILLED_BLUE);
                fade.voxelDetails = rootDetails;
                const float slightly_smaller = 0.99f;
                fade.voxelDetails.s = fade.voxelDetails.s * slightly_smaller;
                _octreeFadesLock.lockForWrite();
                _octreeFades.push_back(fade);
                _octreeFadesLock.unlock();
            }

            // If the model server is going away, remove it from our jurisdiction map so we don't send voxels to a dead server
            _entityServerJurisdictions.lockForWrite();
            _entityServerJurisdictions.erase(_entityServerJurisdictions.find(nodeUUID));
        }
        _entityServerJurisdictions.unlock();

        // also clean up scene stats for that server
        _octreeSceneStatsLock.lockForWrite();
        if (_octreeServerSceneStats.find(nodeUUID) != _octreeServerSceneStats.end()) {
            _octreeServerSceneStats.erase(nodeUUID);
        }
        _octreeSceneStatsLock.unlock();

    } else if (node->getType() == NodeType::AvatarMixer) {
        // our avatar mixer has gone away - clear the hash of avatars
        DependencyManager::get<AvatarManager>()->clearOtherAvatars();
    }
}

void Application::trackIncomingOctreePacket(const QByteArray& packet, const SharedNodePointer& sendingNode, bool wasStatsPacket) {

    // Attempt to identify the sender from its address.
    if (sendingNode) {
        QUuid nodeUUID = sendingNode->getUUID();

        // now that we know the node ID, let's add these stats to the stats for that node...
        _octreeSceneStatsLock.lockForWrite();
        if (_octreeServerSceneStats.find(nodeUUID) != _octreeServerSceneStats.end()) {
            OctreeSceneStats& stats = _octreeServerSceneStats[nodeUUID];
            stats.trackIncomingOctreePacket(packet, wasStatsPacket, sendingNode->getClockSkewUsec());
        }
        _octreeSceneStatsLock.unlock();
    }
}

int Application::parseOctreeStats(const QByteArray& packet, const SharedNodePointer& sendingNode) {
    // But, also identify the sender, and keep track of the contained jurisdiction root for this server

    // parse the incoming stats datas stick it in a temporary object for now, while we
    // determine which server it belongs to
    OctreeSceneStats temp;
    int statsMessageLength = temp.unpackFromMessage(reinterpret_cast<const unsigned char*>(packet.data()), packet.size());

    // quick fix for crash... why would voxelServer be NULL?
    if (sendingNode) {
        QUuid nodeUUID = sendingNode->getUUID();

        // now that we know the node ID, let's add these stats to the stats for that node...
        _octreeSceneStatsLock.lockForWrite();
        if (_octreeServerSceneStats.find(nodeUUID) != _octreeServerSceneStats.end()) {
            _octreeServerSceneStats[nodeUUID].unpackFromMessage(reinterpret_cast<const unsigned char*>(packet.data()),
                                                                packet.size());
        } else {
            _octreeServerSceneStats[nodeUUID] = temp;
        }
        _octreeSceneStatsLock.unlock();

        VoxelPositionSize rootDetails;
        voxelDetailsForCode(temp.getJurisdictionRoot(), rootDetails);

        // see if this is the first we've heard of this node...
        NodeToJurisdictionMap* jurisdiction = NULL;
        QString serverType;
        if (sendingNode->getType() == NodeType::EntityServer) {
            jurisdiction = &_entityServerJurisdictions;
            serverType = "Entity";
        }

        jurisdiction->lockForRead();
        if (jurisdiction->find(nodeUUID) == jurisdiction->end()) {
            jurisdiction->unlock();

            qCDebug(interfaceapp, "stats from new %s server... [%f, %f, %f, %f]",
                qPrintable(serverType), rootDetails.x, rootDetails.y, rootDetails.z, rootDetails.s);

            // Add the jurisditionDetails object to the list of "fade outs"
            if (!Menu::getInstance()->isOptionChecked(MenuOption::DontFadeOnOctreeServerChanges)) {
                OctreeFade fade(OctreeFade::FADE_OUT, NODE_ADDED_RED, NODE_ADDED_GREEN, NODE_ADDED_BLUE);
                fade.voxelDetails = rootDetails;
                const float slightly_smaller = 0.99f;
                fade.voxelDetails.s = fade.voxelDetails.s * slightly_smaller;
                _octreeFadesLock.lockForWrite();
                _octreeFades.push_back(fade);
                _octreeFadesLock.unlock();
            }
        } else {
            jurisdiction->unlock();
        }
        // store jurisdiction details for later use
        // This is bit of fiddling is because JurisdictionMap assumes it is the owner of the values used to construct it
        // but OctreeSceneStats thinks it's just returning a reference to its contents. So we need to make a copy of the
        // details from the OctreeSceneStats to construct the JurisdictionMap
        JurisdictionMap jurisdictionMap;
        jurisdictionMap.copyContents(temp.getJurisdictionRoot(), temp.getJurisdictionEndNodes());
        jurisdiction->lockForWrite();
        (*jurisdiction)[nodeUUID] = jurisdictionMap;
        jurisdiction->unlock();
    }
    return statsMessageLength;
}

void Application::packetSent(quint64 length) {
}

const QString SETTINGS_KEY = "Settings";

void Application::loadScripts() {
    // loads all saved scripts
    Settings settings;
    int size = settings.beginReadArray(SETTINGS_KEY);
    for (int i = 0; i < size; ++i){
        settings.setArrayIndex(i);
        QString string = settings.value("script").toString();
        if (!string.isEmpty()) {
            loadScript(string);
        }
    }
    settings.endArray();
}

void Application::clearScriptsBeforeRunning() {
    // clears all scripts from the settingsSettings settings;
    Settings settings;
    settings.beginWriteArray(SETTINGS_KEY);
    settings.remove("");
}

void Application::saveScripts() {
    // Saves all currently running user-loaded scripts
    Settings settings;
    settings.beginWriteArray(SETTINGS_KEY);
    settings.remove("");
    
    QStringList runningScripts = getRunningScripts();
    int i = 0;
    for (auto it = runningScripts.begin(); it != runningScripts.end(); ++it) {
        if (getScriptEngine(*it)->isUserLoaded()) {
            settings.setArrayIndex(i);
            settings.setValue("script", *it);
            ++i;
        }
    }
    settings.endArray();
}

QScriptValue joystickToScriptValue(QScriptEngine *engine, Joystick* const &in) {
    return engine->newQObject(in);
}

void joystickFromScriptValue(const QScriptValue &object, Joystick* &out) {
    out = qobject_cast<Joystick*>(object.toQObject());
}

void Application::registerScriptEngineWithApplicationServices(ScriptEngine* scriptEngine) {
    // setup the packet senders and jurisdiction listeners of the script engine's scripting interfaces so
    // we can use the same ones from the application.
    auto entityScriptingInterface = DependencyManager::get<EntityScriptingInterface>();
    entityScriptingInterface->setPacketSender(&_entityEditSender);
    entityScriptingInterface->setEntityTree(_entities.getTree());

    // AvatarManager has some custom types
    AvatarManager::registerMetaTypes(scriptEngine);

    // hook our avatar and avatar hash map object into this script engine
    scriptEngine->setAvatarData(_myAvatar, "MyAvatar"); // leave it as a MyAvatar class to expose thrust features
    scriptEngine->setAvatarHashMap(DependencyManager::get<AvatarManager>().data(), "AvatarList");

    scriptEngine->registerGlobalObject("Camera", &_myCamera);

#if defined(Q_OS_MAC) || defined(Q_OS_WIN)
    scriptEngine->registerGlobalObject("SpeechRecognizer", DependencyManager::get<SpeechRecognizer>().data());
#endif

    ClipboardScriptingInterface* clipboardScriptable = new ClipboardScriptingInterface();
    scriptEngine->registerGlobalObject("Clipboard", clipboardScriptable);
    connect(scriptEngine, SIGNAL(finished(const QString&)), clipboardScriptable, SLOT(deleteLater()));

    connect(scriptEngine, SIGNAL(finished(const QString&)), this, SLOT(scriptFinished(const QString&)));

    connect(scriptEngine, SIGNAL(loadScript(const QString&, bool)), this, SLOT(loadScript(const QString&, bool)));

    scriptEngine->registerGlobalObject("Overlays", &_overlays);
    qScriptRegisterMetaType(scriptEngine, OverlayPropertyResultToScriptValue, OverlayPropertyResultFromScriptValue);
    qScriptRegisterMetaType(scriptEngine, RayToOverlayIntersectionResultToScriptValue, 
                            RayToOverlayIntersectionResultFromScriptValue);

    QScriptValue windowValue = scriptEngine->registerGlobalObject("Window", DependencyManager::get<WindowScriptingInterface>().data());
    scriptEngine->registerGetterSetter("location", LocationScriptingInterface::locationGetter,
                                       LocationScriptingInterface::locationSetter, windowValue);
    // register `location` on the global object.
    scriptEngine->registerGetterSetter("location", LocationScriptingInterface::locationGetter,
                                       LocationScriptingInterface::locationSetter);

    scriptEngine->registerFunction("WebWindow", WebWindowClass::constructor, 1);
    
    scriptEngine->registerGlobalObject("Menu", MenuScriptingInterface::getInstance());
    scriptEngine->registerGlobalObject("Settings", SettingsScriptingInterface::getInstance());
    scriptEngine->registerGlobalObject("AudioDevice", AudioDeviceScriptingInterface::getInstance());
    scriptEngine->registerGlobalObject("AnimationCache", DependencyManager::get<AnimationCache>().data());
    scriptEngine->registerGlobalObject("SoundCache", DependencyManager::get<SoundCache>().data());
    scriptEngine->registerGlobalObject("Account", AccountScriptingInterface::getInstance());

    scriptEngine->registerGlobalObject("GlobalServices", GlobalServicesScriptingInterface::getInstance());
    qScriptRegisterMetaType(scriptEngine, DownloadInfoResultToScriptValue, DownloadInfoResultFromScriptValue);

    scriptEngine->registerGlobalObject("AvatarManager", DependencyManager::get<AvatarManager>().data());
    
    scriptEngine->registerGlobalObject("Joysticks", &JoystickScriptingInterface::getInstance());
    qScriptRegisterMetaType(scriptEngine, joystickToScriptValue, joystickFromScriptValue);

    scriptEngine->registerGlobalObject("UndoStack", &_undoStackScriptingInterface);

    scriptEngine->registerGlobalObject("LODManager", DependencyManager::get<LODManager>().data());

    QScriptValue hmdInterface = scriptEngine->registerGlobalObject("HMD", &HMDScriptingInterface::getInstance());
    scriptEngine->registerFunction(hmdInterface, "getHUDLookAtPosition2D", HMDScriptingInterface::getHUDLookAtPosition2D, 0);
    scriptEngine->registerFunction(hmdInterface, "getHUDLookAtPosition3D", HMDScriptingInterface::getHUDLookAtPosition3D, 0);

    scriptEngine->registerGlobalObject("Scene", DependencyManager::get<SceneScriptingInterface>().data());

    scriptEngine->registerGlobalObject("ScriptDiscoveryService", this->getRunningScriptsWidget());

#ifdef HAVE_RTMIDI
    scriptEngine->registerGlobalObject("MIDI", &MIDIManager::getInstance());
#endif

    // TODO: Consider moving some of this functionality into the ScriptEngine class instead. It seems wrong that this
    // work is being done in the Application class when really these dependencies are more related to the ScriptEngine's
    // implementation
    QThread* workerThread = new QThread(this);
    QString scriptEngineName = QString("Script Thread:") + scriptEngine->getFilename();
    workerThread->setObjectName(scriptEngineName);

    // when the worker thread is started, call our engine's run..
    connect(workerThread, &QThread::started, scriptEngine, &ScriptEngine::run);

    // when the thread is terminated, add both scriptEngine and thread to the deleteLater queue
    connect(scriptEngine, SIGNAL(doneRunning()), scriptEngine, SLOT(deleteLater()));
    connect(workerThread, SIGNAL(finished()), workerThread, SLOT(deleteLater()));

    auto nodeList = DependencyManager::get<NodeList>();
    connect(nodeList.data(), &NodeList::nodeKilled, scriptEngine, &ScriptEngine::nodeKilled);

    scriptEngine->moveToThread(workerThread);

    // Starts an event loop, and emits workerThread->started()
    workerThread->start();
}

void Application::initializeAcceptedFiles() {
    if (_acceptedExtensions.size() == 0) {
        _acceptedExtensions[SNAPSHOT_EXTENSION] = &Application::acceptSnapshot;
        _acceptedExtensions[SVO_EXTENSION] = &Application::importSVOFromURL;
        _acceptedExtensions[SVO_JSON_EXTENSION] = &Application::importSVOFromURL;
        _acceptedExtensions[JS_EXTENSION] = &Application::askToLoadScript;
        _acceptedExtensions[FST_EXTENSION] = &Application::askToSetAvatarUrl;
    }
}

bool Application::canAcceptURL(const QString& urlString) {
    initializeAcceptedFiles();
    
    QUrl url(urlString);
    if (urlString.startsWith(HIFI_URL_SCHEME)) {
        return true;
    }
    QHashIterator<QString, AcceptURLMethod> i(_acceptedExtensions);
    QString lowerPath = url.path().toLower();
    while (i.hasNext()) {
        i.next();
        if (lowerPath.endsWith(i.key())) {
            return true;
        }
    }
    return false;
}

bool Application::acceptURL(const QString& urlString) {
    initializeAcceptedFiles();
    
    if (urlString.startsWith(HIFI_URL_SCHEME)) {
        // this is a hifi URL - have the AddressManager handle it
        QMetaObject::invokeMethod(DependencyManager::get<AddressManager>().data(), "handleLookupString",
                                  Qt::AutoConnection, Q_ARG(const QString&, urlString));
        return true;
    } else {
        QUrl url(urlString);
        QHashIterator<QString, AcceptURLMethod> i(_acceptedExtensions);
        QString lowerPath = url.path().toLower();
        while (i.hasNext()) {
            i.next();
            if (lowerPath.endsWith(i.key())) {
                AcceptURLMethod method = i.value();
                (this->*method)(urlString);
                return true;
            }
        }
    }
    return false;
}


bool Application::askToSetAvatarUrl(const QString& url) {
    QUrl realUrl(url);
    if (realUrl.isLocalFile()) {
        QString message = "You can not use local files for avatar components.";

        QMessageBox msgBox;
        msgBox.setText(message);
        msgBox.setStandardButtons(QMessageBox::Ok);
        msgBox.setIcon(QMessageBox::Warning);
        msgBox.exec();
        return false;
    }
    
    // Download the FST file, to attempt to determine its model type
    QVariantHash fstMapping = FSTReader::downloadMapping(url);
    
    FSTReader::ModelType modelType = FSTReader::predictModelType(fstMapping);
    
    QMessageBox msgBox;
    msgBox.setIcon(QMessageBox::Question);
    msgBox.setWindowTitle("Set Avatar");
    QPushButton* headButton = NULL;
    QPushButton* bodyButton = NULL;
    QPushButton* bodyAndHeadButton = NULL;
    
    QString modelName = fstMapping["name"].toString();
    QString message;
    QString typeInfo;
    switch (modelType) {
        case FSTReader::HEAD_MODEL:
            message = QString("Would you like to use '") + modelName + QString("' for your avatar head?");
            headButton = msgBox.addButton(tr("Yes"), QMessageBox::ActionRole);
        break;

        case FSTReader::BODY_ONLY_MODEL:
            message = QString("Would you like to use '") + modelName + QString("' for your avatar body?");
            bodyButton = msgBox.addButton(tr("Yes"), QMessageBox::ActionRole);
        break;

        case FSTReader::HEAD_AND_BODY_MODEL:
            message = QString("Would you like to use '") + modelName + QString("' for your avatar?");
            bodyAndHeadButton = msgBox.addButton(tr("Yes"), QMessageBox::ActionRole);
        break;
        
        default:
            message = QString("Would you like to use '") + modelName + QString("' for some part of your avatar head?");
            headButton = msgBox.addButton(tr("Use for Head"), QMessageBox::ActionRole);
            bodyButton = msgBox.addButton(tr("Use for Body"), QMessageBox::ActionRole);
            bodyAndHeadButton = msgBox.addButton(tr("Use for Body and Head"), QMessageBox::ActionRole);
        break;
    }

    msgBox.setText(message);
    msgBox.addButton(QMessageBox::Cancel);

    msgBox.exec();

    if (msgBox.clickedButton() == headButton) {
        _myAvatar->useHeadURL(url, modelName);
        emit headURLChanged(url, modelName);
    } else if (msgBox.clickedButton() == bodyButton) {
        _myAvatar->useBodyURL(url, modelName);
        emit bodyURLChanged(url, modelName);
    } else if (msgBox.clickedButton() == bodyAndHeadButton) {
        _myAvatar->useFullAvatarURL(url, modelName);
        emit fullAvatarURLChanged(url, modelName);
    } else {
        qCDebug(interfaceapp) << "Declined to use the avatar: " << url;
    }
    
    return true;
}


bool Application::askToLoadScript(const QString& scriptFilenameOrURL) {
    QMessageBox::StandardButton reply;
    QString message = "Would you like to run this script:\n" + scriptFilenameOrURL;
    reply = QMessageBox::question(getWindow(), "Run Script", message, QMessageBox::Yes|QMessageBox::No);

    if (reply == QMessageBox::Yes) {
        qCDebug(interfaceapp) << "Chose to run the script: " << scriptFilenameOrURL;
        loadScript(scriptFilenameOrURL);
    } else {
        qCDebug(interfaceapp) << "Declined to run the script: " << scriptFilenameOrURL;
    }
    return true;
}

ScriptEngine* Application::loadScript(const QString& scriptFilename, bool isUserLoaded,
                                        bool loadScriptFromEditor, bool activateMainWindow) {

    if (isAboutToQuit()) {
        return NULL;
    }
                                        
    QUrl scriptUrl(scriptFilename);
    const QString& scriptURLString = scriptUrl.toString();
    if (_scriptEnginesHash.contains(scriptURLString) && loadScriptFromEditor
        && !_scriptEnginesHash[scriptURLString]->isFinished()) {

        return _scriptEnginesHash[scriptURLString];
    }

    ScriptEngine* scriptEngine = new ScriptEngine(NO_SCRIPT, "", &_controllerScriptingInterface);
    scriptEngine->setUserLoaded(isUserLoaded);
    
    if (scriptFilename.isNull()) {
        // this had better be the script editor (we should de-couple so somebody who thinks they are loading a script
        // doesn't just get an empty script engine)
        
        // we can complete setup now since there isn't a script we have to load
        registerScriptEngineWithApplicationServices(scriptEngine);
    } else {
        // connect to the appropriate signals of this script engine
        connect(scriptEngine, &ScriptEngine::scriptLoaded, this, &Application::handleScriptEngineLoaded);
        connect(scriptEngine, &ScriptEngine::errorLoadingScript, this, &Application::handleScriptLoadError);
        
        // get the script engine object to load the script at the designated script URL
        scriptEngine->loadURL(scriptUrl);
    }

    // restore the main window's active state
    if (activateMainWindow && !loadScriptFromEditor) {
        _window->activateWindow();
    }

    return scriptEngine;
}

void Application::handleScriptEngineLoaded(const QString& scriptFilename) {
    ScriptEngine* scriptEngine = qobject_cast<ScriptEngine*>(sender());
    
    _scriptEnginesHash.insertMulti(scriptFilename, scriptEngine);
    _runningScriptsWidget->setRunningScripts(getRunningScripts());
    UserActivityLogger::getInstance().loadedScript(scriptFilename);
    
    // register our application services and set it off on its own thread
    registerScriptEngineWithApplicationServices(scriptEngine);
}

void Application::handleScriptLoadError(const QString& scriptFilename) {
    qCDebug(interfaceapp) << "Application::loadScript(), script failed to load...";
    QMessageBox::warning(getWindow(), "Error Loading Script", scriptFilename + " failed to load.");
}

void Application::scriptFinished(const QString& scriptName) {
    const QString& scriptURLString = QUrl(scriptName).toString();
    QHash<QString, ScriptEngine*>::iterator it = _scriptEnginesHash.find(scriptURLString);
    if (it != _scriptEnginesHash.end()) {
        _scriptEnginesHash.erase(it);
        _runningScriptsWidget->scriptStopped(scriptName);
        _runningScriptsWidget->setRunningScripts(getRunningScripts());
    }
}

void Application::stopAllScripts(bool restart) {
    // stops all current running scripts
    for (QHash<QString, ScriptEngine*>::const_iterator it = _scriptEnginesHash.constBegin();
            it != _scriptEnginesHash.constEnd(); it++) {
        if (it.value()->isFinished()) {
            continue;
        }
        if (restart && it.value()->isUserLoaded()) {
            connect(it.value(), SIGNAL(finished(const QString&)), SLOT(loadScript(const QString&)));
        }
        it.value()->stop();
        qCDebug(interfaceapp) << "stopping script..." << it.key();
    }
    // HACK: ATM scripts cannot set/get their animation priorities, so we clear priorities
    // whenever a script stops in case it happened to have been setting joint rotations.
    // TODO: expose animation priorities and provide a layered animation control system.
    _myAvatar->clearScriptableSettings();
}

void Application::stopScript(const QString &scriptName) {
    const QString& scriptURLString = QUrl(scriptName).toString();
    if (_scriptEnginesHash.contains(scriptURLString)) {
        _scriptEnginesHash.value(scriptURLString)->stop();
        qCDebug(interfaceapp) << "stopping script..." << scriptName;
        // HACK: ATM scripts cannot set/get their animation priorities, so we clear priorities
        // whenever a script stops in case it happened to have been setting joint rotations.
        // TODO: expose animation priorities and provide a layered animation control system.
        _myAvatar->clearJointAnimationPriorities();
    }
    if (_scriptEnginesHash.empty()) {
        _myAvatar->clearScriptableSettings();
    }
}

void Application::reloadAllScripts() {
    stopAllScripts(true);
}

void Application::loadDefaultScripts() {
    if (!_scriptEnginesHash.contains(DEFAULT_SCRIPTS_JS_URL)) {
        loadScript(DEFAULT_SCRIPTS_JS_URL);
    }
}

void Application::manageRunningScriptsWidgetVisibility(bool shown) {
    if (_runningScriptsWidgetWasVisible && shown) {
        _runningScriptsWidget->show();
    } else if (_runningScriptsWidgetWasVisible && !shown) {
        _runningScriptsWidget->hide();
    }
}

void Application::toggleRunningScriptsWidget() {
    if (_runningScriptsWidget->isVisible()) {
        if (_runningScriptsWidget->hasFocus()) {
            _runningScriptsWidget->hide();
        } else {
            _runningScriptsWidget->raise();
            setActiveWindow(_runningScriptsWidget);
            _runningScriptsWidget->setFocus();
        }
    } else {
        _runningScriptsWidget->show();
        _runningScriptsWidget->setFocus();
    }
}

void Application::packageModel() {
    ModelPackager::package();
}

void Application::openUrl(const QUrl& url) {
    if (!url.isEmpty()) {
        if (url.scheme() == HIFI_URL_SCHEME) {
            DependencyManager::get<AddressManager>()->handleLookupString(url.toString());
        } else {
            // address manager did not handle - ask QDesktopServices to handle
            QDesktopServices::openUrl(url);
        }
    }
}

void Application::updateMyAvatarTransform() {
    const float SIMULATION_OFFSET_QUANTIZATION = 16.0f; // meters
    glm::vec3 avatarPosition = _myAvatar->getPosition();
    glm::vec3 physicsWorldOffset = _physicsEngine.getOriginOffset();
    if (glm::distance(avatarPosition, physicsWorldOffset) > SIMULATION_OFFSET_QUANTIZATION) {
        glm::vec3 newOriginOffset = avatarPosition;
        int halfExtent = (int)HALF_SIMULATION_EXTENT;
        for (int i = 0; i < 3; ++i) {
            newOriginOffset[i] = (float)(glm::max(halfExtent, 
                    ((int)(avatarPosition[i] / SIMULATION_OFFSET_QUANTIZATION)) * (int)SIMULATION_OFFSET_QUANTIZATION));
        }
        // TODO: Andrew to replace this with method that actually moves existing object positions in PhysicsEngine
        _physicsEngine.setOriginOffset(newOriginOffset);
    }
}

void Application::domainSettingsReceived(const QJsonObject& domainSettingsObject) {
    // from the domain-handler, figure out the satoshi cost per voxel and per meter cubed
    const QString VOXEL_SETTINGS_KEY = "voxels";
    const QString PER_VOXEL_COST_KEY = "per-voxel-credits";
    const QString PER_METER_CUBED_COST_KEY = "per-meter-cubed-credits";
    const QString VOXEL_WALLET_UUID = "voxel-wallet";
    
    const QJsonObject& voxelObject = domainSettingsObject[VOXEL_SETTINGS_KEY].toObject();
    
    qint64 satoshisPerVoxel = 0;
    qint64 satoshisPerMeterCubed = 0;
    QUuid voxelWalletUUID;
    
    if (!domainSettingsObject.isEmpty()) {
        float perVoxelCredits = (float) voxelObject[PER_VOXEL_COST_KEY].toDouble();
        float perMeterCubedCredits = (float) voxelObject[PER_METER_CUBED_COST_KEY].toDouble();
        
        satoshisPerVoxel = (qint64) floorf(perVoxelCredits * SATOSHIS_PER_CREDIT);
        satoshisPerMeterCubed = (qint64) floorf(perMeterCubedCredits * SATOSHIS_PER_CREDIT);
        
        voxelWalletUUID = QUuid(voxelObject[VOXEL_WALLET_UUID].toString());
    }
    
    qCDebug(interfaceapp) << "Octree edits costs are" << satoshisPerVoxel << "per octree cell and" << satoshisPerMeterCubed << "per meter cubed";
    qCDebug(interfaceapp) << "Destination wallet UUID for edit payments is" << voxelWalletUUID;
}

QString Application::getPreviousScriptLocation() {
    QString suggestedName;
    if (_previousScriptLocation.get().isEmpty()) {
        QString desktopLocation = QStandardPaths::writableLocation(QStandardPaths::DesktopLocation);
// Temporary fix to Qt bug: http://stackoverflow.com/questions/16194475
#ifdef __APPLE__
        suggestedName = desktopLocation.append("/script.js");
#endif
    } else {
        suggestedName = _previousScriptLocation.get();
    }
    return suggestedName;
}

void Application::setPreviousScriptLocation(const QString& previousScriptLocation) {
    _previousScriptLocation.set(previousScriptLocation);
}

void Application::loadDialog() {

    QString fileNameString = QFileDialog::getOpenFileName(desktop(),
                                                          tr("Open Script"),
                                                          getPreviousScriptLocation(),
                                                          tr("JavaScript Files (*.js)"));
    if (!fileNameString.isEmpty()) {
        setPreviousScriptLocation(fileNameString);
        loadScript(fileNameString);
    }
}

void Application::loadScriptURLDialog() {
    QInputDialog scriptURLDialog(Application::getInstance()->getWindow());
    scriptURLDialog.setWindowTitle("Open and Run Script URL");
    scriptURLDialog.setLabelText("Script:");
    scriptURLDialog.setWindowFlags(Qt::Sheet);
    const float DIALOG_RATIO_OF_WINDOW = 0.30f;
    scriptURLDialog.resize(scriptURLDialog.parentWidget()->size().width() * DIALOG_RATIO_OF_WINDOW,
                        scriptURLDialog.size().height());

    int dialogReturn = scriptURLDialog.exec();
    QString newScript;
    if (dialogReturn == QDialog::Accepted) {
        if (scriptURLDialog.textValue().size() > 0) {
            // the user input a new hostname, use that
            newScript = scriptURLDialog.textValue();
        }
        loadScript(newScript);
    }
}

QString Application::getScriptsLocation() {
    return _scriptsLocationHandle.get();
}

void Application::setScriptsLocation(const QString& scriptsLocation) {
    _scriptsLocationHandle.set(scriptsLocation);
    emit scriptLocationChanged(scriptsLocation);
}

void Application::toggleLogDialog() {
    if (! _logDialog) {
        _logDialog = new LogDialog(desktop(), getLogger());
    }

    if (_logDialog->isVisible()) {
        _logDialog->hide();
    } else {
        _logDialog->show();
    }
}

void Application::checkVersion() {
    QNetworkRequest latestVersionRequest((QUrl(CHECK_VERSION_URL)));
    latestVersionRequest.setHeader(QNetworkRequest::UserAgentHeader, HIGH_FIDELITY_USER_AGENT);
    latestVersionRequest.setAttribute(QNetworkRequest::CacheLoadControlAttribute, QNetworkRequest::PreferCache);
    QNetworkReply* reply = NetworkAccessManager::getInstance().get(latestVersionRequest);
    connect(reply, SIGNAL(finished()), SLOT(parseVersionXml()));
}

void Application::parseVersionXml() {

    #ifdef Q_OS_WIN32
    QString operatingSystem("win");
    #endif

    #ifdef Q_OS_MAC
    QString operatingSystem("mac");
    #endif

    #ifdef Q_OS_LINUX
    QString operatingSystem("ubuntu");
    #endif

    QString latestVersion;
    QUrl downloadUrl;
    QString releaseNotes("Unavailable");
    QNetworkReply* sender = qobject_cast<QNetworkReply*>(QObject::sender());

    QXmlStreamReader xml(sender);

    while (!xml.atEnd() && !xml.hasError()) {
        if (xml.tokenType() == QXmlStreamReader::StartElement && xml.name() == operatingSystem) {
            while (!(xml.tokenType() == QXmlStreamReader::EndElement && xml.name() == operatingSystem)) {
                if (xml.tokenType() == QXmlStreamReader::StartElement && xml.name().toString() == "version") {
                    xml.readNext();
                    latestVersion = xml.text().toString();
                }
                if (xml.tokenType() == QXmlStreamReader::StartElement && xml.name().toString() == "url") {
                    xml.readNext();
                    downloadUrl = QUrl(xml.text().toString());
                }
                xml.readNext();
            }
        }
        xml.readNext();
    }

    if (!shouldSkipVersion(latestVersion) && applicationVersion() != latestVersion) {
        new UpdateDialog(desktop(), releaseNotes, latestVersion, downloadUrl);
    }
    sender->deleteLater();
}

bool Application::shouldSkipVersion(QString latestVersion) {
    QFile skipFile(SKIP_FILENAME);
    skipFile.open(QIODevice::ReadWrite);
    QString skipVersion(skipFile.readAll());
    return (skipVersion == latestVersion || applicationVersion() == "dev");
}

void Application::skipVersion(QString latestVersion) {
    QFile skipFile(SKIP_FILENAME);
    skipFile.open(QIODevice::WriteOnly | QIODevice::Truncate);
    skipFile.seek(0);
    skipFile.write(latestVersion.toStdString().c_str());
}

void Application::takeSnapshot() {
    QMediaPlayer* player = new QMediaPlayer();
    QFileInfo inf = QFileInfo(PathUtils::resourcesPath() + "sounds/snap.wav");
    player->setMedia(QUrl::fromLocalFile(inf.absoluteFilePath()));
    player->play();

    QString fileName = Snapshot::saveSnapshot(_glWidget->grabFrameBuffer());

    AccountManager& accountManager = AccountManager::getInstance();
    if (!accountManager.isLoggedIn()) {
        return;
    }

    if (!_snapshotShareDialog) {
        _snapshotShareDialog = new SnapshotShareDialog(fileName, desktop());
    }
    _snapshotShareDialog->show();
}

void Application::setVSyncEnabled() {
#if defined(Q_OS_WIN)
    bool vsyncOn = Menu::getInstance()->isOptionChecked(MenuOption::RenderTargetFramerateVSyncOn);
    if (wglewGetExtension("WGL_EXT_swap_control")) {
        wglSwapIntervalEXT(vsyncOn);
        int swapInterval = wglGetSwapIntervalEXT();
        qCDebug(interfaceapp, "V-Sync is %s\n", (swapInterval > 0 ? "ON" : "OFF"));
    } else {
        qCDebug(interfaceapp, "V-Sync is FORCED ON on this system\n");
    }
#elif defined(Q_OS_LINUX)
    // TODO: write the poper code for linux
    /*
    if (glQueryExtension.... ("GLX_EXT_swap_control")) {
        glxSwapIntervalEXT(vsyncOn);
        int swapInterval = xglGetSwapIntervalEXT();
        _isVSyncOn = swapInterval;
        qCDebug(interfaceapp, "V-Sync is %s\n", (swapInterval > 0 ? "ON" : "OFF"));
    } else {
    qCDebug(interfaceapp, "V-Sync is FORCED ON on this system\n");
    }
    */
#else
    qCDebug(interfaceapp, "V-Sync is FORCED ON on this system\n");
#endif
}

bool Application::isVSyncOn() const {
#if defined(Q_OS_WIN)
    if (wglewGetExtension("WGL_EXT_swap_control")) {
        int swapInterval = wglGetSwapIntervalEXT();
        return (swapInterval > 0);
    }
#elif defined(Q_OS_LINUX)
    // TODO: write the poper code for linux
    /*
    if (glQueryExtension.... ("GLX_EXT_swap_control")) {
        int swapInterval = xglGetSwapIntervalEXT();
        return (swapInterval > 0);
    } else {
        return true;
    }
    */    
#endif
    return true;
}

bool Application::isVSyncEditable() const {
#if defined(Q_OS_WIN)
    if (wglewGetExtension("WGL_EXT_swap_control")) {
        return true;
    }
#elif defined(Q_OS_LINUX)
    // TODO: write the poper code for linux
    /*
    if (glQueryExtension.... ("GLX_EXT_swap_control")) {
        return true;
    }
    */
#endif
    return false;
}

unsigned int Application::getRenderTargetFramerate() const {
    if (Menu::getInstance()->isOptionChecked(MenuOption::RenderTargetFramerateUnlimited)) {
        return 0;
    } else if (Menu::getInstance()->isOptionChecked(MenuOption::RenderTargetFramerate60)) {
        return 60;
    } else if (Menu::getInstance()->isOptionChecked(MenuOption::RenderTargetFramerate50)) {
        return 50;
    } else if (Menu::getInstance()->isOptionChecked(MenuOption::RenderTargetFramerate40)) {
        return 40;
    } else if (Menu::getInstance()->isOptionChecked(MenuOption::RenderTargetFramerate30)) {
        return 30;
    }
    return 0;
}

float Application::getRenderResolutionScale() const {
    if (Menu::getInstance()->isOptionChecked(MenuOption::RenderResolutionOne)) {
        return 1.0f;
    } else if (Menu::getInstance()->isOptionChecked(MenuOption::RenderResolutionTwoThird)) {
        return 0.666f;
    } else if (Menu::getInstance()->isOptionChecked(MenuOption::RenderResolutionHalf)) {
        return 0.5f;
    } else if (Menu::getInstance()->isOptionChecked(MenuOption::RenderResolutionThird)) {
        return 0.333f;
    } else if (Menu::getInstance()->isOptionChecked(MenuOption::RenderResolutionQuarter)) {
        return 0.25f;
    } else {
        return 1.0f;
    }
}

int Application::getRenderAmbientLight() const {
    if (Menu::getInstance()->isOptionChecked(MenuOption::RenderAmbientLightGlobal)) {
        return -1;
    } else if (Menu::getInstance()->isOptionChecked(MenuOption::RenderAmbientLight0)) {
        return 0;
    } else if (Menu::getInstance()->isOptionChecked(MenuOption::RenderAmbientLight1)) {
        return 1;
    } else if (Menu::getInstance()->isOptionChecked(MenuOption::RenderAmbientLight2)) {
        return 2;
    } else if (Menu::getInstance()->isOptionChecked(MenuOption::RenderAmbientLight3)) {
        return 3;
    } else if (Menu::getInstance()->isOptionChecked(MenuOption::RenderAmbientLight4)) {
        return 4;
    } else if (Menu::getInstance()->isOptionChecked(MenuOption::RenderAmbientLight5)) {
        return 5;
    } else if (Menu::getInstance()->isOptionChecked(MenuOption::RenderAmbientLight6)) {
        return 6;
    } else if (Menu::getInstance()->isOptionChecked(MenuOption::RenderAmbientLight7)) {
        return 7;
    } else if (Menu::getInstance()->isOptionChecked(MenuOption::RenderAmbientLight8)) {
        return 8;
    } else if (Menu::getInstance()->isOptionChecked(MenuOption::RenderAmbientLight9)) {
        return 9;
    } else {
        return -1;
    }
}

void Application::notifyPacketVersionMismatch() {
    if (!_notifiedPacketVersionMismatchThisDomain) {
        _notifiedPacketVersionMismatchThisDomain = true;

        QString message = "The location you are visiting is running an incompatible server version.\n";
        message += "Content may not display properly.";

        QMessageBox msgBox;
        msgBox.setText(message);
        msgBox.setStandardButtons(QMessageBox::Ok);
        msgBox.setIcon(QMessageBox::Warning);
        msgBox.exec();
    }
}

void Application::checkSkeleton() {
    if (_myAvatar->getSkeletonModel().isActive() && !_myAvatar->getSkeletonModel().hasSkeleton()) {
        qCDebug(interfaceapp) << "MyAvatar model has no skeleton";
    
        QString message = "Your selected avatar body has no skeleton.\n\nThe default body will be loaded...";
        QMessageBox msgBox;
        msgBox.setText(message);
        msgBox.setStandardButtons(QMessageBox::Ok);
        msgBox.setIcon(QMessageBox::Warning);
        msgBox.exec();
        
        _myAvatar->useBodyURL(DEFAULT_BODY_MODEL_URL, "Default");
    } else {
        _physicsEngine.setCharacterController(_myAvatar->getCharacterController());
    }
}

void Application::showFriendsWindow() {
    const QString FRIENDS_WINDOW_TITLE = "Add/Remove Friends";
    const QString FRIENDS_WINDOW_URL = "https://metaverse.highfidelity.com/user/friends";
    const int FRIENDS_WINDOW_WIDTH = 290;
    const int FRIENDS_WINDOW_HEIGHT = 500;
    if (!_friendsWindow) {
        _friendsWindow = new WebWindowClass(FRIENDS_WINDOW_TITLE, FRIENDS_WINDOW_URL, FRIENDS_WINDOW_WIDTH, 
            FRIENDS_WINDOW_HEIGHT, false);
        connect(_friendsWindow, &WebWindowClass::closed, this, &Application::friendsWindowClosed);
    }
    _friendsWindow->setVisible(true);
}

void Application::friendsWindowClosed() {
    delete _friendsWindow;
    _friendsWindow = NULL;
}


void Application::postLambdaEvent(std::function<void()> f) {
    QCoreApplication::postEvent(this, new LambdaEvent(f));
}

<<<<<<< HEAD
PickRay Application::computePickRay() const {
    return computePickRay(getTrueMouseX(), getTrueMouseY());
}

PickRay Application::computeViewPickRay(float xRatio, float yRatio) const {
    PickRay result;
#if 0
    if (OculusManager::isConnected()) {
        Application::getInstance()->getApplicationOverlay().computeOculusPickRay(xRatio, yRatio, result.origin, result.direction);
    } else {
#endif
        Application::getInstance()->getViewFrustum()->computePickRay(xRatio, yRatio, result.origin, result.direction);
#if 0
    }
#endif
    return result;
}

PickRay Application::computePickRay(float x, float y) const {
    glm::vec2 canvasSize = getCanvasSize();
    x /= canvasSize.x;
    y /= canvasSize.y;
    return computeViewPickRay(x, y);
}

glm::uvec2 Application::getCanvasSize() const {
    return getActiveDisplayPlugin()->getCanvasSize();
}

QSize Application::getDeviceSize() const {
    return getActiveDisplayPlugin()->getRecommendedFramebufferSize();  // _glWidget->getDeviceSize();
}

void Application::resizeGL() {
    auto size = getCanvasSize();
    return resizeGL(size.x, size.y);
}

bool Application::hasFocus() const {
    return getActiveDisplayPlugin()->hasFocus();
}

glm::vec2 Application::getViewportDimensions() const {
    return toGlm(getDeviceSize());
}


glm::ivec2 Application::getTrueMousePosition() const {
    return getActiveDisplayPlugin()->getTrueMousePosition();
}
glm::quat Application::getHeadOrientation() const {
    return getActiveDisplayPlugin()->headOrientation();
}
glm::vec3 Application::getHeadPosition() const {
    return getActiveDisplayPlugin()->headTranslation();
}

int Application::getTrueMouseX() const { 
    return getActiveDisplayPlugin()->getTrueMousePosition().x;
}

int Application::getTrueMouseY() const { 
    return getActiveDisplayPlugin()->getTrueMousePosition().y;
}

bool Application::isThrottleRendering() const {
    return getActiveDisplayPlugin()->isThrottled();
}


using DisplayPluginPointer = QSharedPointer<DisplayPlugin>;

#include "plugins/render/NullDisplayPlugin.h"
#include "plugins/render/WindowDisplayPlugin.h"
#include "plugins/render/LegacyDisplayPlugin.h"
#include "plugins/render/OculusDirectD3DDisplayPlugin.h"

static DisplayPluginPointer _displayPlugin{ nullptr };

DisplayPlugin * Application::getActiveDisplayPlugin() {
    if (nullptr == _displayPlugin) {
        updateDisplayMode();
        Q_ASSERT(_displayPlugin);
    }
    return _displayPlugin.data();
}

const DisplayPlugin * Application::getActiveDisplayPlugin() const {
    return ((Application*)this)->getActiveDisplayPlugin();
}


/*

QAction* action = NULL;
QAction* actionBefore = NULL;

if (menuItemLocation >= 0 && destinationMenu->actions().size() > menuItemLocation) {
actionBefore = destinationMenu->actions()[menuItemLocation];
}

if (!actionBefore) {
if (receiver && member) {
action = destinationMenu->addAction(actionName, receiver, member, shortcut);
} else {
action = destinationMenu->addAction(actionName);
action->setShortcut(shortcut);
}
} else {
action = new QAction(actionName, destinationMenu);
action->setShortcut(shortcut);
destinationMenu->insertAction(actionBefore, action);

if (receiver && member) {
connect(action, SIGNAL(triggered()), receiver, member);
}
}
action->setMenuRole(role);

*/
static void addDisplayPluginToMenu(DisplayPluginPointer displayPlugin, bool active = false) {
    auto menu = Menu::getInstance();
    MenuItemProperties item(MenuOption::OutputMenu, displayPlugin->getName(), "", true, active);
    item.isSeparator = false;
    Q_ASSERT(!menu->menuItemExists(MenuOption::OutputMenu, item.menuItemName));
    menu->addMenuItem(item);
    Q_ASSERT(menu->menuItemExists(MenuOption::OutputMenu, item.menuItemName));
}

using DisplayPluginList = QVector<DisplayPluginPointer>;

// FIXME move to a plugin manager class
static const DisplayPluginList & getDisplayPlugins() {
    static DisplayPluginList RENDER_PLUGINS;
    static bool init = false;
    if (!init) {
        DisplayPluginPointer displayPlugin = DisplayPluginPointer(new LegacyDisplayPlugin()); // new WindowDisplayPlugin();
        if (displayPlugin->isSupported()) {
            displayPlugin->init();
            RENDER_PLUGINS.push_back(DisplayPluginPointer(displayPlugin));
            QObject::connect(displayPlugin.data(), &DisplayPlugin::requestRender, [] {
                qApp->paintGL();
            });
            QObject::connect(displayPlugin.data(), &DisplayPlugin::recommendedFramebufferSizeChanged, [](const QSize & size) {
                DependencyManager::get<TextureCache>()->setFrameBufferSize(size * qApp->getRenderResolutionScale());
                qApp->resizeGL(size.width(), size.height());
            });
            addDisplayPluginToMenu(displayPlugin, true);
        }

        displayPlugin = DisplayPluginPointer(new NullDisplayPlugin());
        if (displayPlugin->isSupported()) {
#ifdef DEBUG
            addDisplayPluginToMenu(displayPlugin);
#endif
            displayPlugin->init();
            RENDER_PLUGINS.push_back(DisplayPluginPointer(displayPlugin));
        }
    }
    return RENDER_PLUGINS;
}

void Application::updateDisplayMode() {
    auto menu = Menu::getInstance();
    DisplayPluginPointer newDisplayPlugin;
    foreach(DisplayPluginPointer displayPlugin, getDisplayPlugins()) {
        QString name = displayPlugin->getName();
        QAction* action = menu->getActionForOption(name);
        if (action->isChecked()) {
            newDisplayPlugin = displayPlugin;
            break;
        }
    }
    if (_displayPlugin != newDisplayPlugin) {
        if (_displayPlugin) {
            _displayPlugin->deactivate();
        }
        _offscreenContext->makeCurrent();
        _displayPlugin = newDisplayPlugin;
        if (_displayPlugin) {
            _displayPlugin->activate();
        }
        _offscreenContext->makeCurrent();
    }
    Q_ASSERT_X(_displayPlugin, "Application::updateDisplayMode", "could not find an activated display plugin");
=======
void Application::initPlugins() {
    OculusManager::init();
}

void Application::shutdownPlugins() {
    OculusManager::deinit();
}

glm::vec3 Application::getHeadPosition() const {
    return OculusManager::getRelativePosition();
}


glm::quat Application::getHeadOrientation() const {
    return OculusManager::getOrientation();
}

glm::uvec2 Application::getCanvasSize() const {
    return glm::uvec2(_glWidget->width(), _glWidget->height());
}

QSize Application::getDeviceSize() const {
    return _glWidget->getDeviceSize();
}

int Application::getTrueMouseX() const { 
    return _glWidget->mapFromGlobal(QCursor::pos()).x(); 
}

int Application::getTrueMouseY() const { 
    return _glWidget->mapFromGlobal(QCursor::pos()).y(); 
}

bool Application::isThrottleRendering() const { 
    return _glWidget->isThrottleRendering(); 
}

PickRay Application::computePickRay() const {
    return computePickRay(getTrueMouseX(), getTrueMouseY());
}

bool Application::hasFocus() const {
    return _glWidget->hasFocus();
}

void Application::resizeGL() {
    this->resizeGL(_glWidget->getDeviceWidth(), _glWidget->getDeviceHeight());
>>>>>>> fb3e309a
}<|MERGE_RESOLUTION|>--- conflicted
+++ resolved
@@ -844,7 +844,6 @@
         updateShadowMap();
     }
 
-<<<<<<< HEAD
     DependencyManager::get<GlowEffect>()->prepare();
 
     // Primary rendering pass
@@ -853,21 +852,6 @@
     glBindFramebuffer(GL_FRAMEBUFFER, gpu::GLBackend::getFramebufferID(primaryFbo));
     {
         glClear(GL_COLOR_BUFFER_BIT | GL_DEPTH_BUFFER_BIT);
-=======
-    if (OculusManager::isConnected()) {
-        //When in mirror mode, use camera rotation. Otherwise, use body rotation
-        if (_myCamera.getMode() == CAMERA_MODE_MIRROR) {
-            OculusManager::display(_glWidget, _myCamera.getRotation(), _myCamera.getPosition(), _myCamera);
-        } else {
-            OculusManager::display(_glWidget, _myAvatar->getWorldAlignedOrientation(), _myAvatar->getDefaultEyePosition(), _myCamera);
-        }
-    } else if (TV3DManager::isConnected()) {
-       
-        TV3DManager::display(_myCamera);
-
-    } else {
-        DependencyManager::get<GlowEffect>()->prepare();
->>>>>>> fb3e309a
 
         // Viewport is assigned to the size of the framebuffer
         QSize size = DependencyManager::get<TextureCache>()->getFrameBufferSize();
@@ -880,11 +864,7 @@
         glPopMatrix();
 
         if (Menu::getInstance()->isOptionChecked(MenuOption::FullscreenMirror)) {
-<<<<<<< HEAD
-            _rearMirrorTools->render(true);
-=======
             _rearMirrorTools->render(true, _glWidget->mapFromGlobal(QCursor::pos()));
->>>>>>> fb3e309a
         } else if (Menu::getInstance()->isOptionChecked(MenuOption::Mirror)) {
             renderRearViewMirror(_mirrorViewRect);
         }
@@ -899,7 +879,6 @@
         }
     }
 
-<<<<<<< HEAD
     // This might not be needed *right now*.  We want to ensure that the FBO rendering
     // has completed before we start trying to read from it in another context.  However
     // once we have multi-threaded rendering, this will almost certainly be critical,
@@ -908,18 +887,9 @@
 
     _offscreenContext->doneCurrent();
     Q_ASSERT(!QOpenGLContext::currentContext());
-    getActiveDisplayPlugin()->render(gpu::GLBackend::getTextureID(finalFbo->getRenderBuffer(0)));
+    getActiveDisplayPlugin()->display(gpu::GLBackend::getTextureID(finalFbo->getRenderBuffer(0)));
     Q_ASSERT(!QOpenGLContext::currentContext());
     _offscreenContext->makeCurrent();
-=======
-    if (!OculusManager::isConnected() || OculusManager::allowSwap()) {
-        _glWidget->swapBuffers();
-    } 
-
-    if (OculusManager::isConnected()) {
-        OculusManager::endFrameTiming();
-    }
->>>>>>> fb3e309a
     _frameCount++;
 }
 
@@ -1336,12 +1306,8 @@
             case Qt::Key_Space: {
                 if (!event->isAutoRepeat()) {
                     // this starts an HFActionEvent
-<<<<<<< HEAD
-                    HFActionEvent startActionEvent(HFActionEvent::startType(), computePickRay());
-=======
                     HFActionEvent startActionEvent(HFActionEvent::startType(),
                                                    computePickRay(getTrueMouseX(), getTrueMouseY()));
->>>>>>> fb3e309a
                     sendEvent(this, &startActionEvent);
                 }
                 
@@ -1444,12 +1410,8 @@
         case Qt::Key_Space: {
             if (!event->isAutoRepeat()) {
                 // this ends the HFActionEvent
-<<<<<<< HEAD
-                HFActionEvent endActionEvent(HFActionEvent::endType(), computePickRay());
-=======
                 HFActionEvent endActionEvent(HFActionEvent::endType(),
                                              computePickRay(getTrueMouseX(), getTrueMouseY()));
->>>>>>> fb3e309a
                 sendEvent(this, &endActionEvent);
             }
             break;
@@ -1907,26 +1869,17 @@
     return getActiveDisplayPlugin()->getUiMousePosition().x;
 }
 
+ivec2 Application::getMouseDragStarted() const {
+	return getActiveDisplaylugin()->trueMouseToUiMouse(
+			glm::ivec2(getTrueMouseDragStartedX(), getTrueMouseDragStartedY()));
+}
+
 int Application::getMouseDragStartedX() const {
-#if 0
-    if (OculusManager::isConnected()) {
-        glm::vec2 pos = _applicationOverlay.screenToOverlay(glm::vec2(getTrueMouseDragStartedX(),
-                                                                      getTrueMouseDragStartedY()));
-        return pos.x;
-    }
-#endif
-    return getTrueMouseDragStartedX();
+	return getMouseDragStarted().x;
 }
 
 int Application::getMouseDragStartedY() const {
-#if 0
-    if (OculusManager::isConnected()) {
-        glm::vec2 pos = _applicationOverlay.screenToOverlay(glm::vec2(getTrueMouseDragStartedX(),
-                                                                      getTrueMouseDragStartedY()));
-        return pos.y;
-    }
-#endif
-    return getTrueMouseDragStartedY();
+	return getMouseDragStarted().y;
 }
 
 FaceTracker* Application::getActiveFaceTracker() {
@@ -2162,19 +2115,9 @@
     connect(_rearMirrorTools, SIGNAL(shrinkView()), SLOT(shrinkMirrorView()));
     connect(_rearMirrorTools, SIGNAL(resetView()), SLOT(resetSensors()));
 
-<<<<<<< HEAD
-#if 0
-    // make sure our texture cache knows about window size changes
-    DependencyManager::get<TextureCache>()->associateWithWidget(_glWidget);
-#endif
-
-    // initialize the GlowEffect with our widget
-    DependencyManager::get<GlowEffect>()->init(Menu::getInstance()->isOptionChecked(MenuOption::EnableGlowEffect));
-=======
     // initialize the GlowEffect with our widget
     bool glow = Menu::getInstance()->isOptionChecked(MenuOption::EnableGlowEffect);
     DependencyManager::get<GlowEffect>()->init(glow);
->>>>>>> fb3e309a
 }
 
 void Application::closeMirrorView() {
@@ -2225,11 +2168,7 @@
     // make sure the frustum is up-to-date
     loadViewFrustum(_myCamera, _viewFrustum);
 
-<<<<<<< HEAD
-    PickRay pickRay = computePickRay();
-=======
     PickRay pickRay = computePickRay(getTrueMouseX(), getTrueMouseY());
->>>>>>> fb3e309a
     _mouseRayOrigin = pickRay.origin;
     _mouseRayDirection = pickRay.direction;
     
@@ -2350,9 +2289,8 @@
     bool showWarnings = Menu::getInstance()->isOptionChecked(MenuOption::PipelineWarnings);
     PerformanceWarning warn(showWarnings, "Application::updateCamera()");
 
-#if 0
-    if (!OculusManager::isConnected() && !TV3DManager::isConnected() &&
-            Menu::getInstance()->isOptionChecked(MenuOption::OffAxisProjection)) {
+    if (!qApp->isHmd() && !qApp->isStereo() &&
+    		Menu::getInstance()->isOptionChecked(MenuOption::OffAxisProjection)) {
         FaceTracker* tracker = getActiveFaceTracker();
         if (tracker) {
             const float EYE_OFFSET_SCALE = 0.025f;
@@ -2362,7 +2300,6 @@
             updateProjectionMatrix();
         }
     }
-#endif
 
 }
 
@@ -2453,13 +2390,13 @@
         PerformanceTimer perfTimer("overlays");
         _overlays.update(deltaTime);
     }
-#if 0    
+
     {
         PerformanceTimer perfTimer("myAvatar");
         updateMyAvatarLookAtPosition();
         DependencyManager::get<AvatarManager>()->updateMyAvatar(deltaTime); // Sample hardware, update view frustum if needed, and send avatar data to mixer/nodes
     }
-#endif
+
     {
         PerformanceTimer perfTimer("emitSimulating");
         // let external parties know we're updating
@@ -3038,8 +2975,6 @@
     return DependencyManager::get<LODManager>()->getBoundaryLevelAdjust();
 }
 
-<<<<<<< HEAD
-=======
 PickRay Application::computePickRay(float x, float y) const {
     glm::vec2 size = getCanvasSize();
     x /= size.x;
@@ -3053,7 +2988,6 @@
     return result;
 }
 
->>>>>>> fb3e309a
 QImage Application::renderAvatarBillboard() {
     auto primaryFramebuffer = DependencyManager::get<TextureCache>()->getPrimaryFramebuffer();
     glBindFramebuffer(GL_FRAMEBUFFER, gpu::GLBackend::getFramebufferID(primaryFramebuffer));
@@ -4523,30 +4457,8 @@
     QCoreApplication::postEvent(this, new LambdaEvent(f));
 }
 
-<<<<<<< HEAD
 PickRay Application::computePickRay() const {
     return computePickRay(getTrueMouseX(), getTrueMouseY());
-}
-
-PickRay Application::computeViewPickRay(float xRatio, float yRatio) const {
-    PickRay result;
-#if 0
-    if (OculusManager::isConnected()) {
-        Application::getInstance()->getApplicationOverlay().computeOculusPickRay(xRatio, yRatio, result.origin, result.direction);
-    } else {
-#endif
-        Application::getInstance()->getViewFrustum()->computePickRay(xRatio, yRatio, result.origin, result.direction);
-#if 0
-    }
-#endif
-    return result;
-}
-
-PickRay Application::computePickRay(float x, float y) const {
-    glm::vec2 canvasSize = getCanvasSize();
-    x /= canvasSize.x;
-    y /= canvasSize.y;
-    return computeViewPickRay(x, y);
 }
 
 glm::uvec2 Application::getCanvasSize() const {
@@ -4615,35 +4527,6 @@
     return ((Application*)this)->getActiveDisplayPlugin();
 }
 
-
-/*
-
-QAction* action = NULL;
-QAction* actionBefore = NULL;
-
-if (menuItemLocation >= 0 && destinationMenu->actions().size() > menuItemLocation) {
-actionBefore = destinationMenu->actions()[menuItemLocation];
-}
-
-if (!actionBefore) {
-if (receiver && member) {
-action = destinationMenu->addAction(actionName, receiver, member, shortcut);
-} else {
-action = destinationMenu->addAction(actionName);
-action->setShortcut(shortcut);
-}
-} else {
-action = new QAction(actionName, destinationMenu);
-action->setShortcut(shortcut);
-destinationMenu->insertAction(actionBefore, action);
-
-if (receiver && member) {
-connect(action, SIGNAL(triggered()), receiver, member);
-}
-}
-action->setMenuRole(role);
-
-*/
 static void addDisplayPluginToMenu(DisplayPluginPointer displayPlugin, bool active = false) {
     auto menu = Menu::getInstance();
     MenuItemProperties item(MenuOption::OutputMenu, displayPlugin->getName(), "", true, active);
@@ -4709,7 +4592,8 @@
         _offscreenContext->makeCurrent();
     }
     Q_ASSERT_X(_displayPlugin, "Application::updateDisplayMode", "could not find an activated display plugin");
-=======
+}
+
 void Application::initPlugins() {
     OculusManager::init();
 }
@@ -4722,7 +4606,6 @@
     return OculusManager::getRelativePosition();
 }
 
-
 glm::quat Application::getHeadOrientation() const {
     return OculusManager::getOrientation();
 }
@@ -4757,5 +4640,4 @@
 
 void Application::resizeGL() {
     this->resizeGL(_glWidget->getDeviceWidth(), _glWidget->getDeviceHeight());
->>>>>>> fb3e309a
 }