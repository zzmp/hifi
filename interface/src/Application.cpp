//
//  Application.cpp
//  interface/src
//
//  Created by Andrzej Kapolka on 5/10/13.
//  Copyright 2013 High Fidelity, Inc.
//
//  Distributed under the Apache License, Version 2.0.
//  See the accompanying file LICENSE or http://www.apache.org/licenses/LICENSE-2.0.html
//

#include <sstream>

#include <stdlib.h>
#include <cmath>
#include <math.h>

#include <glm/glm.hpp>
#include <glm/gtx/component_wise.hpp>
#include <glm/gtx/quaternion.hpp>
#include <glm/gtx/vector_angle.hpp>

// include this before QGLWidget, which includes an earlier version of OpenGL
#include "InterfaceConfig.h"

#include <QActionGroup>
#include <QColorDialog>
#include <QDesktopWidget>
#include <QCheckBox>
#include <QImage>
#include <QInputDialog>
#include <QKeyEvent>
#include <QMenuBar>
#include <QMouseEvent>
#include <QNetworkReply>
#include <QNetworkDiskCache>
#include <QOpenGLFramebufferObject>
#include <QObject>
#include <QWheelEvent>
#include <QScreen>
#include <QShortcut>
#include <QSystemTrayIcon>
#include <QTimer>
#include <QUrl>
#include <QWindow>
#include <QtDebug>
#include <QFileDialog>
#include <QDesktopServices>
#include <QXmlStreamReader>
#include <QXmlStreamAttributes>
#include <QMediaPlayer>
#include <QMimeData>
#include <QMessageBox>

#include <AddressManager.h>
#include <AccountManager.h>
#include <AmbientOcclusionEffect.h>
#include <AudioInjector.h>
#include <DeferredLightingEffect.h>
#include <DependencyManager.h>
#include <EntityScriptingInterface.h>
#include <GlowEffect.h>
#include <HFActionEvent.h>
#include <HFBackEvent.h>
#include <LogHandler.h>
#include <MainWindow.h>
#include <NetworkAccessManager.h>
#include <OctalCode.h>
#include <OctreeSceneStats.h>
#include <PacketHeaders.h>
#include <PathUtils.h>
#include <PerfStat.h>
#include <PhysicsEngine.h>
#include <ProgramObject.h>
#include <ResourceCache.h>
#include <Settings.h>
#include <SoundCache.h>
#include <TextRenderer.h>
#include <UserActivityLogger.h>
#include <UUID.h>

#include "Application.h"
#include "Audio.h"
#include "InterfaceVersion.h"
#include "LODManager.h"
#include "Menu.h"
#include "ModelUploader.h"
#include "Util.h"

#include "avatar/AvatarManager.h"

#include "audio/AudioToolBox.h"
#include "audio/AudioIOStatsRenderer.h"
#include "audio/AudioScope.h"

#include "devices/DdeFaceTracker.h"
#include "devices/Faceshift.h"
#include "devices/Leapmotion.h"
#include "devices/RealSense.h"
#include "devices/MIDIManager.h"
#include "devices/OculusManager.h"
#include "devices/TV3DManager.h"
#include "devices/Visage.h"

#include "gpu/Batch.h"
#include "gpu/GLBackend.h"

#include "scripting/AccountScriptingInterface.h"
#include "scripting/AudioDeviceScriptingInterface.h"
#include "scripting/ClipboardScriptingInterface.h"
#include "scripting/JoystickScriptingInterface.h"
#include "scripting/GlobalServicesScriptingInterface.h"
#include "scripting/LocationScriptingInterface.h"
#include "scripting/MenuScriptingInterface.h"
#include "scripting/SettingsScriptingInterface.h"
#include "scripting/WindowScriptingInterface.h"
#include "scripting/WebWindowClass.h"

#if defined(Q_OS_MAC) || defined(Q_OS_WIN)
#include "SpeechRecognizer.h"
#endif

#include "ui/DataWebDialog.h"
#include "ui/DialogsManager.h"
#include "ui/InfoView.h"
#include "ui/LoginDialog.h"
#include "ui/Snapshot.h"
#include "ui/StandAloneJSConsole.h"
#include "ui/Stats.h"



using namespace std;

//  Starfield information
static unsigned STARFIELD_NUM_STARS = 50000;
static unsigned STARFIELD_SEED = 1;

static const int BANDWIDTH_METER_CLICK_MAX_DRAG_LENGTH = 6; // farther dragged clicks are ignored


const qint64 MAXIMUM_CACHE_SIZE = 10737418240;  // 10GB

static QTimer* idleTimer = NULL;

const QString CHECK_VERSION_URL = "https://highfidelity.io/latestVersion.xml";
const QString SKIP_FILENAME = QStandardPaths::writableLocation(QStandardPaths::DataLocation) + "/hifi.skipversion";

const QString DEFAULT_SCRIPTS_JS_URL = "http://s3.amazonaws.com/hifi-public/scripts/defaultScripts.js";

namespace SettingHandles {
    const SettingHandle<bool> firstRun("firstRun", true);
    const SettingHandle<QString> lastScriptLocation("LastScriptLocation");
    const SettingHandle<QString> scriptsLocation("scriptsLocation");
}

void messageHandler(QtMsgType type, const QMessageLogContext& context, const QString& message) {
    QString logMessage = LogHandler::getInstance().printMessage((LogMsgType) type, context, message);
    
    if (!logMessage.isEmpty()) {
        Application::getInstance()->getLogger()->addMessage(qPrintable(logMessage + "\n"));
    }
}

bool setupEssentials(int& argc, char** argv) {
    unsigned int listenPort = 0; // bind to an ephemeral port by default
    const char** constArgv = const_cast<const char**>(argv);
    const char* portStr = getCmdOption(argc, constArgv, "--listenPort");
    if (portStr) {
        listenPort = atoi(portStr);
    }
    
    // read the ApplicationInfo.ini file for Name/Version/Domain information
    QSettings::setDefaultFormat(QSettings::IniFormat);
    QSettings applicationInfo(PathUtils::resourcesPath() + "info/ApplicationInfo.ini", QSettings::IniFormat);
    // set the associated application properties
    applicationInfo.beginGroup("INFO");
    QApplication::setApplicationName(applicationInfo.value("name").toString());
    QApplication::setApplicationVersion(BUILD_VERSION);
    QApplication::setOrganizationName(applicationInfo.value("organizationName").toString());
    QApplication::setOrganizationDomain(applicationInfo.value("organizationDomain").toString());
    
    DependencyManager::registerInheritance<LimitedNodeList, NodeList>();
    DependencyManager::registerInheritance<AvatarHashMap, AvatarManager>();
    
    // Set dependencies
    auto glCanvas = DependencyManager::set<GLCanvas>();
    auto addressManager = DependencyManager::set<AddressManager>();
    auto nodeList = DependencyManager::set<NodeList>(NodeType::Agent, listenPort);
    auto geometryCache = DependencyManager::set<GeometryCache>();
    auto glowEffect = DependencyManager::set<GlowEffect>();
    auto faceshift = DependencyManager::set<Faceshift>();
    auto audio = DependencyManager::set<AudioClient>();
    auto audioScope = DependencyManager::set<AudioScope>();
    auto audioIOStatsRenderer = DependencyManager::set<AudioIOStatsRenderer>();
    auto deferredLightingEffect = DependencyManager::set<DeferredLightingEffect>();
    auto ambientOcclusionEffect = DependencyManager::set<AmbientOcclusionEffect>();
    auto textureCache = DependencyManager::set<TextureCache>();
    auto animationCache = DependencyManager::set<AnimationCache>();
    auto visage = DependencyManager::set<Visage>();
    auto ddeFaceTracker = DependencyManager::set<DdeFaceTracker>();
    auto modelBlender = DependencyManager::set<ModelBlender>();
    auto audioToolBox = DependencyManager::set<AudioToolBox>();
<<<<<<< HEAD
    auto avatarManager = DependencyManager::set<AvatarManager>();
=======
    auto lodManager = DependencyManager::set<LODManager>();
    auto jsConsole = DependencyManager::set<StandAloneJSConsole>();
    auto dialogsManager = DependencyManager::set<DialogsManager>();
#if defined(Q_OS_MAC) || defined(Q_OS_WIN)
    auto speechRecognizer = DependencyManager::set<SpeechRecognizer>();
#endif
>>>>>>> 347c74eb
    
    return true;
}


Application::Application(int& argc, char** argv, QElapsedTimer &startup_time) :
        QApplication(argc, argv),
        _dependencyManagerIsSetup(setupEssentials(argc, argv)),
        _window(new MainWindow(desktop())),
        _toolWindow(NULL),
        _nodeThread(new QThread(this)),
        _datagramProcessor(),
        _undoStack(),
        _undoStackScriptingInterface(&_undoStack),
        _frameCount(0),
        _fps(60.0f),
        _justStarted(true),
        _physicsEngine(glm::vec3(0.0f)),
        _entities(true, this, this),
        _entityClipboardRenderer(false, this, this),
        _entityClipboard(),
        _viewFrustum(),
        _lastQueriedViewFrustum(),
        _lastQueriedTime(usecTimestampNow()),
        _mirrorViewRect(QRect(MIRROR_VIEW_LEFT_PADDING, MIRROR_VIEW_TOP_PADDING, MIRROR_VIEW_WIDTH, MIRROR_VIEW_HEIGHT)),
        _viewTransform(),
        _scaleMirror(1.0f),
        _rotateMirror(0.0f),
        _raiseMirror(0.0f),
        _lastMouseMove(usecTimestampNow()),
        _lastMouseMoveWasSimulated(false),
        _touchAvgX(0.0f),
        _touchAvgY(0.0f),
        _isTouchPressed(false),
        _mousePressed(false),
        _enableProcessOctreeThread(true),
        _octreeProcessor(),
        _packetsPerSecond(0),
        _bytesPerSecond(0),
        _nodeBoundsDisplay(this),
        _previousScriptLocation(),
        _applicationOverlay(),
        _runningScriptsWidget(NULL),
        _runningScriptsWidgetWasVisible(false),
        _trayIcon(new QSystemTrayIcon(_window)),
        _lastNackTime(usecTimestampNow()),
        _lastSendDownstreamAudioStats(usecTimestampNow()),
        _isVSyncOn(true),
        _aboutToQuit(false)
{
    _logger = new FileLogger(this);  // After setting organization name in order to get correct directory
    qInstallMessageHandler(messageHandler);
    
<<<<<<< HEAD
    // read the ApplicationInfo.ini file for Name/Version/Domain information
    QSettings applicationInfo(PathUtils::resourcesPath() + "info/ApplicationInfo.ini", QSettings::IniFormat);

    // set the associated application properties
    applicationInfo.beginGroup("INFO");

    setApplicationName(applicationInfo.value("name").toString());
    setApplicationVersion(BUILD_VERSION);
    setOrganizationName(applicationInfo.value("organizationName").toString());
    setOrganizationDomain(applicationInfo.value("organizationDomain").toString());

    _logger = new FileLogger(this);  // After setting organization name in order to get correct directory

    QSettings::setDefaultFormat(QSettings::IniFormat);
=======
    QFontDatabase::addApplicationFont(PathUtils::resourcesPath() + "styles/Inconsolata.otf");
    _window->setWindowTitle("Interface");
    
    Model::setAbstractViewStateInterface(this); // The model class will sometimes need to know view state details from us
    
    auto glCanvas = DependencyManager::get<GLCanvas>();
    auto nodeList = DependencyManager::get<NodeList>();
>>>>>>> 347c74eb

    _myAvatar = DependencyManager::get<AvatarManager>()->getMyAvatar();

    _applicationStartupTime = startup_time;

    qDebug() << "[VERSION] Build sequence: " << qPrintable(applicationVersion());

    _bookmarks = new Bookmarks();  // Before setting up the menu

    // call Menu getInstance static method to set up the menu
    _window->setMenuBar(Menu::getInstance());

    _runningScriptsWidget = new RunningScriptsWidget(_window);
    
    // start the nodeThread so its event loop is running
    _nodeThread->start();

    // make sure the node thread is given highest priority
    _nodeThread->setPriority(QThread::TimeCriticalPriority);
    
    // put the NodeList and datagram processing on the node thread
    nodeList->moveToThread(_nodeThread);
    _datagramProcessor.moveToThread(_nodeThread);

    // connect the DataProcessor processDatagrams slot to the QUDPSocket readyRead() signal
    connect(&nodeList->getNodeSocket(), SIGNAL(readyRead()), &_datagramProcessor, SLOT(processDatagrams()));

    // put the audio processing on a separate thread
    QThread* audioThread = new QThread(this);
    
    auto audioIO = DependencyManager::get<AudioClient>();
    
    audioIO->setPositionGetter(getPositionForAudio);
    audioIO->setOrientationGetter(getOrientationForAudio);
    
    connect(audioIO.data(), &AudioClient::inputBytesFromNetwork, &_bandwidthMeter, &BandwidthMeter::updateAudioInputBytes);
    connect(audioIO.data(), &AudioClient::outputBytesToNetwork, &_bandwidthMeter, &BandwidthMeter::updateAudioOutputBytes);
    
    audioIO->moveToThread(audioThread);
<<<<<<< HEAD
    connect(audioThread, &QThread::started, audioIO.data(), &AudioClient::start);
=======
    connect(audioThread, &QThread::started, audioIO.data(), &Audio::start);
    connect(audioIO.data(), SIGNAL(muteToggled()), this, SLOT(audioMuteToggled()));
>>>>>>> 347c74eb

    audioThread->start();
    
    const DomainHandler& domainHandler = nodeList->getDomainHandler();

    connect(&domainHandler, SIGNAL(hostnameChanged(const QString&)), SLOT(domainChanged(const QString&)));
    connect(&domainHandler, SIGNAL(connectedToDomain(const QString&)), SLOT(connectedToDomain(const QString&)));
    connect(&domainHandler, SIGNAL(connectedToDomain(const QString&)), SLOT(updateWindowTitle()));
    connect(&domainHandler, SIGNAL(disconnectedFromDomain()), SLOT(updateWindowTitle()));
    connect(&domainHandler, SIGNAL(disconnectedFromDomain()), SLOT(clearDomainOctreeDetails()));
    connect(&domainHandler, &DomainHandler::settingsReceived, this, &Application::domainSettingsReceived);
    connect(&domainHandler, &DomainHandler::hostnameChanged,
            DependencyManager::get<AddressManager>().data(), &AddressManager::storeCurrentAddress);

    // update our location every 5 seconds in the data-server, assuming that we are authenticated with one
    const qint64 DATA_SERVER_LOCATION_CHANGE_UPDATE_MSECS = 5 * 1000;

    QTimer* locationUpdateTimer = new QTimer(this);
    connect(locationUpdateTimer, &QTimer::timeout, this, &Application::updateLocationInServer);
    locationUpdateTimer->start(DATA_SERVER_LOCATION_CHANGE_UPDATE_MSECS);

    connect(nodeList.data(), &NodeList::nodeAdded, this, &Application::nodeAdded);
    connect(nodeList.data(), &NodeList::nodeKilled, this, &Application::nodeKilled);
    connect(nodeList.data(), SIGNAL(nodeKilled(SharedNodePointer)), SLOT(nodeKilled(SharedNodePointer)));
    connect(nodeList.data(), &NodeList::uuidChanged, _myAvatar, &MyAvatar::setSessionUUID);
    connect(nodeList.data(), &NodeList::limitOfSilentDomainCheckInsReached, nodeList.data(), &NodeList::reset);

    // connect to appropriate slots on AccountManager
    AccountManager& accountManager = AccountManager::getInstance();

    const qint64 BALANCE_UPDATE_INTERVAL_MSECS = 5 * 1000;

    QTimer* balanceUpdateTimer = new QTimer(this);
    connect(balanceUpdateTimer, &QTimer::timeout, &accountManager, &AccountManager::updateBalance);
    balanceUpdateTimer->start(BALANCE_UPDATE_INTERVAL_MSECS);

    connect(&accountManager, &AccountManager::balanceChanged, this, &Application::updateWindowTitle);

    auto dialogsManager = DependencyManager::get<DialogsManager>();
    connect(&accountManager, &AccountManager::authRequired, dialogsManager.data(), &DialogsManager::showLoginDialog);
    connect(&accountManager, &AccountManager::usernameChanged, this, &Application::updateWindowTitle);
    
    // once we have a profile in account manager make sure we generate a new keypair
    connect(&accountManager, &AccountManager::profileChanged, &accountManager, &AccountManager::generateNewKeypair);

    // set the account manager's root URL and trigger a login request if we don't have the access token
    accountManager.setAuthURL(DEFAULT_NODE_AUTH_URL);
    UserActivityLogger::getInstance().launch(applicationVersion());

    // once the event loop has started, check and signal for an access token
    QMetaObject::invokeMethod(&accountManager, "checkAndSignalForAccessToken", Qt::QueuedConnection);
    
    auto addressManager = DependencyManager::get<AddressManager>();
    
    // use our MyAvatar position and quat for address manager path
    addressManager->setPositionGetter(getPositionForPath);
    addressManager->setOrientationGetter(getOrientationForPath);
    
    connect(addressManager.data(), &AddressManager::rootPlaceNameChanged, this, &Application::updateWindowTitle);

    #ifdef _WIN32
    WSADATA WsaData;
    int wsaresult = WSAStartup(MAKEWORD(2,2), &WsaData);
    #endif

    // tell the NodeList instance who to tell the domain server we care about
    nodeList->addSetOfNodeTypesToNodeInterestSet(NodeSet() << NodeType::AudioMixer << NodeType::AvatarMixer
                                                 << NodeType::EntityServer
                                                 << NodeType::MetavoxelServer);

    // connect to the packet sent signal of the _entityEditSender
    connect(&_entityEditSender, &EntityEditPacketSender::packetSent, this, &Application::packetSent);

    // move the silentNodeTimer to the _nodeThread
    QTimer* silentNodeTimer = new QTimer();
    connect(silentNodeTimer, SIGNAL(timeout()), nodeList.data(), SLOT(removeSilentNodes()));
    silentNodeTimer->start(NODE_SILENCE_THRESHOLD_MSECS);
    silentNodeTimer->moveToThread(_nodeThread);

    // send the identity packet for our avatar each second to our avatar mixer
    QTimer* identityPacketTimer = new QTimer();
    connect(identityPacketTimer, &QTimer::timeout, _myAvatar, &MyAvatar::sendIdentityPacket);
    identityPacketTimer->start(AVATAR_IDENTITY_PACKET_SEND_INTERVAL_MSECS);

    // send the billboard packet for our avatar every few seconds
    QTimer* billboardPacketTimer = new QTimer();
    connect(billboardPacketTimer, &QTimer::timeout, _myAvatar, &MyAvatar::sendBillboardPacket);
    billboardPacketTimer->start(AVATAR_BILLBOARD_PACKET_SEND_INTERVAL_MSECS);

    QString cachePath = QStandardPaths::writableLocation(QStandardPaths::DataLocation);
    QNetworkAccessManager& networkAccessManager = NetworkAccessManager::getInstance();
    QNetworkDiskCache* cache = new QNetworkDiskCache();
    cache->setMaximumCacheSize(MAXIMUM_CACHE_SIZE);
    cache->setCacheDirectory(!cachePath.isEmpty() ? cachePath : "interfaceCache");
    networkAccessManager.setCache(cache);

    ResourceCache::setRequestLimit(3);

    _window->setCentralWidget(glCanvas.data());

    _window->restoreGeometry();

    _window->setVisible(true);
    glCanvas->setFocusPolicy(Qt::StrongFocus);
    glCanvas->setFocus();

    // enable mouse tracking; otherwise, we only get drag events
    glCanvas->setMouseTracking(true);

    _toolWindow = new ToolWindow();
    _toolWindow->setWindowFlags(_toolWindow->windowFlags() | Qt::WindowStaysOnTopHint);
    _toolWindow->setWindowTitle("Tools");

    // initialization continues in initializeGL when OpenGL context is ready

    // Tell our entity edit sender about our known jurisdictions
    _entityEditSender.setServerJurisdictions(&_entityServerJurisdictions);

    // For now we're going to set the PPS for outbound packets to be super high, this is
    // probably not the right long term solution. But for now, we're going to do this to
    // allow you to move an entity around in your hand
    _entityEditSender.setPacketsPerSecond(3000); // super high!!

    checkVersion();

    _overlays.init(glCanvas.data()); // do this before scripts load

    _runningScriptsWidget->setRunningScripts(getRunningScripts());
    connect(_runningScriptsWidget, &RunningScriptsWidget::stopScriptName, this, &Application::stopScript);

    connect(this, SIGNAL(aboutToQuit()), this, SLOT(saveScripts()));
    connect(this, SIGNAL(aboutToQuit()), this, SLOT(aboutToQuit()));

    // check first run...
    bool firstRun = SettingHandles::firstRun.get();
    if (firstRun) {
        qDebug() << "This is a first run...";
        // clear the scripts, and set out script to our default scripts
        clearScriptsBeforeRunning();
        loadScript(DEFAULT_SCRIPTS_JS_URL);

        SettingHandles::firstRun.set(false);
    } else {
        // do this as late as possible so that all required subsystems are initialized
        loadScripts();

        _previousScriptLocation = SettingHandles::lastScriptLocation.get();
    }
    
    loadSettings();
    int SAVE_SETTINGS_INTERVAL = 10 * MSECS_PER_SECOND; // Let's save every seconds for now
    connect(&_settingsTimer, &QTimer::timeout, this, &Application::saveSettings);
    connect(&_settingsThread, SIGNAL(started), &_settingsTimer, SLOT(start));
    connect(&_settingsThread, &QThread::finished, &_settingsTimer, &QTimer::deleteLater);
    _settingsTimer.moveToThread(&_settingsThread);
    _settingsTimer.setSingleShot(false);
    _settingsTimer.setInterval(SAVE_SETTINGS_INTERVAL);
    _settingsThread.start();
    
    _trayIcon->show();
    
    // set the local loopback interface for local sounds from audio scripts
    AudioScriptingInterface::getInstance().setLocalAudioInterface(audioIO.data());
    
#ifdef HAVE_RTMIDI
    // setup the MIDIManager
    MIDIManager& midiManagerInstance = MIDIManager::getInstance();
    midiManagerInstance.openDefaultPort();
#endif

    this->installEventFilter(this);
}

void Application::aboutToQuit() {
    _aboutToQuit = true;
    setFullscreen(false); // if you exit while in full screen, you'll get bad behavior when you restart.
}

Application::~Application() {
    saveSettings();
    
    _entities.getTree()->setSimulation(NULL);
    qInstallMessageHandler(NULL);
    
    _window->saveGeometry();
    
    int DELAY_TIME = 1000;
    UserActivityLogger::getInstance().close(DELAY_TIME);
    
    // make sure we don't call the idle timer any more
    delete idleTimer;
    
    // let the avatar mixer know we're out
    MyAvatar::sendKillAvatar();

    // ask the datagram processing thread to quit and wait until it is done
    _nodeThread->quit();
    _nodeThread->wait();
    
    // kill any audio injectors that are still around
    AudioScriptingInterface::getInstance().stopAllInjectors();
    
    auto audioIO = DependencyManager::get<AudioClient>();

    // stop the audio process
    QMetaObject::invokeMethod(audioIO.data(), "stop", Qt::BlockingQueuedConnection);
    
    // ask the audio thread to quit and wait until it is done
    audioIO->thread()->quit();
    audioIO->thread()->wait();
    
    _octreeProcessor.terminate();
    _entityEditSender.terminate();

    Menu::getInstance()->deleteLater();

    _myAvatar = NULL;
    
    DependencyManager::destroy<GLCanvas>();
}

void Application::initializeGL() {
    qDebug( "Created Display Window.");

    // initialize glut for shape drawing; Qt apparently initializes it on OS X
    #ifndef __APPLE__
    static bool isInitialized = false;
    if (isInitialized) {
        return;
    } else {
        isInitialized = true;
    }
    #endif

    #ifdef WIN32
    GLenum err = glewInit();
    if (GLEW_OK != err) {
      /* Problem: glewInit failed, something is seriously wrong. */
      qDebug("Error: %s\n", glewGetErrorString(err));
    }
    qDebug("Status: Using GLEW %s\n", glewGetString(GLEW_VERSION));

    if (wglewGetExtension("WGL_EXT_swap_control")) {
        int swapInterval = wglGetSwapIntervalEXT();
        qDebug("V-Sync is %s\n", (swapInterval > 0 ? "ON" : "OFF"));
    }
    #endif

#if defined(Q_OS_LINUX)
    // TODO: Write the correct  code for Linux...
    /* if (wglewGetExtension("WGL_EXT_swap_control")) {
        int swapInterval = wglGetSwapIntervalEXT();
        qDebug("V-Sync is %s\n", (swapInterval > 0 ? "ON" : "OFF"));
    }*/
#endif

    initDisplay();
    qDebug( "Initialized Display.");

    init();
    qDebug( "init() complete.");

    // create thread for parsing of octee data independent of the main network and rendering threads
    _octreeProcessor.initialize(_enableProcessOctreeThread);
    _entityEditSender.initialize(_enableProcessOctreeThread);

    // call our timer function every second
    QTimer* timer = new QTimer(this);
    connect(timer, SIGNAL(timeout()), SLOT(timer()));
    timer->start(1000);

    // call our idle function whenever we can
    idleTimer = new QTimer(this);
    connect(idleTimer, SIGNAL(timeout()), SLOT(idle()));
    idleTimer->start(0);
    _idleLoopStdev.reset();

    if (_justStarted) {
        float startupTime = (float)_applicationStartupTime.elapsed() / 1000.0;
        _justStarted = false;
        qDebug("Startup time: %4.2f seconds.", startupTime);
    }

    // update before the first render
    update(1.0f / _fps);

    InfoView::showFirstTime(INFO_HELP_PATH);
}

void Application::paintGL() {
    PROFILE_RANGE(__FUNCTION__);
    PerformanceTimer perfTimer("paintGL");

    PerformanceWarning::setSuppressShortTimings(Menu::getInstance()->isOptionChecked(MenuOption::SuppressShortTimings));
    bool showWarnings = Menu::getInstance()->isOptionChecked(MenuOption::PipelineWarnings);
    PerformanceWarning warn(showWarnings, "Application::paintGL()");

    // Set the desired FBO texture size. If it hasn't changed, this does nothing.
    // Otherwise, it must rebuild the FBOs
    if (OculusManager::isConnected()) {
        DependencyManager::get<TextureCache>()->setFrameBufferSize(OculusManager::getRenderTargetSize());
    } else {
        QSize fbSize = DependencyManager::get<GLCanvas>()->getDeviceSize() * getRenderResolutionScale();
        DependencyManager::get<TextureCache>()->setFrameBufferSize(fbSize);
    }

    glEnable(GL_LINE_SMOOTH);

    if (_myCamera.getMode() == CAMERA_MODE_FIRST_PERSON) {
        if (!OculusManager::isConnected()) {
            //  If there isn't an HMD, match exactly to avatar's head
            _myCamera.setPosition(_myAvatar->getHead()->getEyePosition());
            _myCamera.setRotation(_myAvatar->getHead()->getCameraOrientation());
        } else {
            //  For an HMD, set the base position and orientation to that of the avatar body
            _myCamera.setPosition(_myAvatar->getDefaultEyePosition());
            _myCamera.setRotation(_myAvatar->getWorldAlignedOrientation());
        }

    } else if (_myCamera.getMode() == CAMERA_MODE_THIRD_PERSON) {
        static const float THIRD_PERSON_CAMERA_DISTANCE = 1.5f;
        _myCamera.setPosition(_myAvatar->getDefaultEyePosition() +
            _myAvatar->getOrientation() * glm::vec3(0.0f, 0.0f, 1.0f) * THIRD_PERSON_CAMERA_DISTANCE * _myAvatar->getScale());
        if (OculusManager::isConnected()) {
            _myCamera.setRotation(_myAvatar->getWorldAlignedOrientation());
        } else {
            _myCamera.setRotation(_myAvatar->getHead()->getOrientation());
        }

    } else if (_myCamera.getMode() == CAMERA_MODE_MIRROR) {
        _myCamera.setRotation(_myAvatar->getWorldAlignedOrientation() * glm::quat(glm::vec3(0.0f, PI + _rotateMirror, 0.0f)));
        _myCamera.setPosition(_myAvatar->getDefaultEyePosition() +
                              glm::vec3(0, _raiseMirror * _myAvatar->getScale(), 0) +
                              (_myAvatar->getOrientation() * glm::quat(glm::vec3(0.0f, _rotateMirror, 0.0f))) *
                               glm::vec3(0.0f, 0.0f, -1.0f) * MIRROR_FULLSCREEN_DISTANCE * _scaleMirror);
    }

    // Update camera position
    if (!OculusManager::isConnected()) {
        _myCamera.update(1.0f / _fps);
    }

    if (getShadowsEnabled()) {
        updateShadowMap();
    }

    if (OculusManager::isConnected()) {
        //Clear the color buffer to ensure that there isnt any residual color
        //Left over from when OR was not connected.
        glClear(GL_COLOR_BUFFER_BIT);
        
        //When in mirror mode, use camera rotation. Otherwise, use body rotation
        if (_myCamera.getMode() == CAMERA_MODE_MIRROR) {
            OculusManager::display(_myCamera.getRotation(), _myCamera.getPosition(), _myCamera);
        } else {
            OculusManager::display(_myAvatar->getWorldAlignedOrientation(), _myAvatar->getDefaultEyePosition(), _myCamera);
        }
        _myCamera.update(1.0f / _fps);

    } else if (TV3DManager::isConnected()) {
       
        TV3DManager::display(_myCamera);

    } else {
        DependencyManager::get<GlowEffect>()->prepare();

        // Viewport is assigned to the size of the framebuffer
        QSize size = DependencyManager::get<TextureCache>()->getPrimaryFramebufferObject()->size();
        glViewport(0, 0, size.width(), size.height());

        glMatrixMode(GL_MODELVIEW);
        glPushMatrix();
        glLoadIdentity();
        displaySide(_myCamera);
        glPopMatrix();

        if (Menu::getInstance()->isOptionChecked(MenuOption::FullscreenMirror)) {
            _rearMirrorTools->render(true);
        
        } else if (Menu::getInstance()->isOptionChecked(MenuOption::Mirror)) {
            renderRearViewMirror(_mirrorViewRect);       
        }

        DependencyManager::get<GlowEffect>()->render();

        {
            PerformanceTimer perfTimer("renderOverlay");
            // PrioVR will only work if renderOverlay is called, calibration is connected to Application::renderingOverlay() 
            _applicationOverlay.renderOverlay(true);
            if (Menu::getInstance()->isOptionChecked(MenuOption::UserInterface)) {
                _applicationOverlay.displayOverlayTexture();
            }
        }
    }

    _frameCount++;
}

void Application::runTests() {
    runTimingTests();
}

void Application::audioMuteToggled() {
    QAction* muteAction = Menu::getInstance()->getActionForOption(MenuOption::MuteAudio);
    Q_CHECK_PTR(muteAction);
    muteAction->setChecked(DependencyManager::get<Audio>()->isMuted());
}

void Application::aboutApp() {
    InfoView::forcedShow(INFO_HELP_PATH);
}

void Application::showEditEntitiesHelp() {
    InfoView::forcedShow(INFO_EDIT_ENTITIES_PATH);
}

void Application::resetCamerasOnResizeGL(Camera& camera, int width, int height) {
    if (OculusManager::isConnected()) {
        OculusManager::configureCamera(camera, width, height);
    } else if (TV3DManager::isConnected()) {
        TV3DManager::configureCamera(camera, width, height);
    } else {
        camera.setAspectRatio((float)width / height);
        camera.setFieldOfView(_viewFrustum.getFieldOfView());
    }
}

void Application::resizeGL(int width, int height) {
    resetCamerasOnResizeGL(_myCamera, width, height);

    glViewport(0, 0, width, height); // shouldn't this account for the menu???

    updateProjectionMatrix();
    glLoadIdentity();

    // update Stats width
    // let's set horizontal offset to give stats some margin to mirror
    int horizontalOffset = MIRROR_VIEW_WIDTH + MIRROR_VIEW_LEFT_PADDING * 2;
    Stats::getInstance()->resetWidth(width, horizontalOffset);
}

void Application::updateProjectionMatrix() {
    updateProjectionMatrix(_myCamera);
}

void Application::updateProjectionMatrix(Camera& camera, bool updateViewFrustum) {
    glMatrixMode(GL_PROJECTION);
    glLoadIdentity();

    float left, right, bottom, top, nearVal, farVal;
    glm::vec4 nearClipPlane, farClipPlane;

    // Tell our viewFrustum about this change, using the application camera
    if (updateViewFrustum) {
        loadViewFrustum(camera, _viewFrustum);
        _viewFrustum.computeOffAxisFrustum(left, right, bottom, top, nearVal, farVal, nearClipPlane, farClipPlane);
    } else {
        ViewFrustum tempViewFrustum;
        loadViewFrustum(camera, tempViewFrustum);
        tempViewFrustum.computeOffAxisFrustum(left, right, bottom, top, nearVal, farVal, nearClipPlane, farClipPlane);
    }
    glFrustum(left, right, bottom, top, nearVal, farVal);

    // save matrix
    glGetFloatv(GL_PROJECTION_MATRIX, (GLfloat*)&_projectionMatrix);

    glMatrixMode(GL_MODELVIEW);
}

void Application::controlledBroadcastToNodes(const QByteArray& packet, const NodeSet& destinationNodeTypes) {
    foreach(NodeType_t type, destinationNodeTypes) {

        // Perform the broadcast for one type
        int nReceivingNodes = DependencyManager::get<NodeList>()->broadcastToNodes(packet, NodeSet() << type);

        // Feed number of bytes to corresponding channel of the bandwidth meter, if any (done otherwise)
        BandwidthMeter::ChannelIndex channel;
        switch (type) {
            case NodeType::Agent:
            case NodeType::AvatarMixer:
                channel = BandwidthMeter::AVATARS;
                break;
            case NodeType::EntityServer:
                channel = BandwidthMeter::OCTREE;
                break;
            default:
                continue;
        }
        _bandwidthMeter.outputStream(channel).updateValue(nReceivingNodes * packet.size());
    }
}

bool Application::event(QEvent* event) {

    // handle custom URL
    if (event->type() == QEvent::FileOpen) {
        
        QFileOpenEvent* fileEvent = static_cast<QFileOpenEvent*>(event);
        
        if (!fileEvent->url().isEmpty()) {
            DependencyManager::get<AddressManager>()->handleLookupString(fileEvent->url().toString());
        }
        
        return false;
    }
    
    if (HFActionEvent::types().contains(event->type())) {
        _controllerScriptingInterface.handleMetaEvent(static_cast<HFMetaEvent*>(event));
    }
     
    return QApplication::event(event);
}

bool Application::eventFilter(QObject* object, QEvent* event) {

    if (event->type() == QEvent::ShortcutOverride) {
        // Filter out captured keys before they're used for shortcut actions.
        if (_controllerScriptingInterface.isKeyCaptured(static_cast<QKeyEvent*>(event))) {
            event->accept();
            return true;
        }
    }

    return false;
}

void Application::keyPressEvent(QKeyEvent* event) {

    _keysPressed.insert(event->key());

    _controllerScriptingInterface.emitKeyPressEvent(event); // send events to any registered scripts

    // if one of our scripts have asked to capture this event, then stop processing it
    if (_controllerScriptingInterface.isKeyCaptured(event)) {
        return;
    }

    if (activeWindow() == _window) {
        bool isShifted = event->modifiers().testFlag(Qt::ShiftModifier);
        bool isMeta = event->modifiers().testFlag(Qt::ControlModifier);
        bool isOption = event->modifiers().testFlag(Qt::AltModifier);
        switch (event->key()) {
                break;
            case Qt::Key_L:
                if (isShifted) {
                    Menu::getInstance()->triggerOption(MenuOption::LodTools);
                } else if (isMeta) {
                    Menu::getInstance()->triggerOption(MenuOption::Log);
                }
                break;

            case Qt::Key_E:
            case Qt::Key_PageUp:
               if (!_myAvatar->getDriveKeys(UP)) {
                    _myAvatar->jump();
                }
                _myAvatar->setDriveKeys(UP, 1.0f);
                break;

            case Qt::Key_Asterisk:
                Menu::getInstance()->triggerOption(MenuOption::Stars);
                break;

            case Qt::Key_C:
            case Qt::Key_PageDown:
                _myAvatar->setDriveKeys(DOWN, 1.0f);
                break;

            case Qt::Key_W:
                if (isOption && !isShifted && !isMeta) {
                    Menu::getInstance()->triggerOption(MenuOption::Wireframe);
                } else {
                    _myAvatar->setDriveKeys(FWD, 1.0f);
                }
                break;

            case Qt::Key_S:
                if (isShifted && isMeta && !isOption) {
                    Menu::getInstance()->triggerOption(MenuOption::SuppressShortTimings);
                } else if (isOption && !isShifted && !isMeta) {
                    Menu::getInstance()->triggerOption(MenuOption::ScriptEditor);
                } else if (!isOption && !isShifted && isMeta) {
                    takeSnapshot();
                } else {
                    _myAvatar->setDriveKeys(BACK, 1.0f);
                }
                break;

            case Qt::Key_Apostrophe:
                resetSensors();
                break;

            case Qt::Key_G:
                if (isShifted) {
                    Menu::getInstance()->triggerOption(MenuOption::ObeyEnvironmentalGravity);
                }
                break;

            case Qt::Key_A:
                if (isShifted) {
                    Menu::getInstance()->triggerOption(MenuOption::Atmosphere);
                } else {
                    _myAvatar->setDriveKeys(ROT_LEFT, 1.0f);
                }
                break;

            case Qt::Key_D:
                if (!isMeta) {
                    _myAvatar->setDriveKeys(ROT_RIGHT, 1.0f);
                }
                break;

            case Qt::Key_Return:
            case Qt::Key_Enter:
                Menu::getInstance()->triggerOption(MenuOption::AddressBar);
                break;
                
            case Qt::Key_Backslash:
                Menu::getInstance()->triggerOption(MenuOption::Chat);
                break;
                
            case Qt::Key_Up:
                if (_myCamera.getMode() == CAMERA_MODE_MIRROR) {
                    if (!isShifted) {
                        _scaleMirror *= 0.95f;
                    } else {
                        _raiseMirror += 0.05f;
                    }
                } else {
                    _myAvatar->setDriveKeys(isShifted ? UP : FWD, 1.0f);
                }
                break;

            case Qt::Key_Down:
                if (_myCamera.getMode() == CAMERA_MODE_MIRROR) {
                    if (!isShifted) {
                        _scaleMirror *= 1.05f;
                    } else {
                        _raiseMirror -= 0.05f;
                    }
                } else {
                    _myAvatar->setDriveKeys(isShifted ? DOWN : BACK, 1.0f);
                }
                break;

            case Qt::Key_Left:
                if (_myCamera.getMode() == CAMERA_MODE_MIRROR) {
                    _rotateMirror += PI / 20.0f;
                } else {
                    _myAvatar->setDriveKeys(isShifted ? LEFT : ROT_LEFT, 1.0f);
                }
                break;

            case Qt::Key_Right:
                if (_myCamera.getMode() == CAMERA_MODE_MIRROR) {
                    _rotateMirror -= PI / 20.0f;
                } else {
                    _myAvatar->setDriveKeys(isShifted ? RIGHT : ROT_RIGHT, 1.0f);
                }
                break;

            case Qt::Key_I:
                if (isShifted) {
                    _myCamera.setEyeOffsetOrientation(glm::normalize(
                                                                     glm::quat(glm::vec3(0.002f, 0, 0)) * _myCamera.getEyeOffsetOrientation()));
                } else {
                    _myCamera.setEyeOffsetPosition(_myCamera.getEyeOffsetPosition() + glm::vec3(0, 0.001, 0));
                }
                updateProjectionMatrix();
                break;

            case Qt::Key_K:
                if (isShifted) {
                    _myCamera.setEyeOffsetOrientation(glm::normalize(
                                                                     glm::quat(glm::vec3(-0.002f, 0, 0)) * _myCamera.getEyeOffsetOrientation()));
                } else {
                    _myCamera.setEyeOffsetPosition(_myCamera.getEyeOffsetPosition() + glm::vec3(0, -0.001, 0));
                }
                updateProjectionMatrix();
                break;

            case Qt::Key_J:
                if (isShifted) {
                    _viewFrustum.setFocalLength(_viewFrustum.getFocalLength() - 0.1f);
                    if (TV3DManager::isConnected()) {
                        auto glCanvas = DependencyManager::get<GLCanvas>();
                        TV3DManager::configureCamera(_myCamera, glCanvas->getDeviceWidth(), glCanvas->getDeviceHeight());
                    }
                } else {
                    _myCamera.setEyeOffsetPosition(_myCamera.getEyeOffsetPosition() + glm::vec3(-0.001, 0, 0));
                }
                updateProjectionMatrix();
                break;

            case Qt::Key_M:
                if (isShifted) {
                    _viewFrustum.setFocalLength(_viewFrustum.getFocalLength() + 0.1f);
                    if (TV3DManager::isConnected()) {
                        auto glCanvas = DependencyManager::get<GLCanvas>();
                        TV3DManager::configureCamera(_myCamera, glCanvas->getDeviceWidth(), glCanvas->getDeviceHeight());
                    }

                } else {
                    _myCamera.setEyeOffsetPosition(_myCamera.getEyeOffsetPosition() + glm::vec3(0.001, 0, 0));
                }
                updateProjectionMatrix();
                break;

            case Qt::Key_U:
                if (isShifted) {
                    _myCamera.setEyeOffsetOrientation(glm::normalize(
                                                                     glm::quat(glm::vec3(0, 0, -0.002f)) * _myCamera.getEyeOffsetOrientation()));
                } else {
                    _myCamera.setEyeOffsetPosition(_myCamera.getEyeOffsetPosition() + glm::vec3(0, 0, -0.001));
                }
                updateProjectionMatrix();
                break;

            case Qt::Key_Y:
                if (isShifted) {
                    _myCamera.setEyeOffsetOrientation(glm::normalize(
                                                                     glm::quat(glm::vec3(0, 0, 0.002f)) * _myCamera.getEyeOffsetOrientation()));
                } else {
                    _myCamera.setEyeOffsetPosition(_myCamera.getEyeOffsetPosition() + glm::vec3(0, 0, 0.001));
                }
                updateProjectionMatrix();
                break;
            case Qt::Key_H:
                if (isShifted) {
                    Menu::getInstance()->triggerOption(MenuOption::Mirror);
                } else {
                    Menu::getInstance()->triggerOption(MenuOption::FullscreenMirror);
                }
                break;
            case Qt::Key_Slash:
                Menu::getInstance()->triggerOption(MenuOption::UserInterface);
                break;
            case Qt::Key_P:
                 Menu::getInstance()->triggerOption(MenuOption::FirstPerson);
                 break;
            case Qt::Key_Percent:
                Menu::getInstance()->triggerOption(MenuOption::Stats);
                break;
            case Qt::Key_Plus:
                _myAvatar->increaseSize();
                break;
            case Qt::Key_Minus:
                _myAvatar->decreaseSize();
                break;
            case Qt::Key_Equal:
                _myAvatar->resetSize();
                break;
            case Qt::Key_Space: {
                if (!event->isAutoRepeat()) {
                    // this starts an HFActionEvent
                    HFActionEvent startActionEvent(HFActionEvent::startType(),
                                                   _myCamera.computePickRay(getTrueMouseX(),
                                                                            getTrueMouseY()));
                    sendEvent(this, &startActionEvent);
                }
                
                break;
            }
            case Qt::Key_Escape: {
                OculusManager::abandonCalibration();
                
                if (!event->isAutoRepeat()) {
                    // this starts the HFCancelEvent
                    HFBackEvent startBackEvent(HFBackEvent::startType());
                    sendEvent(this, &startBackEvent);
                }
                
                break;
            }
            
            default:
                event->ignore();
                break;
        }
    }
}

void Application::keyReleaseEvent(QKeyEvent* event) {

    _keysPressed.remove(event->key());

    _controllerScriptingInterface.emitKeyReleaseEvent(event); // send events to any registered scripts
    
    // if one of our scripts have asked to capture this event, then stop processing it
    if (_controllerScriptingInterface.isKeyCaptured(event)) {
        return;
    }

    switch (event->key()) {
        case Qt::Key_E:
        case Qt::Key_PageUp:
            _myAvatar->setDriveKeys(UP, 0.0f);
            break;

        case Qt::Key_C:
        case Qt::Key_PageDown:
            _myAvatar->setDriveKeys(DOWN, 0.0f);
            break;

        case Qt::Key_W:
            _myAvatar->setDriveKeys(FWD, 0.0f);
            break;

        case Qt::Key_S:
            _myAvatar->setDriveKeys(BACK, 0.0f);
            break;

        case Qt::Key_A:
            _myAvatar->setDriveKeys(ROT_LEFT, 0.0f);
            break;

        case Qt::Key_D:
            _myAvatar->setDriveKeys(ROT_RIGHT, 0.0f);
            break;

        case Qt::Key_Up:
            _myAvatar->setDriveKeys(FWD, 0.0f);
            _myAvatar->setDriveKeys(UP, 0.0f);
            break;

        case Qt::Key_Down:
            _myAvatar->setDriveKeys(BACK, 0.0f);
            _myAvatar->setDriveKeys(DOWN, 0.0f);
            break;

        case Qt::Key_Left:
            _myAvatar->setDriveKeys(LEFT, 0.0f);
            _myAvatar->setDriveKeys(ROT_LEFT, 0.0f);
            break;

        case Qt::Key_Right:
            _myAvatar->setDriveKeys(RIGHT, 0.0f);
            _myAvatar->setDriveKeys(ROT_RIGHT, 0.0f);
            break;
        case Qt::Key_Control:
        case Qt::Key_Shift:
        case Qt::Key_Meta:
        case Qt::Key_Alt:
            _myAvatar->clearDriveKeys();
            break;
        case Qt::Key_Space: {
            if (!event->isAutoRepeat()) {
                // this ends the HFActionEvent
                HFActionEvent endActionEvent(HFActionEvent::endType(),
                                             _myCamera.computePickRay(getTrueMouseX(),
                                                                      getTrueMouseY()));
                sendEvent(this, &endActionEvent);
            }
            break;
        }
        case Qt::Key_Escape: {
            if (!event->isAutoRepeat()) {
                // this ends the HFCancelEvent
                HFBackEvent endBackEvent(HFBackEvent::endType());
                sendEvent(this, &endBackEvent);
            }
            break;
        }
        default:
            event->ignore();
            break;
    }
}

void Application::focusOutEvent(QFocusEvent* event) {
    // synthesize events for keys currently pressed, since we may not get their release events
    foreach (int key, _keysPressed) {
        QKeyEvent event(QEvent::KeyRelease, key, Qt::NoModifier);
        keyReleaseEvent(&event);
    }
    _keysPressed.clear();
}

void Application::mouseMoveEvent(QMouseEvent* event, unsigned int deviceID) {
    // Used by application overlay to determine how to draw cursor(s)
    _lastMouseMoveWasSimulated = deviceID > 0;
    if (!_lastMouseMoveWasSimulated) {
        _lastMouseMove = usecTimestampNow();
    }
    
    if (_aboutToQuit) {
        return;
    }
    
    _entities.mouseMoveEvent(event, deviceID);
    
    _controllerScriptingInterface.emitMouseMoveEvent(event, deviceID); // send events to any registered scripts
    // if one of our scripts have asked to capture this event, then stop processing it
    if (_controllerScriptingInterface.isMouseCaptured()) {
        return;
    }
    
}

void Application::mousePressEvent(QMouseEvent* event, unsigned int deviceID) {
    if (!_aboutToQuit) {
        _entities.mousePressEvent(event, deviceID);
    }

    _controllerScriptingInterface.emitMousePressEvent(event); // send events to any registered scripts

    // if one of our scripts have asked to capture this event, then stop processing it
    if (_controllerScriptingInterface.isMouseCaptured()) {
        return;
    }


    if (activeWindow() == _window) {
        if (event->button() == Qt::LeftButton) {
            _mouseDragStartedX = getTrueMouseX();
            _mouseDragStartedY = getTrueMouseY();
            _mousePressed = true;
            
            if (mouseOnScreen()) {
                if (DependencyManager::get<AudioToolBox>()->mousePressEvent(getMouseX(), getMouseY())) {
                    // stop propagation
                    return;
                }
                
                if (_rearMirrorTools->mousePressEvent(getMouseX(), getMouseY())) {
                    // stop propagation
                    return;
                }
            }
            
            // nobody handled this - make it an action event on the _window object
            HFActionEvent actionEvent(HFActionEvent::startType(),
                                      _myCamera.computePickRay(event->x(), event->y()));
            sendEvent(this, &actionEvent);

        } else if (event->button() == Qt::RightButton) {
            // right click items here
        }
    }
}

void Application::mouseReleaseEvent(QMouseEvent* event, unsigned int deviceID) {

    if (!_aboutToQuit) {
        _entities.mouseReleaseEvent(event, deviceID);
    }

    _controllerScriptingInterface.emitMouseReleaseEvent(event); // send events to any registered scripts

    // if one of our scripts have asked to capture this event, then stop processing it
    if (_controllerScriptingInterface.isMouseCaptured()) {
        return;
    }

    if (activeWindow() == _window) {
        if (event->button() == Qt::LeftButton) {
            _mousePressed = false;
            
            if (Menu::getInstance()->isOptionChecked(MenuOption::Stats) && mouseOnScreen()) {
                // let's set horizontal offset to give stats some margin to mirror
                int horizontalOffset = MIRROR_VIEW_WIDTH;
                Stats::getInstance()->checkClick(getMouseX(), getMouseY(),
                                                 getMouseDragStartedX(), getMouseDragStartedY(), horizontalOffset);
                checkBandwidthMeterClick();
            }
            
            // fire an action end event
            HFActionEvent actionEvent(HFActionEvent::endType(),
                                      _myCamera.computePickRay(event->x(), event->y()));
            sendEvent(this, &actionEvent);
        }
    }
}

void Application::touchUpdateEvent(QTouchEvent* event) {
    TouchEvent thisEvent(*event, _lastTouchEvent);
    _controllerScriptingInterface.emitTouchUpdateEvent(thisEvent); // send events to any registered scripts
    _lastTouchEvent = thisEvent;

    // if one of our scripts have asked to capture this event, then stop processing it
    if (_controllerScriptingInterface.isTouchCaptured()) {
        return;
    }

    bool validTouch = false;
    if (activeWindow() == _window) {
        const QList<QTouchEvent::TouchPoint>& tPoints = event->touchPoints();
        _touchAvgX = 0.0f;
        _touchAvgY = 0.0f;
        int numTouches = tPoints.count();
        if (numTouches > 1) {
            for (int i = 0; i < numTouches; ++i) {
                _touchAvgX += tPoints[i].pos().x();
                _touchAvgY += tPoints[i].pos().y();
            }
            _touchAvgX /= (float)(numTouches);
            _touchAvgY /= (float)(numTouches);
            validTouch = true;
        }
    }
    if (!_isTouchPressed) {
        _touchDragStartedAvgX = _touchAvgX;
        _touchDragStartedAvgY = _touchAvgY;
    }
    _isTouchPressed = validTouch;
}

void Application::touchBeginEvent(QTouchEvent* event) {
    TouchEvent thisEvent(*event); // on touch begin, we don't compare to last event
    _controllerScriptingInterface.emitTouchBeginEvent(thisEvent); // send events to any registered scripts

    _lastTouchEvent = thisEvent; // and we reset our last event to this event before we call our update
    touchUpdateEvent(event);

    // if one of our scripts have asked to capture this event, then stop processing it
    if (_controllerScriptingInterface.isTouchCaptured()) {
        return;
    }

}

void Application::touchEndEvent(QTouchEvent* event) {
    TouchEvent thisEvent(*event, _lastTouchEvent);
    _controllerScriptingInterface.emitTouchEndEvent(thisEvent); // send events to any registered scripts
    _lastTouchEvent = thisEvent;

    // if one of our scripts have asked to capture this event, then stop processing it
    if (_controllerScriptingInterface.isTouchCaptured()) {
        return;
    }
    // put any application specific touch behavior below here..
    _touchDragStartedAvgX = _touchAvgX;
    _touchDragStartedAvgY = _touchAvgY;
    _isTouchPressed = false;

}

void Application::wheelEvent(QWheelEvent* event) {

    _controllerScriptingInterface.emitWheelEvent(event); // send events to any registered scripts

    // if one of our scripts have asked to capture this event, then stop processing it
    if (_controllerScriptingInterface.isWheelCaptured()) {
        return;
    }
}

void Application::dropEvent(QDropEvent *event) {
    QString snapshotPath;
    const QMimeData *mimeData = event->mimeData();
    foreach (QUrl url, mimeData->urls()) {
        if (url.url().toLower().endsWith(SNAPSHOT_EXTENSION)) {
            snapshotPath = url.toLocalFile();
            break;
        }
    }

    SnapshotMetaData* snapshotData = Snapshot::parseSnapshotData(snapshotPath);
    if (snapshotData) {
        if (!snapshotData->getDomain().isEmpty()) {
            DependencyManager::get<NodeList>()->getDomainHandler().setHostnameAndPort(snapshotData->getDomain());
        }

        _myAvatar->setPosition(snapshotData->getLocation());
        _myAvatar->setOrientation(snapshotData->getOrientation());
    } else {
        QMessageBox msgBox;
        msgBox.setText("No location details were found in this JPG, try dragging in an authentic Hifi snapshot.");
        msgBox.setStandardButtons(QMessageBox::Ok);
        msgBox.exec();
    }
}

void Application::sendPingPackets() {
    QByteArray pingPacket = DependencyManager::get<NodeList>()->constructPingPacket();
    controlledBroadcastToNodes(pingPacket, NodeSet()
                               << NodeType::EntityServer
                               << NodeType::AudioMixer << NodeType::AvatarMixer
                               << NodeType::MetavoxelServer);
}

//  Every second, check the frame rates and other stuff
void Application::timer() {
    if (Menu::getInstance()->isOptionChecked(MenuOption::TestPing)) {
        sendPingPackets();
    }

    float diffTime = (float)_timerStart.nsecsElapsed() / 1000000000.0f;

    _fps = (float)_frameCount / diffTime;

    _packetsPerSecond = (float) _datagramProcessor.getPacketCount() / diffTime;
    _bytesPerSecond = (float) _datagramProcessor.getByteCount() / diffTime;
    _frameCount = 0;

    _datagramProcessor.resetCounters();

    _timerStart.start();

    // ask the node list to check in with the domain server
    DependencyManager::get<NodeList>()->sendDomainServerCheckIn();
}

void Application::idle() {
    PerformanceTimer perfTimer("idle");

    // Normally we check PipelineWarnings, but since idle will often take more than 10ms we only show these idle timing
    // details if we're in ExtraDebugging mode. However, the ::update() and it's subcomponents will show their timing
    // details normally.
    bool showWarnings = getLogger()->extraDebugging();
    PerformanceWarning warn(showWarnings, "idle()");

    //  Only run simulation code if more than the targetFramePeriod have passed since last time we ran
    double targetFramePeriod = 0.0;
    unsigned int targetFramerate = getRenderTargetFramerate();
    if (targetFramerate > 0) {
        targetFramePeriod = 1000.0 / targetFramerate;
    }
    double timeSinceLastUpdate = (double)_lastTimeUpdated.nsecsElapsed() / 1000000.0;
    if (timeSinceLastUpdate > targetFramePeriod) {
        _lastTimeUpdated.start();
        {
            PerformanceTimer perfTimer("update");
            PerformanceWarning warn(showWarnings, "Application::idle()... update()");
            const float BIGGEST_DELTA_TIME_SECS = 0.25f;
            update(glm::clamp((float)timeSinceLastUpdate / 1000.0f, 0.0f, BIGGEST_DELTA_TIME_SECS));
        }
        {
            PerformanceTimer perfTimer("updateGL");
            PerformanceWarning warn(showWarnings, "Application::idle()... updateGL()");
            DependencyManager::get<GLCanvas>()->updateGL();
        }
        {
            PerformanceTimer perfTimer("rest");
            PerformanceWarning warn(showWarnings, "Application::idle()... rest of it");
            _idleLoopStdev.addValue(timeSinceLastUpdate);

            //  Record standard deviation and reset counter if needed
            const int STDEV_SAMPLES = 500;
            if (_idleLoopStdev.getSamples() > STDEV_SAMPLES) {
                _idleLoopMeasuredJitter = _idleLoopStdev.getStDev();
                _idleLoopStdev.reset();
            }

            // After finishing all of the above work, restart the idle timer, allowing 2ms to process events.
            idleTimer->start(2);
        }
    }
}

void Application::checkBandwidthMeterClick() {
    // ... to be called upon button release
    auto glCanvas = DependencyManager::get<GLCanvas>();
    if (Menu::getInstance()->isOptionChecked(MenuOption::Bandwidth) &&
        Menu::getInstance()->isOptionChecked(MenuOption::Stats) &&
        Menu::getInstance()->isOptionChecked(MenuOption::UserInterface) &&
        glm::compMax(glm::abs(glm::ivec2(getMouseX() - getMouseDragStartedX(),
                                         getMouseY() - getMouseDragStartedY())))
        <= BANDWIDTH_METER_CLICK_MAX_DRAG_LENGTH
        && _bandwidthMeter.isWithinArea(getMouseX(), getMouseY(), glCanvas->width(), glCanvas->height())) {

        // The bandwidth meter is visible, the click didn't get dragged too far and
        // we actually hit the bandwidth meter
        DependencyManager::get<DialogsManager>()->bandwidthDetails();
    }
}

void Application::setFullscreen(bool fullscreen) {
    if (Menu::getInstance()->isOptionChecked(MenuOption::Fullscreen) != fullscreen) {
        Menu::getInstance()->getActionForOption(MenuOption::Fullscreen)->setChecked(fullscreen);
    }

    if (Menu::getInstance()->isOptionChecked(MenuOption::EnableVRMode)) {
        if (fullscreen) {
            // Menu show() after hide() doesn't work with Rift VR display so set height instead.
            _window->menuBar()->setMaximumHeight(0);
        } else {
            _window->menuBar()->setMaximumHeight(QWIDGETSIZE_MAX);
        }
    }
    _window->setWindowState(fullscreen ? (_window->windowState() | Qt::WindowFullScreen) :
        (_window->windowState() & ~Qt::WindowFullScreen));
    if (!_aboutToQuit) {
        _window->show();
    }
}

void Application::setEnable3DTVMode(bool enable3DTVMode) {
    auto glCanvas = DependencyManager::get<GLCanvas>();
    resizeGL(glCanvas->getDeviceWidth(), glCanvas->getDeviceHeight());
}

void Application::setEnableVRMode(bool enableVRMode) {
    if (Menu::getInstance()->isOptionChecked(MenuOption::EnableVRMode) != enableVRMode) {
        Menu::getInstance()->getActionForOption(MenuOption::EnableVRMode)->setChecked(enableVRMode);
    }

    if (enableVRMode) {
        if (!OculusManager::isConnected()) {
            // attempt to reconnect the Oculus manager - it's possible this was a workaround
            // for the sixense crash
            OculusManager::disconnect();
            OculusManager::connect();
        }
        OculusManager::recalibrate();
    } else {
        OculusManager::abandonCalibration();
        
        _mirrorCamera.setHmdPosition(glm::vec3());
        _mirrorCamera.setHmdRotation(glm::quat());
        _myCamera.setHmdPosition(glm::vec3());
        _myCamera.setHmdRotation(glm::quat());
    }
    
    auto glCanvas = DependencyManager::get<GLCanvas>();
    resizeGL(glCanvas->getDeviceWidth(), glCanvas->getDeviceHeight());
}

void Application::setLowVelocityFilter(bool lowVelocityFilter) {
    SixenseManager::getInstance().setLowVelocityFilter(lowVelocityFilter);
}

bool Application::mouseOnScreen() const {
    if (OculusManager::isConnected()) {
        auto glCanvas = DependencyManager::get<GLCanvas>();
        return getMouseX() >= 0 && getMouseX() <= glCanvas->getDeviceWidth() &&
               getMouseY() >= 0 && getMouseY() <= glCanvas->getDeviceHeight();
    }
    return true;
}

int Application::getMouseX() const {
    if (OculusManager::isConnected()) {
        glm::vec2 pos = _applicationOverlay.screenToOverlay(glm::vec2(getTrueMouseX(), getTrueMouseY()));
        return pos.x;
    }
    return getTrueMouseX();
}

int Application::getMouseY() const {
    if (OculusManager::isConnected()) {
        glm::vec2 pos = _applicationOverlay.screenToOverlay(glm::vec2(getTrueMouseX(), getTrueMouseY()));
        return pos.y;
    }
    return getTrueMouseY();
}

int Application::getMouseDragStartedX() const {
    if (OculusManager::isConnected()) {
        glm::vec2 pos = _applicationOverlay.screenToOverlay(glm::vec2(getTrueMouseDragStartedX(),
                                                                      getTrueMouseDragStartedY()));
        return pos.x;
    }
    return getTrueMouseDragStartedX();
}

int Application::getMouseDragStartedY() const {
    if (OculusManager::isConnected()) {
        glm::vec2 pos = _applicationOverlay.screenToOverlay(glm::vec2(getTrueMouseDragStartedX(),
                                                                      getTrueMouseDragStartedY()));
        return pos.y;
    }
    return getTrueMouseDragStartedY();
}

FaceTracker* Application::getActiveFaceTracker() {
    auto faceshift = DependencyManager::get<Faceshift>();
    auto visage = DependencyManager::get<Visage>();
    auto dde = DependencyManager::get<DdeFaceTracker>();
    
    return (dde->isActive() ? static_cast<FaceTracker*>(dde.data()) :
            (faceshift->isActive() ? static_cast<FaceTracker*>(faceshift.data()) :
             (visage->isActive() ? static_cast<FaceTracker*>(visage.data()) : NULL)));
}

bool Application::exportEntities(const QString& filename, float x, float y, float z, float scale) {
    QVector<EntityItem*> entities;
    _entities.getTree()->findEntities(AACube(glm::vec3(x / (float)TREE_SCALE, 
                                y / (float)TREE_SCALE, z / (float)TREE_SCALE), scale / (float)TREE_SCALE), entities);

    if (entities.size() > 0) {
        glm::vec3 root(x, y, z);
        EntityTree exportTree;

        for (int i = 0; i < entities.size(); i++) {
            EntityItemProperties properties = entities.at(i)->getProperties();
            EntityItemID id = entities.at(i)->getEntityItemID();
            properties.setPosition(properties.getPosition() - root);
            exportTree.addEntity(id, properties);
        }
        exportTree.writeToSVOFile(filename.toLocal8Bit().constData());
    } else {
        qDebug() << "No models were selected";
        return false;
    }

    // restore the main window's active state
    _window->activateWindow();
    return true;
}

void Application::loadSettings() {
    DependencyManager::get<Audio>()->loadSettings();
    DependencyManager::get<LODManager>()->loadSettings();
    Menu::getInstance()->loadSettings();
    _myAvatar->loadData();
}

void Application::saveSettings() {
    DependencyManager::get<Audio>()->saveSettings();
    DependencyManager::get<LODManager>()->saveSettings();
    Menu::getInstance()->saveSettings();
    _myAvatar->saveData();
}

bool Application::importEntities(const QString& filename) {
    _entityClipboard.eraseAllOctreeElements();
    bool success = _entityClipboard.readFromSVOFile(filename.toLocal8Bit().constData());
    if (success) {
        _entityClipboard.reaverageOctreeElements();
    }
    return success;
}

void Application::pasteEntities(float x, float y, float z) {
    _entityClipboard.sendEntities(&_entityEditSender, _entities.getTree(), x, y, z);
}

void Application::initDisplay() {
    glEnable(GL_BLEND);
    glBlendFuncSeparate(GL_SRC_ALPHA, GL_ONE_MINUS_SRC_ALPHA, GL_CONSTANT_ALPHA, GL_ONE);
    glShadeModel(GL_SMOOTH);
    glEnable(GL_LIGHTING);
    glEnable(GL_LIGHT0);
    glEnable(GL_DEPTH_TEST);
}

void Application::init() {
    _environment.init();

    DependencyManager::get<DeferredLightingEffect>()->init(this);
    DependencyManager::get<AmbientOcclusionEffect>()->init(this);

    // TODO: move _myAvatar out of Application. Move relevant code to MyAvataar or AvatarManager
    DependencyManager::get<AvatarManager>()->init();
    _myCamera.setMode(CAMERA_MODE_FIRST_PERSON);

    _mirrorCamera.setMode(CAMERA_MODE_MIRROR);

    OculusManager::connect();
    if (OculusManager::isConnected()) {
        QMetaObject::invokeMethod(Menu::getInstance()->getActionForOption(MenuOption::Fullscreen),
                                  "trigger",
                                  Qt::QueuedConnection);
    }

    TV3DManager::connect();
    if (TV3DManager::isConnected()) {
        QMetaObject::invokeMethod(Menu::getInstance()->getActionForOption(MenuOption::Fullscreen),
                                  "trigger",
                                  Qt::QueuedConnection);
    }

    _timerStart.start();
    _lastTimeUpdated.start();
    
    // when --url in command line, teleport to location
    const QString HIFI_URL_COMMAND_LINE_KEY = "--url";
    int urlIndex = arguments().indexOf(HIFI_URL_COMMAND_LINE_KEY);
    QString addressLookupString;
    if (urlIndex != -1) {
        addressLookupString = arguments().value(urlIndex + 1);
    }
    
    DependencyManager::get<AddressManager>()->loadSettings(addressLookupString);
    
    qDebug() << "Loaded settings";
    
#ifdef __APPLE__
    if (Menu::getInstance()->isOptionChecked(MenuOption::SixenseEnabled)) {
        // on OS X we only setup sixense if the user wants it on - this allows running without the hid_init crash
        // if hydra support is temporarily not required
        SixenseManager::getInstance().toggleSixense(true);
    }
#else
    // setup sixense
    SixenseManager::getInstance().toggleSixense(true);
#endif

    // initialize our face trackers after loading the menu settings
    DependencyManager::get<Faceshift>()->init();
    DependencyManager::get<Visage>()->init();

    Leapmotion::init();
    RealSense::init();

    // fire off an immediate domain-server check in now that settings are loaded
    DependencyManager::get<NodeList>()->sendDomainServerCheckIn();

    _entities.init();
    _entities.setViewFrustum(getViewFrustum());

    EntityTree* tree = _entities.getTree();
    _physicsEngine.setEntityTree(tree);
    tree->setSimulation(&_physicsEngine);
    _physicsEngine.init(&_entityEditSender);

    connect(&_physicsEngine, &EntitySimulation::entityCollisionWithEntity,
            ScriptEngine::getEntityScriptingInterface(), &EntityScriptingInterface::entityCollisionWithEntity);

    // connect the _entityCollisionSystem to our EntityTreeRenderer since that's what handles running entity scripts
    connect(&_physicsEngine, &EntitySimulation::entityCollisionWithEntity,
            &_entities, &EntityTreeRenderer::entityCollisionWithEntity);

    // connect the _entities (EntityTreeRenderer) to our script engine's EntityScriptingInterface for firing
    // of events related clicking, hovering over, and entering entities
    _entities.connectSignalsToSlots(ScriptEngine::getEntityScriptingInterface());

    _entityClipboardRenderer.init();
    _entityClipboardRenderer.setViewFrustum(getViewFrustum());
    _entityClipboardRenderer.setTree(&_entityClipboard);

    _metavoxels.init();

    auto glCanvas = DependencyManager::get<GLCanvas>();
    _rearMirrorTools = new RearMirrorTools(glCanvas.data(), _mirrorViewRect);

    connect(_rearMirrorTools, SIGNAL(closeView()), SLOT(closeMirrorView()));
    connect(_rearMirrorTools, SIGNAL(restoreView()), SLOT(restoreMirrorView()));
    connect(_rearMirrorTools, SIGNAL(shrinkView()), SLOT(shrinkMirrorView()));
    connect(_rearMirrorTools, SIGNAL(resetView()), SLOT(resetSensors()));

    // make sure our texture cache knows about window size changes
    DependencyManager::get<TextureCache>()->associateWithWidget(glCanvas.data());

    // initialize the GlowEffect with our widget
    DependencyManager::get<GlowEffect>()->init(glCanvas.data(),
                                               Menu::getInstance()->isOptionChecked(MenuOption::EnableGlowEffect));
}

void Application::closeMirrorView() {
    if (Menu::getInstance()->isOptionChecked(MenuOption::Mirror)) {
        Menu::getInstance()->triggerOption(MenuOption::Mirror);
    }
}

void Application::restoreMirrorView() {
    if (!Menu::getInstance()->isOptionChecked(MenuOption::FullscreenMirror)) {
        Menu::getInstance()->triggerOption(MenuOption::FullscreenMirror);
    }
}

void Application::shrinkMirrorView() {
    if (Menu::getInstance()->isOptionChecked(MenuOption::FullscreenMirror)) {
        Menu::getInstance()->triggerOption(MenuOption::FullscreenMirror);
    }
}

const float HEAD_SPHERE_RADIUS = 0.1f;

bool Application::isLookingAtMyAvatar(Avatar* avatar) {
    glm::vec3 theirLookAt = avatar->getHead()->getLookAtPosition();
    glm::vec3 myEyePosition = _myAvatar->getHead()->getEyePosition();
    if (pointInSphere(theirLookAt, myEyePosition, HEAD_SPHERE_RADIUS * _myAvatar->getScale())) {
        return true;
    }
    return false;
}

void Application::updateLOD() {
    PerformanceTimer perfTimer("LOD");
    // adjust it unless we were asked to disable this feature, or if we're currently in throttleRendering mode
    if (!Menu::getInstance()->isOptionChecked(MenuOption::DisableAutoAdjustLOD) && !isThrottleRendering()) {
        DependencyManager::get<LODManager>()->autoAdjustLOD(_fps);
    } else {
        DependencyManager::get<LODManager>()->resetLODAdjust();
    }
}

void Application::updateMouseRay() {
    PerformanceTimer perfTimer("mouseRay");

    bool showWarnings = Menu::getInstance()->isOptionChecked(MenuOption::PipelineWarnings);
    PerformanceWarning warn(showWarnings, "Application::updateMouseRay()");

    // make sure the frustum is up-to-date
    loadViewFrustum(_myCamera, _viewFrustum);

    PickRay pickRay = _myCamera.computePickRay(getTrueMouseX(), getTrueMouseY());
    _mouseRayOrigin = pickRay.origin;
    _mouseRayDirection = pickRay.direction;
    
    // adjust for mirroring
    if (_myCamera.getMode() == CAMERA_MODE_MIRROR) {
        glm::vec3 mouseRayOffset = _mouseRayOrigin - _viewFrustum.getPosition();
        _mouseRayOrigin -= 2.0f * (_viewFrustum.getDirection() * glm::dot(_viewFrustum.getDirection(), mouseRayOffset) +
            _viewFrustum.getRight() * glm::dot(_viewFrustum.getRight(), mouseRayOffset));
        _mouseRayDirection -= 2.0f * (_viewFrustum.getDirection() * glm::dot(_viewFrustum.getDirection(), _mouseRayDirection) +
            _viewFrustum.getRight() * glm::dot(_viewFrustum.getRight(), _mouseRayDirection));
    }
}

void Application::updateFaceshift() {
    bool showWarnings = Menu::getInstance()->isOptionChecked(MenuOption::PipelineWarnings);
    PerformanceWarning warn(showWarnings, "Application::updateFaceshift()");
    auto faceshift = DependencyManager::get<Faceshift>();
    //  Update faceshift
    faceshift->update();

    //  Copy angular velocity if measured by faceshift, to the head
    if (faceshift->isActive()) {
        _myAvatar->getHead()->setAngularVelocity(faceshift->getHeadAngularVelocity());
    }
}

void Application::updateVisage() {
    bool showWarnings = Menu::getInstance()->isOptionChecked(MenuOption::PipelineWarnings);
    PerformanceWarning warn(showWarnings, "Application::updateVisage()");

    //  Update Visage
    DependencyManager::get<Visage>()->update();
}

void Application::updateDDE() {
    bool showWarnings = Menu::getInstance()->isOptionChecked(MenuOption::PipelineWarnings);
    PerformanceWarning warn(showWarnings, "Application::updateDDE()");
    
    //  Update Cara
    DependencyManager::get<DdeFaceTracker>()->update();
}

void Application::updateMyAvatarLookAtPosition() {
    PerformanceTimer perfTimer("lookAt");
    bool showWarnings = Menu::getInstance()->isOptionChecked(MenuOption::PipelineWarnings);
    PerformanceWarning warn(showWarnings, "Application::updateMyAvatarLookAtPosition()");

    _myAvatar->updateLookAtTargetAvatar();
    FaceTracker* tracker = getActiveFaceTracker();

    bool isLookingAtSomeone = false;
    glm::vec3 lookAtSpot;
    if (_myCamera.getMode() == CAMERA_MODE_MIRROR) {
        //  When I am in mirror mode, just look right at the camera (myself)
        if (!OculusManager::isConnected()) {
            lookAtSpot = _myCamera.getPosition();
        } else {
            if (_myAvatar->isLookingAtLeftEye()) {
                lookAtSpot = OculusManager::getLeftEyePosition();
            } else {
                lookAtSpot = OculusManager::getRightEyePosition();
            }
        }
 
    } else {
        AvatarSharedPointer lookingAt = _myAvatar->getLookAtTargetAvatar().toStrongRef();
        if (lookingAt && _myAvatar != lookingAt.data()) {
            
            isLookingAtSomeone = true;
            //  If I am looking at someone else, look directly at one of their eyes
            if (tracker) {
                //  If a face tracker is active, look at the eye for the side my gaze is biased toward
                if (tracker->getEstimatedEyeYaw() > _myAvatar->getHead()->getFinalYaw()) {
                    // Look at their right eye
                    lookAtSpot = static_cast<Avatar*>(lookingAt.data())->getHead()->getRightEyePosition();
                } else {
                    // Look at their left eye
                    lookAtSpot = static_cast<Avatar*>(lookingAt.data())->getHead()->getLeftEyePosition();
                }
            } else {
                //  Need to add randomly looking back and forth between left and right eye for case with no tracker
                if (_myAvatar->isLookingAtLeftEye()) {
                    lookAtSpot = static_cast<Avatar*>(lookingAt.data())->getHead()->getLeftEyePosition();
                } else {
                    lookAtSpot = static_cast<Avatar*>(lookingAt.data())->getHead()->getRightEyePosition();
                }
            }
        } else {
            //  I am not looking at anyone else, so just look forward
            lookAtSpot = _myAvatar->getHead()->getEyePosition() +
                (_myAvatar->getHead()->getFinalOrientationInWorldFrame() * glm::vec3(0.0f, 0.0f, -TREE_SCALE));
        }
    }
    //
    //  Deflect the eyes a bit to match the detected Gaze from 3D camera if active
    //
    if (tracker) {
        float eyePitch = tracker->getEstimatedEyePitch();
        float eyeYaw = tracker->getEstimatedEyeYaw();
        const float GAZE_DEFLECTION_REDUCTION_DURING_EYE_CONTACT = 0.1f;
        // deflect using Faceshift gaze data
        glm::vec3 origin = _myAvatar->getHead()->getEyePosition();
        float pitchSign = (_myCamera.getMode() == CAMERA_MODE_MIRROR) ? -1.0f : 1.0f;
        float deflection = DependencyManager::get<Faceshift>()->getEyeDeflection();
        if (isLookingAtSomeone) {
            deflection *= GAZE_DEFLECTION_REDUCTION_DURING_EYE_CONTACT;
        }
        lookAtSpot = origin + _myCamera.getRotation() * glm::quat(glm::radians(glm::vec3(
            eyePitch * pitchSign * deflection, eyeYaw * deflection, 0.0f))) *
                glm::inverse(_myCamera.getRotation()) * (lookAtSpot - origin);
    }

    _myAvatar->getHead()->setLookAtPosition(lookAtSpot);
}

void Application::updateThreads(float deltaTime) {
    PerformanceTimer perfTimer("updateThreads");
    bool showWarnings = Menu::getInstance()->isOptionChecked(MenuOption::PipelineWarnings);
    PerformanceWarning warn(showWarnings, "Application::updateThreads()");

    // parse voxel packets
    if (!_enableProcessOctreeThread) {
        _octreeProcessor.threadRoutine();
        _entityEditSender.threadRoutine();
    }
}

void Application::updateMetavoxels(float deltaTime) {
    PerformanceTimer perfTimer("updateMetavoxels");
    bool showWarnings = Menu::getInstance()->isOptionChecked(MenuOption::PipelineWarnings);
    PerformanceWarning warn(showWarnings, "Application::updateMetavoxels()");

    if (Menu::getInstance()->isOptionChecked(MenuOption::Metavoxels)) {
        _metavoxels.simulate(deltaTime);
    }
}

void Application::cameraMenuChanged() {
    if (Menu::getInstance()->isOptionChecked(MenuOption::FullscreenMirror)) {
        if (_myCamera.getMode() != CAMERA_MODE_MIRROR) {
            _myCamera.setMode(CAMERA_MODE_MIRROR);
        }
    } else if (Menu::getInstance()->isOptionChecked(MenuOption::FirstPerson)) {
        if (_myCamera.getMode() != CAMERA_MODE_FIRST_PERSON) {
            _myCamera.setMode(CAMERA_MODE_FIRST_PERSON);
        }
    } else {
        if (_myCamera.getMode() != CAMERA_MODE_THIRD_PERSON) {
            _myCamera.setMode(CAMERA_MODE_THIRD_PERSON);
        }
    }
}

void Application::updateCamera(float deltaTime) {
    PerformanceTimer perfTimer("updateCamera");
    bool showWarnings = Menu::getInstance()->isOptionChecked(MenuOption::PipelineWarnings);
    PerformanceWarning warn(showWarnings, "Application::updateCamera()");

    if (!OculusManager::isConnected() && !TV3DManager::isConnected() &&
            Menu::getInstance()->isOptionChecked(MenuOption::OffAxisProjection)) {
        FaceTracker* tracker = getActiveFaceTracker();
        if (tracker) {
            const float EYE_OFFSET_SCALE = 0.025f;
            glm::vec3 position = tracker->getHeadTranslation() * EYE_OFFSET_SCALE;
            float xSign = (_myCamera.getMode() == CAMERA_MODE_MIRROR) ? 1.0f : -1.0f;
            _myCamera.setEyeOffsetPosition(glm::vec3(position.x * xSign, position.y, -position.z));
            updateProjectionMatrix();
        }
    }
}

void Application::updateDialogs(float deltaTime) {
    PerformanceTimer perfTimer("updateDialogs");
    bool showWarnings = Menu::getInstance()->isOptionChecked(MenuOption::PipelineWarnings);
    PerformanceWarning warn(showWarnings, "Application::updateDialogs()");
    auto dialogsManager = DependencyManager::get<DialogsManager>();
    
    // Update bandwidth dialog, if any
    BandwidthDialog* bandwidthDialog = dialogsManager->getBandwidthDialog();
    if (bandwidthDialog) {
        bandwidthDialog->update();
    }

    QPointer<OctreeStatsDialog> octreeStatsDialog = dialogsManager->getOctreeStatsDialog();
    if (octreeStatsDialog) {
        octreeStatsDialog->update();
    }
}

void Application::updateCursor(float deltaTime) {
    PerformanceTimer perfTimer("updateCursor");
    bool showWarnings = Menu::getInstance()->isOptionChecked(MenuOption::PipelineWarnings);
    PerformanceWarning warn(showWarnings, "Application::updateCursor()");

    static QPoint lastMousePos = QPoint();
    _lastMouseMove = (lastMousePos == QCursor::pos()) ? _lastMouseMove : usecTimestampNow();
    bool hideMouse = false;
    bool underMouse = QGuiApplication::topLevelAt(QCursor::pos()) ==
                      Application::getInstance()->getWindow()->windowHandle();
    
    static const int HIDE_CURSOR_TIMEOUT = 3 * USECS_PER_SECOND; // 3 second
    int elapsed = usecTimestampNow() - _lastMouseMove;
    if ((elapsed > HIDE_CURSOR_TIMEOUT)  ||
        (OculusManager::isConnected() && Menu::getInstance()->isOptionChecked(MenuOption::EnableVRMode))) {
        hideMouse = underMouse;
    }
    
    setCursorVisible(!hideMouse);
    lastMousePos = QCursor::pos();
}

void Application::setCursorVisible(bool visible) {
    if (visible) {
        if (overrideCursor() != NULL) {
            restoreOverrideCursor();
        }
    } else {
        if (overrideCursor() != NULL) {
            changeOverrideCursor(Qt::BlankCursor);
        } else {
            setOverrideCursor(Qt::BlankCursor);
        }
    }
}

void Application::update(float deltaTime) {
    bool showWarnings = Menu::getInstance()->isOptionChecked(MenuOption::PipelineWarnings);
    PerformanceWarning warn(showWarnings, "Application::update()");

    updateLOD();
    updateMouseRay(); // check what's under the mouse and update the mouse voxel
    {
        PerformanceTimer perfTimer("devices");
        DeviceTracker::updateAll();
        updateFaceshift();
        updateVisage();
        SixenseManager::getInstance().update(deltaTime);
        JoystickScriptingInterface::getInstance().update();
        _prioVR.update(deltaTime);

    }
    
    // Dispatch input events
    _controllerScriptingInterface.updateInputControllers();

    updateThreads(deltaTime); // If running non-threaded, then give the threads some time to process...
    
    DependencyManager::get<AvatarManager>()->updateOtherAvatars(deltaTime); //loop through all the other avatars and simulate them...

    updateMetavoxels(deltaTime); // update metavoxels
    updateCamera(deltaTime); // handle various camera tweaks like off axis projection
    updateDialogs(deltaTime); // update various stats dialogs if present
    updateCursor(deltaTime); // Handle cursor updates

    {
        PerformanceTimer perfTimer("physics");
        _physicsEngine.stepSimulation();
    }

    if (!_aboutToQuit) {
        PerformanceTimer perfTimer("entities");
        // NOTE: the _entities.update() call below will wait for lock 
        // and will simulate entity motion (the EntityTree has been given an EntitySimulation).  
        _entities.update(); // update the models...
    }

    {
        PerformanceTimer perfTimer("overlays");
        _overlays.update(deltaTime);
    }
    
    {
        PerformanceTimer perfTimer("myAvatar");
        updateMyAvatarLookAtPosition();
        updateMyAvatar(deltaTime); // Sample hardware, update view frustum if needed, and send avatar data to mixer/nodes
    }

    {
        PerformanceTimer perfTimer("emitSimulating");
        // let external parties know we're updating
        emit simulating(deltaTime);
    }

    // Update _viewFrustum with latest camera and view frustum data...
    // NOTE: we get this from the view frustum, to make it simpler, since the
    // loadViewFrumstum() method will get the correct details from the camera
    // We could optimize this to not actually load the viewFrustum, since we don't
    // actually need to calculate the view frustum planes to send these details
    // to the server.
    {
        PerformanceTimer perfTimer("loadViewFrustum");
        loadViewFrustum(_myCamera, _viewFrustum);
    }

    quint64 now = usecTimestampNow();

    // Update my voxel servers with my current voxel query...
    {
        PerformanceTimer perfTimer("queryOctree");
        quint64 sinceLastQuery = now - _lastQueriedTime;
        const quint64 TOO_LONG_SINCE_LAST_QUERY = 3 * USECS_PER_SECOND;
        bool queryIsDue = sinceLastQuery > TOO_LONG_SINCE_LAST_QUERY;
        bool viewIsDifferentEnough = !_lastQueriedViewFrustum.isVerySimilar(_viewFrustum);

        // if it's been a while since our last query or the view has significantly changed then send a query, otherwise suppress it
        if (queryIsDue || viewIsDifferentEnough) {
            _lastQueriedTime = now;

            if (Menu::getInstance()->isOptionChecked(MenuOption::Entities)) {
                queryOctree(NodeType::EntityServer, PacketTypeEntityQuery, _entityServerJurisdictions);
            }
            _lastQueriedViewFrustum = _viewFrustum;
        }
    }

    // sent nack packets containing missing sequence numbers of received packets from nodes
    {
        quint64 sinceLastNack = now - _lastNackTime;
        const quint64 TOO_LONG_SINCE_LAST_NACK = 1 * USECS_PER_SECOND;
        if (sinceLastNack > TOO_LONG_SINCE_LAST_NACK) {
            _lastNackTime = now;
            sendNackPackets();
        }
    }

    // send packet containing downstream audio stats to the AudioMixer 
    {
        quint64 sinceLastNack = now - _lastSendDownstreamAudioStats;
        if (sinceLastNack > TOO_LONG_SINCE_LAST_SEND_DOWNSTREAM_AUDIO_STATS) {
            _lastSendDownstreamAudioStats = now;

            QMetaObject::invokeMethod(DependencyManager::get<AudioClient>().data(), "sendDownstreamAudioStatsPacket", Qt::QueuedConnection);
        }
    }
}

void Application::updateMyAvatar(float deltaTime) {
    bool showWarnings = Menu::getInstance()->isOptionChecked(MenuOption::PipelineWarnings);
    PerformanceWarning warn(showWarnings, "Application::updateMyAvatar()");

    _myAvatar->update(deltaTime);

    quint64 now = usecTimestampNow();
    quint64 dt = now - _lastSendAvatarDataTime;

    if (dt > MIN_TIME_BETWEEN_MY_AVATAR_DATA_SENDS) {
        // send head/hand data to the avatar mixer and voxel server
        PerformanceTimer perfTimer("send");
        QByteArray packet = byteArrayWithPopulatedHeader(PacketTypeAvatarData);
        packet.append(_myAvatar->toByteArray());
        controlledBroadcastToNodes(packet, NodeSet() << NodeType::AvatarMixer);

        _lastSendAvatarDataTime = now;
    }
}

int Application::sendNackPackets() {

    if (Menu::getInstance()->isOptionChecked(MenuOption::DisableNackPackets)) {
        return 0;
    }

    int packetsSent = 0;
    char packet[MAX_PACKET_SIZE];

    // iterates thru all nodes in NodeList
    auto nodeList = DependencyManager::get<NodeList>();
    
    nodeList->eachNode([&](const SharedNodePointer& node){
        
        if (node->getActiveSocket() && node->getType() == NodeType::EntityServer) {
            
            QUuid nodeUUID = node->getUUID();
            
            // if there are octree packets from this node that are waiting to be processed,
            // don't send a NACK since the missing packets may be among those waiting packets.
            if (_octreeProcessor.hasPacketsToProcessFrom(nodeUUID)) {
                return;
            }
            
            _octreeSceneStatsLock.lockForRead();
            
            // retreive octree scene stats of this node
            if (_octreeServerSceneStats.find(nodeUUID) == _octreeServerSceneStats.end()) {
                _octreeSceneStatsLock.unlock();
                return;
            }
            
            // get sequence number stats of node, prune its missing set, and make a copy of the missing set
            SequenceNumberStats& sequenceNumberStats = _octreeServerSceneStats[nodeUUID].getIncomingOctreeSequenceNumberStats();
            sequenceNumberStats.pruneMissingSet();
            const QSet<OCTREE_PACKET_SEQUENCE> missingSequenceNumbers = sequenceNumberStats.getMissingSet();
            
            _octreeSceneStatsLock.unlock();
            
            // construct nack packet(s) for this node
            int numSequenceNumbersAvailable = missingSequenceNumbers.size();
            QSet<OCTREE_PACKET_SEQUENCE>::const_iterator missingSequenceNumbersIterator = missingSequenceNumbers.constBegin();
            while (numSequenceNumbersAvailable > 0) {
                
                char* dataAt = packet;
                int bytesRemaining = MAX_PACKET_SIZE;
                
                // pack header
                int numBytesPacketHeader = populatePacketHeader(packet, PacketTypeOctreeDataNack);
                dataAt += numBytesPacketHeader;
                bytesRemaining -= numBytesPacketHeader;
                
                // calculate and pack the number of sequence numbers
                int numSequenceNumbersRoomFor = (bytesRemaining - sizeof(uint16_t)) / sizeof(OCTREE_PACKET_SEQUENCE);
                uint16_t numSequenceNumbers = min(numSequenceNumbersAvailable, numSequenceNumbersRoomFor);
                uint16_t* numSequenceNumbersAt = (uint16_t*)dataAt;
                *numSequenceNumbersAt = numSequenceNumbers;
                dataAt += sizeof(uint16_t);
                
                // pack sequence numbers
                for (int i = 0; i < numSequenceNumbers; i++) {
                    OCTREE_PACKET_SEQUENCE* sequenceNumberAt = (OCTREE_PACKET_SEQUENCE*)dataAt;
                    *sequenceNumberAt = *missingSequenceNumbersIterator;
                    dataAt += sizeof(OCTREE_PACKET_SEQUENCE);
                    
                    missingSequenceNumbersIterator++;
                }
                numSequenceNumbersAvailable -= numSequenceNumbers;
                
                // send it
                nodeList->writeUnverifiedDatagram(packet, dataAt - packet, node);
                packetsSent++;
            }
        }
    });

    return packetsSent;
}

void Application::queryOctree(NodeType_t serverType, PacketType packetType, NodeToJurisdictionMap& jurisdictions) {

    //qDebug() << ">>> inside... queryOctree()... _viewFrustum.getFieldOfView()=" << _viewFrustum.getFieldOfView();
    bool wantExtraDebugging = getLogger()->extraDebugging();

    // These will be the same for all servers, so we can set them up once and then reuse for each server we send to.
    _octreeQuery.setWantLowResMoving(true);
    _octreeQuery.setWantColor(true);
    _octreeQuery.setWantDelta(true);
    _octreeQuery.setWantOcclusionCulling(false);
    _octreeQuery.setWantCompression(true);

    _octreeQuery.setCameraPosition(_viewFrustum.getPosition());
    _octreeQuery.setCameraOrientation(_viewFrustum.getOrientation());
    _octreeQuery.setCameraFov(_viewFrustum.getFieldOfView());
    _octreeQuery.setCameraAspectRatio(_viewFrustum.getAspectRatio());
    _octreeQuery.setCameraNearClip(_viewFrustum.getNearClip());
    _octreeQuery.setCameraFarClip(_viewFrustum.getFarClip());
    _octreeQuery.setCameraEyeOffsetPosition(_viewFrustum.getEyeOffsetPosition());
    auto lodManager = DependencyManager::get<LODManager>();
    _octreeQuery.setOctreeSizeScale(lodManager->getOctreeSizeScale());
    _octreeQuery.setBoundaryLevelAdjust(lodManager->getBoundaryLevelAdjust());

    unsigned char queryPacket[MAX_PACKET_SIZE];

    // Iterate all of the nodes, and get a count of how many voxel servers we have...
    int totalServers = 0;
    int inViewServers = 0;
    int unknownJurisdictionServers = 0;

    auto nodeList = DependencyManager::get<NodeList>();
    
    nodeList->eachNode([&](const SharedNodePointer& node) {
        // only send to the NodeTypes that are serverType
        if (node->getActiveSocket() && node->getType() == serverType) {
            totalServers++;

            // get the server bounds for this server
            QUuid nodeUUID = node->getUUID();

            // if we haven't heard from this voxel server, go ahead and send it a query, so we
            // can get the jurisdiction...
            if (jurisdictions.find(nodeUUID) == jurisdictions.end()) {
                unknownJurisdictionServers++;
            } else {
                const JurisdictionMap& map = (jurisdictions)[nodeUUID];

                unsigned char* rootCode = map.getRootOctalCode();

                if (rootCode) {
                    VoxelPositionSize rootDetails;
                    voxelDetailsForCode(rootCode, rootDetails);
                    AACube serverBounds(glm::vec3(rootDetails.x, rootDetails.y, rootDetails.z), rootDetails.s);
                    serverBounds.scale(TREE_SCALE);

                    ViewFrustum::location serverFrustumLocation = _viewFrustum.cubeInFrustum(serverBounds);

                    if (serverFrustumLocation != ViewFrustum::OUTSIDE) {
                        inViewServers++;
                    }
                }
            }
        }
    });

    if (wantExtraDebugging) {
        qDebug("Servers: total %d, in view %d, unknown jurisdiction %d",
            totalServers, inViewServers, unknownJurisdictionServers);
    }

    int perServerPPS = 0;
    const int SMALL_BUDGET = 10;
    int perUnknownServer = SMALL_BUDGET;
    int totalPPS = _octreeQuery.getMaxOctreePacketsPerSecond();

    // determine PPS based on number of servers
    if (inViewServers >= 1) {
        // set our preferred PPS to be exactly evenly divided among all of the voxel servers... and allocate 1 PPS
        // for each unknown jurisdiction server
        perServerPPS = (totalPPS / inViewServers) - (unknownJurisdictionServers * perUnknownServer);
    } else {
        if (unknownJurisdictionServers > 0) {
            perUnknownServer = (totalPPS / unknownJurisdictionServers);
        }
    }

    if (wantExtraDebugging) {
        qDebug("perServerPPS: %d perUnknownServer: %d", perServerPPS, perUnknownServer);
    }
    
    nodeList->eachNode([&](const SharedNodePointer& node){
        // only send to the NodeTypes that are serverType
        if (node->getActiveSocket() && node->getType() == serverType) {
            
            
            // get the server bounds for this server
            QUuid nodeUUID = node->getUUID();
            
            bool inView = false;
            bool unknownView = false;
            
            // if we haven't heard from this voxel server, go ahead and send it a query, so we
            // can get the jurisdiction...
            if (jurisdictions.find(nodeUUID) == jurisdictions.end()) {
                unknownView = true; // assume it's in view
                if (wantExtraDebugging) {
                    qDebug() << "no known jurisdiction for node " << *node << ", assume it's visible.";
                }
            } else {
                const JurisdictionMap& map = (jurisdictions)[nodeUUID];
                
                unsigned char* rootCode = map.getRootOctalCode();
                
                if (rootCode) {
                    VoxelPositionSize rootDetails;
                    voxelDetailsForCode(rootCode, rootDetails);
                    AACube serverBounds(glm::vec3(rootDetails.x, rootDetails.y, rootDetails.z), rootDetails.s);
                    serverBounds.scale(TREE_SCALE);
                    
                    ViewFrustum::location serverFrustumLocation = _viewFrustum.cubeInFrustum(serverBounds);
                    if (serverFrustumLocation != ViewFrustum::OUTSIDE) {
                        inView = true;
                    } else {
                        inView = false;
                    }
                } else {
                    if (wantExtraDebugging) {
                        qDebug() << "Jurisdiction without RootCode for node " << *node << ". That's unusual!";
                    }
                }
            }
            
            if (inView) {
                _octreeQuery.setMaxOctreePacketsPerSecond(perServerPPS);
            } else if (unknownView) {
                if (wantExtraDebugging) {
                    qDebug() << "no known jurisdiction for node " << *node << ", give it budget of "
                    << perUnknownServer << " to send us jurisdiction.";
                }
                
                // set the query's position/orientation to be degenerate in a manner that will get the scene quickly
                // If there's only one server, then don't do this, and just let the normal voxel query pass through
                // as expected... this way, we will actually get a valid scene if there is one to be seen
                if (totalServers > 1) {
                    _octreeQuery.setCameraPosition(glm::vec3(-0.1,-0.1,-0.1));
                    const glm::quat OFF_IN_NEGATIVE_SPACE = glm::quat(-0.5, 0, -0.5, 1.0);
                    _octreeQuery.setCameraOrientation(OFF_IN_NEGATIVE_SPACE);
                    _octreeQuery.setCameraNearClip(0.1f);
                    _octreeQuery.setCameraFarClip(0.1f);
                    if (wantExtraDebugging) {
                        qDebug() << "Using 'minimal' camera position for node" << *node;
                    }
                } else {
                    if (wantExtraDebugging) {
                        qDebug() << "Using regular camera position for node" << *node;
                    }
                }
                _octreeQuery.setMaxOctreePacketsPerSecond(perUnknownServer);
            } else {
                _octreeQuery.setMaxOctreePacketsPerSecond(0);
            }
            // set up the packet for sending...
            unsigned char* endOfQueryPacket = queryPacket;
            
            // insert packet type/version and node UUID
            endOfQueryPacket += populatePacketHeader(reinterpret_cast<char*>(endOfQueryPacket), packetType);
            
            // encode the query data...
            endOfQueryPacket += _octreeQuery.getBroadcastData(endOfQueryPacket);
            
            int packetLength = endOfQueryPacket - queryPacket;
            
            // make sure we still have an active socket
            nodeList->writeUnverifiedDatagram(reinterpret_cast<const char*>(queryPacket), packetLength, node);
            
            // Feed number of bytes to corresponding channel of the bandwidth meter
            _bandwidthMeter.outputStream(BandwidthMeter::OCTREE).updateValue(packetLength);
        }
    });
}

bool Application::isHMDMode() const {
    if (OculusManager::isConnected()) {
        return true;
    } else {
        return false;
    }
}

QRect Application::getDesirableApplicationGeometry() {
    QRect applicationGeometry = getWindow()->geometry();
    
    // If our parent window is on the HMD, then don't use it's geometry, instead use
    // the "main screen" geometry.
    HMDToolsDialog* hmdTools = DependencyManager::get<DialogsManager>()->getHMDToolsDialog();
    if (hmdTools && hmdTools->hasHMDScreen()) {
        QScreen* hmdScreen = hmdTools->getHMDScreen();
        QWindow* appWindow = getWindow()->windowHandle();
        QScreen* appScreen = appWindow->screen();

        // if our app's screen is the hmd screen, we don't want to place the
        // running scripts widget on it. So we need to pick a better screen.
        // we will use the screen for the HMDTools since it's a guarenteed
        // better screen.
        if (appScreen == hmdScreen) {
            QScreen* betterScreen = hmdTools->windowHandle()->screen();
            applicationGeometry = betterScreen->geometry();
        }
    }
    return applicationGeometry;
}

/////////////////////////////////////////////////////////////////////////////////////
// loadViewFrustum()
//
// Description: this will load the view frustum bounds for EITHER the head
//                 or the "myCamera".
//
void Application::loadViewFrustum(Camera& camera, ViewFrustum& viewFrustum) {
    // We will use these below, from either the camera or head vectors calculated above
    glm::vec3 position(camera.getPosition());
    float fov         = camera.getFieldOfView();    // degrees
    float nearClip    = camera.getNearClip();
    float farClip     = camera.getFarClip();
    float aspectRatio = camera.getAspectRatio();

    glm::quat rotation = camera.getRotation();

    // Set the viewFrustum up with the correct position and orientation of the camera
    viewFrustum.setPosition(position);
    viewFrustum.setOrientation(rotation);

    // Also make sure it's got the correct lens details from the camera
    viewFrustum.setAspectRatio(aspectRatio);
    viewFrustum.setFieldOfView(fov);    // degrees
    viewFrustum.setNearClip(nearClip);
    viewFrustum.setFarClip(farClip);
    viewFrustum.setEyeOffsetPosition(camera.getEyeOffsetPosition());
    viewFrustum.setEyeOffsetOrientation(camera.getEyeOffsetOrientation());

    // Ask the ViewFrustum class to calculate our corners
    viewFrustum.calculate();
}

glm::vec3 Application::getSunDirection() {
    // Sun direction is in fact just the location of the sun relative to the origin
    return glm::normalize(_environment.getClosestData(_myCamera.getPosition()).getSunLocation(_myCamera.getPosition()));
}

void Application::updateShadowMap() {
    PerformanceTimer perfTimer("shadowMap");
    QOpenGLFramebufferObject* fbo = DependencyManager::get<TextureCache>()->getShadowFramebufferObject();
    fbo->bind();
    glEnable(GL_DEPTH_TEST);
    glClear(GL_DEPTH_BUFFER_BIT);

    glm::vec3 lightDirection = -getSunDirection();
    glm::quat rotation = rotationBetween(IDENTITY_FRONT, lightDirection);
    glm::quat inverseRotation = glm::inverse(rotation);
    
    const float SHADOW_MATRIX_DISTANCES[] = { 0.0f, 2.0f, 6.0f, 14.0f, 30.0f };
    const glm::vec2 MAP_COORDS[] = { glm::vec2(0.0f, 0.0f), glm::vec2(0.5f, 0.0f),
        glm::vec2(0.0f, 0.5f), glm::vec2(0.5f, 0.5f) };
    
    float frustumScale = 1.0f / (_viewFrustum.getFarClip() - _viewFrustum.getNearClip());
    loadViewFrustum(_myCamera, _viewFrustum);
    
    int matrixCount = 1;
    int targetSize = fbo->width();
    float targetScale = 1.0f;
    if (Menu::getInstance()->isOptionChecked(MenuOption::CascadedShadows)) {
        matrixCount = CASCADED_SHADOW_MATRIX_COUNT;
        targetSize = fbo->width() / 2;
        targetScale = 0.5f;
    }
    for (int i = 0; i < matrixCount; i++) {
        const glm::vec2& coord = MAP_COORDS[i];
        glViewport(coord.s * fbo->width(), coord.t * fbo->height(), targetSize, targetSize);

        // if simple shadow then since the resolution is twice as much as with cascaded, cover 2 regions with the map, not just one
        int regionIncrement = (matrixCount == 1 ? 2 : 1);
        float nearScale = SHADOW_MATRIX_DISTANCES[i] * frustumScale;
        float farScale = SHADOW_MATRIX_DISTANCES[i + regionIncrement] * frustumScale;
        glm::vec3 points[] = {
            glm::mix(_viewFrustum.getNearTopLeft(), _viewFrustum.getFarTopLeft(), nearScale),
            glm::mix(_viewFrustum.getNearTopRight(), _viewFrustum.getFarTopRight(), nearScale),
            glm::mix(_viewFrustum.getNearBottomLeft(), _viewFrustum.getFarBottomLeft(), nearScale),
            glm::mix(_viewFrustum.getNearBottomRight(), _viewFrustum.getFarBottomRight(), nearScale),
            glm::mix(_viewFrustum.getNearTopLeft(), _viewFrustum.getFarTopLeft(), farScale),
            glm::mix(_viewFrustum.getNearTopRight(), _viewFrustum.getFarTopRight(), farScale),
            glm::mix(_viewFrustum.getNearBottomLeft(), _viewFrustum.getFarBottomLeft(), farScale),
            glm::mix(_viewFrustum.getNearBottomRight(), _viewFrustum.getFarBottomRight(), farScale) };
        glm::vec3 center;
        for (size_t j = 0; j < sizeof(points) / sizeof(points[0]); j++) {
            center += points[j];
        }
        center /= (float)(sizeof(points) / sizeof(points[0]));
        float radius = 0.0f;
        for (size_t j = 0; j < sizeof(points) / sizeof(points[0]); j++) {
            radius = qMax(radius, glm::distance(points[j], center));
        }
        if (i < 3) {
            const float RADIUS_SCALE = 0.5f;
            _shadowDistances[i] = -glm::distance(_viewFrustum.getPosition(), center) - radius * RADIUS_SCALE;
        }
        center = inverseRotation * center;
        
        // to reduce texture "shimmer," move in texel increments
        float texelSize = (2.0f * radius) / targetSize;
        center = glm::vec3(roundf(center.x / texelSize) * texelSize, roundf(center.y / texelSize) * texelSize,
            roundf(center.z / texelSize) * texelSize);
        
        glm::vec3 minima(center.x - radius, center.y - radius, center.z - radius);
        glm::vec3 maxima(center.x + radius, center.y + radius, center.z + radius);

        // stretch out our extents in z so that we get all of the avatars
        minima.z -= _viewFrustum.getFarClip() * 0.5f;
        maxima.z += _viewFrustum.getFarClip() * 0.5f;

        // save the combined matrix for rendering
        _shadowMatrices[i] = glm::transpose(glm::translate(glm::vec3(coord, 0.0f)) *
            glm::scale(glm::vec3(targetScale, targetScale, 1.0f)) *
            glm::translate(glm::vec3(0.5f, 0.5f, 0.5f)) * glm::scale(glm::vec3(0.5f, 0.5f, 0.5f)) *
            glm::ortho(minima.x, maxima.x, minima.y, maxima.y, -maxima.z, -minima.z) * glm::mat4_cast(inverseRotation));

        // update the shadow view frustum
        _shadowViewFrustum.setPosition(rotation * ((minima + maxima) * 0.5f));
        _shadowViewFrustum.setOrientation(rotation);
        _shadowViewFrustum.setOrthographic(true);
        _shadowViewFrustum.setWidth(maxima.x - minima.x);
        _shadowViewFrustum.setHeight(maxima.y - minima.y);
        _shadowViewFrustum.setNearClip(minima.z);
        _shadowViewFrustum.setFarClip(maxima.z);
        _shadowViewFrustum.setEyeOffsetPosition(glm::vec3());
        _shadowViewFrustum.setEyeOffsetOrientation(glm::quat());
        _shadowViewFrustum.calculate();

        glMatrixMode(GL_PROJECTION);
        glPushMatrix();
        glLoadIdentity();
        glOrtho(minima.x, maxima.x, minima.y, maxima.y, -maxima.z, -minima.z);

        glMatrixMode(GL_MODELVIEW);
        glPushMatrix();
        glLoadIdentity();
        glm::vec3 axis = glm::axis(inverseRotation);
        glRotatef(glm::degrees(glm::angle(inverseRotation)), axis.x, axis.y, axis.z);

        // store view matrix without translation, which we'll use for precision-sensitive objects
        updateUntranslatedViewMatrix();
 
        // Equivalent to what is happening with _untranslatedViewMatrix and the _viewMatrixTranslation
        // the viewTransofmr object is updatded with the correct values and saved,
        // this is what is used for rendering the Entities and avatars
        Transform viewTransform;
        viewTransform.setRotation(rotation);
        setViewTransform(viewTransform);

        glEnable(GL_POLYGON_OFFSET_FILL);
        glPolygonOffset(1.1f, 4.0f); // magic numbers courtesy http://www.eecs.berkeley.edu/~ravir/6160/papers/shadowmaps.ppt

        {
            PerformanceTimer perfTimer("avatarManager");
            DependencyManager::get<AvatarManager>()->renderAvatars(Avatar::SHADOW_RENDER_MODE);
        }

        {
            PerformanceTimer perfTimer("entities");
            _entities.render(RenderArgs::SHADOW_RENDER_MODE);
        }

        // render JS/scriptable overlays
        {
            PerformanceTimer perfTimer("3dOverlays");
            _overlays.renderWorld(false, RenderArgs::SHADOW_RENDER_MODE);
        }

        {
            PerformanceTimer perfTimer("3dOverlaysFront");
            _overlays.renderWorld(true, RenderArgs::SHADOW_RENDER_MODE);
        }

        glDisable(GL_POLYGON_OFFSET_FILL);

        glPopMatrix();

        glMatrixMode(GL_PROJECTION);
        glPopMatrix();

        glMatrixMode(GL_MODELVIEW);
    }
    
    fbo->release();
    
    auto glCanvas = DependencyManager::get<GLCanvas>();
    glViewport(0, 0, glCanvas->getDeviceWidth(), glCanvas->getDeviceHeight());
}

const GLfloat WORLD_AMBIENT_COLOR[] = { 0.525f, 0.525f, 0.6f };
const GLfloat WORLD_DIFFUSE_COLOR[] = { 0.6f, 0.525f, 0.525f };
const GLfloat WORLD_SPECULAR_COLOR[] = { 0.94f, 0.94f, 0.737f, 1.0f };

void Application::setupWorldLight() {

    //  Setup 3D lights (after the camera transform, so that they are positioned in world space)
    glEnable(GL_COLOR_MATERIAL);
    glColorMaterial(GL_FRONT_AND_BACK, GL_AMBIENT_AND_DIFFUSE);

    glm::vec3 sunDirection = getSunDirection();
    GLfloat light_position0[] = { sunDirection.x, sunDirection.y, sunDirection.z, 0.0 };
    glLightfv(GL_LIGHT0, GL_POSITION, light_position0);
    glLightfv(GL_LIGHT0, GL_AMBIENT, WORLD_AMBIENT_COLOR);
    glLightfv(GL_LIGHT0, GL_DIFFUSE, WORLD_DIFFUSE_COLOR);
    glLightfv(GL_LIGHT0, GL_SPECULAR, WORLD_SPECULAR_COLOR);
    glMaterialfv(GL_FRONT, GL_SPECULAR, WORLD_SPECULAR_COLOR);
    glMateriali(GL_FRONT, GL_SHININESS, 96);
}

bool Application::shouldRenderMesh(float largestDimension, float distanceToCamera) {
    return DependencyManager::get<LODManager>()->shouldRenderMesh(largestDimension, distanceToCamera);
}

float Application::getSizeScale() const { 
    return DependencyManager::get<LODManager>()->getOctreeSizeScale();
}

int Application::getBoundaryLevelAdjust() const { 
    return DependencyManager::get<LODManager>()->getBoundaryLevelAdjust();
}

PickRay Application::computePickRay(float x, float y) {
    return getCamera()->computePickRay(x, y);
}

QImage Application::renderAvatarBillboard() {
    DependencyManager::get<TextureCache>()->getPrimaryFramebufferObject()->bind();

    // the "glow" here causes an alpha of one
    Glower glower;

    const int BILLBOARD_SIZE = 64;
    renderRearViewMirror(QRect(0, DependencyManager::get<GLCanvas>()->getDeviceHeight() - BILLBOARD_SIZE,
                               BILLBOARD_SIZE, BILLBOARD_SIZE),
                         true);

    QImage image(BILLBOARD_SIZE, BILLBOARD_SIZE, QImage::Format_ARGB32);
    glReadPixels(0, 0, BILLBOARD_SIZE, BILLBOARD_SIZE, GL_BGRA, GL_UNSIGNED_BYTE, image.bits());

    DependencyManager::get<TextureCache>()->getPrimaryFramebufferObject()->release();

    return image;
}

void Application::displaySide(Camera& theCamera, bool selfAvatarOnly, RenderArgs::RenderSide renderSide) {
    PROFILE_RANGE(__FUNCTION__);
    PerformanceTimer perfTimer("display");
    PerformanceWarning warn(Menu::getInstance()->isOptionChecked(MenuOption::PipelineWarnings), "Application::displaySide()");
    // transform by eye offset

    // load the view frustum
    loadViewFrustum(theCamera, _displayViewFrustum);

    // flip x if in mirror mode (also requires reversing winding order for backface culling)
    if (theCamera.getMode() == CAMERA_MODE_MIRROR) {
        glScalef(-1.0f, 1.0f, 1.0f);
        glFrontFace(GL_CW);

    } else {
        glFrontFace(GL_CCW);
    }

    glm::vec3 eyeOffsetPos = theCamera.getEyeOffsetPosition();
    glm::quat eyeOffsetOrient = theCamera.getEyeOffsetOrientation();
    glm::vec3 eyeOffsetAxis = glm::axis(eyeOffsetOrient);
    glRotatef(-glm::degrees(glm::angle(eyeOffsetOrient)), eyeOffsetAxis.x, eyeOffsetAxis.y, eyeOffsetAxis.z);
    glTranslatef(-eyeOffsetPos.x, -eyeOffsetPos.y, -eyeOffsetPos.z);

    // transform view according to theCamera
    // could be myCamera (if in normal mode)
    // or could be viewFrustumOffsetCamera if in offset mode

    glm::quat rotation = theCamera.getRotation();
    glm::vec3 axis = glm::axis(rotation);
    glRotatef(-glm::degrees(glm::angle(rotation)), axis.x, axis.y, axis.z);

    // store view matrix without translation, which we'll use for precision-sensitive objects
    updateUntranslatedViewMatrix(-theCamera.getPosition());

    // Equivalent to what is happening with _untranslatedViewMatrix and the _viewMatrixTranslation
    // the viewTransofmr object is updatded with the correct values and saved,
    // this is what is used for rendering the Entities and avatars
    Transform viewTransform;
    viewTransform.setTranslation(theCamera.getPosition());
    viewTransform.setRotation(rotation);
    viewTransform.postTranslate(eyeOffsetPos);
    viewTransform.postRotate(eyeOffsetOrient);
    if (theCamera.getMode() == CAMERA_MODE_MIRROR) {
         viewTransform.setScale(Transform::Vec3(-1.0f, 1.0f, 1.0f));
    }
    if (renderSide != RenderArgs::MONO) {
        glm::mat4 invView = glm::inverse(_untranslatedViewMatrix);
        
        viewTransform.evalFromRawMatrix(invView);
        viewTransform.preTranslate(_viewMatrixTranslation);
    }
    
    setViewTransform(viewTransform);

    glTranslatef(_viewMatrixTranslation.x, _viewMatrixTranslation.y, _viewMatrixTranslation.z);

    //  Setup 3D lights (after the camera transform, so that they are positioned in world space)
    {
        PerformanceTimer perfTimer("lights");
        setupWorldLight();
    }

    // setup shadow matrices (again, after the camera transform)
    int shadowMatrixCount = 0;
    if (Menu::getInstance()->isOptionChecked(MenuOption::SimpleShadows)) {
        shadowMatrixCount = 1;
    } else if (Menu::getInstance()->isOptionChecked(MenuOption::CascadedShadows)) {
        shadowMatrixCount = CASCADED_SHADOW_MATRIX_COUNT;
    }
    for (int i = shadowMatrixCount - 1; i >= 0; i--) {
        glActiveTexture(GL_TEXTURE0 + i);
        glTexGenfv(GL_S, GL_EYE_PLANE, (const GLfloat*)&_shadowMatrices[i][0]);
        glTexGenfv(GL_T, GL_EYE_PLANE, (const GLfloat*)&_shadowMatrices[i][1]);
        glTexGenfv(GL_R, GL_EYE_PLANE, (const GLfloat*)&_shadowMatrices[i][2]);
    }

    if (!selfAvatarOnly && Menu::getInstance()->isOptionChecked(MenuOption::Stars)) {
        PerformanceTimer perfTimer("stars");
        PerformanceWarning warn(Menu::getInstance()->isOptionChecked(MenuOption::PipelineWarnings),
            "Application::displaySide() ... stars...");
        if (!_stars.isStarsLoaded()) {
            _stars.generate(STARFIELD_NUM_STARS, STARFIELD_SEED);
        }
        // should be the first rendering pass - w/o depth buffer / lighting

        // compute starfield alpha based on distance from atmosphere
        float alpha = 1.0f;
        if (Menu::getInstance()->isOptionChecked(MenuOption::Atmosphere)) {
            const EnvironmentData& closestData = _environment.getClosestData(theCamera.getPosition());
            float height = glm::distance(theCamera.getPosition(),
                closestData.getAtmosphereCenter(theCamera.getPosition()));
            if (height < closestData.getAtmosphereInnerRadius()) {
                alpha = 0.0f;

            } else if (height < closestData.getAtmosphereOuterRadius()) {
                alpha = (height - closestData.getAtmosphereInnerRadius()) /
                    (closestData.getAtmosphereOuterRadius() - closestData.getAtmosphereInnerRadius());
            }
        }

        // finally render the starfield
        _stars.render(theCamera.getFieldOfView(), theCamera.getAspectRatio(), theCamera.getNearClip(), alpha);
    }

    if (Menu::getInstance()->isOptionChecked(MenuOption::Wireframe)) {
        glPolygonMode(GL_FRONT_AND_BACK, GL_LINE);
    }

    // draw the sky dome
    if (!selfAvatarOnly && Menu::getInstance()->isOptionChecked(MenuOption::Atmosphere)) {
        PerformanceTimer perfTimer("atmosphere");
        PerformanceWarning warn(Menu::getInstance()->isOptionChecked(MenuOption::PipelineWarnings),
            "Application::displaySide() ... atmosphere...");
        _environment.renderAtmospheres(theCamera);
    }
    glEnable(GL_LIGHTING);
    glEnable(GL_DEPTH_TEST);
    
    DependencyManager::get<DeferredLightingEffect>()->prepare();

    if (!selfAvatarOnly) {
        // draw a red sphere
        float originSphereRadius = 0.05f;
        glColor3f(1,0,0);
        DependencyManager::get<GeometryCache>()->renderSphere(originSphereRadius, 15, 15);
        
        // also, metavoxels
        if (Menu::getInstance()->isOptionChecked(MenuOption::Metavoxels)) {
            PerformanceTimer perfTimer("metavoxels");
            PerformanceWarning warn(Menu::getInstance()->isOptionChecked(MenuOption::PipelineWarnings),
                "Application::displaySide() ... metavoxels...");
            _metavoxels.render();
        }

        // render models...
        if (Menu::getInstance()->isOptionChecked(MenuOption::Entities)) {
            PerformanceTimer perfTimer("entities");
            PerformanceWarning warn(Menu::getInstance()->isOptionChecked(MenuOption::PipelineWarnings),
                "Application::displaySide() ... entities...");
            _entities.render(RenderArgs::DEFAULT_RENDER_MODE, renderSide);
        }

        // render JS/scriptable overlays
        {
            PerformanceTimer perfTimer("3dOverlays");
            _overlays.renderWorld(false);
        }

        // render the ambient occlusion effect if enabled
        if (Menu::getInstance()->isOptionChecked(MenuOption::AmbientOcclusion)) {
            PerformanceTimer perfTimer("ambientOcclusion");
            PerformanceWarning warn(Menu::getInstance()->isOptionChecked(MenuOption::PipelineWarnings),
                "Application::displaySide() ... AmbientOcclusion...");
            DependencyManager::get<AmbientOcclusionEffect>()->render();
        }
    }



    bool mirrorMode = (theCamera.getMode() == CAMERA_MODE_MIRROR);
    {
        PerformanceTimer perfTimer("avatars");
        DependencyManager::get<AvatarManager>()->renderAvatars(mirrorMode ? Avatar::MIRROR_RENDER_MODE : Avatar::NORMAL_RENDER_MODE,
            false, selfAvatarOnly);   
    }


    {
        DependencyManager::get<DeferredLightingEffect>()->setAmbientLightMode(getRenderAmbientLight());

        PROFILE_RANGE("DeferredLighting"); 
        PerformanceTimer perfTimer("lighting");
        DependencyManager::get<DeferredLightingEffect>()->render();
    }

    {
        PerformanceTimer perfTimer("avatarsPostLighting");
        DependencyManager::get<AvatarManager>()->renderAvatars(mirrorMode ? Avatar::MIRROR_RENDER_MODE : Avatar::NORMAL_RENDER_MODE,
            true, selfAvatarOnly);   
    }
    
    //Render the sixense lasers
    if (Menu::getInstance()->isOptionChecked(MenuOption::SixenseLasers)) {
        _myAvatar->renderLaserPointers();
    }

    if (!selfAvatarOnly) {
        _nodeBoundsDisplay.draw();
    
        //  Render the world box
        if (theCamera.getMode() != CAMERA_MODE_MIRROR && Menu::getInstance()->isOptionChecked(MenuOption::Stats) && 
                Menu::getInstance()->isOptionChecked(MenuOption::UserInterface)) {
            PerformanceTimer perfTimer("worldBox");
            renderWorldBox();
        }

        // render octree fades if they exist
        if (_octreeFades.size() > 0) {
            PerformanceTimer perfTimer("octreeFades");
            PerformanceWarning warn(Menu::getInstance()->isOptionChecked(MenuOption::PipelineWarnings),
                "Application::displaySide() ... octree fades...");
            _octreeFadesLock.lockForWrite();
            for(std::vector<OctreeFade>::iterator fade = _octreeFades.begin(); fade != _octreeFades.end();) {
                fade->render();
                if(fade->isDone()) {
                    fade = _octreeFades.erase(fade);
                } else {
                    ++fade;
                }
            }
            _octreeFadesLock.unlock();
        }

        // give external parties a change to hook in
        {
            PerformanceTimer perfTimer("inWorldInterface");
            emit renderingInWorldInterface();
        }
    }

    if (Menu::getInstance()->isOptionChecked(MenuOption::Wireframe)) {
        glPolygonMode(GL_FRONT_AND_BACK, GL_FILL);
    }

    // Render 3D overlays that should be drawn in front
    {
        PerformanceTimer perfTimer("3dOverlaysFront");
        glClear(GL_DEPTH_BUFFER_BIT);
        _overlays.renderWorld(true);
    }
}

void Application::updateUntranslatedViewMatrix(const glm::vec3& viewMatrixTranslation) {
    glGetFloatv(GL_MODELVIEW_MATRIX, (GLfloat*)&_untranslatedViewMatrix);
    _viewMatrixTranslation = viewMatrixTranslation;
}

void Application::setViewTransform(const Transform& view) {
    _viewTransform = view;
}

void Application::loadTranslatedViewMatrix(const glm::vec3& translation) {
    glLoadMatrixf((const GLfloat*)&_untranslatedViewMatrix);
    glTranslatef(translation.x + _viewMatrixTranslation.x, translation.y + _viewMatrixTranslation.y,
        translation.z + _viewMatrixTranslation.z);
}

void Application::getModelViewMatrix(glm::dmat4* modelViewMatrix) {
    (*modelViewMatrix) =_untranslatedViewMatrix;
    (*modelViewMatrix)[3] = _untranslatedViewMatrix * glm::vec4(_viewMatrixTranslation, 1);
}

void Application::getProjectionMatrix(glm::dmat4* projectionMatrix) {
    *projectionMatrix = _projectionMatrix;
}

void Application::computeOffAxisFrustum(float& left, float& right, float& bottom, float& top, float& nearVal,
    float& farVal, glm::vec4& nearClipPlane, glm::vec4& farClipPlane) const {

    // allow 3DTV/Oculus to override parameters from camera
    _displayViewFrustum.computeOffAxisFrustum(left, right, bottom, top, nearVal, farVal, nearClipPlane, farClipPlane);
    if (OculusManager::isConnected()) {
        OculusManager::overrideOffAxisFrustum(left, right, bottom, top, nearVal, farVal, nearClipPlane, farClipPlane);
    
    } else if (TV3DManager::isConnected()) {
        TV3DManager::overrideOffAxisFrustum(left, right, bottom, top, nearVal, farVal, nearClipPlane, farClipPlane);    
    }
}

bool Application::getShadowsEnabled() {
    Menu* menubar = Menu::getInstance();
    return menubar->isOptionChecked(MenuOption::SimpleShadows) ||
           menubar->isOptionChecked(MenuOption::CascadedShadows);
}

bool Application::getCascadeShadowsEnabled() { 
    return Menu::getInstance()->isOptionChecked(MenuOption::CascadedShadows); 
}

glm::vec2 Application::getScaledScreenPoint(glm::vec2 projectedPoint) {
    auto glCanvas = DependencyManager::get<GLCanvas>();
    float horizontalScale = glCanvas->getDeviceWidth() / 2.0f;
    float verticalScale   = glCanvas->getDeviceHeight() / 2.0f;

    // -1,-1 is 0,windowHeight
    // 1,1 is windowWidth,0

    // -1,1                    1,1
    // +-----------------------+
    // |           |           |
    // |           |           |
    // | -1,0      |           |
    // |-----------+-----------|
    // |          0,0          |
    // |           |           |
    // |           |           |
    // |           |           |
    // +-----------------------+
    // -1,-1                   1,-1

    glm::vec2 screenPoint((projectedPoint.x + 1.0) * horizontalScale,
        ((projectedPoint.y + 1.0) * -verticalScale) + glCanvas->getDeviceHeight());

    return screenPoint;
}

void Application::renderRearViewMirror(const QRect& region, bool billboard) {
    // Grab current viewport to reset it at the end
    int viewport[4];
    glGetIntegerv(GL_VIEWPORT, viewport);

    bool eyeRelativeCamera = false;
    if (billboard) {
        _mirrorCamera.setFieldOfView(BILLBOARD_FIELD_OF_VIEW);  // degees
        _mirrorCamera.setPosition(_myAvatar->getPosition() +
                                  _myAvatar->getOrientation() * glm::vec3(0.0f, 0.0f, -1.0f) * BILLBOARD_DISTANCE * _myAvatar->getScale());

    } else if (SettingHandles::rearViewZoomLevel.get() == BODY) {
        _mirrorCamera.setFieldOfView(MIRROR_FIELD_OF_VIEW);     // degrees
        _mirrorCamera.setPosition(_myAvatar->getChestPosition() +
                                  _myAvatar->getOrientation() * glm::vec3(0.0f, 0.0f, -1.0f) * MIRROR_REARVIEW_BODY_DISTANCE * _myAvatar->getScale());

    } else { // HEAD zoom level
        _mirrorCamera.setFieldOfView(MIRROR_FIELD_OF_VIEW);     // degrees
        if (_myAvatar->getSkeletonModel().isActive() && _myAvatar->getHead()->getFaceModel().isActive()) {
            // as a hack until we have a better way of dealing with coordinate precision issues, reposition the
            // face/body so that the average eye position lies at the origin
            eyeRelativeCamera = true;
            _mirrorCamera.setPosition(_myAvatar->getOrientation() * glm::vec3(0.0f, 0.0f, -1.0f) * MIRROR_REARVIEW_DISTANCE * _myAvatar->getScale());

        } else {
            _mirrorCamera.setPosition(_myAvatar->getHead()->getEyePosition() +
                                      _myAvatar->getOrientation() * glm::vec3(0.0f, 0.0f, -1.0f) * MIRROR_REARVIEW_DISTANCE * _myAvatar->getScale());
        }
    }
    _mirrorCamera.setAspectRatio((float)region.width() / region.height());

    _mirrorCamera.setRotation(_myAvatar->getWorldAlignedOrientation() * glm::quat(glm::vec3(0.0f, PI, 0.0f)));
    _mirrorCamera.update(1.0f/_fps);

    // set the bounds of rear mirror view
    if (billboard) {
        QSize size = DependencyManager::get<TextureCache>()->getFrameBufferSize();
        glViewport(region.x(), size.height() - region.y() - region.height(), region.width(), region.height());
        glScissor(region.x(), size.height() - region.y() - region.height(), region.width(), region.height());    
    } else {
        // if not rendering the billboard, the region is in device independent coordinates; must convert to device
        QSize size = DependencyManager::get<TextureCache>()->getFrameBufferSize();
        float ratio = QApplication::desktop()->windowHandle()->devicePixelRatio() * getRenderResolutionScale();
        int x = region.x() * ratio, y = region.y() * ratio, width = region.width() * ratio, height = region.height() * ratio;
        glViewport(x, size.height() - y - height, width, height);
        glScissor(x, size.height() - y - height, width, height);
    }
    bool updateViewFrustum = false;
    updateProjectionMatrix(_mirrorCamera, updateViewFrustum);
    glEnable(GL_SCISSOR_TEST);
    glClear(GL_COLOR_BUFFER_BIT | GL_DEPTH_BUFFER_BIT);

    // render rear mirror view
    glPushMatrix();
    if (eyeRelativeCamera) {
        // save absolute translations
        glm::vec3 absoluteSkeletonTranslation = _myAvatar->getSkeletonModel().getTranslation();
        glm::vec3 absoluteFaceTranslation = _myAvatar->getHead()->getFaceModel().getTranslation();

        // get the neck position so we can translate the face relative to it
        glm::vec3 neckPosition;
        _myAvatar->getSkeletonModel().setTranslation(glm::vec3());
        _myAvatar->getSkeletonModel().getNeckPosition(neckPosition);

        // get the eye position relative to the body
        glm::vec3 eyePosition = _myAvatar->getHead()->getEyePosition();
        float eyeHeight = eyePosition.y - _myAvatar->getPosition().y;

        // set the translation of the face relative to the neck position
        _myAvatar->getHead()->getFaceModel().setTranslation(neckPosition - glm::vec3(0, eyeHeight, 0));

        // translate the neck relative to the face
        _myAvatar->getSkeletonModel().setTranslation(_myAvatar->getHead()->getFaceModel().getTranslation() -
            neckPosition);

        // update the attachments to match
        QVector<glm::vec3> absoluteAttachmentTranslations;
        glm::vec3 delta = _myAvatar->getSkeletonModel().getTranslation() - absoluteSkeletonTranslation;
        foreach (Model* attachment, _myAvatar->getAttachmentModels()) {
            absoluteAttachmentTranslations.append(attachment->getTranslation());
            attachment->setTranslation(attachment->getTranslation() + delta);
        }

        // and lo, even the shadow matrices
        glm::mat4 savedShadowMatrices[CASCADED_SHADOW_MATRIX_COUNT];
        for (int i = 0; i < CASCADED_SHADOW_MATRIX_COUNT; i++) {
            savedShadowMatrices[i] = _shadowMatrices[i];
            _shadowMatrices[i] = glm::transpose(glm::transpose(_shadowMatrices[i]) * glm::translate(-delta));
        }

        displaySide(_mirrorCamera, true);

        // restore absolute translations
        _myAvatar->getSkeletonModel().setTranslation(absoluteSkeletonTranslation);
        _myAvatar->getHead()->getFaceModel().setTranslation(absoluteFaceTranslation);
        for (int i = 0; i < absoluteAttachmentTranslations.size(); i++) {
            _myAvatar->getAttachmentModels().at(i)->setTranslation(absoluteAttachmentTranslations.at(i));
        }
        
        // restore the shadow matrices
        for (int i = 0; i < CASCADED_SHADOW_MATRIX_COUNT; i++) {
            _shadowMatrices[i] = savedShadowMatrices[i];
        }
    } else {
        displaySide(_mirrorCamera, true);
    }
    glPopMatrix();

    if (!billboard) {
        _rearMirrorTools->render(false);
    }

    // reset Viewport and projection matrix
    glViewport(viewport[0], viewport[1], viewport[2], viewport[3]);
    glDisable(GL_SCISSOR_TEST);
    updateProjectionMatrix(_myCamera, updateViewFrustum);
}

void Application::resetSensors() {
    DependencyManager::get<Faceshift>()->reset();
    DependencyManager::get<Visage>()->reset();
    DependencyManager::get<DdeFaceTracker>()->reset();

    OculusManager::reset();

    _prioVR.reset();
    //_leapmotion.reset();

    QScreen* currentScreen = _window->windowHandle()->screen();
    QWindow* mainWindow = _window->windowHandle();
    QPoint windowCenter = mainWindow->geometry().center();
    DependencyManager::get<GLCanvas>()->cursor().setPos(currentScreen, windowCenter);
    
    _myAvatar->reset();

    QMetaObject::invokeMethod(DependencyManager::get<AudioClient>().data(), "reset", Qt::QueuedConnection);
}

static void setShortcutsEnabled(QWidget* widget, bool enabled) {
    foreach (QAction* action, widget->actions()) {
        QKeySequence shortcut = action->shortcut();
        if (!shortcut.isEmpty() && (shortcut[0] & (Qt::CTRL | Qt::ALT | Qt::META)) == 0) {
            // it's a shortcut that may coincide with a "regular" key, so switch its context
            action->setShortcutContext(enabled ? Qt::WindowShortcut : Qt::WidgetShortcut);
        }
    }
    foreach (QObject* child, widget->children()) {
        if (child->isWidgetType()) {
            setShortcutsEnabled(static_cast<QWidget*>(child), enabled);
        }
    }
}

void Application::setMenuShortcutsEnabled(bool enabled) {
    setShortcutsEnabled(_window->menuBar(), enabled);
}

void Application::updateWindowTitle(){

    QString buildVersion = " (build " + applicationVersion() + ")";
    auto nodeList = DependencyManager::get<NodeList>();

    QString connectionStatus = nodeList->getDomainHandler().isConnected() ? "" : " (NOT CONNECTED) ";
    QString username = AccountManager::getInstance().getAccountInfo().getUsername();
    QString currentPlaceName = DependencyManager::get<AddressManager>()->getRootPlaceName();
    
    if (currentPlaceName.isEmpty()) {
        currentPlaceName = nodeList->getDomainHandler().getHostname();
    }
    
    QString title = QString() + (!username.isEmpty() ? username + " @ " : QString())
        + currentPlaceName + connectionStatus + buildVersion;

#ifndef WIN32
    // crashes with vs2013/win32
    qDebug("Application title set to: %s", title.toStdString().c_str());
#endif
    _window->setWindowTitle(title);
}

void Application::updateLocationInServer() {

    AccountManager& accountManager = AccountManager::getInstance();
    auto addressManager = DependencyManager::get<AddressManager>();
    DomainHandler& domainHandler = DependencyManager::get<NodeList>()->getDomainHandler();
    
    if (accountManager.isLoggedIn() && domainHandler.isConnected()
        && (!addressManager->getRootPlaceID().isNull() || !domainHandler.getUUID().isNull())) {

        // construct a QJsonObject given the user's current address information
        QJsonObject rootObject;

        QJsonObject locationObject;
        
        QString pathString = addressManager->currentPath();
       
        const QString LOCATION_KEY_IN_ROOT = "location";
        
        const QString PATH_KEY_IN_LOCATION = "path";
        locationObject.insert(PATH_KEY_IN_LOCATION, pathString);
        
        if (!addressManager->getRootPlaceID().isNull()) {
            const QString PLACE_ID_KEY_IN_LOCATION = "place_id";
            locationObject.insert(PLACE_ID_KEY_IN_LOCATION,
                                  uuidStringWithoutCurlyBraces(addressManager->getRootPlaceID()));
            
        } else {
            const QString DOMAIN_ID_KEY_IN_LOCATION = "domain_id";
            locationObject.insert(DOMAIN_ID_KEY_IN_LOCATION,
                                  uuidStringWithoutCurlyBraces(domainHandler.getUUID()));
        }

        rootObject.insert(LOCATION_KEY_IN_ROOT, locationObject);

        accountManager.authenticatedRequest("/api/v1/user/location", QNetworkAccessManager::PutOperation,
                                            JSONCallbackParameters(), QJsonDocument(rootObject).toJson());
     }
}

void Application::clearDomainOctreeDetails() {
    qDebug() << "Clearing domain octree details...";
    // reset the environment so that we don't erroneously end up with multiple
    _environment.resetToDefault();

    // reset our node to stats and node to jurisdiction maps... since these must be changing...
    _entityServerJurisdictions.lockForWrite();
    _entityServerJurisdictions.clear();
    _entityServerJurisdictions.unlock();

    _octreeSceneStatsLock.lockForWrite();
    _octreeServerSceneStats.clear();
    _octreeSceneStatsLock.unlock();

    // reset the model renderer
    _entities.clear();

}

void Application::domainChanged(const QString& domainHostname) {
    updateWindowTitle();
    clearDomainOctreeDetails();
}

void Application::connectedToDomain(const QString& hostname) {
    AccountManager& accountManager = AccountManager::getInstance();
    const QUuid& domainID = DependencyManager::get<NodeList>()->getDomainHandler().getUUID();
    
    if (accountManager.isLoggedIn() && !domainID.isNull()) {
        // update our data-server with the domain-server we're logged in with

        QString domainPutJsonString = "{\"location\":{\"domain_id\":\"" + uuidStringWithoutCurlyBraces(domainID) + "\"}}";

        accountManager.authenticatedRequest("/api/v1/user/location", QNetworkAccessManager::PutOperation,
                                            JSONCallbackParameters(), domainPutJsonString.toUtf8());
    }
}

void Application::nodeAdded(SharedNodePointer node) {
    if (node->getType() == NodeType::AvatarMixer) {
        // new avatar mixer, send off our identity packet right away
        _myAvatar->sendIdentityPacket();
    }
}

void Application::nodeKilled(SharedNodePointer node) {

    // These are here because connecting NodeList::nodeKilled to OctreePacketProcessor::nodeKilled doesn't work:
    // OctreePacketProcessor::nodeKilled is not being called when NodeList::nodeKilled is emitted.
    // This may have to do with GenericThread::threadRoutine() blocking the QThread event loop

    _octreeProcessor.nodeKilled(node);

    _entityEditSender.nodeKilled(node);

    if (node->getType() == NodeType::AudioMixer) {
        QMetaObject::invokeMethod(DependencyManager::get<AudioClient>().data(), "audioMixerKilled");
    }

    if (node->getType() == NodeType::EntityServer) {

        QUuid nodeUUID = node->getUUID();
        // see if this is the first we've heard of this node...
        _entityServerJurisdictions.lockForRead();
        if (_entityServerJurisdictions.find(nodeUUID) != _entityServerJurisdictions.end()) {
            unsigned char* rootCode = _entityServerJurisdictions[nodeUUID].getRootOctalCode();
            VoxelPositionSize rootDetails;
            voxelDetailsForCode(rootCode, rootDetails);
            _entityServerJurisdictions.unlock();

            qDebug("model server going away...... v[%f, %f, %f, %f]",
                rootDetails.x, rootDetails.y, rootDetails.z, rootDetails.s);

            // Add the jurisditionDetails object to the list of "fade outs"
            if (!Menu::getInstance()->isOptionChecked(MenuOption::DontFadeOnOctreeServerChanges)) {
                OctreeFade fade(OctreeFade::FADE_OUT, NODE_KILLED_RED, NODE_KILLED_GREEN, NODE_KILLED_BLUE);
                fade.voxelDetails = rootDetails;
                const float slightly_smaller = 0.99f;
                fade.voxelDetails.s = fade.voxelDetails.s * slightly_smaller;
                _octreeFadesLock.lockForWrite();
                _octreeFades.push_back(fade);
                _octreeFadesLock.unlock();
            }

            // If the model server is going away, remove it from our jurisdiction map so we don't send voxels to a dead server
            _entityServerJurisdictions.lockForWrite();
            _entityServerJurisdictions.erase(_entityServerJurisdictions.find(nodeUUID));
        }
        _entityServerJurisdictions.unlock();

        // also clean up scene stats for that server
        _octreeSceneStatsLock.lockForWrite();
        if (_octreeServerSceneStats.find(nodeUUID) != _octreeServerSceneStats.end()) {
            _octreeServerSceneStats.erase(nodeUUID);
        }
        _octreeSceneStatsLock.unlock();

    } else if (node->getType() == NodeType::AvatarMixer) {
        // our avatar mixer has gone away - clear the hash of avatars
        DependencyManager::get<AvatarManager>()->clearOtherAvatars();
    }
}

void Application::trackIncomingOctreePacket(const QByteArray& packet, const SharedNodePointer& sendingNode, bool wasStatsPacket) {

    // Attempt to identify the sender from it's address.
    if (sendingNode) {
        QUuid nodeUUID = sendingNode->getUUID();

        // now that we know the node ID, let's add these stats to the stats for that node...
        _octreeSceneStatsLock.lockForWrite();
        if (_octreeServerSceneStats.find(nodeUUID) != _octreeServerSceneStats.end()) {
            OctreeSceneStats& stats = _octreeServerSceneStats[nodeUUID];
            stats.trackIncomingOctreePacket(packet, wasStatsPacket, sendingNode->getClockSkewUsec());
        }
        _octreeSceneStatsLock.unlock();
    }
}

int Application::parseOctreeStats(const QByteArray& packet, const SharedNodePointer& sendingNode) {
    // But, also identify the sender, and keep track of the contained jurisdiction root for this server

    // parse the incoming stats datas stick it in a temporary object for now, while we
    // determine which server it belongs to
    OctreeSceneStats temp;
    int statsMessageLength = temp.unpackFromMessage(reinterpret_cast<const unsigned char*>(packet.data()), packet.size());

    // quick fix for crash... why would voxelServer be NULL?
    if (sendingNode) {
        QUuid nodeUUID = sendingNode->getUUID();

        // now that we know the node ID, let's add these stats to the stats for that node...
        _octreeSceneStatsLock.lockForWrite();
        if (_octreeServerSceneStats.find(nodeUUID) != _octreeServerSceneStats.end()) {
            _octreeServerSceneStats[nodeUUID].unpackFromMessage(reinterpret_cast<const unsigned char*>(packet.data()),
                                                                packet.size());
        } else {
            _octreeServerSceneStats[nodeUUID] = temp;
        }
        _octreeSceneStatsLock.unlock();

        VoxelPositionSize rootDetails;
        voxelDetailsForCode(temp.getJurisdictionRoot(), rootDetails);

        // see if this is the first we've heard of this node...
        NodeToJurisdictionMap* jurisdiction = NULL;
        QString serverType;
        if (sendingNode->getType() == NodeType::EntityServer) {
            jurisdiction = &_entityServerJurisdictions;
            serverType = "Entity";
        }

        jurisdiction->lockForRead();
        if (jurisdiction->find(nodeUUID) == jurisdiction->end()) {
            jurisdiction->unlock();

            qDebug("stats from new %s server... [%f, %f, %f, %f]",
                qPrintable(serverType), rootDetails.x, rootDetails.y, rootDetails.z, rootDetails.s);

            // Add the jurisditionDetails object to the list of "fade outs"
            if (!Menu::getInstance()->isOptionChecked(MenuOption::DontFadeOnOctreeServerChanges)) {
                OctreeFade fade(OctreeFade::FADE_OUT, NODE_ADDED_RED, NODE_ADDED_GREEN, NODE_ADDED_BLUE);
                fade.voxelDetails = rootDetails;
                const float slightly_smaller = 0.99f;
                fade.voxelDetails.s = fade.voxelDetails.s * slightly_smaller;
                _octreeFadesLock.lockForWrite();
                _octreeFades.push_back(fade);
                _octreeFadesLock.unlock();
            }
        } else {
            jurisdiction->unlock();
        }
        // store jurisdiction details for later use
        // This is bit of fiddling is because JurisdictionMap assumes it is the owner of the values used to construct it
        // but OctreeSceneStats thinks it's just returning a reference to it's contents. So we need to make a copy of the
        // details from the OctreeSceneStats to construct the JurisdictionMap
        JurisdictionMap jurisdictionMap;
        jurisdictionMap.copyContents(temp.getJurisdictionRoot(), temp.getJurisdictionEndNodes());
        jurisdiction->lockForWrite();
        (*jurisdiction)[nodeUUID] = jurisdictionMap;
        jurisdiction->unlock();
    }
    return statsMessageLength;
}

void Application::packetSent(quint64 length) {
    _bandwidthMeter.outputStream(BandwidthMeter::OCTREE).updateValue(length);
}

const QString SETTINGS_KEY = "Settings";

void Application::loadScripts() {
    // loads all saved scripts
    Settings settings;
    int size = settings.beginReadArray(SETTINGS_KEY);
    for (int i = 0; i < size; ++i){
        settings.setArrayIndex(i);
        QString string = settings.value("script").toString();
        if (!string.isEmpty()) {
            loadScript(string);
        }
    }
    settings.endArray();
}

void Application::clearScriptsBeforeRunning() {
    // clears all scripts from the settings
    SettingHandles::SettingHandle<QVariant>(SETTINGS_KEY).remove();
}

void Application::saveScripts() {
    QStringList runningScripts = getRunningScripts();
    if (runningScripts.isEmpty()) {
        return;
    }
    
    // Saves all currently running user-loaded scripts
    Settings settings;
    settings.beginWriteArray(SETTINGS_KEY);
    int i = 0;
    for (auto it = runningScripts.begin(); it != runningScripts.end(); ++it) {
        if (getScriptEngine(*it)->isUserLoaded()) {
            settings.setArrayIndex(i);
            settings.setValue("script", *it);
            ++i;
        }
    }
    settings.endArray();
}

QScriptValue joystickToScriptValue(QScriptEngine *engine, Joystick* const &in) {
    return engine->newQObject(in);
}

void joystickFromScriptValue(const QScriptValue &object, Joystick* &out) {
    out = qobject_cast<Joystick*>(object.toQObject());
}

void Application::registerScriptEngineWithApplicationServices(ScriptEngine* scriptEngine) {
    // setup the packet senders and jurisdiction listeners of the script engine's scripting interfaces so
    // we can use the same ones from the application.
    scriptEngine->getEntityScriptingInterface()->setPacketSender(&_entityEditSender);
    scriptEngine->getEntityScriptingInterface()->setEntityTree(_entities.getTree());

    // AvatarManager has some custom types
    AvatarManager::registerMetaTypes(scriptEngine);

    // hook our avatar and avatar hash map object into this script engine
    scriptEngine->setAvatarData(_myAvatar, "MyAvatar"); // leave it as a MyAvatar class to expose thrust features
    scriptEngine->setAvatarHashMap(DependencyManager::get<AvatarManager>().data(), "AvatarList");

    scriptEngine->registerGlobalObject("Camera", &_myCamera);

#if defined(Q_OS_MAC) || defined(Q_OS_WIN)
    scriptEngine->registerGlobalObject("SpeechRecognizer", DependencyManager::get<SpeechRecognizer>().data());
#endif

    ClipboardScriptingInterface* clipboardScriptable = new ClipboardScriptingInterface();
    scriptEngine->registerGlobalObject("Clipboard", clipboardScriptable);
    connect(scriptEngine, SIGNAL(finished(const QString&)), clipboardScriptable, SLOT(deleteLater()));

    connect(scriptEngine, SIGNAL(finished(const QString&)), this, SLOT(scriptFinished(const QString&)));

    connect(scriptEngine, SIGNAL(loadScript(const QString&, bool)), this, SLOT(loadScript(const QString&, bool)));

    scriptEngine->registerGlobalObject("Overlays", &_overlays);
    qScriptRegisterMetaType(scriptEngine, OverlayPropertyResultToScriptValue, OverlayPropertyResultFromScriptValue);
    qScriptRegisterMetaType(scriptEngine, RayToOverlayIntersectionResultToScriptValue, 
                            RayToOverlayIntersectionResultFromScriptValue);

    QScriptValue windowValue = scriptEngine->registerGlobalObject("Window", WindowScriptingInterface::getInstance());
    scriptEngine->registerGetterSetter("location", LocationScriptingInterface::locationGetter,
                                       LocationScriptingInterface::locationSetter, windowValue);
    // register `location` on the global object.
    scriptEngine->registerGetterSetter("location", LocationScriptingInterface::locationGetter,
                                       LocationScriptingInterface::locationSetter);

    scriptEngine->registerFunction("WebWindow", WebWindowClass::constructor, 1);
    
    scriptEngine->registerGlobalObject("Menu", MenuScriptingInterface::getInstance());
    scriptEngine->registerGlobalObject("Settings", SettingsScriptingInterface::getInstance());
    scriptEngine->registerGlobalObject("AudioDevice", AudioDeviceScriptingInterface::getInstance());
    scriptEngine->registerGlobalObject("AnimationCache", DependencyManager::get<AnimationCache>().data());
    scriptEngine->registerGlobalObject("SoundCache", &SoundCache::getInstance());
    scriptEngine->registerGlobalObject("Account", AccountScriptingInterface::getInstance());
    scriptEngine->registerGlobalObject("Metavoxels", &_metavoxels);

    scriptEngine->registerGlobalObject("GlobalServices", GlobalServicesScriptingInterface::getInstance());
    qScriptRegisterMetaType(scriptEngine, DownloadInfoResultToScriptValue, DownloadInfoResultFromScriptValue);

    scriptEngine->registerGlobalObject("AvatarManager", DependencyManager::get<AvatarManager>().data());
    
    scriptEngine->registerGlobalObject("Joysticks", &JoystickScriptingInterface::getInstance());
    qScriptRegisterMetaType(scriptEngine, joystickToScriptValue, joystickFromScriptValue);

    scriptEngine->registerGlobalObject("UndoStack", &_undoStackScriptingInterface);

#ifdef HAVE_RTMIDI
    scriptEngine->registerGlobalObject("MIDI", &MIDIManager::getInstance());
#endif

    QThread* workerThread = new QThread(this);

    // when the worker thread is started, call our engine's run..
    connect(workerThread, &QThread::started, scriptEngine, &ScriptEngine::run);

    // when the thread is terminated, add both scriptEngine and thread to the deleteLater queue
    connect(scriptEngine, SIGNAL(finished(const QString&)), scriptEngine, SLOT(deleteLater()));
    connect(workerThread, SIGNAL(finished()), workerThread, SLOT(deleteLater()));

    // when the application is about to quit, stop our script engine so it unwinds properly
    connect(this, SIGNAL(aboutToQuit()), scriptEngine, SLOT(stop()));

    auto nodeList = DependencyManager::get<NodeList>();
    connect(nodeList.data(), &NodeList::nodeKilled, scriptEngine, &ScriptEngine::nodeKilled);

    scriptEngine->moveToThread(workerThread);

    // Starts an event loop, and emits workerThread->started()
    workerThread->start();
}

ScriptEngine* Application::loadScript(const QString& scriptFilename, bool isUserLoaded,
    bool loadScriptFromEditor, bool activateMainWindow) {
    QUrl scriptUrl(scriptFilename);
    const QString& scriptURLString = scriptUrl.toString();
    if (_scriptEnginesHash.contains(scriptURLString) && loadScriptFromEditor
        && !_scriptEnginesHash[scriptURLString]->isFinished()) {

        return _scriptEnginesHash[scriptURLString];
    }

    ScriptEngine* scriptEngine = new ScriptEngine(NO_SCRIPT, "", &_controllerScriptingInterface);
    scriptEngine->setUserLoaded(isUserLoaded);
    
    if (scriptFilename.isNull()) {
        // this had better be the script editor (we should de-couple so somebody who thinks they are loading a script
        // doesn't just get an empty script engine)
        
        // we can complete setup now since there isn't a script we have to load
        registerScriptEngineWithApplicationServices(scriptEngine);
    } else {
        // connect to the appropriate signals of this script engine
        connect(scriptEngine, &ScriptEngine::scriptLoaded, this, &Application::handleScriptEngineLoaded);
        connect(scriptEngine, &ScriptEngine::errorLoadingScript, this, &Application::handleScriptLoadError);
        
        // get the script engine object to load the script at the designated script URL
        scriptEngine->loadURL(scriptUrl);
    }

    // restore the main window's active state
    if (activateMainWindow && !loadScriptFromEditor) {
        _window->activateWindow();
    }

    return scriptEngine;
}

void Application::handleScriptEngineLoaded(const QString& scriptFilename) {
    ScriptEngine* scriptEngine = qobject_cast<ScriptEngine*>(sender());
    
    _scriptEnginesHash.insertMulti(scriptFilename, scriptEngine);
    _runningScriptsWidget->setRunningScripts(getRunningScripts());
    UserActivityLogger::getInstance().loadedScript(scriptFilename);
    
    // register our application services and set it off on its own thread
    registerScriptEngineWithApplicationServices(scriptEngine);
}

void Application::handleScriptLoadError(const QString& scriptFilename) {
    qDebug() << "Application::loadScript(), script failed to load...";
    QMessageBox::warning(getWindow(), "Error Loading Script", scriptFilename + " failed to load.");
}

void Application::scriptFinished(const QString& scriptName) {
    const QString& scriptURLString = QUrl(scriptName).toString();
    QHash<QString, ScriptEngine*>::iterator it = _scriptEnginesHash.find(scriptURLString);
    if (it != _scriptEnginesHash.end()) {
        _scriptEnginesHash.erase(it);
        _runningScriptsWidget->scriptStopped(scriptName);
        _runningScriptsWidget->setRunningScripts(getRunningScripts());
    }
}

void Application::stopAllScripts(bool restart) {
    // stops all current running scripts
    for (QHash<QString, ScriptEngine*>::const_iterator it = _scriptEnginesHash.constBegin();
            it != _scriptEnginesHash.constEnd(); it++) {
        if (restart && it.value()->isUserLoaded()) {
            connect(it.value(), SIGNAL(finished(const QString&)), SLOT(loadScript(const QString&)));
        }
        it.value()->stop();
        qDebug() << "stopping script..." << it.key();
    }
    // HACK: ATM scripts cannot set/get their animation priorities, so we clear priorities
    // whenever a script stops in case it happened to have been setting joint rotations.
    // TODO: expose animation priorities and provide a layered animation control system.
    _myAvatar->clearScriptableSettings();
}

void Application::stopScript(const QString &scriptName) {
    const QString& scriptURLString = QUrl(scriptName).toString();
    if (_scriptEnginesHash.contains(scriptURLString)) {
        _scriptEnginesHash.value(scriptURLString)->stop();
        qDebug() << "stopping script..." << scriptName;
        // HACK: ATM scripts cannot set/get their animation priorities, so we clear priorities
        // whenever a script stops in case it happened to have been setting joint rotations.
        // TODO: expose animation priorities and provide a layered animation control system.
        _myAvatar->clearJointAnimationPriorities();
    }
    if (_scriptEnginesHash.empty()) {
        _myAvatar->clearScriptableSettings();
    }
}

void Application::reloadAllScripts() {
    stopAllScripts(true);
}

void Application::loadDefaultScripts() {
    if (!_scriptEnginesHash.contains(DEFAULT_SCRIPTS_JS_URL)) {
        loadScript(DEFAULT_SCRIPTS_JS_URL);
    }
}

void Application::manageRunningScriptsWidgetVisibility(bool shown) {
    if (_runningScriptsWidgetWasVisible && shown) {
        _runningScriptsWidget->show();
    } else if (_runningScriptsWidgetWasVisible && !shown) {
        _runningScriptsWidget->hide();
    }
}

void Application::toggleRunningScriptsWidget() {
    if (_runningScriptsWidget->isVisible()) {
        if (_runningScriptsWidget->hasFocus()) {
            _runningScriptsWidget->hide();
        } else {
            _runningScriptsWidget->raise();
            setActiveWindow(_runningScriptsWidget);
            _runningScriptsWidget->setFocus();
        }
    } else {
        _runningScriptsWidget->show();
        _runningScriptsWidget->setFocus();
    }
}

void Application::uploadHead() {
    ModelUploader::uploadHead();
}

void Application::uploadSkeleton() {
    ModelUploader::uploadSkeleton();
}

void Application::uploadAttachment() {
    ModelUploader::uploadAttachment();
}

void Application::uploadEntity() {
    ModelUploader::uploadEntity();
}

void Application::openUrl(const QUrl& url) {
    if (!url.isEmpty()) {
        if (url.scheme() == HIFI_URL_SCHEME) {
            DependencyManager::get<AddressManager>()->handleLookupString(url.toString());
        } else {
            // address manager did not handle - ask QDesktopServices to handle
            QDesktopServices::openUrl(url);
        }
    }
}

void Application::updateMyAvatarTransform() {
    const float SIMULATION_OFFSET_QUANTIZATION = 16.0f; // meters
    glm::vec3 avatarPosition = _myAvatar->getPosition();
    glm::vec3 physicsWorldOffset = _physicsEngine.getOriginOffset();
    if (glm::distance(avatarPosition, physicsWorldOffset) > SIMULATION_OFFSET_QUANTIZATION) {
        glm::vec3 newOriginOffset = avatarPosition;
        int halfExtent = (int)HALF_SIMULATION_EXTENT;
        for (int i = 0; i < 3; ++i) {
            newOriginOffset[i] = (float)(glm::max(halfExtent, 
                    ((int)(avatarPosition[i] / SIMULATION_OFFSET_QUANTIZATION)) * (int)SIMULATION_OFFSET_QUANTIZATION));
        }
        // TODO: Andrew to replace this with method that actually moves existing object positions in PhysicsEngine
        _physicsEngine.setOriginOffset(newOriginOffset);
    }
}

void Application::domainSettingsReceived(const QJsonObject& domainSettingsObject) {
    // from the domain-handler, figure out the satoshi cost per voxel and per meter cubed
    const QString VOXEL_SETTINGS_KEY = "voxels";
    const QString PER_VOXEL_COST_KEY = "per-voxel-credits";
    const QString PER_METER_CUBED_COST_KEY = "per-meter-cubed-credits";
    const QString VOXEL_WALLET_UUID = "voxel-wallet";
    
    const QJsonObject& voxelObject = domainSettingsObject[VOXEL_SETTINGS_KEY].toObject();
    
    qint64 satoshisPerVoxel = 0;
    qint64 satoshisPerMeterCubed = 0;
    QUuid voxelWalletUUID;
    
    if (!domainSettingsObject.isEmpty()) {
        float perVoxelCredits = (float) voxelObject[PER_VOXEL_COST_KEY].toDouble();
        float perMeterCubedCredits = (float) voxelObject[PER_METER_CUBED_COST_KEY].toDouble();
        
        satoshisPerVoxel = (qint64) floorf(perVoxelCredits * SATOSHIS_PER_CREDIT);
        satoshisPerMeterCubed = (qint64) floorf(perMeterCubedCredits * SATOSHIS_PER_CREDIT);
        
        voxelWalletUUID = QUuid(voxelObject[VOXEL_WALLET_UUID].toString());
    }
    
    qDebug() << "Voxel costs are" << satoshisPerVoxel << "per voxel and" << satoshisPerMeterCubed << "per meter cubed";
    qDebug() << "Destination wallet UUID for voxel payments is" << voxelWalletUUID;
}

QString Application::getPreviousScriptLocation() {
    QString suggestedName;
    if (_previousScriptLocation.isEmpty()) {
        QString desktopLocation = QStandardPaths::writableLocation(QStandardPaths::DesktopLocation);
// Temporary fix to Qt bug: http://stackoverflow.com/questions/16194475
#ifdef __APPLE__
        suggestedName = desktopLocation.append("/script.js");
#endif
    } else {
        suggestedName = _previousScriptLocation;
    }
    return suggestedName;
}

void Application::setPreviousScriptLocation(const QString& previousScriptLocation) {
    _previousScriptLocation = previousScriptLocation;
    SettingHandles::lastScriptLocation.set(_previousScriptLocation);
}

void Application::loadDialog() {

    QString fileNameString = QFileDialog::getOpenFileName(DependencyManager::get<GLCanvas>().data(),
                                                          tr("Open Script"),
                                                          getPreviousScriptLocation(),
                                                          tr("JavaScript Files (*.js)"));
    if (!fileNameString.isEmpty()) {
        setPreviousScriptLocation(fileNameString);
        loadScript(fileNameString);
    }
}

void Application::loadScriptURLDialog() {
    QInputDialog scriptURLDialog(Application::getInstance()->getWindow());
    scriptURLDialog.setWindowTitle("Open and Run Script URL");
    scriptURLDialog.setLabelText("Script:");
    scriptURLDialog.setWindowFlags(Qt::Sheet);
    const float DIALOG_RATIO_OF_WINDOW = 0.30f;
    scriptURLDialog.resize(scriptURLDialog.parentWidget()->size().width() * DIALOG_RATIO_OF_WINDOW,
                        scriptURLDialog.size().height());

    int dialogReturn = scriptURLDialog.exec();
    QString newScript;
    if (dialogReturn == QDialog::Accepted) {
        if (scriptURLDialog.textValue().size() > 0) {
            // the user input a new hostname, use that
            newScript = scriptURLDialog.textValue();
        }
        loadScript(newScript);
    }
}

QString Application::getScriptsLocation() const {
    return SettingHandles::scriptsLocation.get();
}

void Application::setScriptsLocation(const QString& scriptsLocation) {
    SettingHandles::scriptsLocation.set(scriptsLocation);
    emit scriptLocationChanged(scriptsLocation);
}

void Application::toggleLogDialog() {
    if (! _logDialog) {
        _logDialog = new LogDialog(DependencyManager::get<GLCanvas>().data(), getLogger());
    }

    if (_logDialog->isVisible()) {
        _logDialog->hide();
    } else {
        _logDialog->show();
    }
}

void Application::initAvatarAndViewFrustum() {
    updateMyAvatar(0.0f);
}

void Application::checkVersion() {
    QNetworkRequest latestVersionRequest((QUrl(CHECK_VERSION_URL)));
    latestVersionRequest.setAttribute(QNetworkRequest::CacheLoadControlAttribute, QNetworkRequest::PreferCache);
    QNetworkReply* reply = NetworkAccessManager::getInstance().get(latestVersionRequest);
    connect(reply, SIGNAL(finished()), SLOT(parseVersionXml()));
}

void Application::parseVersionXml() {

    #ifdef Q_OS_WIN32
    QString operatingSystem("win");
    #endif

    #ifdef Q_OS_MAC
    QString operatingSystem("mac");
    #endif

    #ifdef Q_OS_LINUX
    QString operatingSystem("ubuntu");
    #endif

    QString latestVersion;
    QUrl downloadUrl;
    QString releaseNotes("Unavailable");
    QNetworkReply* sender = qobject_cast<QNetworkReply*>(QObject::sender());

    QXmlStreamReader xml(sender);

    while (!xml.atEnd() && !xml.hasError()) {
        if (xml.tokenType() == QXmlStreamReader::StartElement && xml.name() == operatingSystem) {
            while (!(xml.tokenType() == QXmlStreamReader::EndElement && xml.name() == operatingSystem)) {
                if (xml.tokenType() == QXmlStreamReader::StartElement && xml.name().toString() == "version") {
                    xml.readNext();
                    latestVersion = xml.text().toString();
                }
                if (xml.tokenType() == QXmlStreamReader::StartElement && xml.name().toString() == "url") {
                    xml.readNext();
                    downloadUrl = QUrl(xml.text().toString());
                }
                xml.readNext();
            }
        }
        xml.readNext();
    }

    if (!shouldSkipVersion(latestVersion) && applicationVersion() != latestVersion) {
        new UpdateDialog(DependencyManager::get<GLCanvas>().data(), releaseNotes, latestVersion, downloadUrl);
    }
    sender->deleteLater();
}

bool Application::shouldSkipVersion(QString latestVersion) {
    QFile skipFile(SKIP_FILENAME);
    skipFile.open(QIODevice::ReadWrite);
    QString skipVersion(skipFile.readAll());
    return (skipVersion == latestVersion || applicationVersion() == "dev");
}

void Application::skipVersion(QString latestVersion) {
    QFile skipFile(SKIP_FILENAME);
    skipFile.open(QIODevice::WriteOnly | QIODevice::Truncate);
    skipFile.seek(0);
    skipFile.write(latestVersion.toStdString().c_str());
}

void Application::takeSnapshot() {
    QMediaPlayer* player = new QMediaPlayer();
    QFileInfo inf = QFileInfo(PathUtils::resourcesPath() + "sounds/snap.wav");
    player->setMedia(QUrl::fromLocalFile(inf.absoluteFilePath()));
    player->play();

    QString fileName = Snapshot::saveSnapshot();

    AccountManager& accountManager = AccountManager::getInstance();
    if (!accountManager.isLoggedIn()) {
        return;
    }

    if (!_snapshotShareDialog) {
        _snapshotShareDialog = new SnapshotShareDialog(fileName, DependencyManager::get<GLCanvas>().data());
    }
    _snapshotShareDialog->show();
}

void Application::setVSyncEnabled() {
    bool vsyncOn = Menu::getInstance()->isOptionChecked(MenuOption::RenderTargetFramerateVSyncOn);
#if defined(Q_OS_WIN)
    if (wglewGetExtension("WGL_EXT_swap_control")) {
        wglSwapIntervalEXT(vsyncOn);
        int swapInterval = wglGetSwapIntervalEXT();
        qDebug("V-Sync is %s\n", (swapInterval > 0 ? "ON" : "OFF"));
    } else {
        qDebug("V-Sync is FORCED ON on this system\n");
    }
#elif defined(Q_OS_LINUX)
    // TODO: write the poper code for linux
    /*
    if (glQueryExtension.... ("GLX_EXT_swap_control")) {
        glxSwapIntervalEXT(vsyncOn);
        int swapInterval = xglGetSwapIntervalEXT();
        _isVSyncOn = swapInterval;
        qDebug("V-Sync is %s\n", (swapInterval > 0 ? "ON" : "OFF"));
    } else {
    qDebug("V-Sync is FORCED ON on this system\n");
    }
    */
#else
    qDebug("V-Sync is FORCED ON on this system\n");
#endif
    vsyncOn = true; // Turns off unused variable warning
}

bool Application::isVSyncOn() const {
#if defined(Q_OS_WIN)
    if (wglewGetExtension("WGL_EXT_swap_control")) {
        int swapInterval = wglGetSwapIntervalEXT();
        return (swapInterval > 0);
    }
#elif defined(Q_OS_LINUX)
    // TODO: write the poper code for linux
    /*
    if (glQueryExtension.... ("GLX_EXT_swap_control")) {
        int swapInterval = xglGetSwapIntervalEXT();
        return (swapInterval > 0);
    } else {
        return true;
    }
    */    
#endif
    return true;
}

bool Application::isVSyncEditable() const {
#if defined(Q_OS_WIN)
    if (wglewGetExtension("WGL_EXT_swap_control")) {
        return true;
    }
#elif defined(Q_OS_LINUX)
    // TODO: write the poper code for linux
    /*
    if (glQueryExtension.... ("GLX_EXT_swap_control")) {
        return true;
    }
    */
#endif
    return false;
}

unsigned int Application::getRenderTargetFramerate() const {
    if (Menu::getInstance()->isOptionChecked(MenuOption::RenderTargetFramerateUnlimited)) {
        return 0;
    } else if (Menu::getInstance()->isOptionChecked(MenuOption::RenderTargetFramerate60)) {
        return 60;
    } else if (Menu::getInstance()->isOptionChecked(MenuOption::RenderTargetFramerate50)) {
        return 50;
    } else if (Menu::getInstance()->isOptionChecked(MenuOption::RenderTargetFramerate40)) {
        return 40;
    } else if (Menu::getInstance()->isOptionChecked(MenuOption::RenderTargetFramerate30)) {
        return 30;
    }
    return 0;
}

float Application::getRenderResolutionScale() const {
    if (Menu::getInstance()->isOptionChecked(MenuOption::RenderResolutionOne)) {
        return 1.0f;
    } else if (Menu::getInstance()->isOptionChecked(MenuOption::RenderResolutionTwoThird)) {
        return 0.666f;
    } else if (Menu::getInstance()->isOptionChecked(MenuOption::RenderResolutionHalf)) {
        return 0.5f;
    } else if (Menu::getInstance()->isOptionChecked(MenuOption::RenderResolutionThird)) {
        return 0.333f;
    } else if (Menu::getInstance()->isOptionChecked(MenuOption::RenderResolutionQuarter)) {
        return 0.25f;
    } else {
        return 1.0f;
    }
}

int Application::getRenderAmbientLight() const {
    if (Menu::getInstance()->isOptionChecked(MenuOption::RenderAmbientLightGlobal)) {
        return -1;
    } else if (Menu::getInstance()->isOptionChecked(MenuOption::RenderAmbientLight0)) {
        return 0;
    } else if (Menu::getInstance()->isOptionChecked(MenuOption::RenderAmbientLight1)) {
        return 1;
    } else if (Menu::getInstance()->isOptionChecked(MenuOption::RenderAmbientLight2)) {
        return 2;
    } else if (Menu::getInstance()->isOptionChecked(MenuOption::RenderAmbientLight3)) {
        return 3;
    } else if (Menu::getInstance()->isOptionChecked(MenuOption::RenderAmbientLight4)) {
        return 4;
    } else if (Menu::getInstance()->isOptionChecked(MenuOption::RenderAmbientLight5)) {
        return 5;
    } else if (Menu::getInstance()->isOptionChecked(MenuOption::RenderAmbientLight6)) {
        return 6;
    } else if (Menu::getInstance()->isOptionChecked(MenuOption::RenderAmbientLight7)) {
        return 7;
    } else if (Menu::getInstance()->isOptionChecked(MenuOption::RenderAmbientLight8)) {
        return 8;
    } else if (Menu::getInstance()->isOptionChecked(MenuOption::RenderAmbientLight9)) {
        return 9;
    } else {
        return -1;
    }
}<|MERGE_RESOLUTION|>--- conflicted
+++ resolved
@@ -80,7 +80,7 @@
 #include <UUID.h>
 
 #include "Application.h"
-#include "Audio.h"
+#include "AudioClient.h"
 #include "InterfaceVersion.h"
 #include "LODManager.h"
 #include "Menu.h"
@@ -201,16 +201,13 @@
     auto ddeFaceTracker = DependencyManager::set<DdeFaceTracker>();
     auto modelBlender = DependencyManager::set<ModelBlender>();
     auto audioToolBox = DependencyManager::set<AudioToolBox>();
-<<<<<<< HEAD
     auto avatarManager = DependencyManager::set<AvatarManager>();
-=======
     auto lodManager = DependencyManager::set<LODManager>();
     auto jsConsole = DependencyManager::set<StandAloneJSConsole>();
     auto dialogsManager = DependencyManager::set<DialogsManager>();
 #if defined(Q_OS_MAC) || defined(Q_OS_WIN)
     auto speechRecognizer = DependencyManager::set<SpeechRecognizer>();
 #endif
->>>>>>> 347c74eb
     
     return true;
 }
@@ -263,23 +260,7 @@
 {
     _logger = new FileLogger(this);  // After setting organization name in order to get correct directory
     qInstallMessageHandler(messageHandler);
-    
-<<<<<<< HEAD
-    // read the ApplicationInfo.ini file for Name/Version/Domain information
-    QSettings applicationInfo(PathUtils::resourcesPath() + "info/ApplicationInfo.ini", QSettings::IniFormat);
-
-    // set the associated application properties
-    applicationInfo.beginGroup("INFO");
-
-    setApplicationName(applicationInfo.value("name").toString());
-    setApplicationVersion(BUILD_VERSION);
-    setOrganizationName(applicationInfo.value("organizationName").toString());
-    setOrganizationDomain(applicationInfo.value("organizationDomain").toString());
-
-    _logger = new FileLogger(this);  // After setting organization name in order to get correct directory
-
-    QSettings::setDefaultFormat(QSettings::IniFormat);
-=======
+
     QFontDatabase::addApplicationFont(PathUtils::resourcesPath() + "styles/Inconsolata.otf");
     _window->setWindowTitle("Interface");
     
@@ -287,7 +268,6 @@
     
     auto glCanvas = DependencyManager::get<GLCanvas>();
     auto nodeList = DependencyManager::get<NodeList>();
->>>>>>> 347c74eb
 
     _myAvatar = DependencyManager::get<AvatarManager>()->getMyAvatar();
 
@@ -327,12 +307,8 @@
     connect(audioIO.data(), &AudioClient::outputBytesToNetwork, &_bandwidthMeter, &BandwidthMeter::updateAudioOutputBytes);
     
     audioIO->moveToThread(audioThread);
-<<<<<<< HEAD
     connect(audioThread, &QThread::started, audioIO.data(), &AudioClient::start);
-=======
-    connect(audioThread, &QThread::started, audioIO.data(), &Audio::start);
     connect(audioIO.data(), SIGNAL(muteToggled()), this, SLOT(audioMuteToggled()));
->>>>>>> 347c74eb
 
     audioThread->start();
     
@@ -738,7 +714,7 @@
 void Application::audioMuteToggled() {
     QAction* muteAction = Menu::getInstance()->getActionForOption(MenuOption::MuteAudio);
     Q_CHECK_PTR(muteAction);
-    muteAction->setChecked(DependencyManager::get<Audio>()->isMuted());
+    muteAction->setChecked(DependencyManager::get<AudioClient>()->isMuted());
 }
 
 void Application::aboutApp() {
@@ -1635,14 +1611,14 @@
 }
 
 void Application::loadSettings() {
-    DependencyManager::get<Audio>()->loadSettings();
+    DependencyManager::get<AudioClient>()->loadSettings();
     DependencyManager::get<LODManager>()->loadSettings();
     Menu::getInstance()->loadSettings();
     _myAvatar->loadData();
 }
 
 void Application::saveSettings() {
-    DependencyManager::get<Audio>()->saveSettings();
+    DependencyManager::get<AudioClient>()->saveSettings();
     DependencyManager::get<LODManager>()->saveSettings();
     Menu::getInstance()->saveSettings();
     _myAvatar->saveData();
