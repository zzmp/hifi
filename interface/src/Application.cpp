//
//  Application.cpp
//  interface/src
//
//  Created by Andrzej Kapolka on 5/10/13.
//  Copyright 2013 High Fidelity, Inc.
//
//  Distributed under the Apache License, Version 2.0.
//  See the accompanying file LICENSE or http://www.apache.org/licenses/LICENSE-2.0.html
//

#include "Application.h"

#include <gl/Config.h>
#include <glm/glm.hpp>
#include <glm/gtx/component_wise.hpp>
#include <glm/gtx/quaternion.hpp>
#include <glm/gtx/vector_angle.hpp>
#include <glm/gtc/type_ptr.hpp>

#include <Qt>
#include <QtCore/QDebug>
#include <QtCore/QJsonDocument>
#include <QtCore/QJsonObject>
#include <QtCore/QObject>
#include <QtCore/QUrl>
#include <QtCore/QTimer>
#include <QtCore/QAbstractNativeEventFilter>
#include <QtCore/QMimeData>
#include <QtCore/QThreadPool>

#include <QtGui/QScreen>
#include <QtGui/QImage>
#include <QtGui/QWheelEvent>
#include <QtGui/QWindow>
#include <QtGui/QKeyEvent>
#include <QtGui/QMouseEvent>
#include <QtGui/QDesktopServices>

#include <QtNetwork/QLocalSocket>
#include <QtNetwork/QLocalServer>

#include <QtQml/QQmlContext>
#include <QtQml/QQmlEngine>
#include <QtQuick/QQuickWindow>

#include <QtWidgets/QActionGroup>
#include <QtWidgets/QDesktopWidget>
#include <QtWidgets/QFileDialog>
#include <QtWidgets/QInputDialog>
#include <QtWidgets/QMenuBar>
#include <QtWidgets/QMessageBox>

#include <QtMultimedia/QMediaPlayer>

#include <QtNetwork/QNetworkDiskCache>

#include <gl/Config.h>
#include <gl/QOpenGLContextWrapper.h>

#include <shared/JSONHelpers.h>

#include <ResourceScriptingInterface.h>
#include <AccountManager.h>
#include <AddressManager.h>
#include <BuildInfo.h>
#include <AssetClient.h>
#include <AssetUpload.h>
#include <AutoUpdater.h>
#include <AudioInjectorManager.h>
#include <CursorManager.h>
#include <DeferredLightingEffect.h>
#include <display-plugins/DisplayPlugin.h>
#include <EntityScriptingInterface.h>
#include <ErrorDialog.h>
#include <Finally.h>
#include <FramebufferCache.h>
#include <gpu/Batch.h>
#include <gpu/Context.h>
#include <gpu/GLBackend.h>
#include <HFActionEvent.h>
#include <HFBackEvent.h>
#include <InfoView.h>
#include <input-plugins/InputPlugin.h>
#include <controllers/UserInputMapper.h>
#include <controllers/StateController.h>
#include <LogHandler.h>
#include <MainWindow.h>
#include <MessagesClient.h>
#include <ModelEntityItem.h>
#include <NetworkAccessManager.h>
#include <NetworkingConstants.h>
#include <ObjectMotionState.h>
#include <OctalCode.h>
#include <OctreeSceneStats.h>
#include <OffscreenUi.h>
#include <gl/OffscreenGLCanvas.h>
#include <PathUtils.h>
#include <PerfStat.h>
#include <PhysicsEngine.h>
#include <PhysicsHelpers.h>
#include <plugins/PluginContainer.h>
#include <plugins/PluginManager.h>
#include <RenderableWebEntityItem.h>
#include <RenderShadowTask.h>
#include <RenderDeferredTask.h>
#include <ResourceCache.h>
#include <SceneScriptingInterface.h>
#include <RecordingScriptingInterface.h>
#include <ScriptCache.h>
#include <SoundCache.h>
#include <ScriptEngines.h>
#include <TextureCache.h>
#include <Tooltip.h>
#include <udt/PacketHeaders.h>
#include <UserActivityLogger.h>
#include <UUID.h>
#include <VrMenu.h>
#include <recording/Deck.h>
#include <recording/Recorder.h>
#include <QmlWebWindowClass.h>
#include <Preferences.h>
#include <display-plugins/CompositorHelper.h>

#include "AnimDebugDraw.h"
#include "AudioClient.h"
#include "audio/AudioScope.h"
#include "avatar/AvatarManager.h"
#include "CrashHandler.h"
#include "input-plugins/SpacemouseManager.h"
#include "devices/DdeFaceTracker.h"
#include "devices/EyeTracker.h"
#include "devices/Faceshift.h"
#include "devices/Leapmotion.h"
#include "DiscoverabilityManager.h"
#include "GLCanvas.h"
#include "InterfaceActionFactory.h"
#include "InterfaceLogging.h"
#include "LODManager.h"
#include "Menu.h"
#include "ModelPackager.h"
#include "PluginContainerProxy.h"
#include "scripting/AccountScriptingInterface.h"
#include "scripting/AssetMappingsScriptingInterface.h"
#include "scripting/AudioDeviceScriptingInterface.h"
#include "scripting/ClipboardScriptingInterface.h"
#include "scripting/DesktopScriptingInterface.h"
#include "scripting/GlobalServicesScriptingInterface.h"
#include "scripting/HMDScriptingInterface.h"
#include "scripting/LocationScriptingInterface.h"
#include "scripting/MenuScriptingInterface.h"
#include "scripting/SettingsScriptingInterface.h"
#include "scripting/WebWindowClass.h"
#include "scripting/WindowScriptingInterface.h"
#include "scripting/ControllerScriptingInterface.h"
#if defined(Q_OS_MAC) || defined(Q_OS_WIN)
#include "SpeechRecognizer.h"
#endif
#include "Stars.h"
#include "ui/AddressBarDialog.h"
#include "ui/AvatarInputs.h"
#include "ui/DialogsManager.h"
#include "ui/LoginDialog.h"
#include "ui/overlays/Cube3DOverlay.h"
#include "ui/Snapshot.h"
#include "ui/StandAloneJSConsole.h"
#include "ui/Stats.h"
#include "ui/UpdateDialog.h"
#include "Util.h"
#include "InterfaceParentFinder.h"



// ON WIndows PC, NVidia Optimus laptop, we want to enable NVIDIA GPU
// FIXME seems to be broken.
#if defined(Q_OS_WIN)
extern "C" {
 _declspec(dllexport) DWORD NvOptimusEnablement = 0x00000001;
}
#endif

using namespace std;

static QTimer locationUpdateTimer;
static QTimer balanceUpdateTimer;
static QTimer identityPacketTimer;
static QTimer pingTimer;

static const QString SNAPSHOT_EXTENSION  = ".jpg";
static const QString SVO_EXTENSION  = ".svo";
static const QString SVO_JSON_EXTENSION  = ".svo.json";
static const QString JS_EXTENSION  = ".js";
static const QString FST_EXTENSION  = ".fst";
static const QString FBX_EXTENSION  = ".fbx";
static const QString OBJ_EXTENSION  = ".obj";
static const QString AVA_JSON_EXTENSION = ".ava.json";

static const int MIRROR_VIEW_TOP_PADDING = 5;
static const int MIRROR_VIEW_LEFT_PADDING = 10;
static const int MIRROR_VIEW_WIDTH = 265;
static const int MIRROR_VIEW_HEIGHT = 215;
static const float MIRROR_FULLSCREEN_DISTANCE = 0.389f;
static const float MIRROR_REARVIEW_DISTANCE = 0.722f;
static const float MIRROR_REARVIEW_BODY_DISTANCE = 2.56f;
static const float MIRROR_FIELD_OF_VIEW = 30.0f;

static const quint64 TOO_LONG_SINCE_LAST_SEND_DOWNSTREAM_AUDIO_STATS = 1 * USECS_PER_SECOND;

static const QString INFO_HELP_PATH = "html/interface-welcome.html";
static const QString INFO_EDIT_ENTITIES_PATH = "html/edit-commands.html";

static const unsigned int THROTTLED_SIM_FRAMERATE = 15;
static const int THROTTLED_SIM_FRAME_PERIOD_MS = MSECS_PER_SECOND / THROTTLED_SIM_FRAMERATE;

static const uint32_t INVALID_FRAME = UINT32_MAX;

static const float PHYSICS_READY_RANGE = 3.0f; // how far from avatar to check for entities that aren't ready for simulation

#ifndef __APPLE__
static const QString DESKTOP_LOCATION = QStandardPaths::writableLocation(QStandardPaths::DesktopLocation);
#else
// Temporary fix to Qt bug: http://stackoverflow.com/questions/16194475
static const QString DESKTOP_LOCATION = QStandardPaths::writableLocation(QStandardPaths::DesktopLocation).append("/script.js");
#endif

const QString DEFAULT_SCRIPTS_JS_URL = "http://s3.amazonaws.com/hifi-public/scripts/defaultScripts.js";
Setting::Handle<int> maxOctreePacketsPerSecond("maxOctreePPS", DEFAULT_MAX_OCTREE_PPS);

const QHash<QString, Application::AcceptURLMethod> Application::_acceptedExtensions {
    { SNAPSHOT_EXTENSION, &Application::acceptSnapshot },
    { SVO_EXTENSION, &Application::importSVOFromURL },
    { SVO_JSON_EXTENSION, &Application::importSVOFromURL },
    { JS_EXTENSION, &Application::askToLoadScript },
    { FST_EXTENSION, &Application::askToSetAvatarUrl },
    { AVA_JSON_EXTENSION, &Application::askToWearAvatarAttachmentUrl }
};

class DeadlockWatchdogThread : public QThread {
public:
    static const unsigned long HEARTBEAT_CHECK_INTERVAL_SECS = 1;
    static const unsigned long HEARTBEAT_UPDATE_INTERVAL_SECS = 1;
    static const unsigned long MAX_HEARTBEAT_AGE_USECS = 10 * USECS_PER_SECOND;

    // Set the heartbeat on launch
    DeadlockWatchdogThread() {
        setObjectName("Deadlock Watchdog");
        QTimer* heartbeatTimer = new QTimer();
        // Give the heartbeat an initial value
        updateHeartbeat();
        connect(heartbeatTimer, &QTimer::timeout, [this] {
            updateHeartbeat();
        });
        heartbeatTimer->start(HEARTBEAT_UPDATE_INTERVAL_SECS * MSECS_PER_SECOND);
        connect(qApp, &QCoreApplication::aboutToQuit, [this] {
            _quit = true;
        });
    }

    void updateHeartbeat() {
        _heartbeat = usecTimestampNow();
    }

    void deadlockDetectionCrash() {
        uint32_t* crashTrigger = nullptr;
        *crashTrigger = 0xDEAD10CC;
    }

    void run() override {
        while (!_quit) {
            QThread::sleep(HEARTBEAT_UPDATE_INTERVAL_SECS);
#ifdef NDEBUG
            auto now = usecTimestampNow();
            auto lastHeartbeatAge = now - _heartbeat;
            if (lastHeartbeatAge > MAX_HEARTBEAT_AGE_USECS) {
                deadlockDetectionCrash();
            }
#endif
        }
    }

    static std::atomic<uint64_t> _heartbeat;
    bool _quit { false };
};

std::atomic<uint64_t> DeadlockWatchdogThread::_heartbeat;

#ifdef Q_OS_WIN
class MyNativeEventFilter : public QAbstractNativeEventFilter {
public:
    static MyNativeEventFilter& getInstance() {
        static MyNativeEventFilter staticInstance;
        return staticInstance;
    }

    bool nativeEventFilter(const QByteArray &eventType, void* msg, long* result) Q_DECL_OVERRIDE {
        if (eventType == "windows_generic_MSG") {
            MSG* message = (MSG*)msg;

            if (message->message == UWM_IDENTIFY_INSTANCES) {
                *result = UWM_IDENTIFY_INSTANCES;
                return true;
            }

            if (message->message == UWM_SHOW_APPLICATION) {
                MainWindow* applicationWindow = qApp->getWindow();
                if (applicationWindow->isMinimized()) {
                    applicationWindow->showNormal();  // Restores to windowed or maximized state appropriately.
                }
                qApp->setActiveWindow(applicationWindow);  // Flashes the taskbar icon if not focus.
                return true;
            }

            if (message->message == WM_COPYDATA) {
                COPYDATASTRUCT* pcds = (COPYDATASTRUCT*)(message->lParam);
                QUrl url = QUrl((const char*)(pcds->lpData));
                if (url.isValid() && url.scheme() == HIFI_URL_SCHEME) {
                    DependencyManager::get<AddressManager>()->handleLookupString(url.toString());
                    return true;
                }
            }
        }
        return false;
    }
};
#endif

enum CustomEventTypes {
    Lambda = QEvent::User + 1,
    Paint = Lambda + 1,
};

class LambdaEvent : public QEvent {
    std::function<void()> _fun;
public:
    LambdaEvent(const std::function<void()> & fun) :
    QEvent(static_cast<QEvent::Type>(Lambda)), _fun(fun) {
    }
    LambdaEvent(std::function<void()> && fun) :
    QEvent(static_cast<QEvent::Type>(Lambda)), _fun(fun) {
    }
    void call() { _fun(); }
};

void messageHandler(QtMsgType type, const QMessageLogContext& context, const QString& message) {
    QString logMessage = LogHandler::getInstance().printMessage((LogMsgType) type, context, message);

    if (!logMessage.isEmpty()) {
#ifdef Q_OS_WIN
        OutputDebugStringA(logMessage.toLocal8Bit().constData());
        OutputDebugStringA("\n");
#endif
        qApp->getLogger()->addMessage(qPrintable(logMessage + "\n"));
    }
}

bool setupEssentials(int& argc, char** argv) {
    unsigned int listenPort = 0; // bind to an ephemeral port by default
    const char** constArgv = const_cast<const char**>(argv);
    const char* portStr = getCmdOption(argc, constArgv, "--listenPort");
    if (portStr) {
        listenPort = atoi(portStr);
    }
    // Set build version
    QCoreApplication::setApplicationVersion(BuildInfo::VERSION);

    Setting::preInit();

    CrashHandler::checkForAndHandleCrash();
    CrashHandler::writeRunningMarkerFiler();
    qAddPostRoutine(CrashHandler::deleteRunningMarkerFile);

    DependencyManager::registerInheritance<LimitedNodeList, NodeList>();
    DependencyManager::registerInheritance<AvatarHashMap, AvatarManager>();
    DependencyManager::registerInheritance<EntityActionFactoryInterface, InterfaceActionFactory>();
    DependencyManager::registerInheritance<SpatialParentFinder, InterfaceParentFinder>();

    Setting::init();

    // Set dependencies
    DependencyManager::set<ScriptEngines>();
    DependencyManager::set<Preferences>();
    DependencyManager::set<recording::Deck>();
    DependencyManager::set<recording::Recorder>();
    DependencyManager::set<AddressManager>();
    DependencyManager::set<NodeList>(NodeType::Agent, listenPort);
    DependencyManager::set<GeometryCache>();
    DependencyManager::set<ModelCache>();
    DependencyManager::set<ScriptCache>();
    DependencyManager::set<SoundCache>();
    DependencyManager::set<Faceshift>();
    DependencyManager::set<DdeFaceTracker>();
    DependencyManager::set<EyeTracker>();
    DependencyManager::set<AudioClient>();
    DependencyManager::set<AudioScope>();
    DependencyManager::set<DeferredLightingEffect>();
    DependencyManager::set<TextureCache>();
    DependencyManager::set<FramebufferCache>();
    DependencyManager::set<AnimationCache>();
    DependencyManager::set<ModelBlender>();
    DependencyManager::set<AvatarManager>();
    DependencyManager::set<LODManager>();
    DependencyManager::set<StandAloneJSConsole>();
    DependencyManager::set<DialogsManager>();
    DependencyManager::set<BandwidthRecorder>();
    DependencyManager::set<ResourceCacheSharedItems>();
    DependencyManager::set<DesktopScriptingInterface>();
    DependencyManager::set<EntityScriptingInterface>(true);
    DependencyManager::set<RecordingScriptingInterface>();
    DependencyManager::set<WindowScriptingInterface>();
    DependencyManager::set<HMDScriptingInterface>();
    DependencyManager::set<ResourceScriptingInterface>();


#if defined(Q_OS_MAC) || defined(Q_OS_WIN)
    DependencyManager::set<SpeechRecognizer>();
#endif
    DependencyManager::set<DiscoverabilityManager>();
    DependencyManager::set<SceneScriptingInterface>();
    DependencyManager::set<OffscreenUi>();
    DependencyManager::set<AutoUpdater>();
    DependencyManager::set<PathUtils>();
    DependencyManager::set<InterfaceActionFactory>();
    DependencyManager::set<AudioInjectorManager>();
    DependencyManager::set<MessagesClient>();
    DependencyManager::set<UserInputMapper>();
    DependencyManager::set<controller::ScriptingInterface, ControllerScriptingInterface>();
    DependencyManager::set<InterfaceParentFinder>();
    DependencyManager::set<EntityTreeRenderer>(true, qApp, qApp);
    DependencyManager::set<CompositorHelper>();
    return true;
}

// FIXME move to header, or better yet, design some kind of UI manager
// to take care of highlighting keyboard focused items, rather than
// continuing to overburden Application.cpp
Cube3DOverlay* _keyboardFocusHighlight{ nullptr };
int _keyboardFocusHighlightID{ -1 };
PluginContainer* _pluginContainer;


// FIXME hack access to the internal share context for the Chromium helper
// Normally we'd want to use QWebEngine::initialize(), but we can't because
// our primary context is a QGLWidget, which can't easily be initialized to share
// from a QOpenGLContext.
//
// So instead we create a new offscreen context to share with the QGLWidget,
// and manually set THAT to be the shared context for the Chromium helper
OffscreenGLCanvas* _chromiumShareContext { nullptr };
Q_GUI_EXPORT void qt_gl_set_global_share_context(QOpenGLContext *context);

Application::Application(int& argc, char** argv, QElapsedTimer& startupTimer) :
    QApplication(argc, argv),
    _window(new MainWindow(desktop())),
    _dependencyManagerIsSetup(setupEssentials(argc, argv)),
    _undoStackScriptingInterface(&_undoStack),
    _frameCount(0),
    _fps(60.0f),
    _physicsEngine(new PhysicsEngine(Vectors::ZERO)),
    _entityClipboardRenderer(false, this, this),
    _entityClipboard(new EntityTree()),
    _lastQueriedTime(usecTimestampNow()),
    _mirrorViewRect(QRect(MIRROR_VIEW_LEFT_PADDING, MIRROR_VIEW_TOP_PADDING, MIRROR_VIEW_WIDTH, MIRROR_VIEW_HEIGHT)),
    _previousScriptLocation("LastScriptLocation", DESKTOP_LOCATION),
    _fieldOfView("fieldOfView", DEFAULT_FIELD_OF_VIEW_DEGREES),
    _scaleMirror(1.0f),
    _rotateMirror(0.0f),
    _raiseMirror(0.0f),
    _enableProcessOctreeThread(true),
    _lastNackTime(usecTimestampNow()),
    _lastSendDownstreamAudioStats(usecTimestampNow()),
    _aboutToQuit(false),
    _notifiedPacketVersionMismatchThisDomain(false),
    _maxOctreePPS(maxOctreePacketsPerSecond.get()),
    _lastFaceTrackerUpdate(0)
{
    // FIXME this may be excessivly conservative.  On the other hand
    // maybe I'm used to having an 8-core machine
    // Perhaps find the ideal thread count  and subtract 2 or 3
    // (main thread, present thread, random OS load)
    // More threads == faster concurrent loads, but also more concurrent
    // load on the GPU until we can serialize GPU transfers (off the main thread)
    QThreadPool::globalInstance()->setMaxThreadCount(2);
    thread()->setPriority(QThread::HighPriority);
    thread()->setObjectName("Main Thread");

    setInstance(this);

    auto controllerScriptingInterface = DependencyManager::get<controller::ScriptingInterface>().data();
    _controllerScriptingInterface = dynamic_cast<ControllerScriptingInterface*>(controllerScriptingInterface);

    _entityClipboard->createRootElement();

    _pluginContainer = new PluginContainerProxy();
#ifdef Q_OS_WIN
    installNativeEventFilter(&MyNativeEventFilter::getInstance());
#endif

    _logger = new FileLogger(this);  // After setting organization name in order to get correct directory

    qInstallMessageHandler(messageHandler);

    QFontDatabase::addApplicationFont(PathUtils::resourcesPath() + "styles/Inconsolata.otf");
    _window->setWindowTitle("Interface");

    Model::setAbstractViewStateInterface(this); // The model class will sometimes need to know view state details from us

    auto nodeList = DependencyManager::get<NodeList>();

    // Set up a watchdog thread to intentionally crash the application on deadlocks
    _deadlockWatchdogThread = new DeadlockWatchdogThread();
    _deadlockWatchdogThread->start();

    qCDebug(interfaceapp) << "[VERSION] Build sequence:" << qPrintable(applicationVersion());

    _bookmarks = new Bookmarks();  // Before setting up the menu

    // start the nodeThread so its event loop is running
    QThread* nodeThread = new QThread(this);
    nodeThread->setObjectName("NodeList Thread");
    nodeThread->start();

    // make sure the node thread is given highest priority
    nodeThread->setPriority(QThread::TimeCriticalPriority);

    // setup a timer for domain-server check ins
    QTimer* domainCheckInTimer = new QTimer(nodeList.data());
    connect(domainCheckInTimer, &QTimer::timeout, nodeList.data(), &NodeList::sendDomainServerCheckIn);
    domainCheckInTimer->start(DOMAIN_SERVER_CHECK_IN_MSECS);

    // put the NodeList and datagram processing on the node thread
    nodeList->moveToThread(nodeThread);

    // Model background downloads need to happen on the Datagram Processor Thread.  The idle loop will
    // emit checkBackgroundDownloads to cause the ModelCache to check it's queue for requested background
    // downloads.
    QSharedPointer<ModelCache> modelCacheP = DependencyManager::get<ModelCache>();
    ResourceCache* modelCache = modelCacheP.data();
    connect(this, &Application::checkBackgroundDownloads, modelCache, &ResourceCache::checkAsynchronousGets);

    // put the audio processing on a separate thread
    QThread* audioThread = new QThread();
    audioThread->setObjectName("Audio Thread");

    auto audioIO = DependencyManager::get<AudioClient>();
    audioIO->setPositionGetter([this]{ return getMyAvatar()->getPositionForAudio(); });
    audioIO->setOrientationGetter([this]{ return getMyAvatar()->getOrientationForAudio(); });

    audioIO->moveToThread(audioThread);
    recording::Frame::registerFrameHandler(AudioConstants::getAudioFrameName(), [=](recording::Frame::ConstPointer frame) {
        audioIO->handleRecordedAudioInput(frame->data);
    });

    connect(audioIO.data(), &AudioClient::inputReceived, [](const QByteArray& audio){
        static auto recorder = DependencyManager::get<recording::Recorder>();
        if (recorder->isRecording()) {
            static const recording::FrameType AUDIO_FRAME_TYPE = recording::Frame::registerFrameType(AudioConstants::getAudioFrameName());
            recorder->recordFrame(AUDIO_FRAME_TYPE, audio);
        }
    });

    auto& audioScriptingInterface = AudioScriptingInterface::getInstance();
    connect(audioThread, &QThread::started, audioIO.data(), &AudioClient::start);
    connect(audioIO.data(), &AudioClient::destroyed, audioThread, &QThread::quit);
    connect(audioThread, &QThread::finished, audioThread, &QThread::deleteLater);
    connect(audioIO.data(), &AudioClient::muteToggled, this, &Application::audioMuteToggled);
    connect(audioIO.data(), &AudioClient::mutedByMixer, &audioScriptingInterface, &AudioScriptingInterface::mutedByMixer);
    connect(audioIO.data(), &AudioClient::receivedFirstPacket, &audioScriptingInterface, &AudioScriptingInterface::receivedFirstPacket);
    connect(audioIO.data(), &AudioClient::disconnected, &audioScriptingInterface, &AudioScriptingInterface::disconnected);
    connect(audioIO.data(), &AudioClient::muteEnvironmentRequested, [](glm::vec3 position, float radius) {
        auto audioClient = DependencyManager::get<AudioClient>();
        auto myAvatarPosition = DependencyManager::get<AvatarManager>()->getMyAvatar()->getPosition();
        float distance = glm::distance(myAvatarPosition, position);
        bool shouldMute = !audioClient->isMuted() && (distance < radius);

        if (shouldMute) {
            audioClient->toggleMute();
            AudioScriptingInterface::getInstance().environmentMuted();
        }
    });

    audioThread->start();

    ResourceManager::init();
    // Make sure we don't time out during slow operations at startup
    updateHeartbeat();

    // Setup MessagesClient
    auto messagesClient = DependencyManager::get<MessagesClient>();
    QThread* messagesThread = new QThread;
    messagesThread->setObjectName("Messages Client Thread");
    messagesClient->moveToThread(messagesThread);
    connect(messagesThread, &QThread::started, messagesClient.data(), &MessagesClient::init);
    messagesThread->start();

    const DomainHandler& domainHandler = nodeList->getDomainHandler();

    connect(&domainHandler, SIGNAL(hostnameChanged(const QString&)), SLOT(domainChanged(const QString&)));
    connect(&domainHandler, SIGNAL(resetting()), SLOT(resettingDomain()));
    connect(&domainHandler, SIGNAL(connectedToDomain(const QString&)), SLOT(updateWindowTitle()));
    connect(&domainHandler, SIGNAL(disconnectedFromDomain()), SLOT(updateWindowTitle()));
    connect(&domainHandler, SIGNAL(disconnectedFromDomain()), SLOT(clearDomainOctreeDetails()));

    // update our location every 5 seconds in the metaverse server, assuming that we are authenticated with one
    const qint64 DATA_SERVER_LOCATION_CHANGE_UPDATE_MSECS = 5 * 1000;

    auto discoverabilityManager = DependencyManager::get<DiscoverabilityManager>();
    connect(&locationUpdateTimer, &QTimer::timeout, discoverabilityManager.data(), &DiscoverabilityManager::updateLocation);
    connect(&locationUpdateTimer, &QTimer::timeout,
        DependencyManager::get<AddressManager>().data(), &AddressManager::storeCurrentAddress);
    locationUpdateTimer.start(DATA_SERVER_LOCATION_CHANGE_UPDATE_MSECS);

    // if we get a domain change, immediately attempt update location in metaverse server
    connect(&nodeList->getDomainHandler(), &DomainHandler::connectedToDomain,
        discoverabilityManager.data(), &DiscoverabilityManager::updateLocation);

    connect(nodeList.data(), &NodeList::nodeAdded, this, &Application::nodeAdded);
    connect(nodeList.data(), &NodeList::nodeKilled, this, &Application::nodeKilled);
    connect(nodeList.data(), &NodeList::uuidChanged, getMyAvatar(), &MyAvatar::setSessionUUID);
    connect(nodeList.data(), &NodeList::uuidChanged, this, &Application::setSessionUUID);
    connect(nodeList.data(), &NodeList::limitOfSilentDomainCheckInsReached, nodeList.data(), &NodeList::reset);
    connect(nodeList.data(), &NodeList::packetVersionMismatch, this, &Application::notifyPacketVersionMismatch);

    // connect to appropriate slots on AccountManager
    AccountManager& accountManager = AccountManager::getInstance();

    const qint64 BALANCE_UPDATE_INTERVAL_MSECS = 5 * 1000;

    connect(&balanceUpdateTimer, &QTimer::timeout, &accountManager, &AccountManager::updateBalance);
    balanceUpdateTimer.start(BALANCE_UPDATE_INTERVAL_MSECS);

    connect(&accountManager, &AccountManager::balanceChanged, this, &Application::updateWindowTitle);

    auto dialogsManager = DependencyManager::get<DialogsManager>();
    connect(&accountManager, &AccountManager::authRequired, dialogsManager.data(), &DialogsManager::showLoginDialog);
    connect(&accountManager, &AccountManager::usernameChanged, this, &Application::updateWindowTitle);

    // set the account manager's root URL and trigger a login request if we don't have the access token
    accountManager.setIsAgent(true);
    accountManager.setAuthURL(NetworkingConstants::METAVERSE_SERVER_URL);

    UserActivityLogger::getInstance().launch(applicationVersion());

    // once the event loop has started, check and signal for an access token
    QMetaObject::invokeMethod(&accountManager, "checkAndSignalForAccessToken", Qt::QueuedConnection);

    auto addressManager = DependencyManager::get<AddressManager>();

    // use our MyAvatar position and quat for address manager path
    addressManager->setPositionGetter([this]{ return getMyAvatar()->getPosition(); });
    addressManager->setOrientationGetter([this]{ return getMyAvatar()->getOrientation(); });

    connect(addressManager.data(), &AddressManager::hostChanged, this, &Application::updateWindowTitle);
    connect(this, &QCoreApplication::aboutToQuit, addressManager.data(), &AddressManager::storeCurrentAddress);

    // Save avatar location immediately after a teleport.
    connect(getMyAvatar(), &MyAvatar::positionGoneTo,
        DependencyManager::get<AddressManager>().data(), &AddressManager::storeCurrentAddress);

    auto scriptEngines = DependencyManager::get<ScriptEngines>().data();
    scriptEngines->registerScriptInitializer([this](ScriptEngine* engine){
        registerScriptEngineWithApplicationServices(engine);
    });

    connect(scriptEngines, &ScriptEngines::scriptCountChanged, scriptEngines, [this] {
        auto scriptEngines = DependencyManager::get<ScriptEngines>();
        if (scriptEngines->getRunningScripts().isEmpty()) {
            getMyAvatar()->clearScriptableSettings();
        }
    }, Qt::QueuedConnection);

    connect(scriptEngines, &ScriptEngines::scriptsReloading, scriptEngines, [this] {
        getEntities()->reloadEntityScripts();
    }, Qt::QueuedConnection);

    connect(scriptEngines, &ScriptEngines::scriptLoadError,
        scriptEngines, [](const QString& filename, const QString& error){
        OffscreenUi::warning(nullptr, "Error Loading Script", filename + " failed to load.");
    }, Qt::QueuedConnection);

#ifdef _WIN32
    WSADATA WsaData;
    int wsaresult = WSAStartup(MAKEWORD(2, 2), &WsaData);
#endif

    // tell the NodeList instance who to tell the domain server we care about
    nodeList->addSetOfNodeTypesToNodeInterestSet(NodeSet() << NodeType::AudioMixer << NodeType::AvatarMixer
        << NodeType::EntityServer << NodeType::AssetServer << NodeType::MessagesMixer);

    // connect to the packet sent signal of the _entityEditSender
    connect(&_entityEditSender, &EntityEditPacketSender::packetSent, this, &Application::packetSent);

    // send the identity packet for our avatar each second to our avatar mixer
    connect(&identityPacketTimer, &QTimer::timeout, getMyAvatar(), &MyAvatar::sendIdentityPacket);
    identityPacketTimer.start(AVATAR_IDENTITY_PACKET_SEND_INTERVAL_MSECS);

    ResourceCache::setRequestLimit(3);

    _glWidget = new GLCanvas();
    getApplicationCompositor().setRenderingWidget(_glWidget);
    _window->setCentralWidget(_glWidget);

    _window->restoreGeometry();
    _window->setVisible(true);

    _glWidget->setFocusPolicy(Qt::StrongFocus);
    _glWidget->setFocus();

#ifdef Q_OS_MAC
    auto cursorTarget = _window; // OSX doesn't seem to provide for hiding the cursor only on the GL widget
#else
    // On windows and linux, hiding the top level cursor also means it's invisible when hovering over the 
    // window menu, which is a pain, so only hide it for the GL surface
    auto cursorTarget = _glWidget;
#endif
    cursorTarget->setCursor(Qt::BlankCursor);

    // enable mouse tracking; otherwise, we only get drag events
    _glWidget->setMouseTracking(true);
    _glWidget->makeCurrent();
    _glWidget->initializeGL();

    _chromiumShareContext = new OffscreenGLCanvas();
    _chromiumShareContext->create(_glWidget->context()->contextHandle());
    _chromiumShareContext->makeCurrent();
    qt_gl_set_global_share_context(_chromiumShareContext->getContext());

    _offscreenContext = new OffscreenGLCanvas();
    _offscreenContext->create(_glWidget->context()->contextHandle());
    _offscreenContext->makeCurrent();
    initializeGL();
    _offscreenContext->makeCurrent();
    // Make sure we don't time out during slow operations at startup
    updateHeartbeat();

    // Tell our entity edit sender about our known jurisdictions
    _entityEditSender.setServerJurisdictions(&_entityServerJurisdictions);

    // For now we're going to set the PPS for outbound packets to be super high, this is
    // probably not the right long term solution. But for now, we're going to do this to
    // allow you to move an entity around in your hand
    _entityEditSender.setPacketsPerSecond(3000); // super high!!

    _overlays.init(); // do this before scripts load
    // Make sure we don't time out during slow operations at startup
    updateHeartbeat();

    connect(this, SIGNAL(aboutToQuit()), this, SLOT(aboutToQuit()));

    // hook up bandwidth estimator
    QSharedPointer<BandwidthRecorder> bandwidthRecorder = DependencyManager::get<BandwidthRecorder>();
    connect(nodeList.data(), &LimitedNodeList::dataSent,
        bandwidthRecorder.data(), &BandwidthRecorder::updateOutboundData);
    connect(&nodeList->getPacketReceiver(), &PacketReceiver::dataReceived,
        bandwidthRecorder.data(), &BandwidthRecorder::updateInboundData);

    // FIXME -- I'm a little concerned about this.
    connect(getMyAvatar()->getSkeletonModel().get(), &SkeletonModel::skeletonLoaded,
        this, &Application::checkSkeleton, Qt::QueuedConnection);

    // Setup the userInputMapper with the actions
    auto userInputMapper = DependencyManager::get<UserInputMapper>();
    connect(userInputMapper.data(), &UserInputMapper::actionEvent, [this](int action, float state) {
        using namespace controller;
        auto offscreenUi = DependencyManager::get<OffscreenUi>();
        if (offscreenUi->navigationFocused()) {
            auto actionEnum = static_cast<Action>(action);
            int key = Qt::Key_unknown;
            static int lastKey = Qt::Key_unknown;
            bool navAxis = false;
            switch (actionEnum) {
                case Action::UI_NAV_VERTICAL:
                    navAxis = true;
                    if (state > 0.0f) {
                        key = Qt::Key_Up;
                    } else if (state < 0.0f) {
                        key = Qt::Key_Down;
                    }
                    break;

                case Action::UI_NAV_LATERAL:
                    navAxis = true;
                    if (state > 0.0f) {
                        key = Qt::Key_Right;
                    } else if (state < 0.0f) {
                        key = Qt::Key_Left;
                    }
                    break;

                case Action::UI_NAV_GROUP:
                    navAxis = true;
                    if (state > 0.0f) {
                        key = Qt::Key_Tab;
                    } else if (state < 0.0f) {
                        key = Qt::Key_Backtab;
                    }
                    break;

                case Action::UI_NAV_BACK:
                    key = Qt::Key_Escape;
                    break;

                case Action::UI_NAV_SELECT:
                    key = Qt::Key_Return;
                    break;
                default:
                    break;
            }

            if (navAxis) {
                if (lastKey != Qt::Key_unknown) {
                    QKeyEvent event(QEvent::KeyRelease, lastKey, Qt::NoModifier);
                    sendEvent(offscreenUi->getWindow(), &event);
                    lastKey = Qt::Key_unknown;
                }

                if (key != Qt::Key_unknown) {
                    QKeyEvent event(QEvent::KeyPress, key, Qt::NoModifier);
                    sendEvent(offscreenUi->getWindow(), &event);
                    lastKey = key;
                }
            } else if (key != Qt::Key_unknown) {
                if (state) {
                    QKeyEvent event(QEvent::KeyPress, key, Qt::NoModifier);
                    sendEvent(offscreenUi->getWindow(), &event);
                } else {
                    QKeyEvent event(QEvent::KeyRelease, key, Qt::NoModifier);
                    sendEvent(offscreenUi->getWindow(), &event);
                }
                return;
            }
        }

        if (action == controller::toInt(controller::Action::RETICLE_CLICK)) {
            auto reticlePos = getApplicationCompositor().getReticlePosition();
            QPoint globalPos(reticlePos.x, reticlePos.y);

            // FIXME - it would be nice if this was self contained in the _compositor or Reticle class
            auto localPos = isHMDMode() ? globalPos : _glWidget->mapFromGlobal(globalPos);
            if (state) {
                QMouseEvent mousePress(QEvent::MouseButtonPress, localPos, Qt::LeftButton, Qt::LeftButton, Qt::NoModifier);
                sendEvent(_glWidget, &mousePress);
                _reticleClickPressed = true;
            } else {
                QMouseEvent mouseRelease(QEvent::MouseButtonRelease, localPos, Qt::LeftButton, Qt::NoButton, Qt::NoModifier);
                sendEvent(_glWidget, &mouseRelease);
                _reticleClickPressed = false;
            }
            return; // nothing else to do
        }

        if (state) {
            if (action == controller::toInt(controller::Action::TOGGLE_MUTE)) {
                DependencyManager::get<AudioClient>()->toggleMute();
            } else if (action == controller::toInt(controller::Action::CYCLE_CAMERA)) {
                cycleCamera();
            } else if (action == controller::toInt(controller::Action::CONTEXT_MENU)) {
                auto reticlePosition = getApplicationCompositor().getReticlePosition();
                offscreenUi->toggleMenu(_glWidget->mapFromGlobal(QPoint(reticlePosition.x, reticlePosition.y)));
            } else if (action == controller::toInt(controller::Action::RETICLE_X)) {
                auto oldPos = getApplicationCompositor().getReticlePosition();
                getApplicationCompositor().setReticlePosition({ oldPos.x + state, oldPos.y });
            } else if (action == controller::toInt(controller::Action::RETICLE_Y)) {
                auto oldPos = getApplicationCompositor().getReticlePosition();
                getApplicationCompositor().setReticlePosition({ oldPos.x, oldPos.y + state });
            } else if (action == controller::toInt(controller::Action::TOGGLE_OVERLAY)) {
                toggleOverlays();
            }
        }
    });

    // A new controllerInput device used to reflect current values from the application state
    _applicationStateDevice = std::make_shared<controller::StateController>();

    _applicationStateDevice->addInputVariant(QString("InHMD"), controller::StateController::ReadLambda([]() -> float {
        return (float)qApp->isHMDMode();
    }));
    _applicationStateDevice->addInputVariant(QString("SnapTurn"), controller::StateController::ReadLambda([]() -> float {
        return (float)qApp->getMyAvatar()->getSnapTurn();
    }));
    _applicationStateDevice->addInputVariant(QString("Grounded"), controller::StateController::ReadLambda([]() -> float {
        return (float)qApp->getMyAvatar()->getCharacterController()->onGround();
    }));
    _applicationStateDevice->addInputVariant(QString("NavigationFocused"), controller::StateController::ReadLambda([]() -> float {
        auto offscreenUi = DependencyManager::get<OffscreenUi>();
        return offscreenUi->navigationFocused() ? 1.0 : 0.0;
    }));

    userInputMapper->registerDevice(_applicationStateDevice);

    // Setup the keyboardMouseDevice and the user input mapper with the default bindings
    userInputMapper->registerDevice(_keyboardMouseDevice->getInputDevice());
    userInputMapper->loadDefaultMapping(userInputMapper->getStandardDeviceID());

    // force the model the look at the correct directory (weird order of operations issue)
    scriptEngines->setScriptsLocation(scriptEngines->getScriptsLocation());
    // do this as late as possible so that all required subsystems are initialized
    scriptEngines->loadScripts();
    // Make sure we don't time out during slow operations at startup
    updateHeartbeat();

    loadSettings();
    // Make sure we don't time out during slow operations at startup
    updateHeartbeat();

    int SAVE_SETTINGS_INTERVAL = 10 * MSECS_PER_SECOND; // Let's save every seconds for now
    connect(&_settingsTimer, &QTimer::timeout, this, &Application::saveSettings);
    connect(&_settingsThread, SIGNAL(started()), &_settingsTimer, SLOT(start()));
    connect(&_settingsThread, SIGNAL(finished()), &_settingsTimer, SLOT(stop()));
    _settingsTimer.moveToThread(&_settingsThread);
    _settingsTimer.setSingleShot(false);
    _settingsTimer.setInterval(SAVE_SETTINGS_INTERVAL);
    _settingsThread.start();

    if (Menu::getInstance()->isOptionChecked(MenuOption::FirstPerson)) {
        getMyAvatar()->setBoomLength(MyAvatar::ZOOM_MIN);  // So that camera doesn't auto-switch to third person.
    } else if (Menu::getInstance()->isOptionChecked(MenuOption::IndependentMode)) {
        Menu::getInstance()->setIsOptionChecked(MenuOption::ThirdPerson, true);
        cameraMenuChanged();
    } else if (Menu::getInstance()->isOptionChecked(MenuOption::CameraEntityMode)) {
        Menu::getInstance()->setIsOptionChecked(MenuOption::ThirdPerson, true);
        cameraMenuChanged();
    }

    // set the local loopback interface for local sounds from audio scripts
    AudioScriptingInterface::getInstance().setLocalAudioInterface(audioIO.data());

    this->installEventFilter(this);

    // initialize our face trackers after loading the menu settings
    auto faceshiftTracker = DependencyManager::get<Faceshift>();
    faceshiftTracker->init();
    connect(faceshiftTracker.data(), &FaceTracker::muteToggled, this, &Application::faceTrackerMuteToggled);
#ifdef HAVE_DDE
    auto ddeTracker = DependencyManager::get<DdeFaceTracker>();
    ddeTracker->init();
    connect(ddeTracker.data(), &FaceTracker::muteToggled, this, &Application::faceTrackerMuteToggled);
#endif

#ifdef HAVE_IVIEWHMD
    auto eyeTracker = DependencyManager::get<EyeTracker>();
    eyeTracker->init();
    setActiveEyeTracker();
#endif

    auto applicationUpdater = DependencyManager::get<AutoUpdater>();
    connect(applicationUpdater.data(), &AutoUpdater::newVersionIsAvailable, dialogsManager.data(), &DialogsManager::showUpdateDialog);
    applicationUpdater->checkForUpdate();

    // Now that menu is initalized we can sync myAvatar with it's state.
    getMyAvatar()->updateMotionBehaviorFromMenu();

// FIXME spacemouse code still needs cleanup
#if 0
    // the 3Dconnexion device wants to be initiliazed after a window is displayed.
    SpacemouseManager::getInstance().init();
#endif

    // If the user clicks an an entity, we will check that it's an unlocked web entity, and if so, set the focus to it
    auto entityScriptingInterface = DependencyManager::get<EntityScriptingInterface>();
    connect(entityScriptingInterface.data(), &EntityScriptingInterface::clickDownOnEntity,
        [this, entityScriptingInterface](const EntityItemID& entityItemID, const MouseEvent& event) {
        if (_keyboardFocusedItem != entityItemID) {
            _keyboardFocusedItem = UNKNOWN_ENTITY_ID;
            auto properties = entityScriptingInterface->getEntityProperties(entityItemID);
            if (EntityTypes::Web == properties.getType() && !properties.getLocked()) {
                auto entity = entityScriptingInterface->getEntityTree()->findEntityByID(entityItemID);
                RenderableWebEntityItem* webEntity = dynamic_cast<RenderableWebEntityItem*>(entity.get());
                if (webEntity) {
                    webEntity->setProxyWindow(_window->windowHandle());
                    _keyboardFocusedItem = entityItemID;
                    _lastAcceptedKeyPress = usecTimestampNow();
                    if (_keyboardFocusHighlightID < 0 || !getOverlays().isAddedOverlay(_keyboardFocusHighlightID)) {
                        _keyboardFocusHighlight = new Cube3DOverlay();
                        _keyboardFocusHighlight->setAlpha(1.0f);
                        _keyboardFocusHighlight->setBorderSize(1.0f);
                        _keyboardFocusHighlight->setColor({ 0xFF, 0xEF, 0x00 });
                        _keyboardFocusHighlight->setIsSolid(false);
                        _keyboardFocusHighlight->setPulseMin(0.5);
                        _keyboardFocusHighlight->setPulseMax(1.0);
                        _keyboardFocusHighlight->setColorPulse(1.0);
                        _keyboardFocusHighlight->setIgnoreRayIntersection(true);
                        _keyboardFocusHighlight->setDrawInFront(true);
                    }
                    _keyboardFocusHighlight->setRotation(webEntity->getRotation());
                    _keyboardFocusHighlight->setPosition(webEntity->getPosition());
                    _keyboardFocusHighlight->setDimensions(webEntity->getDimensions() * 1.05f);
                    _keyboardFocusHighlight->setVisible(true);
                    _keyboardFocusHighlightID = getOverlays().addOverlay(_keyboardFocusHighlight);
                }
            }
            if (_keyboardFocusedItem == UNKNOWN_ENTITY_ID && _keyboardFocusHighlight) {
                _keyboardFocusHighlight->setVisible(false);
            }

        }
    });

    connect(entityScriptingInterface.data(), &EntityScriptingInterface::deletingEntity,
        [=](const EntityItemID& entityItemID) {
        if (entityItemID == _keyboardFocusedItem) {
            _keyboardFocusedItem = UNKNOWN_ENTITY_ID;
            if (_keyboardFocusHighlight) {
                _keyboardFocusHighlight->setVisible(false);
            }
        }
    });

    // If the user clicks somewhere where there is NO entity at all, we will release focus
    connect(getEntities(), &EntityTreeRenderer::mousePressOffEntity,
        [=](const RayToEntityIntersectionResult& entityItemID, const QMouseEvent* event) {
        _keyboardFocusedItem = UNKNOWN_ENTITY_ID;
        if (_keyboardFocusHighlight) {
            _keyboardFocusHighlight->setVisible(false);
        }
    });

    // Make sure we don't time out during slow operations at startup
    updateHeartbeat();

    connect(this, &Application::applicationStateChanged, this, &Application::activeChanged);
    qCDebug(interfaceapp, "Startup time: %4.2f seconds.", (double)startupTimer.elapsed() / 1000.0);

    _idleTimer = new QTimer(this);
    connect(_idleTimer, &QTimer::timeout, [=] {
        idle(usecTimestampNow());
    });
    connect(this, &Application::beforeAboutToQuit, [=] {
        disconnect(_idleTimer);
    });
    // Setting the interval to zero forces this to get called whenever there are no messages
    // in the queue, which can be pretty damn frequent.  Hence the idle function has a bunch
    // of logic to abort early if it's being called too often.
    _idleTimer->start(0);
}


void Application::checkChangeCursor() {
    QMutexLocker locker(&_changeCursorLock);
    if (_cursorNeedsChanging) {
#ifdef Q_OS_MAC
        auto cursorTarget = _window; // OSX doesn't seem to provide for hiding the cursor only on the GL widget
#else
        // On windows and linux, hiding the top level cursor also means it's invisible when hovering over the 
        // window menu, which is a pain, so only hide it for the GL surface
        auto cursorTarget = _glWidget;
#endif
        cursorTarget->setCursor(_desiredCursor);

        _cursorNeedsChanging = false;
    }
}

void Application::showCursor(const QCursor& cursor) {
    QMutexLocker locker(&_changeCursorLock);
    _desiredCursor = cursor;
    _cursorNeedsChanging = true;
}

void Application::updateHeartbeat() {
    static_cast<DeadlockWatchdogThread*>(_deadlockWatchdogThread)->updateHeartbeat();
}

void Application::aboutToQuit() {
    emit beforeAboutToQuit();

    foreach(auto inputPlugin, PluginManager::getInstance()->getInputPlugins()) {
        QString name = inputPlugin->getName();
        QAction* action = Menu::getInstance()->getActionForOption(name);
        if (action->isChecked()) {
            inputPlugin->deactivate();
        }
    }

    getActiveDisplayPlugin()->deactivate();

    _aboutToQuit = true;

    cleanupBeforeQuit();
}

void Application::cleanupBeforeQuit() {
    // Stop third party processes so that they're not left running in the event of a subsequent shutdown crash.
#ifdef HAVE_DDE
    DependencyManager::get<DdeFaceTracker>()->setEnabled(false);
#endif
#ifdef HAVE_IVIEWHMD
    DependencyManager::get<EyeTracker>()->setEnabled(false, true);
#endif
    AnimDebugDraw::getInstance().shutdown();

    // FIXME: once we move to shared pointer for the INputDevice we shoud remove this naked delete:
    _applicationStateDevice.reset();

    if (_keyboardFocusHighlightID > 0) {
        getOverlays().deleteOverlay(_keyboardFocusHighlightID);
        _keyboardFocusHighlightID = -1;
    }
    _keyboardFocusHighlight = nullptr;

    getEntities()->clear(); // this will allow entity scripts to properly shutdown

    auto nodeList = DependencyManager::get<NodeList>();

    // send the domain a disconnect packet, force stoppage of domain-server check-ins
    nodeList->getDomainHandler().disconnect();
    nodeList->setIsShuttingDown(true);

    // tell the packet receiver we're shutting down, so it can drop packets
    nodeList->getPacketReceiver().setShouldDropPackets(true);

    getEntities()->shutdown(); // tell the entities system we're shutting down, so it will stop running scripts
    DependencyManager::get<ScriptEngines>()->saveScripts();
    DependencyManager::get<ScriptEngines>()->shutdownScripting(); // stop all currently running global scripts
    DependencyManager::destroy<ScriptEngines>();

    // first stop all timers directly or by invokeMethod
    // depending on what thread they run in
    locationUpdateTimer.stop();
    balanceUpdateTimer.stop();
    identityPacketTimer.stop();
    pingTimer.stop();
    QMetaObject::invokeMethod(&_settingsTimer, "stop", Qt::BlockingQueuedConnection);

    // save state
    _settingsThread.quit();
    saveSettings();
    _window->saveGeometry();

    // stop the AudioClient
    QMetaObject::invokeMethod(DependencyManager::get<AudioClient>().data(),
                              "stop", Qt::BlockingQueuedConnection);

    // destroy the AudioClient so it and its thread have a chance to go down safely
    DependencyManager::destroy<AudioClient>();

    // destroy the AudioInjectorManager so it and its thread have a chance to go down safely
    // this will also stop any ongoing network injectors
    DependencyManager::destroy<AudioInjectorManager>();

    // Destroy third party processes after scripts have finished using them.
#ifdef HAVE_DDE
    DependencyManager::destroy<DdeFaceTracker>();
#endif
#ifdef HAVE_IVIEWHMD
    DependencyManager::destroy<EyeTracker>();
#endif

    DependencyManager::destroy<OffscreenUi>();
}

Application::~Application() {
    EntityTreePointer tree = getEntities()->getTree();
    tree->setSimulation(NULL);

    _octreeProcessor.terminate();
    _entityEditSender.terminate();

    _physicsEngine->setCharacterController(NULL);

    ModelEntityItem::cleanupLoadedAnimations();

    // remove avatars from physics engine
    DependencyManager::get<AvatarManager>()->clearOtherAvatars();
    VectorOfMotionStates motionStates;
    DependencyManager::get<AvatarManager>()->getObjectsToRemoveFromPhysics(motionStates);
    _physicsEngine->removeObjects(motionStates);

    DependencyManager::destroy<OffscreenUi>();
    DependencyManager::destroy<AvatarManager>();
    DependencyManager::destroy<AnimationCache>();
    DependencyManager::destroy<FramebufferCache>();
    DependencyManager::destroy<TextureCache>();
    DependencyManager::destroy<ModelCache>();
    DependencyManager::destroy<GeometryCache>();
    DependencyManager::destroy<ScriptCache>();
    DependencyManager::destroy<SoundCache>();

    ResourceManager::cleanup();

    QThread* nodeThread = DependencyManager::get<NodeList>()->thread();

    // remove the NodeList from the DependencyManager
    DependencyManager::destroy<NodeList>();

    // ask the node thread to quit and wait until it is done
    nodeThread->quit();
    nodeThread->wait();

    Leapmotion::destroy();

#if 0
    ConnexionClient::getInstance().destroy();
#endif
    // The window takes ownership of the menu, so this has the side effect of destroying it.
    _window->setMenuBar(nullptr);
    
    _window->deleteLater();

    qInstallMessageHandler(NULL); // NOTE: Do this as late as possible so we continue to get our log messages
}

void Application::initializeGL() {
    qCDebug(interfaceapp) << "Created Display Window.";

    // initialize glut for shape drawing; Qt apparently initializes it on OS X
    if (_isGLInitialized) {
        return;
    } else {
        _isGLInitialized = true;
    }

    // Where the gpuContext is initialized and where the TRUE Backend is created and assigned
    gpu::Context::init<gpu::GLBackend>();
    _gpuContext = std::make_shared<gpu::Context>();

    initDisplay();
    qCDebug(interfaceapp, "Initialized Display.");

    // Set up the render engine
    render::CullFunctor cullFunctor = LODManager::shouldRender;
    _renderEngine->addJob<RenderShadowTask>("RenderShadowTask", cullFunctor);
    _renderEngine->addJob<RenderDeferredTask>("RenderDeferredTask", cullFunctor);
    _renderEngine->load();
    _renderEngine->registerScene(_main3DScene);
    // TODO: Load a cached config file

    // The UI can't be created until the primary OpenGL
    // context is created, because it needs to share
    // texture resources
    // Needs to happen AFTER the render engine initialization to access its configuration
    initializeUi();
    qCDebug(interfaceapp, "Initialized Offscreen UI.");
    _offscreenContext->makeCurrent();

    // call Menu getInstance static method to set up the menu
    // Needs to happen AFTER the QML UI initialization
    _window->setMenuBar(Menu::getInstance());

    init();
    qCDebug(interfaceapp, "init() complete.");

    // create thread for parsing of octree data independent of the main network and rendering threads
    _octreeProcessor.initialize(_enableProcessOctreeThread);
    connect(&_octreeProcessor, &OctreePacketProcessor::packetVersionMismatch, this, &Application::notifyPacketVersionMismatch);
    _entityEditSender.initialize(_enableProcessOctreeThread);

    _idleLoopStdev.reset();

    // update before the first render
    update(1.0f / _fps);

    InfoView::show(INFO_HELP_PATH, true);
}
extern void setupPreferences();
void Application::initializeUi() {
    AddressBarDialog::registerType();
    ErrorDialog::registerType();
    LoginDialog::registerType();
    Tooltip::registerType();
    UpdateDialog::registerType();
    qmlRegisterType<Preference>("Hifi", 1, 0, "Preference");


    auto offscreenUi = DependencyManager::get<OffscreenUi>();
    offscreenUi->create(_offscreenContext->getContext());
    offscreenUi->setProxyWindow(_window->windowHandle());
    offscreenUi->setBaseUrl(QUrl::fromLocalFile(PathUtils::resourcesPath() + "/qml/"));
    // OffscreenUi is a subclass of OffscreenQmlSurface specifically designed to
    // support the window management and scripting proxies for VR use
    offscreenUi->createDesktop(QString("hifi/Desktop.qml"));

    // FIXME either expose so that dialogs can set this themselves or
    // do better detection in the offscreen UI of what has focus
    offscreenUi->setNavigationFocused(false);

    auto rootContext = offscreenUi->getRootContext();
    auto engine = rootContext->engine();
    connect(engine, &QQmlEngine::quit, [] {
        qApp->quit();
    });

    setupPreferences();

    // For some reason there is already an "Application" object in the QML context,
    // though I can't find it. Hence, "ApplicationInterface"
    rootContext->setContextProperty("SnapshotUploader", new SnapshotUploader());
    rootContext->setContextProperty("ApplicationInterface", this);
    rootContext->setContextProperty("AnimationCache", DependencyManager::get<AnimationCache>().data());
    rootContext->setContextProperty("Audio", &AudioScriptingInterface::getInstance());
    rootContext->setContextProperty("Controller", DependencyManager::get<controller::ScriptingInterface>().data());
    rootContext->setContextProperty("Entities", DependencyManager::get<EntityScriptingInterface>().data());
    rootContext->setContextProperty("MyAvatar", getMyAvatar());
    rootContext->setContextProperty("Messages", DependencyManager::get<MessagesClient>().data());
    rootContext->setContextProperty("Recording", DependencyManager::get<RecordingScriptingInterface>().data());
    rootContext->setContextProperty("Preferences", DependencyManager::get<Preferences>().data());

    rootContext->setContextProperty("TREE_SCALE", TREE_SCALE);
    rootContext->setContextProperty("Quat", new Quat());
    rootContext->setContextProperty("Vec3", new Vec3());
    rootContext->setContextProperty("Uuid", new ScriptUUID());
    rootContext->setContextProperty("Assets", new AssetMappingsScriptingInterface());

    rootContext->setContextProperty("AvatarList", DependencyManager::get<AvatarManager>().data());

    rootContext->setContextProperty("Camera", &_myCamera);

#if defined(Q_OS_MAC) || defined(Q_OS_WIN)
    rootContext->setContextProperty("SpeechRecognizer", DependencyManager::get<SpeechRecognizer>().data());
#endif

    rootContext->setContextProperty("Overlays", &_overlays);
    rootContext->setContextProperty("Window", DependencyManager::get<WindowScriptingInterface>().data());
    rootContext->setContextProperty("Menu", MenuScriptingInterface::getInstance());
    rootContext->setContextProperty("Stats", Stats::getInstance());
    rootContext->setContextProperty("Settings", SettingsScriptingInterface::getInstance());
    rootContext->setContextProperty("ScriptDiscoveryService", DependencyManager::get<ScriptEngines>().data());
    rootContext->setContextProperty("AudioDevice", AudioDeviceScriptingInterface::getInstance());
    rootContext->setContextProperty("AnimationCache", DependencyManager::get<AnimationCache>().data());
    rootContext->setContextProperty("SoundCache", DependencyManager::get<SoundCache>().data());
    rootContext->setContextProperty("Account", AccountScriptingInterface::getInstance());
    rootContext->setContextProperty("DialogsManager", _dialogsManagerScriptingInterface);
    rootContext->setContextProperty("GlobalServices", GlobalServicesScriptingInterface::getInstance());
    rootContext->setContextProperty("FaceTracker", DependencyManager::get<DdeFaceTracker>().data());
    rootContext->setContextProperty("AvatarManager", DependencyManager::get<AvatarManager>().data());
    rootContext->setContextProperty("UndoStack", &_undoStackScriptingInterface);
    rootContext->setContextProperty("LODManager", DependencyManager::get<LODManager>().data());
    rootContext->setContextProperty("Paths", DependencyManager::get<PathUtils>().data());
    rootContext->setContextProperty("HMD", DependencyManager::get<HMDScriptingInterface>().data());
    rootContext->setContextProperty("Scene", DependencyManager::get<SceneScriptingInterface>().data());
    rootContext->setContextProperty("Render", _renderEngine->getConfiguration().get());
    rootContext->setContextProperty("Reticle", getApplicationCompositor().getReticleInterface());

    rootContext->setContextProperty("ApplicationCompositor", &getApplicationCompositor());

    _glWidget->installEventFilter(offscreenUi.data());
    offscreenUi->setMouseTranslator([=](const QPointF& pt) {
        QPointF result = pt;
        auto displayPlugin = getActiveDisplayPlugin();
        if (displayPlugin->isHmd()) {
            getApplicationCompositor().handleRealMouseMoveEvent(false);
            auto resultVec = getApplicationCompositor().getReticlePosition();
            result = QPointF(resultVec.x, resultVec.y);
        }
        return result.toPoint();
    });
    offscreenUi->resume();
    connect(_window, &MainWindow::windowGeometryChanged, [this](const QRect& r){
        static qreal oldDevicePixelRatio = 0;
        qreal devicePixelRatio = getActiveDisplayPlugin()->devicePixelRatio();
        if (devicePixelRatio != oldDevicePixelRatio) {
            oldDevicePixelRatio = devicePixelRatio;
            qDebug() << "Device pixel ratio changed, triggering GL resize";
            resizeGL();
        }
    });

    // This will set up the input plugins UI
    _activeInputPlugins.clear();
    foreach(auto inputPlugin, PluginManager::getInstance()->getInputPlugins()) {
        QString name = inputPlugin->getName();
        if (name == KeyboardMouseDevice::NAME) {
            _keyboardMouseDevice = std::dynamic_pointer_cast<KeyboardMouseDevice>(inputPlugin);
        }
    }
    _window->setMenuBar(new Menu());
    updateInputModes();

    auto compositorHelper = DependencyManager::get<CompositorHelper>();
    connect(compositorHelper.data(), &CompositorHelper::allowMouseCaptureChanged, [=] {
        if (isHMDMode()) {
            showCursor(compositorHelper->getAllowMouseCapture() ? Qt::BlankCursor : Qt::ArrowCursor);
        }
    });
}

void Application::paintGL() {

    // Some plugins process message events, potentially leading to
    // re-entering a paint event.  don't allow further processing if this
    // happens
    if (_inPaint) {
        return;
    }
    _inPaint = true;
    Finally clearFlagLambda([this] { _inPaint = false; });

    // paintGL uses a queued connection, so we can get messages from the queue even after we've quit
    // and the plugins have shutdown
    if (_aboutToQuit) {
        return;
    }
    _frameCount++;

    // update fps moving average
    uint64_t now = usecTimestampNow();
    static uint64_t lastPaintBegin{ now };
    uint64_t diff = now - lastPaintBegin;
    float instantaneousFps = 0.0f;
    if (diff != 0) {
        instantaneousFps = (float)USECS_PER_SECOND / (float)diff;
        _framesPerSecond.updateAverage(_lastInstantaneousFps);
    }

    lastPaintBegin = now;

    // update fps once a second
    if (now - _lastFramesPerSecondUpdate > USECS_PER_SECOND) {
        _fps = _framesPerSecond.getAverage();
        _lastFramesPerSecondUpdate = now;
    }

    PROFILE_RANGE_EX(__FUNCTION__, 0xff0000ff, (uint64_t)_frameCount);
    PerformanceTimer perfTimer("paintGL");

    if (nullptr == _displayPlugin) {
        return;
    }

    auto displayPlugin = getActiveDisplayPlugin();
    // FIXME not needed anymore?
    _offscreenContext->makeCurrent();

    displayPlugin->updateHeadPose(_frameCount);

    // update the avatar with a fresh HMD pose
    getMyAvatar()->updateFromHMDSensorMatrix(getHMDSensorPose());

    auto lodManager = DependencyManager::get<LODManager>();


    RenderArgs renderArgs(_gpuContext, getEntities(), getViewFrustum(), lodManager->getOctreeSizeScale(),
                          lodManager->getBoundaryLevelAdjust(), RenderArgs::DEFAULT_RENDER_MODE,
                          RenderArgs::MONO, RenderArgs::RENDER_DEBUG_NONE);

    PerformanceWarning::setSuppressShortTimings(Menu::getInstance()->isOptionChecked(MenuOption::SuppressShortTimings));
    bool showWarnings = Menu::getInstance()->isOptionChecked(MenuOption::PipelineWarnings);
    PerformanceWarning warn(showWarnings, "Application::paintGL()");
    resizeGL();

    // Before anything else, let's sync up the gpuContext with the true glcontext used in case anything happened
    {
        PerformanceTimer perfTimer("syncCache");
        renderArgs._context->syncCache();
    }

    if (Menu::getInstance()->isOptionChecked(MenuOption::MiniMirror)) {
        PerformanceTimer perfTimer("Mirror");
        auto primaryFbo = DependencyManager::get<FramebufferCache>()->getPrimaryFramebuffer();

        renderArgs._renderMode = RenderArgs::MIRROR_RENDER_MODE;
        renderArgs._blitFramebuffer = DependencyManager::get<FramebufferCache>()->getSelfieFramebuffer();

        auto inputs = AvatarInputs::getInstance();
        _mirrorViewRect.moveTo(inputs->x(), inputs->y());

        renderRearViewMirror(&renderArgs, _mirrorViewRect);

        renderArgs._blitFramebuffer.reset();
        renderArgs._renderMode = RenderArgs::DEFAULT_RENDER_MODE;
    }

    {
        PerformanceTimer perfTimer("renderOverlay");
        // NOTE: There is no batch associated with this renderArgs
        // the ApplicationOverlay class assumes it's viewport is setup to be the device size
        QSize size = getDeviceSize();
        renderArgs._viewport = glm::ivec4(0, 0, size.width(), size.height());
        _applicationOverlay.renderOverlay(&renderArgs);
        auto overlayTexture = _applicationOverlay.acquireOverlay();
        if (overlayTexture) {
            displayPlugin->submitOverlayTexture(overlayTexture);
        }
    }

    glm::vec3 boomOffset;
    {
        PerformanceTimer perfTimer("CameraUpdates");

        auto myAvatar = getMyAvatar();
        boomOffset = myAvatar->getScale() * myAvatar->getBoomLength() * -IDENTITY_FRONT;

        if (_myCamera.getMode() == CAMERA_MODE_FIRST_PERSON || _myCamera.getMode() == CAMERA_MODE_THIRD_PERSON) {
            Menu::getInstance()->setIsOptionChecked(MenuOption::FirstPerson, myAvatar->getBoomLength() <= MyAvatar::ZOOM_MIN);
            Menu::getInstance()->setIsOptionChecked(MenuOption::ThirdPerson, !(myAvatar->getBoomLength() <= MyAvatar::ZOOM_MIN));
            cameraMenuChanged();
        }

        // The render mode is default or mirror if the camera is in mirror mode, assigned further below
        renderArgs._renderMode = RenderArgs::DEFAULT_RENDER_MODE;

        // Always use the default eye position, not the actual head eye position.
        // Using the latter will cause the camera to wobble with idle animations,
        // or with changes from the face tracker
        if (_myCamera.getMode() == CAMERA_MODE_FIRST_PERSON) {
            if (isHMDMode()) {
                mat4 camMat = myAvatar->getSensorToWorldMatrix() * myAvatar->getHMDSensorMatrix();
                _myCamera.setPosition(extractTranslation(camMat));
                _myCamera.setRotation(glm::quat_cast(camMat));
            } else {
                _myCamera.setPosition(myAvatar->getDefaultEyePosition());
                _myCamera.setRotation(myAvatar->getHead()->getCameraOrientation());
            }
        } else if (_myCamera.getMode() == CAMERA_MODE_THIRD_PERSON) {
            if (isHMDMode()) {
                auto hmdWorldMat = myAvatar->getSensorToWorldMatrix() * myAvatar->getHMDSensorMatrix();
                _myCamera.setRotation(glm::normalize(glm::quat_cast(hmdWorldMat)));
                _myCamera.setPosition(extractTranslation(hmdWorldMat) +
                    myAvatar->getOrientation() * boomOffset);
            } else {
                _myCamera.setRotation(myAvatar->getHead()->getOrientation());
                if (Menu::getInstance()->isOptionChecked(MenuOption::CenterPlayerInView)) {
                    _myCamera.setPosition(myAvatar->getDefaultEyePosition()
                        + _myCamera.getRotation() * boomOffset);
                } else {
                    _myCamera.setPosition(myAvatar->getDefaultEyePosition()
                        + myAvatar->getOrientation() * boomOffset);
                }
            }
        } else if (_myCamera.getMode() == CAMERA_MODE_MIRROR) {
            if (isHMDMode()) {
                auto mirrorBodyOrientation = myAvatar->getWorldAlignedOrientation() * glm::quat(glm::vec3(0.0f, PI + _rotateMirror, 0.0f));

                glm::quat hmdRotation = extractRotation(myAvatar->getHMDSensorMatrix());
                // Mirror HMD yaw and roll
                glm::vec3 mirrorHmdEulers = glm::eulerAngles(hmdRotation);
                mirrorHmdEulers.y = -mirrorHmdEulers.y;
                mirrorHmdEulers.z = -mirrorHmdEulers.z;
                glm::quat mirrorHmdRotation = glm::quat(mirrorHmdEulers);

                glm::quat worldMirrorRotation = mirrorBodyOrientation * mirrorHmdRotation;

                _myCamera.setRotation(worldMirrorRotation);

                glm::vec3 hmdOffset = extractTranslation(myAvatar->getHMDSensorMatrix());
                // Mirror HMD lateral offsets
                hmdOffset.x = -hmdOffset.x;

                _myCamera.setPosition(myAvatar->getDefaultEyePosition()
                    + glm::vec3(0, _raiseMirror * myAvatar->getUniformScale(), 0)
                   + mirrorBodyOrientation * glm::vec3(0.0f, 0.0f, 1.0f) * MIRROR_FULLSCREEN_DISTANCE * _scaleMirror
                   + mirrorBodyOrientation * hmdOffset);
            } else {
                _myCamera.setRotation(myAvatar->getWorldAlignedOrientation()
                    * glm::quat(glm::vec3(0.0f, PI + _rotateMirror, 0.0f)));
                _myCamera.setPosition(myAvatar->getDefaultEyePosition()
                    + glm::vec3(0, _raiseMirror * myAvatar->getUniformScale(), 0)
                    + (myAvatar->getOrientation() * glm::quat(glm::vec3(0.0f, _rotateMirror, 0.0f))) *
                    glm::vec3(0.0f, 0.0f, -1.0f) * MIRROR_FULLSCREEN_DISTANCE * _scaleMirror);
            }
            renderArgs._renderMode = RenderArgs::MIRROR_RENDER_MODE;
        } else if (_myCamera.getMode() == CAMERA_MODE_ENTITY) {
            EntityItemPointer cameraEntity = _myCamera.getCameraEntityPointer();
            if (cameraEntity != nullptr) {
                if (isHMDMode()) {
                    glm::quat hmdRotation = extractRotation(myAvatar->getHMDSensorMatrix());
                    _myCamera.setRotation(cameraEntity->getRotation() * hmdRotation);
                    glm::vec3 hmdOffset = extractTranslation(myAvatar->getHMDSensorMatrix());
                    _myCamera.setPosition(cameraEntity->getPosition() + (hmdRotation * hmdOffset));
                } else {
                    _myCamera.setRotation(cameraEntity->getRotation());
                    _myCamera.setPosition(cameraEntity->getPosition());
                }
            }
        }
        // Update camera position
        if (!isHMDMode()) {
            _myCamera.update(1.0f / _fps);
        }
    }

    getApplicationCompositor().setFrameInfo(_frameCount, _myCamera.getTransform());

    // Primary rendering pass
    auto framebufferCache = DependencyManager::get<FramebufferCache>();
    const QSize size = framebufferCache->getFrameBufferSize();

    // Final framebuffer that will be handled to the display-plugin
    auto finalFramebuffer = framebufferCache->getFramebuffer();

    {
        PROFILE_RANGE(__FUNCTION__ "/mainRender");
        PerformanceTimer perfTimer("mainRender");
        renderArgs._boomOffset = boomOffset;
        // Viewport is assigned to the size of the framebuffer
        renderArgs._viewport = ivec4(0, 0, size.width(), size.height());
        if (displayPlugin->isStereo()) {
            // Stereo modes will typically have a larger projection matrix overall,
            // so we ask for the 'mono' projection matrix, which for stereo and HMD
            // plugins will imply the combined projection for both eyes.
            //
            // This is properly implemented for the Oculus plugins, but for OpenVR
            // and Stereo displays I'm not sure how to get / calculate it, so we're
            // just relying on the left FOV in each case and hoping that the
            // overall culling margin of error doesn't cause popping in the
            // right eye.  There are FIXMEs in the relevant plugins
            _myCamera.setProjection(displayPlugin->getCullingProjection(_myCamera.getProjection()));
            renderArgs._context->enableStereo(true);
            mat4 eyeOffsets[2];
            mat4 eyeProjections[2];
            auto baseProjection = renderArgs._viewFrustum->getProjection();
            auto hmdInterface = DependencyManager::get<HMDScriptingInterface>();
            float IPDScale = hmdInterface->getIPDScale();
            mat4 headPose = displayPlugin->getHeadPose();

            // FIXME we probably don't need to set the projection matrix every frame,
            // only when the display plugin changes (or in non-HMD modes when the user
            // changes the FOV manually, which right now I don't think they can.
            for_each_eye([&](Eye eye) {
                // For providing the stereo eye views, the HMD head pose has already been
                // applied to the avatar, so we need to get the difference between the head
                // pose applied to the avatar and the per eye pose, and use THAT as
                // the per-eye stereo matrix adjustment.
                mat4 eyeToHead = displayPlugin->getEyeToHeadTransform(eye);
                // Grab the translation
                vec3 eyeOffset = glm::vec3(eyeToHead[3]);
                // Apply IPD scaling
                mat4 eyeOffsetTransform = glm::translate(mat4(), eyeOffset * -1.0f * IPDScale);
                eyeOffsets[eye] = eyeOffsetTransform;

                // Tell the plugin what pose we're using to render.  In this case we're just using the
                // unmodified head pose because the only plugin that cares (the Oculus plugin) uses it
                // for rotational timewarp.  If we move to support positonal timewarp, we need to
                // ensure this contains the full pose composed with the eye offsets.
                displayPlugin->setEyeRenderPose(_frameCount, eye, headPose * glm::inverse(eyeOffsetTransform));

                eyeProjections[eye] = displayPlugin->getEyeProjection(eye, baseProjection);
            });
            renderArgs._context->setStereoProjections(eyeProjections);
            renderArgs._context->setStereoViews(eyeOffsets);
        }
        renderArgs._blitFramebuffer = finalFramebuffer;
        displaySide(&renderArgs, _myCamera);

        renderArgs._blitFramebuffer.reset();
        renderArgs._context->enableStereo(false);
    }

    // deliver final composited scene to the display plugin
    {
        PROFILE_RANGE(__FUNCTION__ "/pluginOutput");
        PerformanceTimer perfTimer("pluginOutput");

        auto finalTexture = finalFramebuffer->getRenderBuffer(0);
        Q_ASSERT(!_lockedFramebufferMap.contains(finalTexture));
        _lockedFramebufferMap[finalTexture] = finalFramebuffer;

        Q_ASSERT(isCurrentContext(_offscreenContext->getContext()));
        {
            PROFILE_RANGE(__FUNCTION__ "/pluginSubmitScene");
            PerformanceTimer perfTimer("pluginSubmitScene");
            displayPlugin->submitSceneTexture(_frameCount, finalTexture);
        }
        Q_ASSERT(isCurrentContext(_offscreenContext->getContext()));
    }

    {
        Stats::getInstance()->setRenderDetails(renderArgs._details);
        // Reset the gpu::Context Stages
        // Back to the default framebuffer;
        gpu::doInBatch(renderArgs._context, [&](gpu::Batch& batch) {
            batch.resetStages();
        });
    }

    _lastInstantaneousFps = instantaneousFps;
}

void Application::runTests() {
    runTimingTests();
    runUnitTests();
}

void Application::audioMuteToggled() {
    QAction* muteAction = Menu::getInstance()->getActionForOption(MenuOption::MuteAudio);
    Q_CHECK_PTR(muteAction);
    muteAction->setChecked(DependencyManager::get<AudioClient>()->isMuted());
}

void Application::faceTrackerMuteToggled() {

    QAction* muteAction = Menu::getInstance()->getActionForOption(MenuOption::MuteFaceTracking);
    Q_CHECK_PTR(muteAction);
    bool isMuted = getSelectedFaceTracker()->isMuted();
    muteAction->setChecked(isMuted);
    getSelectedFaceTracker()->setEnabled(!isMuted);
    Menu::getInstance()->getActionForOption(MenuOption::CalibrateCamera)->setEnabled(!isMuted);
}

void Application::setFieldOfView(float fov) {
    if (fov != _fieldOfView.get()) {
        _fieldOfView.set(fov);
        resizeGL();
    }
}

void Application::aboutApp() {
    InfoView::show(INFO_HELP_PATH);
}

void Application::showHelp() {
    InfoView::show(INFO_EDIT_ENTITIES_PATH);
}

void Application::resizeEvent(QResizeEvent* event) {
    resizeGL();
}

void Application::resizeGL() {
    PROFILE_RANGE(__FUNCTION__);
    if (nullptr == _displayPlugin) {
        return;
    }

    auto displayPlugin = getActiveDisplayPlugin();
    // Set the desired FBO texture size. If it hasn't changed, this does nothing.
    // Otherwise, it must rebuild the FBOs
    uvec2 framebufferSize = displayPlugin->getRecommendedRenderSize();
    uvec2 renderSize = uvec2(vec2(framebufferSize) * getRenderResolutionScale());
    if (_renderResolution != renderSize) {
        _renderResolution = renderSize;
        DependencyManager::get<FramebufferCache>()->setFrameBufferSize(fromGlm(renderSize));
    }

    // FIXME the aspect ratio for stereo displays is incorrect based on this.
    float aspectRatio = displayPlugin->getRecommendedAspectRatio();
    _myCamera.setProjection(glm::perspective(glm::radians(_fieldOfView.get()), aspectRatio,
                                             DEFAULT_NEAR_CLIP, DEFAULT_FAR_CLIP));
    // Possible change in aspect ratio
    loadViewFrustum(_myCamera, _viewFrustum);

    auto offscreenUi = DependencyManager::get<OffscreenUi>();
    auto uiSize = displayPlugin->getRecommendedUiSize();
    // Bit of a hack since there's no device pixel ratio change event I can find.
    static qreal lastDevicePixelRatio = 0;
    qreal devicePixelRatio = _window->devicePixelRatio();
    if (offscreenUi->size() != fromGlm(uiSize) || devicePixelRatio != lastDevicePixelRatio) {
        offscreenUi->resize(fromGlm(uiSize));
        _offscreenContext->makeCurrent();
        lastDevicePixelRatio = devicePixelRatio;
    }
}

bool Application::importSVOFromURL(const QString& urlString) {
    emit svoImportRequested(urlString);
    return true;
}

bool Application::event(QEvent* event) {

    if (!Menu::getInstance()) {
        return false;
    }

    if ((int)event->type() == (int)Lambda) {
        ((LambdaEvent*)event)->call();
        return true;
    }

    if ((int)event->type() == (int)Paint) {
        paintGL();
        return true;
    }

    if (!_keyboardFocusedItem.isInvalidID()) {
        switch (event->type()) {
            case QEvent::KeyPress:
            case QEvent::KeyRelease: {
                auto entityScriptingInterface = DependencyManager::get<EntityScriptingInterface>();
                auto entity = entityScriptingInterface->getEntityTree()->findEntityByID(_keyboardFocusedItem);
                RenderableWebEntityItem* webEntity = dynamic_cast<RenderableWebEntityItem*>(entity.get());
                if (webEntity && webEntity->getEventHandler()) {
                    event->setAccepted(false);
                    QCoreApplication::sendEvent(webEntity->getEventHandler(), event);
                    if (event->isAccepted()) {
                        _lastAcceptedKeyPress = usecTimestampNow();
                        return true;
                    }
                }
                break;
            }

            default:
                break;
        }
    }

    switch (event->type()) {
        case QEvent::MouseMove:
            mouseMoveEvent((QMouseEvent*)event);
            return true;
        case QEvent::MouseButtonPress:
            mousePressEvent((QMouseEvent*)event);
            return true;
        case QEvent::MouseButtonDblClick:
            mouseDoublePressEvent((QMouseEvent*)event);
            return true;
        case QEvent::MouseButtonRelease:
            mouseReleaseEvent((QMouseEvent*)event);
            return true;
        case QEvent::KeyPress:
            keyPressEvent((QKeyEvent*)event);
            return true;
        case QEvent::KeyRelease:
            keyReleaseEvent((QKeyEvent*)event);
            return true;
        case QEvent::FocusOut:
            focusOutEvent((QFocusEvent*)event);
            return true;
        case QEvent::TouchBegin:
            touchBeginEvent(static_cast<QTouchEvent*>(event));
            event->accept();
            return true;
        case QEvent::TouchEnd:
            touchEndEvent(static_cast<QTouchEvent*>(event));
            return true;
        case QEvent::TouchUpdate:
            touchUpdateEvent(static_cast<QTouchEvent*>(event));
            return true;
        case QEvent::Wheel:
            wheelEvent(static_cast<QWheelEvent*>(event));
            return true;
        case QEvent::Drop:
            dropEvent(static_cast<QDropEvent*>(event));
            return true;
        default:
            break;
    }

    // handle custom URL
    if (event->type() == QEvent::FileOpen) {

        QFileOpenEvent* fileEvent = static_cast<QFileOpenEvent*>(event);

        QUrl url = fileEvent->url();

        if (!url.isEmpty()) {
            QString urlString = url.toString();
            if (canAcceptURL(urlString)) {
                return acceptURL(urlString);
            }
        }
        return false;
    }

    if (HFActionEvent::types().contains(event->type())) {
        _controllerScriptingInterface->handleMetaEvent(static_cast<HFMetaEvent*>(event));
    }

    return QApplication::event(event);
}

bool Application::eventFilter(QObject* object, QEvent* event) {

    if (event->type() == QEvent::Leave) {
        getApplicationCompositor().handleLeaveEvent();
    }

    if (event->type() == QEvent::ShortcutOverride) {
        if (DependencyManager::get<OffscreenUi>()->shouldSwallowShortcut(event)) {
            event->accept();
            return true;
        }

        // Filter out captured keys before they're used for shortcut actions.
        if (_controllerScriptingInterface->isKeyCaptured(static_cast<QKeyEvent*>(event))) {
            event->accept();
            return true;
        }
    }

    return false;
}

static bool _altPressed{ false };

void Application::keyPressEvent(QKeyEvent* event) {
    _altPressed = event->key() == Qt::Key_Alt;
    _keysPressed.insert(event->key());

    _controllerScriptingInterface->emitKeyPressEvent(event); // send events to any registered scripts

    // if one of our scripts have asked to capture this event, then stop processing it
    if (_controllerScriptingInterface->isKeyCaptured(event)) {
        return;
    }

    if (hasFocus()) {
        if (Menu::getInstance()->isOptionChecked(KeyboardMouseDevice::NAME)) {
            _keyboardMouseDevice->keyPressEvent(event);
        }

        bool isShifted = event->modifiers().testFlag(Qt::ShiftModifier);
        bool isMeta = event->modifiers().testFlag(Qt::ControlModifier);
        bool isOption = event->modifiers().testFlag(Qt::AltModifier);
        switch (event->key()) {
            case Qt::Key_Enter:
            case Qt::Key_Return:
                if (isOption) {
                    if (_window->isFullScreen()) {
                        _pluginContainer->unsetFullscreen();
                    } else {
                        _pluginContainer->setFullscreen(nullptr);
                    }
                } else {
                    Menu::getInstance()->triggerOption(MenuOption::AddressBar);
                }
                break;

            case Qt::Key_1:
            case Qt::Key_2:
            case Qt::Key_3:
            case Qt::Key_4:
            case Qt::Key_5:
            case Qt::Key_6:
            case Qt::Key_7:
                if (isMeta || isOption) {
                    unsigned int index = static_cast<unsigned int>(event->key() - Qt::Key_1);
                    auto displayPlugins = PluginManager::getInstance()->getDisplayPlugins();
                    if (index < displayPlugins.size()) {
                        auto targetPlugin = displayPlugins.at(index);
                        QString targetName = targetPlugin->getName();
                        auto menu = Menu::getInstance();
                        QAction* action = menu->getActionForOption(targetName);
                        if (action && !action->isChecked()) {
                            action->trigger();
                        }
                    }
                }
                break;

            case Qt::Key_X:
                if (isShifted && isMeta) {
                    auto offscreenUi = DependencyManager::get<OffscreenUi>();
                    offscreenUi->getRootContext()->engine()->clearComponentCache();
                    //OffscreenUi::information("Debugging", "Component cache cleared");
                    // placeholder for dialogs being converted to QML.
                }
                break;

            case Qt::Key_B:
                if (isMeta) {
                    auto offscreenUi = DependencyManager::get<OffscreenUi>();
                    offscreenUi->load("Browser.qml");
                }
                break;

            case Qt::Key_L:
                if (isShifted && isMeta) {
                    Menu::getInstance()->triggerOption(MenuOption::Log);
                } else if (isMeta) {
                    Menu::getInstance()->triggerOption(MenuOption::AddressBar);
                } else if (isShifted) {
                    Menu::getInstance()->triggerOption(MenuOption::LodTools);
                }
                break;

            case Qt::Key_F: {
                _physicsEngine->dumpNextStats();
                break;
            }

            case Qt::Key_Asterisk:
                Menu::getInstance()->triggerOption(MenuOption::Stars);
                break;

            case Qt::Key_S:
                if (isShifted && isMeta && !isOption) {
                    Menu::getInstance()->triggerOption(MenuOption::SuppressShortTimings);
                } else if (isOption && !isShifted && !isMeta) {
                    Menu::getInstance()->triggerOption(MenuOption::ScriptEditor);
                } else if (!isOption && !isShifted && isMeta) {
                    takeSnapshot();
                }
                break;

            case Qt::Key_Apostrophe: {
                if (isMeta) {
                    auto cursor = Cursor::Manager::instance().getCursor();
                    auto curIcon = cursor->getIcon();
                    if (curIcon == Cursor::Icon::DEFAULT) {
                        cursor->setIcon(Cursor::Icon::LINK);
                    } else {
                        cursor->setIcon(Cursor::Icon::DEFAULT);
                    }
                } else {
                    resetSensors(true);
                }
                break;
            }

            case Qt::Key_Backslash:
                Menu::getInstance()->triggerOption(MenuOption::Chat);
                break;

            case Qt::Key_Up:
                if (_myCamera.getMode() == CAMERA_MODE_MIRROR) {
                    if (!isShifted) {
                        _scaleMirror *= 0.95f;
                    } else {
                        _raiseMirror += 0.05f;
                    }
                }
                break;

            case Qt::Key_Down:
                if (_myCamera.getMode() == CAMERA_MODE_MIRROR) {
                    if (!isShifted) {
                        _scaleMirror *= 1.05f;
                    } else {
                        _raiseMirror -= 0.05f;
                    }
                }
                break;

            case Qt::Key_Left:
                if (_myCamera.getMode() == CAMERA_MODE_MIRROR) {
                    _rotateMirror += PI / 20.0f;
                }
                break;

            case Qt::Key_Right:
                if (_myCamera.getMode() == CAMERA_MODE_MIRROR) {
                    _rotateMirror -= PI / 20.0f;
                }
                break;

#if 0
            case Qt::Key_I:
                if (isShifted) {
                    _myCamera.setEyeOffsetOrientation(glm::normalize(
                                                                     glm::quat(glm::vec3(0.002f, 0, 0)) * _myCamera.getEyeOffsetOrientation()));
                } else {
                    _myCamera.setEyeOffsetPosition(_myCamera.getEyeOffsetPosition() + glm::vec3(0, 0.001, 0));
                }
                updateProjectionMatrix();
                break;

            case Qt::Key_K:
                if (isShifted) {
                    _myCamera.setEyeOffsetOrientation(glm::normalize(
                                                                     glm::quat(glm::vec3(-0.002f, 0, 0)) * _myCamera.getEyeOffsetOrientation()));
                } else {
                    _myCamera.setEyeOffsetPosition(_myCamera.getEyeOffsetPosition() + glm::vec3(0, -0.001, 0));
                }
                updateProjectionMatrix();
                break;

            case Qt::Key_J:
                if (isShifted) {
                    _viewFrustum.setFocalLength(_viewFrustum.getFocalLength() - 0.1f);
                } else {
                    _myCamera.setEyeOffsetPosition(_myCamera.getEyeOffsetPosition() + glm::vec3(-0.001, 0, 0));
                }
                updateProjectionMatrix();
                break;

            case Qt::Key_M:
                if (isShifted) {
                    _viewFrustum.setFocalLength(_viewFrustum.getFocalLength() + 0.1f);
                } else {
                    _myCamera.setEyeOffsetPosition(_myCamera.getEyeOffsetPosition() + glm::vec3(0.001, 0, 0));
                }
                updateProjectionMatrix();
                break;

            case Qt::Key_U:
                if (isShifted) {
                    _myCamera.setEyeOffsetOrientation(glm::normalize(
                                                                     glm::quat(glm::vec3(0, 0, -0.002f)) * _myCamera.getEyeOffsetOrientation()));
                } else {
                    _myCamera.setEyeOffsetPosition(_myCamera.getEyeOffsetPosition() + glm::vec3(0, 0, -0.001));
                }
                updateProjectionMatrix();
                break;

            case Qt::Key_Y:
                if (isShifted) {
                    _myCamera.setEyeOffsetOrientation(glm::normalize(
                                                                     glm::quat(glm::vec3(0, 0, 0.002f)) * _myCamera.getEyeOffsetOrientation()));
                } else {
                    _myCamera.setEyeOffsetPosition(_myCamera.getEyeOffsetPosition() + glm::vec3(0, 0, 0.001));
                }
                updateProjectionMatrix();
                break;
#endif

            case Qt::Key_H:
                if (isShifted) {
                    Menu::getInstance()->triggerOption(MenuOption::MiniMirror);
                } else {
                    bool isMirrorChecked = Menu::getInstance()->isOptionChecked(MenuOption::FullscreenMirror);
                    Menu::getInstance()->setIsOptionChecked(MenuOption::FullscreenMirror, !isMirrorChecked);
                    if (isMirrorChecked) {
                        Menu::getInstance()->setIsOptionChecked(MenuOption::ThirdPerson, true);
                    }
                    cameraMenuChanged();
                }
                break;
            case Qt::Key_P: {
                bool isFirstPersonChecked = Menu::getInstance()->isOptionChecked(MenuOption::FirstPerson);
                Menu::getInstance()->setIsOptionChecked(MenuOption::FirstPerson, !isFirstPersonChecked);
                Menu::getInstance()->setIsOptionChecked(MenuOption::ThirdPerson, isFirstPersonChecked);
                cameraMenuChanged();
                break;
            }

            case Qt::Key_Slash:
                Menu::getInstance()->triggerOption(MenuOption::Stats);
                break;

            case Qt::Key_Plus: {
                if (isMeta && event->modifiers().testFlag(Qt::KeypadModifier)) {
                    auto& cursorManager = Cursor::Manager::instance();
                    cursorManager.setScale(cursorManager.getScale() * 1.1f);
                } else {
                    getMyAvatar()->increaseSize();
                }
                break;
            }

            case Qt::Key_Minus: {
                if (isMeta && event->modifiers().testFlag(Qt::KeypadModifier)) {
                    auto& cursorManager = Cursor::Manager::instance();
                    cursorManager.setScale(cursorManager.getScale() / 1.1f);
                } else {
                    getMyAvatar()->decreaseSize();
                }
                break;
            }

            case Qt::Key_Equal:
                getMyAvatar()->resetSize();
                break;
            case Qt::Key_Space: {
                if (!event->isAutoRepeat()) {
                    // FIXME -- I don't think we've tested the HFActionEvent in a while... this looks possibly dubious
                    // this starts an HFActionEvent
                    HFActionEvent startActionEvent(HFActionEvent::startType(),
                                                   computePickRay(getMouse().x, getMouse().y));
                    sendEvent(this, &startActionEvent);
                }

                break;
            }
            case Qt::Key_Escape: {
                getActiveDisplayPlugin()->abandonCalibration();
                if (!event->isAutoRepeat()) {
                    // this starts the HFCancelEvent
                    HFBackEvent startBackEvent(HFBackEvent::startType());
                    sendEvent(this, &startBackEvent);
                }

                break;
            }

            default:
                event->ignore();
                break;
        }
    }
}



void Application::keyReleaseEvent(QKeyEvent* event) {
    if (event->key() == Qt::Key_Alt && _altPressed && hasFocus()) {
        auto offscreenUi = DependencyManager::get<OffscreenUi>();
        auto reticlePosition = getApplicationCompositor().getReticlePosition();
        offscreenUi->toggleMenu(_glWidget->mapFromGlobal(QPoint(reticlePosition.x, reticlePosition.y)));
    }

    _keysPressed.remove(event->key());

    _controllerScriptingInterface->emitKeyReleaseEvent(event); // send events to any registered scripts

    // if one of our scripts have asked to capture this event, then stop processing it
    if (_controllerScriptingInterface->isKeyCaptured(event)) {
        return;
    }

    if (Menu::getInstance()->isOptionChecked(KeyboardMouseDevice::NAME)) {
        _keyboardMouseDevice->keyReleaseEvent(event);
    }

    switch (event->key()) {
        case Qt::Key_Space: {
            if (!event->isAutoRepeat()) {
                // FIXME -- I don't think we've tested the HFActionEvent in a while... this looks possibly dubious
                // this ends the HFActionEvent
                HFActionEvent endActionEvent(HFActionEvent::endType(),
                                             computePickRay(getMouse().x, getMouse().y));
                sendEvent(this, &endActionEvent);
            }
            break;
        }
        case Qt::Key_Escape: {
            if (!event->isAutoRepeat()) {
                // this ends the HFCancelEvent
                HFBackEvent endBackEvent(HFBackEvent::endType());
                sendEvent(this, &endBackEvent);
            }
            break;
        }
        default:
            event->ignore();
            break;
    }
}

void Application::focusOutEvent(QFocusEvent* event) {
    auto inputPlugins = PluginManager::getInstance()->getInputPlugins();
    foreach(auto inputPlugin, inputPlugins) {
        QString name = inputPlugin->getName();
        QAction* action = Menu::getInstance()->getActionForOption(name);
        if (action && action->isChecked()) {
            inputPlugin->pluginFocusOutEvent();
        }
    }

// FIXME spacemouse code still needs cleanup
#if 0
    //SpacemouseDevice::getInstance().focusOutEvent();
    //SpacemouseManager::getInstance().getDevice()->focusOutEvent();
    SpacemouseManager::getInstance().ManagerFocusOutEvent();
#endif

    // synthesize events for keys currently pressed, since we may not get their release events
    foreach (int key, _keysPressed) {
        QKeyEvent event(QEvent::KeyRelease, key, Qt::NoModifier);
        keyReleaseEvent(&event);
    }
    _keysPressed.clear();
}

void Application::maybeToggleMenuVisible(QMouseEvent* event) {
#ifndef Q_OS_MAC
    // If in full screen, and our main windows menu bar is hidden, and we're close to the top of the QMainWindow
    // then show the menubar.
    if (_window->isFullScreen()) {
        QMenuBar* menuBar = _window->menuBar();
        if (menuBar) {
            static const int MENU_TOGGLE_AREA = 10;
            if (!menuBar->isVisible()) {
                if (event->pos().y() <= MENU_TOGGLE_AREA) {
                    menuBar->setVisible(true);
                }
            }  else {
                if (event->pos().y() > MENU_TOGGLE_AREA) {
                    menuBar->setVisible(false);
                }
            }
        }
    }
#endif
}

void Application::mouseMoveEvent(QMouseEvent* event) {
    PROFILE_RANGE(__FUNCTION__);

    if (_aboutToQuit) {
        return;
    }

    maybeToggleMenuVisible(event);

    auto& compositor = getApplicationCompositor();
    // if this is a real mouse event, and we're in HMD mode, then we should use it to move the 
    // compositor reticle
    // handleRealMouseMoveEvent() will return true, if we shouldn't process the event further
    if (!compositor.fakeEventActive() && compositor.handleRealMouseMoveEvent()) {
        return; // bail
    }

    auto offscreenUi = DependencyManager::get<OffscreenUi>();
    auto eventPosition = compositor.getMouseEventPosition(event);
    QPointF transformedPos = offscreenUi->mapToVirtualScreen(eventPosition, _glWidget);
    auto button = event->button();
    auto buttons = event->buttons();
    // Determine if the ReticleClick Action is 1 and if so, fake include the LeftMouseButton
    if (_reticleClickPressed) {
        if (button == Qt::NoButton) {
            button = Qt::LeftButton;
        }
        buttons |= Qt::LeftButton;
    }

    QMouseEvent mappedEvent(event->type(),
        transformedPos,
        event->screenPos(), button,
        buttons, event->modifiers());

    getEntities()->mouseMoveEvent(&mappedEvent);
    _controllerScriptingInterface->emitMouseMoveEvent(&mappedEvent); // send events to any registered scripts

    // if one of our scripts have asked to capture this event, then stop processing it
    if (_controllerScriptingInterface->isMouseCaptured()) {
        return;
    }

    if (Menu::getInstance()->isOptionChecked(KeyboardMouseDevice::NAME)) {
        _keyboardMouseDevice->mouseMoveEvent(event);
    }

}

void Application::mousePressEvent(QMouseEvent* event) {
    // Inhibit the menu if the user is using alt-mouse dragging
    _altPressed = false;

    auto offscreenUi = DependencyManager::get<OffscreenUi>();
    // If we get a mouse press event it means it wasn't consumed by the offscreen UI,
    // hence, we should defocus all of the offscreen UI windows, in order to allow
    // keyboard shortcuts not to be swallowed by them.  In particular, WebEngineViews
    // will consume all keyboard events.
    offscreenUi->unfocusWindows();

    auto eventPosition = getApplicationCompositor().getMouseEventPosition(event);
    QPointF transformedPos = offscreenUi->mapToVirtualScreen(eventPosition, _glWidget);
    QMouseEvent mappedEvent(event->type(),
        transformedPos,
        event->screenPos(), event->button(),
        event->buttons(), event->modifiers());

    if (!_aboutToQuit) {
        getEntities()->mousePressEvent(&mappedEvent);
    }

    _controllerScriptingInterface->emitMousePressEvent(&mappedEvent); // send events to any registered scripts

    // if one of our scripts have asked to capture this event, then stop processing it
    if (_controllerScriptingInterface->isMouseCaptured()) {
        return;
    }


    if (hasFocus()) {
        if (Menu::getInstance()->isOptionChecked(KeyboardMouseDevice::NAME)) {
            _keyboardMouseDevice->mousePressEvent(event);
        }

        if (event->button() == Qt::LeftButton) {
            // nobody handled this - make it an action event on the _window object
            HFActionEvent actionEvent(HFActionEvent::startType(),
                computePickRay(mappedEvent.x(), mappedEvent.y()));
            sendEvent(this, &actionEvent);

        }
    }
}

void Application::mouseDoublePressEvent(QMouseEvent* event) {
    // if one of our scripts have asked to capture this event, then stop processing it
    if (_controllerScriptingInterface->isMouseCaptured()) {
        return;
    }

    _controllerScriptingInterface->emitMouseDoublePressEvent(event);
}

void Application::mouseReleaseEvent(QMouseEvent* event) {

    auto offscreenUi = DependencyManager::get<OffscreenUi>();
    auto eventPosition = getApplicationCompositor().getMouseEventPosition(event);
    QPointF transformedPos = offscreenUi->mapToVirtualScreen(eventPosition, _glWidget);
    QMouseEvent mappedEvent(event->type(),
        transformedPos,
        event->screenPos(), event->button(),
        event->buttons(), event->modifiers());

    if (!_aboutToQuit) {
        getEntities()->mouseReleaseEvent(&mappedEvent);
    }

    _controllerScriptingInterface->emitMouseReleaseEvent(&mappedEvent); // send events to any registered scripts

    // if one of our scripts have asked to capture this event, then stop processing it
    if (_controllerScriptingInterface->isMouseCaptured()) {
        return;
    }

    if (hasFocus()) {
        if (Menu::getInstance()->isOptionChecked(KeyboardMouseDevice::NAME)) {
            _keyboardMouseDevice->mouseReleaseEvent(event);
        }

        if (event->button() == Qt::LeftButton) {
            // fire an action end event
            HFActionEvent actionEvent(HFActionEvent::endType(),
                computePickRay(mappedEvent.x(), mappedEvent.y()));
            sendEvent(this, &actionEvent);
        }
    }
}

void Application::touchUpdateEvent(QTouchEvent* event) {
    _altPressed = false;

    if (event->type() == QEvent::TouchUpdate) {
        TouchEvent thisEvent(*event, _lastTouchEvent);
        _controllerScriptingInterface->emitTouchUpdateEvent(thisEvent); // send events to any registered scripts
        _lastTouchEvent = thisEvent;
    }

    // if one of our scripts have asked to capture this event, then stop processing it
    if (_controllerScriptingInterface->isTouchCaptured()) {
        return;
    }

    if (Menu::getInstance()->isOptionChecked(KeyboardMouseDevice::NAME)) {
        _keyboardMouseDevice->touchUpdateEvent(event);
    }
}

void Application::touchBeginEvent(QTouchEvent* event) {
    _altPressed = false;
    TouchEvent thisEvent(*event); // on touch begin, we don't compare to last event
    _controllerScriptingInterface->emitTouchBeginEvent(thisEvent); // send events to any registered scripts

    _lastTouchEvent = thisEvent; // and we reset our last event to this event before we call our update
    touchUpdateEvent(event);

    // if one of our scripts have asked to capture this event, then stop processing it
    if (_controllerScriptingInterface->isTouchCaptured()) {
        return;
    }

    if (Menu::getInstance()->isOptionChecked(KeyboardMouseDevice::NAME)) {
        _keyboardMouseDevice->touchBeginEvent(event);
    }

}

void Application::touchEndEvent(QTouchEvent* event) {
    _altPressed = false;
    TouchEvent thisEvent(*event, _lastTouchEvent);
    _controllerScriptingInterface->emitTouchEndEvent(thisEvent); // send events to any registered scripts
    _lastTouchEvent = thisEvent;

    // if one of our scripts have asked to capture this event, then stop processing it
    if (_controllerScriptingInterface->isTouchCaptured()) {
        return;
    }

    if (Menu::getInstance()->isOptionChecked(KeyboardMouseDevice::NAME)) {
        _keyboardMouseDevice->touchEndEvent(event);
    }

    // put any application specific touch behavior below here..
}

void Application::wheelEvent(QWheelEvent* event) {
    _altPressed = false;
    _controllerScriptingInterface->emitWheelEvent(event); // send events to any registered scripts

    // if one of our scripts have asked to capture this event, then stop processing it
    if (_controllerScriptingInterface->isWheelCaptured()) {
        return;
    }

    if (Menu::getInstance()->isOptionChecked(KeyboardMouseDevice::NAME)) {
        _keyboardMouseDevice->wheelEvent(event);
    }
}

void Application::dropEvent(QDropEvent *event) {
    const QMimeData* mimeData = event->mimeData();
    for (auto& url : mimeData->urls()) {
        QString urlString = url.toString();
        if (acceptURL(urlString, true)) {
            event->acceptProposedAction();
        }
    }
}

void Application::dragEnterEvent(QDragEnterEvent* event) {
    event->acceptProposedAction();
}

bool Application::acceptSnapshot(const QString& urlString) {
    QUrl url(urlString);
    QString snapshotPath = url.toLocalFile();

    SnapshotMetaData* snapshotData = Snapshot::parseSnapshotData(snapshotPath);
    if (snapshotData) {
        if (!snapshotData->getURL().toString().isEmpty()) {
            DependencyManager::get<AddressManager>()->handleLookupString(snapshotData->getURL().toString());
        }
    } else {
        OffscreenUi::warning("", "No location details were found in the file\n" +
                             snapshotPath + "\nTry dragging in an authentic Hifi snapshot.");
    }
    return true;
}

static uint32_t _renderedFrameIndex { INVALID_FRAME };

void Application::idle(uint64_t now) {

    if (_aboutToQuit || _inPaint) {
        return; // bail early, nothing to do here.
    }

    checkChangeCursor();

    Stats::getInstance()->updateStats();
    AvatarInputs::getInstance()->update();

    // These tasks need to be done on our first idle, because we don't want the showing of
    // overlay subwindows to do a showDesktop() until after the first time through
    static bool firstIdle = true;
    if (firstIdle) {
        firstIdle = false;
        auto offscreenUi = DependencyManager::get<OffscreenUi>();
        connect(offscreenUi.data(), &OffscreenUi::showDesktop, this, &Application::showDesktop);
        _overlayConductor.setEnabled(Menu::getInstance()->isOptionChecked(MenuOption::Overlays));
    }

    auto displayPlugin = getActiveDisplayPlugin();
    // depending on whether we're throttling or not.
    // Once rendering is off on another thread we should be able to have Application::idle run at start(0) in
    // perpetuity and not expect events to get backed up.
    bool isThrottled = displayPlugin->isThrottled();
    //  Only run simulation code if more than the targetFramePeriod have passed since last time we ran
    // This attempts to lock the simulation at 60 updates per second, regardless of framerate
    float timeSinceLastUpdateUs = (float)_lastTimeUpdated.nsecsElapsed() / NSECS_PER_USEC;
    float secondsSinceLastUpdate = timeSinceLastUpdateUs / USECS_PER_SECOND;

    if (isThrottled && (timeSinceLastUpdateUs / USECS_PER_MSEC) < THROTTLED_SIM_FRAME_PERIOD_MS) {
        // Throttling both rendering and idle
        return; // bail early, we're throttled and not enough time has elapsed
    }

    auto presentCount = displayPlugin->presentCount();
    if (presentCount < _renderedFrameIndex) {
        _renderedFrameIndex = INVALID_FRAME;
    }

    // Don't saturate the main thread with rendering and simulation,
    // unless display plugin has increased by at least one frame
    if (_renderedFrameIndex == INVALID_FRAME || presentCount > _renderedFrameIndex) {
        // Record what present frame we're on
        _renderedFrameIndex = presentCount;

        // request a paint, get to it as soon as possible: high priority
        postEvent(this, new QEvent(static_cast<QEvent::Type>(Paint)), Qt::HighEventPriority);
    } else {
        // there's no use in simulating or rendering faster then the present rate.
        return;
    }

    PROFILE_RANGE(__FUNCTION__);

    // We're going to execute idle processing, so restart the last idle timer
    _lastTimeUpdated.start();

    {
        static uint64_t lastIdleStart{ now };
        uint64_t idleStartToStartDuration = now - lastIdleStart;
        if (idleStartToStartDuration != 0) {
            _simsPerSecond.updateAverage((float)USECS_PER_SECOND / (float)idleStartToStartDuration);
        }
        lastIdleStart = now;
    }

    PerformanceTimer perfTimer("idle");
    // Drop focus from _keyboardFocusedItem if no keyboard messages for 30 seconds
    if (!_keyboardFocusedItem.isInvalidID()) {
        const quint64 LOSE_FOCUS_AFTER_ELAPSED_TIME = 30 * USECS_PER_SECOND; // if idle for 30 seconds, drop focus
        quint64 elapsedSinceAcceptedKeyPress = usecTimestampNow() - _lastAcceptedKeyPress;
        if (elapsedSinceAcceptedKeyPress > LOSE_FOCUS_AFTER_ELAPSED_TIME) {
            _keyboardFocusedItem = UNKNOWN_ENTITY_ID;
        }
    }

    // Normally we check PipelineWarnings, but since idle will often take more than 10ms we only show these idle timing
    // details if we're in ExtraDebugging mode. However, the ::update() and its subcomponents will show their timing
    // details normally.
    bool showWarnings = getLogger()->extraDebugging();
    PerformanceWarning warn(showWarnings, "idle()");

    {
        PerformanceTimer perfTimer("update");
        PerformanceWarning warn(showWarnings, "Application::idle()... update()");
        static const float BIGGEST_DELTA_TIME_SECS = 0.25f;
        update(glm::clamp(secondsSinceLastUpdate, 0.0f, BIGGEST_DELTA_TIME_SECS));
    }
    {
        PerformanceTimer perfTimer("pluginIdle");
        PerformanceWarning warn(showWarnings, "Application::idle()... pluginIdle()");
        getActiveDisplayPlugin()->idle();
        auto inputPlugins = PluginManager::getInstance()->getInputPlugins();
        foreach(auto inputPlugin, inputPlugins) {
            QString name = inputPlugin->getName();
            QAction* action = Menu::getInstance()->getActionForOption(name);
            if (action && action->isChecked()) {
                inputPlugin->idle();
            }
        }
    }
    {
        PerformanceTimer perfTimer("rest");
        PerformanceWarning warn(showWarnings, "Application::idle()... rest of it");
        _idleLoopStdev.addValue(secondsSinceLastUpdate);

        //  Record standard deviation and reset counter if needed
        const int STDEV_SAMPLES = 500;
        if (_idleLoopStdev.getSamples() > STDEV_SAMPLES) {
            _idleLoopMeasuredJitter = _idleLoopStdev.getStDev();
            _idleLoopStdev.reset();
        }
    }

    _overlayConductor.update(secondsSinceLastUpdate);

    // check for any requested background downloads.
    emit checkBackgroundDownloads();
}

float Application::getAverageSimsPerSecond() {
    uint64_t now = usecTimestampNow();

    if (now - _lastSimsPerSecondUpdate > USECS_PER_SECOND) {
        _simsPerSecondReport = _simsPerSecond.getAverage();
        _lastSimsPerSecondUpdate = now;
    }
    return _simsPerSecondReport;
}
void Application::setAvatarSimrateSample(float sample) {
    _avatarSimsPerSecond.updateAverage(sample);
}
float Application::getAvatarSimrate() {
    uint64_t now = usecTimestampNow();

    if (now - _lastAvatarSimsPerSecondUpdate > USECS_PER_SECOND) {
        _avatarSimsPerSecondReport = _avatarSimsPerSecond.getAverage();
        _lastAvatarSimsPerSecondUpdate = now;
    }
    return _avatarSimsPerSecondReport;
}

void Application::setLowVelocityFilter(bool lowVelocityFilter) {
    controller::InputDevice::setLowVelocityFilter(lowVelocityFilter);
}

ivec2 Application::getMouse() {
    auto reticlePosition = getApplicationCompositor().getReticlePosition();

    // in the HMD, the reticlePosition is the mouse position
    if (isHMDMode()) {
        return reticlePosition;
    }

    // in desktop mode, we need to map from global to widget space
    return toGlm(_glWidget->mapFromGlobal(QPoint(reticlePosition.x, reticlePosition.y)));
}

FaceTracker* Application::getActiveFaceTracker() {
    auto faceshift = DependencyManager::get<Faceshift>();
    auto dde = DependencyManager::get<DdeFaceTracker>();

    return (dde->isActive() ? static_cast<FaceTracker*>(dde.data()) :
            (faceshift->isActive() ? static_cast<FaceTracker*>(faceshift.data()) : NULL));
}

FaceTracker* Application::getSelectedFaceTracker() {
    FaceTracker* faceTracker = NULL;
#ifdef HAVE_FACESHIFT
    if (Menu::getInstance()->isOptionChecked(MenuOption::Faceshift)) {
        faceTracker = DependencyManager::get<Faceshift>().data();
    }
#endif
#ifdef HAVE_DDE
    if (Menu::getInstance()->isOptionChecked(MenuOption::UseCamera)) {
        faceTracker = DependencyManager::get<DdeFaceTracker>().data();
    }
#endif
    return faceTracker;
}

void Application::setActiveFaceTracker() {
#if defined(HAVE_FACESHIFT) || defined(HAVE_DDE)
    bool isMuted = Menu::getInstance()->isOptionChecked(MenuOption::MuteFaceTracking);
#endif
#ifdef HAVE_FACESHIFT
    auto faceshiftTracker = DependencyManager::get<Faceshift>();
    faceshiftTracker->setIsMuted(isMuted);
    faceshiftTracker->setEnabled(Menu::getInstance()->isOptionChecked(MenuOption::Faceshift) && !isMuted);
#endif
#ifdef HAVE_DDE
    bool isUsingDDE = Menu::getInstance()->isOptionChecked(MenuOption::UseCamera);
    Menu::getInstance()->getActionForOption(MenuOption::BinaryEyelidControl)->setVisible(isUsingDDE);
    Menu::getInstance()->getActionForOption(MenuOption::CoupleEyelids)->setVisible(isUsingDDE);
    Menu::getInstance()->getActionForOption(MenuOption::UseAudioForMouth)->setVisible(isUsingDDE);
    Menu::getInstance()->getActionForOption(MenuOption::VelocityFilter)->setVisible(isUsingDDE);
    Menu::getInstance()->getActionForOption(MenuOption::CalibrateCamera)->setVisible(isUsingDDE);
    auto ddeTracker = DependencyManager::get<DdeFaceTracker>();
    ddeTracker->setIsMuted(isMuted);
    ddeTracker->setEnabled(isUsingDDE && !isMuted);
#endif
}

#ifdef HAVE_IVIEWHMD
void Application::setActiveEyeTracker() {
    auto eyeTracker = DependencyManager::get<EyeTracker>();
    if (!eyeTracker->isInitialized()) {
        return;
    }

    bool isEyeTracking = Menu::getInstance()->isOptionChecked(MenuOption::SMIEyeTracking);
    bool isSimulating = Menu::getInstance()->isOptionChecked(MenuOption::SimulateEyeTracking);
    eyeTracker->setEnabled(isEyeTracking, isSimulating);

    Menu::getInstance()->getActionForOption(MenuOption::OnePointCalibration)->setEnabled(isEyeTracking && !isSimulating);
    Menu::getInstance()->getActionForOption(MenuOption::ThreePointCalibration)->setEnabled(isEyeTracking && !isSimulating);
    Menu::getInstance()->getActionForOption(MenuOption::FivePointCalibration)->setEnabled(isEyeTracking && !isSimulating);
}

void Application::calibrateEyeTracker1Point() {
    DependencyManager::get<EyeTracker>()->calibrate(1);
}

void Application::calibrateEyeTracker3Points() {
    DependencyManager::get<EyeTracker>()->calibrate(3);
}

void Application::calibrateEyeTracker5Points() {
    DependencyManager::get<EyeTracker>()->calibrate(5);
}
#endif

bool Application::exportEntities(const QString& filename, const QVector<EntityItemID>& entityIDs) {
    QVector<EntityItemPointer> entities;

    auto entityTree = getEntities()->getTree();
    auto exportTree = std::make_shared<EntityTree>();
    exportTree->createRootElement();

    glm::vec3 root(TREE_SCALE, TREE_SCALE, TREE_SCALE);
    for (auto entityID : entityIDs) {
        auto entityItem = entityTree->findEntityByEntityItemID(entityID);
        if (!entityItem) {
            continue;
        }

        auto properties = entityItem->getProperties();
        auto position = properties.getPosition();

        root.x = glm::min(root.x, position.x);
        root.y = glm::min(root.y, position.y);
        root.z = glm::min(root.z, position.z);

        entities << entityItem;
    }

    if (entities.size() == 0) {
        return false;
    }

    for (auto entityItem : entities) {
        auto properties = entityItem->getProperties();

        properties.setPosition(properties.getPosition() - root);
        exportTree->addEntity(entityItem->getEntityItemID(), properties);
    }

    // remap IDs on export so that we aren't publishing the IDs of entities in our domain
    exportTree->remapIDs();

    exportTree->writeToJSONFile(filename.toLocal8Bit().constData());

    // restore the main window's active state
    _window->activateWindow();
    return true;
}

bool Application::exportEntities(const QString& filename, float x, float y, float z, float scale) {
    QVector<EntityItemPointer> entities;
    getEntities()->getTree()->findEntities(AACube(glm::vec3(x, y, z), scale), entities);

    if (entities.size() > 0) {
        glm::vec3 root(x, y, z);
        auto exportTree = std::make_shared<EntityTree>();
        exportTree->createRootElement();

        for (int i = 0; i < entities.size(); i++) {
            EntityItemProperties properties = entities.at(i)->getProperties();
            EntityItemID id = entities.at(i)->getEntityItemID();
            properties.setPosition(properties.getPosition() - root);
            exportTree->addEntity(id, properties);
        }

        // remap IDs on export so that we aren't publishing the IDs of entities in our domain
        exportTree->remapIDs();

        exportTree->writeToSVOFile(filename.toLocal8Bit().constData());
    } else {
        qCDebug(interfaceapp) << "No models were selected";
        return false;
    }

    // restore the main window's active state
    _window->activateWindow();
    return true;
}

void Application::loadSettings() {

    DependencyManager::get<AudioClient>()->loadSettings();
    DependencyManager::get<LODManager>()->loadSettings();

    // DONT CHECK IN
    //DependencyManager::get<LODManager>()->setAutomaticLODAdjust(false);

    Menu::getInstance()->loadSettings();
    getMyAvatar()->loadData();

    _settingsLoaded = true;
}

void Application::saveSettings() {
    DependencyManager::get<AudioClient>()->saveSettings();
    DependencyManager::get<LODManager>()->saveSettings();

    Menu::getInstance()->saveSettings();
    getMyAvatar()->saveData();
    PluginManager::getInstance()->saveSettings();
}

bool Application::importEntities(const QString& urlOrFilename) {
    _entityClipboard->eraseAllOctreeElements();

    QUrl url(urlOrFilename);

    // if the URL appears to be invalid or relative, then it is probably a local file
    if (!url.isValid() || url.isRelative()) {
        url = QUrl::fromLocalFile(urlOrFilename);
    }

    bool success = _entityClipboard->readFromURL(url.toString());
    if (success) {
        _entityClipboard->remapIDs();
        _entityClipboard->reaverageOctreeElements();
    }
    return success;
}

QVector<EntityItemID> Application::pasteEntities(float x, float y, float z) {
    return _entityClipboard->sendEntities(&_entityEditSender, getEntities()->getTree(), x, y, z);
}

void Application::initDisplay() {
}

void Application::init() {
    // Make sure Login state is up to date
    DependencyManager::get<DialogsManager>()->toggleLoginDialog();

    DependencyManager::get<DeferredLightingEffect>()->init();

    DependencyManager::get<AvatarManager>()->init();
    _myCamera.setMode(CAMERA_MODE_FIRST_PERSON);

    _mirrorCamera.setMode(CAMERA_MODE_MIRROR);

    _timerStart.start();
    _lastTimeUpdated.start();

    // when --url in command line, teleport to location
    const QString HIFI_URL_COMMAND_LINE_KEY = "--url";
    int urlIndex = arguments().indexOf(HIFI_URL_COMMAND_LINE_KEY);
    QString addressLookupString;
    if (urlIndex != -1) {
        addressLookupString = arguments().value(urlIndex + 1);
    }

    DependencyManager::get<AddressManager>()->loadSettings(addressLookupString);

    qCDebug(interfaceapp) << "Loaded settings";

    Leapmotion::init();

    // fire off an immediate domain-server check in now that settings are loaded
    DependencyManager::get<NodeList>()->sendDomainServerCheckIn();

    getEntities()->init();
    getEntities()->setViewFrustum(getViewFrustum());

    ObjectMotionState::setShapeManager(&_shapeManager);
    _physicsEngine->init();

    EntityTreePointer tree = getEntities()->getTree();
    _entitySimulation.init(tree, _physicsEngine, &_entityEditSender);
    tree->setSimulation(&_entitySimulation);

    auto entityScriptingInterface = DependencyManager::get<EntityScriptingInterface>();

    // connect the _entityCollisionSystem to our EntityTreeRenderer since that's what handles running entity scripts
    connect(&_entitySimulation, &EntitySimulation::entityCollisionWithEntity,
            getEntities(), &EntityTreeRenderer::entityCollisionWithEntity);

    // connect the _entities (EntityTreeRenderer) to our script engine's EntityScriptingInterface for firing
    // of events related clicking, hovering over, and entering entities
    getEntities()->connectSignalsToSlots(entityScriptingInterface.data());

    _entityClipboardRenderer.init();
    _entityClipboardRenderer.setViewFrustum(getViewFrustum());
    _entityClipboardRenderer.setTree(_entityClipboard);

    // Make sure any new sounds are loaded as soon as know about them.
    connect(tree.get(), &EntityTree::newCollisionSoundURL, DependencyManager::get<SoundCache>().data(), &SoundCache::getSound);
    connect(getMyAvatar(), &MyAvatar::newCollisionSoundURL, DependencyManager::get<SoundCache>().data(), &SoundCache::getSound);
}

void Application::updateLOD() {
    PerformanceTimer perfTimer("LOD");
    // adjust it unless we were asked to disable this feature, or if we're currently in throttleRendering mode
    if (!isThrottleRendering()) {
        DependencyManager::get<LODManager>()->autoAdjustLOD(_fps);
    } else {
        DependencyManager::get<LODManager>()->resetLODAdjust();
    }
}

// Called during Application::update immediately before AvatarManager::updateMyAvatar, updating my data that is then sent to everyone.
// (Maybe this code should be moved there?)
// The principal result is to call updateLookAtTargetAvatar() and then setLookAtPosition().
// Note that it is called BEFORE we update position or joints based on sensors, etc.
void Application::updateMyAvatarLookAtPosition() {
    PerformanceTimer perfTimer("lookAt");
    bool showWarnings = Menu::getInstance()->isOptionChecked(MenuOption::PipelineWarnings);
    PerformanceWarning warn(showWarnings, "Application::updateMyAvatarLookAtPosition()");

    auto myAvatar = getMyAvatar();
    myAvatar->updateLookAtTargetAvatar();
    FaceTracker* faceTracker = getActiveFaceTracker();
    auto eyeTracker = DependencyManager::get<EyeTracker>();

    bool isLookingAtSomeone = false;
    bool isHMD = qApp->isHMDMode();
    glm::vec3 lookAtSpot;
    if (eyeTracker->isTracking() && (isHMD || eyeTracker->isSimulating())) {
        //  Look at the point that the user is looking at.
        glm::vec3 lookAtPosition = eyeTracker->getLookAtPosition();
        if (_myCamera.getMode() == CAMERA_MODE_MIRROR) {
            lookAtPosition.x = -lookAtPosition.x;
        }
        if (isHMD) {
            glm::mat4 headPose = getActiveDisplayPlugin()->getHeadPose();
            glm::quat hmdRotation = glm::quat_cast(headPose);
            lookAtSpot = _myCamera.getPosition() + myAvatar->getOrientation() * (hmdRotation * lookAtPosition);
        } else {
            lookAtSpot = myAvatar->getHead()->getEyePosition()
                + (myAvatar->getHead()->getFinalOrientationInWorldFrame() * lookAtPosition);
        }
    } else {
        AvatarSharedPointer lookingAt = myAvatar->getLookAtTargetAvatar().lock();
        if (lookingAt && myAvatar != lookingAt.get()) {
            //  If I am looking at someone else, look directly at one of their eyes
            isLookingAtSomeone = true;
            auto lookingAtHead = static_pointer_cast<Avatar>(lookingAt)->getHead();

            const float MAXIMUM_FACE_ANGLE = 65.0f * RADIANS_PER_DEGREE;
            glm::vec3 lookingAtFaceOrientation = lookingAtHead->getFinalOrientationInWorldFrame() * IDENTITY_FRONT;
            glm::vec3 fromLookingAtToMe = glm::normalize(myAvatar->getHead()->getEyePosition()
                - lookingAtHead->getEyePosition());
            float faceAngle = glm::angle(lookingAtFaceOrientation, fromLookingAtToMe);

            if (faceAngle < MAXIMUM_FACE_ANGLE) {
                // Randomly look back and forth between look targets
                eyeContactTarget target = Menu::getInstance()->isOptionChecked(MenuOption::FixGaze) ?
                LEFT_EYE : myAvatar->getEyeContactTarget();
                switch (target) {
                    case LEFT_EYE:
                        lookAtSpot = lookingAtHead->getLeftEyePosition();
                        break;
                    case RIGHT_EYE:
                        lookAtSpot = lookingAtHead->getRightEyePosition();
                        break;
                    case MOUTH:
                        lookAtSpot = lookingAtHead->getMouthPosition();
                        break;
                }
            } else {
                // Just look at their head (mid point between eyes)
                lookAtSpot = lookingAtHead->getEyePosition();
            }
        } else {
            //  I am not looking at anyone else, so just look forward
            if (isHMD) {
                glm::mat4 headPose = myAvatar->getHMDSensorMatrix();
                glm::quat headRotation = glm::quat_cast(headPose);
                lookAtSpot = myAvatar->getPosition() +
                    myAvatar->getOrientation() * (headRotation * glm::vec3(0.0f, 0.0f, -TREE_SCALE));
            } else {
                lookAtSpot = myAvatar->getHead()->getEyePosition() +
                    (myAvatar->getHead()->getFinalOrientationInWorldFrame() * glm::vec3(0.0f, 0.0f, -TREE_SCALE));
            }
        }

        // Deflect the eyes a bit to match the detected gaze from the face tracker if active.
        if (faceTracker && !faceTracker->isMuted()) {
            float eyePitch = faceTracker->getEstimatedEyePitch();
            float eyeYaw = faceTracker->getEstimatedEyeYaw();
            const float GAZE_DEFLECTION_REDUCTION_DURING_EYE_CONTACT = 0.1f;
            glm::vec3 origin = myAvatar->getHead()->getEyePosition();
            float deflection = faceTracker->getEyeDeflection();
            if (isLookingAtSomeone) {
                deflection *= GAZE_DEFLECTION_REDUCTION_DURING_EYE_CONTACT;
            }
            lookAtSpot = origin + _myCamera.getRotation() * glm::quat(glm::radians(glm::vec3(
                eyePitch * deflection, eyeYaw * deflection, 0.0f))) *
                glm::inverse(_myCamera.getRotation()) * (lookAtSpot - origin);
        }
    }

    myAvatar->getHead()->setLookAtPosition(lookAtSpot);
}

void Application::updateThreads(float deltaTime) {
    PerformanceTimer perfTimer("updateThreads");
    bool showWarnings = Menu::getInstance()->isOptionChecked(MenuOption::PipelineWarnings);
    PerformanceWarning warn(showWarnings, "Application::updateThreads()");

    // parse voxel packets
    if (!_enableProcessOctreeThread) {
        _octreeProcessor.threadRoutine();
        _entityEditSender.threadRoutine();
    }
}

void Application::toggleOverlays() {
    auto newOverlaysVisible = !_overlayConductor.getEnabled();
    Menu::getInstance()->setIsOptionChecked(MenuOption::Overlays, newOverlaysVisible);
    _overlayConductor.setEnabled(newOverlaysVisible);
}

void Application::setOverlaysVisible(bool visible) {
    _overlayConductor.setEnabled(visible);
}

void Application::cycleCamera() {
    auto menu = Menu::getInstance();
    if (menu->isOptionChecked(MenuOption::FullscreenMirror)) {

        menu->setIsOptionChecked(MenuOption::FullscreenMirror, false);
        menu->setIsOptionChecked(MenuOption::FirstPerson, true);

    } else if (menu->isOptionChecked(MenuOption::FirstPerson)) {

        menu->setIsOptionChecked(MenuOption::FirstPerson, false);
        menu->setIsOptionChecked(MenuOption::ThirdPerson, true);

    } else if (menu->isOptionChecked(MenuOption::ThirdPerson)) {

        menu->setIsOptionChecked(MenuOption::ThirdPerson, false);
        menu->setIsOptionChecked(MenuOption::FullscreenMirror, true);

    } else if (menu->isOptionChecked(MenuOption::IndependentMode) || menu->isOptionChecked(MenuOption::CameraEntityMode)) {
        // do nothing if in independent or camera entity modes
        return;
    }
    cameraMenuChanged(); // handle the menu change
}

void Application::cameraMenuChanged() {
    if (Menu::getInstance()->isOptionChecked(MenuOption::FullscreenMirror)) {
        if (_myCamera.getMode() != CAMERA_MODE_MIRROR) {
            _myCamera.setMode(CAMERA_MODE_MIRROR);
        }
    } else if (Menu::getInstance()->isOptionChecked(MenuOption::FirstPerson)) {
        if (_myCamera.getMode() != CAMERA_MODE_FIRST_PERSON) {
            _myCamera.setMode(CAMERA_MODE_FIRST_PERSON);
            getMyAvatar()->setBoomLength(MyAvatar::ZOOM_MIN);
        }
    } else if (Menu::getInstance()->isOptionChecked(MenuOption::ThirdPerson)) {
        if (_myCamera.getMode() != CAMERA_MODE_THIRD_PERSON) {
            _myCamera.setMode(CAMERA_MODE_THIRD_PERSON);
            if (getMyAvatar()->getBoomLength() == MyAvatar::ZOOM_MIN) {
                getMyAvatar()->setBoomLength(MyAvatar::ZOOM_DEFAULT);
            }
        }
    } else if (Menu::getInstance()->isOptionChecked(MenuOption::IndependentMode)) {
        if (_myCamera.getMode() != CAMERA_MODE_INDEPENDENT) {
            _myCamera.setMode(CAMERA_MODE_INDEPENDENT);
        }
    } else if (Menu::getInstance()->isOptionChecked(MenuOption::CameraEntityMode)) {
        if (_myCamera.getMode() != CAMERA_MODE_ENTITY) {
            _myCamera.setMode(CAMERA_MODE_ENTITY);
        }
    }
}

void Application::reloadResourceCaches() {
    // Clear entities out of view frustum
    _viewFrustum.setPosition(glm::vec3(0.0f, 0.0f, TREE_SCALE));
    _viewFrustum.setOrientation(glm::quat());
    queryOctree(NodeType::EntityServer, PacketType::EntityQuery, _entityServerJurisdictions);

    DependencyManager::get<AssetClient>()->clearCache();

    DependencyManager::get<AnimationCache>()->refreshAll();
    DependencyManager::get<ModelCache>()->refreshAll();
    DependencyManager::get<SoundCache>()->refreshAll();
    DependencyManager::get<TextureCache>()->refreshAll();

    DependencyManager::get<NodeList>()->reset();  // Force redownload of .fst models

    getMyAvatar()->resetFullAvatarURL();
}

void Application::rotationModeChanged() {
    if (!Menu::getInstance()->isOptionChecked(MenuOption::CenterPlayerInView)) {
        getMyAvatar()->setHeadPitch(0);
    }
}

void Application::updateDialogs(float deltaTime) {
    PerformanceTimer perfTimer("updateDialogs");
    bool showWarnings = Menu::getInstance()->isOptionChecked(MenuOption::PipelineWarnings);
    PerformanceWarning warn(showWarnings, "Application::updateDialogs()");
    auto dialogsManager = DependencyManager::get<DialogsManager>();

    // Update audio stats dialog, if any
    AudioStatsDialog* audioStatsDialog = dialogsManager->getAudioStatsDialog();
    if(audioStatsDialog) {
        audioStatsDialog->update();
    }

    // Update bandwidth dialog, if any
    BandwidthDialog* bandwidthDialog = dialogsManager->getBandwidthDialog();
    if (bandwidthDialog) {
        bandwidthDialog->update();
    }

    QPointer<OctreeStatsDialog> octreeStatsDialog = dialogsManager->getOctreeStatsDialog();
    if (octreeStatsDialog) {
        octreeStatsDialog->update();
    }
}

void Application::update(float deltaTime) {

    PROFILE_RANGE_EX(__FUNCTION__, 0xffff0000, (uint64_t)_frameCount + 1);

    bool showWarnings = Menu::getInstance()->isOptionChecked(MenuOption::PipelineWarnings);
    PerformanceWarning warn(showWarnings, "Application::update()");

    updateLOD();

    {
        PerformanceTimer perfTimer("devices");
        DeviceTracker::updateAll();

        FaceTracker* tracker = getSelectedFaceTracker();
        if (tracker && Menu::getInstance()->isOptionChecked(MenuOption::MuteFaceTracking) != tracker->isMuted()) {
            tracker->toggleMute();
        }

        tracker = getActiveFaceTracker();
        if (tracker && !tracker->isMuted()) {
            tracker->update(deltaTime);

            // Auto-mute microphone after losing face tracking?
            if (tracker->isTracking()) {
                _lastFaceTrackerUpdate = usecTimestampNow();
            } else {
                const quint64 MUTE_MICROPHONE_AFTER_USECS = 5000000;  //5 secs
                Menu* menu = Menu::getInstance();
                if (menu->isOptionChecked(MenuOption::AutoMuteAudio) && !menu->isOptionChecked(MenuOption::MuteAudio)) {
                    if (_lastFaceTrackerUpdate > 0
                        && ((usecTimestampNow() - _lastFaceTrackerUpdate) > MUTE_MICROPHONE_AFTER_USECS)) {
                        menu->triggerOption(MenuOption::MuteAudio);
                        _lastFaceTrackerUpdate = 0;
                    }
                } else {
                    _lastFaceTrackerUpdate = 0;
                }
            }
        } else {
            _lastFaceTrackerUpdate = 0;
        }

    }

    auto myAvatar = getMyAvatar();
    auto userInputMapper = DependencyManager::get<UserInputMapper>();

    controller::InputCalibrationData calibrationData = {
        myAvatar->getSensorToWorldMatrix(),
        createMatFromQuatAndPos(myAvatar->getOrientation(), myAvatar->getPosition()),
        myAvatar->getHMDSensorMatrix()
    };

    InputPluginPointer keyboardMousePlugin;
    bool jointsCaptured = false;
    for (auto inputPlugin : PluginManager::getInstance()->getInputPlugins()) {
        if (inputPlugin->getName() == KeyboardMouseDevice::NAME) {
            keyboardMousePlugin = inputPlugin;
        } else if (inputPlugin->isActive()) {
            inputPlugin->pluginUpdate(deltaTime, calibrationData, jointsCaptured);
            if (inputPlugin->isJointController()) {
                jointsCaptured = true;
            }
        }
    }

    userInputMapper->update(deltaTime);

    if (keyboardMousePlugin && keyboardMousePlugin->isActive()) {
        keyboardMousePlugin->pluginUpdate(deltaTime, calibrationData, jointsCaptured);
    }

    _controllerScriptingInterface->updateInputControllers();

    // Transfer the user inputs to the driveKeys
    // FIXME can we drop drive keys and just have the avatar read the action states directly?
    myAvatar->clearDriveKeys();
    if (_myCamera.getMode() != CAMERA_MODE_INDEPENDENT) {
        if (!_controllerScriptingInterface->areActionsCaptured()) {
            myAvatar->setDriveKeys(TRANSLATE_Z, -1.0f * userInputMapper->getActionState(controller::Action::TRANSLATE_Z));
            myAvatar->setDriveKeys(TRANSLATE_Y, userInputMapper->getActionState(controller::Action::TRANSLATE_Y));
            myAvatar->setDriveKeys(TRANSLATE_X, userInputMapper->getActionState(controller::Action::TRANSLATE_X));
            if (deltaTime > FLT_EPSILON) {
                myAvatar->setDriveKeys(PITCH, -1.0f * userInputMapper->getActionState(controller::Action::PITCH));
                myAvatar->setDriveKeys(YAW, -1.0f * userInputMapper->getActionState(controller::Action::YAW));
                myAvatar->setDriveKeys(STEP_YAW, -1.0f * userInputMapper->getActionState(controller::Action::STEP_YAW));
            }
        }
        myAvatar->setDriveKeys(ZOOM, userInputMapper->getActionState(controller::Action::TRANSLATE_CAMERA_Z));
    }

    controller::Pose leftHandPose = userInputMapper->getPoseState(controller::Action::LEFT_HAND);
    controller::Pose rightHandPose = userInputMapper->getPoseState(controller::Action::RIGHT_HAND);
    auto myAvatarMatrix = createMatFromQuatAndPos(myAvatar->getOrientation(), myAvatar->getPosition());
    auto worldToSensorMatrix = glm::inverse(myAvatar->getSensorToWorldMatrix());
    auto avatarToSensorMatrix = worldToSensorMatrix * myAvatarMatrix;
    myAvatar->setHandControllerPosesInSensorFrame(leftHandPose.transform(avatarToSensorMatrix), rightHandPose.transform(avatarToSensorMatrix));

    updateThreads(deltaTime); // If running non-threaded, then give the threads some time to process...
    updateDialogs(deltaTime); // update various stats dialogs if present

    QSharedPointer<AvatarManager> avatarManager = DependencyManager::get<AvatarManager>();

    if (_physicsEnabled) {
        PROFILE_RANGE_EX("Physics", 0xffff0000, (uint64_t)getActiveDisplayPlugin()->presentCount());

        PerformanceTimer perfTimer("physics");

        {
            PROFILE_RANGE_EX("UpdateStats", 0xffffff00, (uint64_t)getActiveDisplayPlugin()->presentCount());

            PerformanceTimer perfTimer("updateStates)");
            static VectorOfMotionStates motionStates;
            _entitySimulation.getObjectsToRemoveFromPhysics(motionStates);
            _physicsEngine->removeObjects(motionStates);
            _entitySimulation.deleteObjectsRemovedFromPhysics();

            getEntities()->getTree()->withReadLock([&] {
                _entitySimulation.getObjectsToAddToPhysics(motionStates);
                _physicsEngine->addObjects(motionStates);

            });
            getEntities()->getTree()->withReadLock([&] {
                _entitySimulation.getObjectsToChange(motionStates);
                VectorOfMotionStates stillNeedChange = _physicsEngine->changeObjects(motionStates);
                _entitySimulation.setObjectsToChange(stillNeedChange);
            });

            _entitySimulation.applyActionChanges();

             avatarManager->getObjectsToRemoveFromPhysics(motionStates);
            _physicsEngine->removeObjects(motionStates);
            avatarManager->getObjectsToAddToPhysics(motionStates);
            _physicsEngine->addObjects(motionStates);
            avatarManager->getObjectsToChange(motionStates);
            _physicsEngine->changeObjects(motionStates);

            myAvatar->prepareForPhysicsSimulation();
            _physicsEngine->forEachAction([&](EntityActionPointer action) {
                action->prepareForPhysicsSimulation();
            });
        }
        {
            PROFILE_RANGE_EX("StepSimulation", 0xffff8000, (uint64_t)getActiveDisplayPlugin()->presentCount());
            PerformanceTimer perfTimer("stepSimulation");
            getEntities()->getTree()->withWriteLock([&] {
                _physicsEngine->stepSimulation();
            });
        }
        {
            PROFILE_RANGE_EX("HarvestChanges", 0xffffff00, (uint64_t)getActiveDisplayPlugin()->presentCount());
            PerformanceTimer perfTimer("havestChanges");
            if (_physicsEngine->hasOutgoingChanges()) {
                getEntities()->getTree()->withWriteLock([&] {
                    const VectorOfMotionStates& outgoingChanges = _physicsEngine->getOutgoingChanges();
                    _entitySimulation.handleOutgoingChanges(outgoingChanges, Physics::getSessionUUID());
                    avatarManager->handleOutgoingChanges(outgoingChanges);
                });

                auto collisionEvents = _physicsEngine->getCollisionEvents();
                avatarManager->handleCollisionEvents(collisionEvents);

                _physicsEngine->dumpStatsIfNecessary();

                if (!_aboutToQuit) {
                    PerformanceTimer perfTimer("entities");
                    // Collision events (and their scripts) must not be handled when we're locked, above. (That would risk
                    // deadlock.)
                    _entitySimulation.handleCollisionEvents(collisionEvents);
                    // NOTE: the getEntities()->update() call below will wait for lock
                    // and will simulate entity motion (the EntityTree has been given an EntitySimulation).
                    getEntities()->update(); // update the models...
                }

                myAvatar->harvestResultsFromPhysicsSimulation(deltaTime);
            }
        }
    }

    // AvatarManager update
    {
        PerformanceTimer perfTimer("AvatarManger");

        qApp->setAvatarSimrateSample(1.0f / deltaTime);

        {
            PROFILE_RANGE_EX("OtherAvatars", 0xffff00ff, (uint64_t)getActiveDisplayPlugin()->presentCount());
            avatarManager->updateOtherAvatars(deltaTime);
        }

        qApp->updateMyAvatarLookAtPosition();

<<<<<<< HEAD
        {
            PROFILE_RANGE_EX("MyAvatar", 0xffff00ff, (uint64_t)getActiveDisplayPlugin()->presentCount());
            avatarManager->updateMyAvatar(deltaTime);
        }
=======
        // update sensorToWorldMatrix for camera and hand controllers
        myAvatar->updateSensorToWorldMatrix();

        avatarManager->updateMyAvatar(deltaTime);
>>>>>>> e1f36651
    }

    {
        PROFILE_RANGE_EX("Overlays", 0xffff0000, (uint64_t)getActiveDisplayPlugin()->presentCount());
        PerformanceTimer perfTimer("overlays");
        _overlays.update(deltaTime);
    }

    // Update _viewFrustum with latest camera and view frustum data...
    // NOTE: we get this from the view frustum, to make it simpler, since the
    // loadViewFrumstum() method will get the correct details from the camera
    // We could optimize this to not actually load the viewFrustum, since we don't
    // actually need to calculate the view frustum planes to send these details
    // to the server.
    {
        PerformanceTimer perfTimer("loadViewFrustum");
        loadViewFrustum(_myCamera, _viewFrustum);
    }

    quint64 now = usecTimestampNow();

    // Update my voxel servers with my current voxel query...
    {
        PROFILE_RANGE_EX("QueryOctree", 0xffff0000, (uint64_t)getActiveDisplayPlugin()->presentCount());
        PerformanceTimer perfTimer("queryOctree");
        quint64 sinceLastQuery = now - _lastQueriedTime;
        const quint64 TOO_LONG_SINCE_LAST_QUERY = 3 * USECS_PER_SECOND;
        bool queryIsDue = sinceLastQuery > TOO_LONG_SINCE_LAST_QUERY;
        bool viewIsDifferentEnough = !_lastQueriedViewFrustum.isVerySimilar(_viewFrustum);

        // if it's been a while since our last query or the view has significantly changed then send a query, otherwise suppress it
        if (queryIsDue || viewIsDifferentEnough) {
            _lastQueriedTime = now;

            if (DependencyManager::get<SceneScriptingInterface>()->shouldRenderEntities()) {
                queryOctree(NodeType::EntityServer, PacketType::EntityQuery, _entityServerJurisdictions);
            }
            _lastQueriedViewFrustum = _viewFrustum;
        }
    }

    // sent nack packets containing missing sequence numbers of received packets from nodes
    {
        quint64 sinceLastNack = now - _lastNackTime;
        const quint64 TOO_LONG_SINCE_LAST_NACK = 1 * USECS_PER_SECOND;
        if (sinceLastNack > TOO_LONG_SINCE_LAST_NACK) {
            _lastNackTime = now;
            sendNackPackets();
        }
    }

    // send packet containing downstream audio stats to the AudioMixer
    {
        quint64 sinceLastNack = now - _lastSendDownstreamAudioStats;
        if (sinceLastNack > TOO_LONG_SINCE_LAST_SEND_DOWNSTREAM_AUDIO_STATS) {
            _lastSendDownstreamAudioStats = now;

            QMetaObject::invokeMethod(DependencyManager::get<AudioClient>().data(), "sendDownstreamAudioStatsPacket", Qt::QueuedConnection);
        }
    }
}


int Application::sendNackPackets() {

    if (Menu::getInstance()->isOptionChecked(MenuOption::DisableNackPackets)) {
        return 0;
    }

    // iterates through all nodes in NodeList
    auto nodeList = DependencyManager::get<NodeList>();

    int packetsSent = 0;

    nodeList->eachNode([&](const SharedNodePointer& node){

        if (node->getActiveSocket() && node->getType() == NodeType::EntityServer) {

            auto nackPacketList = NLPacketList::create(PacketType::OctreeDataNack);

            QUuid nodeUUID = node->getUUID();

            // if there are octree packets from this node that are waiting to be processed,
            // don't send a NACK since the missing packets may be among those waiting packets.
            if (_octreeProcessor.hasPacketsToProcessFrom(nodeUUID)) {
                return;
            }

            QSet<OCTREE_PACKET_SEQUENCE> missingSequenceNumbers;
            _octreeServerSceneStats.withReadLock([&] {
                // retreive octree scene stats of this node
                if (_octreeServerSceneStats.find(nodeUUID) == _octreeServerSceneStats.end()) {
                    return;
                }
                // get sequence number stats of node, prune its missing set, and make a copy of the missing set
                SequenceNumberStats& sequenceNumberStats = _octreeServerSceneStats[nodeUUID].getIncomingOctreeSequenceNumberStats();
                sequenceNumberStats.pruneMissingSet();
                missingSequenceNumbers = sequenceNumberStats.getMissingSet();
            });

            // construct nack packet(s) for this node
            foreach(const OCTREE_PACKET_SEQUENCE& missingNumber, missingSequenceNumbers) {
                nackPacketList->writePrimitive(missingNumber);
            }

            if (nackPacketList->getNumPackets()) {
                packetsSent += (int)nackPacketList->getNumPackets();

                // send the packet list
                nodeList->sendPacketList(std::move(nackPacketList), *node);
            }
        }
    });


    return packetsSent;
}

void Application::queryOctree(NodeType_t serverType, PacketType packetType, NodeToJurisdictionMap& jurisdictions) {

    if (!_settingsLoaded) {
        return; // bail early if settings are not loaded
    }

    //qCDebug(interfaceapp) << ">>> inside... queryOctree()... _viewFrustum.getFieldOfView()=" << _viewFrustum.getFieldOfView();
    bool wantExtraDebugging = getLogger()->extraDebugging();

    _octreeQuery.setCameraPosition(_viewFrustum.getPosition());
    _octreeQuery.setCameraOrientation(_viewFrustum.getOrientation());
    _octreeQuery.setCameraFov(_viewFrustum.getFieldOfView());
    _octreeQuery.setCameraAspectRatio(_viewFrustum.getAspectRatio());
    _octreeQuery.setCameraNearClip(_viewFrustum.getNearClip());
    _octreeQuery.setCameraFarClip(_viewFrustum.getFarClip());
    _octreeQuery.setCameraEyeOffsetPosition(glm::vec3());
    _octreeQuery.setCameraCenterRadius(_viewFrustum.getCenterRadius());
    auto lodManager = DependencyManager::get<LODManager>();
    _octreeQuery.setOctreeSizeScale(lodManager->getOctreeSizeScale());
    _octreeQuery.setBoundaryLevelAdjust(lodManager->getBoundaryLevelAdjust());

    // Iterate all of the nodes, and get a count of how many octree servers we have...
    int totalServers = 0;
    int inViewServers = 0;
    int unknownJurisdictionServers = 0;

    auto nodeList = DependencyManager::get<NodeList>();

    nodeList->eachNode([&](const SharedNodePointer& node) {
        // only send to the NodeTypes that are serverType
        if (node->getActiveSocket() && node->getType() == serverType) {
            totalServers++;

            // get the server bounds for this server
            QUuid nodeUUID = node->getUUID();

            // if we haven't heard from this voxel server, go ahead and send it a query, so we
            // can get the jurisdiction...
            if (jurisdictions.find(nodeUUID) == jurisdictions.end()) {
                unknownJurisdictionServers++;
            } else {
                const JurisdictionMap& map = (jurisdictions)[nodeUUID];

                unsigned char* rootCode = map.getRootOctalCode();

                if (rootCode) {
                    VoxelPositionSize rootDetails;
                    voxelDetailsForCode(rootCode, rootDetails);
                    AACube serverBounds(glm::vec3(rootDetails.x * TREE_SCALE,
                                                  rootDetails.y * TREE_SCALE,
                                                  rootDetails.z * TREE_SCALE) - glm::vec3(HALF_TREE_SCALE),
                                        rootDetails.s * TREE_SCALE);
                    if (_viewFrustum.cubeIntersectsKeyhole(serverBounds)) {
                        inViewServers++;
                    }
                }
            }
        }
    });

    if (wantExtraDebugging) {
        qCDebug(interfaceapp, "Servers: total %d, in view %d, unknown jurisdiction %d",
            totalServers, inViewServers, unknownJurisdictionServers);
    }

    int perServerPPS = 0;
    const int SMALL_BUDGET = 10;
    int perUnknownServer = SMALL_BUDGET;
    int totalPPS = getMaxOctreePacketsPerSecond();

    // determine PPS based on number of servers
    if (inViewServers >= 1) {
        // set our preferred PPS to be exactly evenly divided among all of the voxel servers... and allocate 1 PPS
        // for each unknown jurisdiction server
        perServerPPS = (totalPPS / inViewServers) - (unknownJurisdictionServers * perUnknownServer);
    } else {
        if (unknownJurisdictionServers > 0) {
            perUnknownServer = (totalPPS / unknownJurisdictionServers);
        }
    }

    if (wantExtraDebugging) {
        qCDebug(interfaceapp, "perServerPPS: %d perUnknownServer: %d", perServerPPS, perUnknownServer);
    }

    auto queryPacket = NLPacket::create(packetType);

    nodeList->eachNode([&](const SharedNodePointer& node){
        // only send to the NodeTypes that are serverType
        if (node->getActiveSocket() && node->getType() == serverType) {

            // get the server bounds for this server
            QUuid nodeUUID = node->getUUID();

            bool inView = false;
            bool unknownView = false;

            // if we haven't heard from this voxel server, go ahead and send it a query, so we
            // can get the jurisdiction...
            if (jurisdictions.find(nodeUUID) == jurisdictions.end()) {
                unknownView = true; // assume it's in view
                if (wantExtraDebugging) {
                    qCDebug(interfaceapp) << "no known jurisdiction for node " << *node << ", assume it's visible.";
                }
            } else {
                const JurisdictionMap& map = (jurisdictions)[nodeUUID];

                unsigned char* rootCode = map.getRootOctalCode();

                if (rootCode) {
                    VoxelPositionSize rootDetails;
                    voxelDetailsForCode(rootCode, rootDetails);
                    AACube serverBounds(glm::vec3(rootDetails.x * TREE_SCALE,
                                                  rootDetails.y * TREE_SCALE,
                                                  rootDetails.z * TREE_SCALE) - glm::vec3(HALF_TREE_SCALE),
                                        rootDetails.s * TREE_SCALE);


                    inView = _viewFrustum.cubeIntersectsKeyhole(serverBounds);
                } else {
                    if (wantExtraDebugging) {
                        qCDebug(interfaceapp) << "Jurisdiction without RootCode for node " << *node << ". That's unusual!";
                    }
                }
            }

            if (inView) {
                _octreeQuery.setMaxQueryPacketsPerSecond(perServerPPS);
            } else if (unknownView) {
                if (wantExtraDebugging) {
                    qCDebug(interfaceapp) << "no known jurisdiction for node " << *node << ", give it budget of "
                                            << perUnknownServer << " to send us jurisdiction.";
                }

                // set the query's position/orientation to be degenerate in a manner that will get the scene quickly
                // If there's only one server, then don't do this, and just let the normal voxel query pass through
                // as expected... this way, we will actually get a valid scene if there is one to be seen
                if (totalServers > 1) {
                    _octreeQuery.setCameraPosition(glm::vec3(-0.1,-0.1,-0.1));
                    const glm::quat OFF_IN_NEGATIVE_SPACE = glm::quat(-0.5, 0, -0.5, 1.0);
                    _octreeQuery.setCameraOrientation(OFF_IN_NEGATIVE_SPACE);
                    _octreeQuery.setCameraNearClip(0.1f);
                    _octreeQuery.setCameraFarClip(0.1f);
                    if (wantExtraDebugging) {
                        qCDebug(interfaceapp) << "Using 'minimal' camera position for node" << *node;
                    }
                } else {
                    if (wantExtraDebugging) {
                        qCDebug(interfaceapp) << "Using regular camera position for node" << *node;
                    }
                }
                _octreeQuery.setMaxQueryPacketsPerSecond(perUnknownServer);
            } else {
                _octreeQuery.setMaxQueryPacketsPerSecond(0);
            }

            // encode the query data
            int packetSize = _octreeQuery.getBroadcastData(reinterpret_cast<unsigned char*>(queryPacket->getPayload()));
            queryPacket->setPayloadSize(packetSize);

            // make sure we still have an active socket
            nodeList->sendUnreliablePacket(*queryPacket, *node);
        }
    });
}


bool Application::isHMDMode() const {
    return getActiveDisplayPlugin()->isHmd();
}
float Application::getTargetFrameRate() { return getActiveDisplayPlugin()->getTargetFrameRate(); }

QRect Application::getDesirableApplicationGeometry() {
    QRect applicationGeometry = getWindow()->geometry();

    // If our parent window is on the HMD, then don't use its geometry, instead use
    // the "main screen" geometry.
    HMDToolsDialog* hmdTools = DependencyManager::get<DialogsManager>()->getHMDToolsDialog();
    if (hmdTools && hmdTools->hasHMDScreen()) {
        QScreen* hmdScreen = hmdTools->getHMDScreen();
        QWindow* appWindow = getWindow()->windowHandle();
        QScreen* appScreen = appWindow->screen();

        // if our app's screen is the hmd screen, we don't want to place the
        // running scripts widget on it. So we need to pick a better screen.
        // we will use the screen for the HMDTools since it's a guarenteed
        // better screen.
        if (appScreen == hmdScreen) {
            QScreen* betterScreen = hmdTools->windowHandle()->screen();
            applicationGeometry = betterScreen->geometry();
        }
    }
    return applicationGeometry;
}

/////////////////////////////////////////////////////////////////////////////////////
// loadViewFrustum()
//
// Description: this will load the view frustum bounds for EITHER the head
//                 or the "myCamera".
//
void Application::loadViewFrustum(Camera& camera, ViewFrustum& viewFrustum) {
    PROFILE_RANGE(__FUNCTION__);
    // We will use these below, from either the camera or head vectors calculated above
    viewFrustum.setProjection(camera.getProjection());

    // Set the viewFrustum up with the correct position and orientation of the camera
    viewFrustum.setPosition(camera.getPosition());
    viewFrustum.setOrientation(camera.getRotation());

    // Ask the ViewFrustum class to calculate our corners
    viewFrustum.calculate();
}

glm::vec3 Application::getSunDirection() {
    // Sun direction is in fact just the location of the sun relative to the origin
    auto skyStage = DependencyManager::get<SceneScriptingInterface>()->getSkyStage();
    return skyStage->getSunLight()->getDirection();
}

// FIXME, preprocessor guard this check to occur only in DEBUG builds
static QThread * activeRenderingThread = nullptr;

PickRay Application::computePickRay(float x, float y) const {
    vec2 pickPoint { x, y };
    PickRay result;
    if (isHMDMode()) {
        getApplicationCompositor().computeHmdPickRay(pickPoint, result.origin, result.direction);
    } else {
        pickPoint /= getCanvasSize();
        getViewFrustum()->computePickRay(pickPoint.x, pickPoint.y, result.origin, result.direction);
    }
    return result;
}

MyAvatar* Application::getMyAvatar() const {
    return DependencyManager::get<AvatarManager>()->getMyAvatar();
}

glm::vec3 Application::getAvatarPosition() const {
    return getMyAvatar()->getPosition();
}

ViewFrustum* Application::getViewFrustum() {
#ifdef DEBUG
    if (QThread::currentThread() == activeRenderingThread) {
        // FIXME, figure out a better way to do this
        //qWarning() << "Calling Application::getViewFrustum() from the active rendering thread, did you mean Application::getDisplayViewFrustum()?";
    }
#endif
    return &_viewFrustum;
}

const ViewFrustum* Application::getViewFrustum() const {
#ifdef DEBUG
    if (QThread::currentThread() == activeRenderingThread) {
        // FIXME, figure out a better way to do this
        //qWarning() << "Calling Application::getViewFrustum() from the active rendering thread, did you mean Application::getDisplayViewFrustum()?";
    }
#endif
    return &_viewFrustum;
}

ViewFrustum* Application::getDisplayViewFrustum() {
#ifdef DEBUG
    if (QThread::currentThread() != activeRenderingThread) {
        // FIXME, figure out a better way to do this
        // qWarning() << "Calling Application::getDisplayViewFrustum() from outside the active rendering thread or outside rendering, did you mean Application::getViewFrustum()?";
    }
#endif
    return &_displayViewFrustum;
}

const ViewFrustum* Application::getDisplayViewFrustum() const {
#ifdef DEBUG
    if (QThread::currentThread() != activeRenderingThread) {
        // FIXME, figure out a better way to do this
        // qWarning() << "Calling Application::getDisplayViewFrustum() from outside the active rendering thread or outside rendering, did you mean Application::getViewFrustum()?";
    }
#endif
    return &_displayViewFrustum;
}

// WorldBox Render Data & rendering functions

class WorldBoxRenderData {
public:
    typedef render::Payload<WorldBoxRenderData> Payload;
    typedef Payload::DataPointer Pointer;

    int _val = 0;
    static render::ItemID _item; // unique WorldBoxRenderData
};

render::ItemID WorldBoxRenderData::_item { render::Item::INVALID_ITEM_ID };

namespace render {
    template <> const ItemKey payloadGetKey(const WorldBoxRenderData::Pointer& stuff) { return ItemKey::Builder::opaqueShape(); }
    template <> const Item::Bound payloadGetBound(const WorldBoxRenderData::Pointer& stuff) { return Item::Bound(); }
    template <> void payloadRender(const WorldBoxRenderData::Pointer& stuff, RenderArgs* args) {
        if (args->_renderMode != RenderArgs::MIRROR_RENDER_MODE && Menu::getInstance()->isOptionChecked(MenuOption::WorldAxes)) {
            PerformanceTimer perfTimer("worldBox");

            auto& batch = *args->_batch;
            DependencyManager::get<GeometryCache>()->bindSimpleProgram(batch);
            renderWorldBox(batch);
        }
    }
}

// Background Render Data & rendering functions
class BackgroundRenderData {
public:
    typedef render::Payload<BackgroundRenderData> Payload;
    typedef Payload::DataPointer Pointer;

    Stars _stars;

    static render::ItemID _item; // unique WorldBoxRenderData
};

render::ItemID BackgroundRenderData::_item = 0;

namespace render {
    template <> const ItemKey payloadGetKey(const BackgroundRenderData::Pointer& stuff) {
        return ItemKey::Builder::background();
    }

    template <> const Item::Bound payloadGetBound(const BackgroundRenderData::Pointer& stuff) {
        return Item::Bound();
    }

    template <> void payloadRender(const BackgroundRenderData::Pointer& background, RenderArgs* args) {
        Q_ASSERT(args->_batch);
        gpu::Batch& batch = *args->_batch;

        // Background rendering decision
        auto skyStage = DependencyManager::get<SceneScriptingInterface>()->getSkyStage();
        auto backgroundMode = skyStage->getBackgroundMode();

        switch (backgroundMode) {
            case model::SunSkyStage::SKY_BOX: {
                auto skybox = skyStage->getSkybox();
                if (skybox) {
                    PerformanceTimer perfTimer("skybox");
                    skybox->render(batch, *(args->_viewFrustum));
                    break;
                }
            }

            // Fall through: if no skybox is available, render the SKY_DOME
            case model::SunSkyStage::SKY_DOME:  {
                if (Menu::getInstance()->isOptionChecked(MenuOption::Stars)) {
                    PerformanceTimer perfTimer("stars");
                    PerformanceWarning warn(Menu::getInstance()->isOptionChecked(MenuOption::PipelineWarnings),
                        "Application::payloadRender<BackgroundRenderData>() ... My god, it's full of stars...");
                    // should be the first rendering pass - w/o depth buffer / lighting

                    static const float alpha = 1.0f;
                    background->_stars.render(args, alpha);
                }
            }
                break;

            case model::SunSkyStage::NO_BACKGROUND:
            default:
                // this line intentionally left blank
                break;
        }
    }
}


void Application::displaySide(RenderArgs* renderArgs, Camera& theCamera, bool selfAvatarOnly) {

    // FIXME: This preRender call is temporary until we create a separate render::scene for the mirror rendering.
    // Then we can move this logic into the Avatar::simulate call.
    auto myAvatar = getMyAvatar();
    myAvatar->preRender(renderArgs);

    // Update animation debug draw renderer
    AnimDebugDraw::getInstance().update();

    activeRenderingThread = QThread::currentThread();
    PROFILE_RANGE(__FUNCTION__);
    PerformanceTimer perfTimer("display");
    PerformanceWarning warn(Menu::getInstance()->isOptionChecked(MenuOption::PipelineWarnings), "Application::displaySide()");

    // load the view frustum
    loadViewFrustum(theCamera, _displayViewFrustum);

    // TODO fix shadows and make them use the GPU library

    // The pending changes collecting the changes here
    render::PendingChanges pendingChanges;

    // FIXME: Move this out of here!, Background / skybox should be driven by the enityt content just like the other entities
    // Background rendering decision
    if (!render::Item::isValidID(BackgroundRenderData::_item)) {
        auto backgroundRenderData = make_shared<BackgroundRenderData>();
        auto backgroundRenderPayload = make_shared<BackgroundRenderData::Payload>(backgroundRenderData);
        BackgroundRenderData::_item = _main3DScene->allocateID();
        pendingChanges.resetItem(BackgroundRenderData::_item, backgroundRenderPayload);
    }

    // Assuming nothing get's rendered through that
    if (!selfAvatarOnly) {
        if (DependencyManager::get<SceneScriptingInterface>()->shouldRenderEntities()) {
            // render models...
            PerformanceTimer perfTimer("entities");
            PerformanceWarning warn(Menu::getInstance()->isOptionChecked(MenuOption::PipelineWarnings),
                "Application::displaySide() ... entities...");

            RenderArgs::DebugFlags renderDebugFlags = RenderArgs::RENDER_DEBUG_NONE;

            if (Menu::getInstance()->isOptionChecked(MenuOption::PhysicsShowHulls)) {
                renderDebugFlags = (RenderArgs::DebugFlags) (renderDebugFlags | (int)RenderArgs::RENDER_DEBUG_HULLS);
            }
            renderArgs->_debugFlags = renderDebugFlags;
            //ViveControllerManager::getInstance().updateRendering(renderArgs, _main3DScene, pendingChanges);
        }
    }

    // FIXME: Move this out of here!, WorldBox should be driven by the entity content just like the other entities
    // Make sure the WorldBox is in the scene
    if (!render::Item::isValidID(WorldBoxRenderData::_item)) {
        auto worldBoxRenderData = make_shared<WorldBoxRenderData>();
        auto worldBoxRenderPayload = make_shared<WorldBoxRenderData::Payload>(worldBoxRenderData);

        WorldBoxRenderData::_item = _main3DScene->allocateID();

        pendingChanges.resetItem(WorldBoxRenderData::_item, worldBoxRenderPayload);
    } else {
        pendingChanges.updateItem<WorldBoxRenderData>(WorldBoxRenderData::_item,
            [](WorldBoxRenderData& payload) {
            payload._val++;
        });
    }

    // Setup the current Zone Entity lighting
    {
        auto stage = DependencyManager::get<SceneScriptingInterface>()->getSkyStage();
        DependencyManager::get<DeferredLightingEffect>()->setGlobalLight(stage->getSunLight());
    }

    {
        PerformanceTimer perfTimer("SceneProcessPendingChanges");
        _main3DScene->enqueuePendingChanges(pendingChanges);

        _main3DScene->processPendingChangesQueue();
    }

    // For now every frame pass the renderContext
    {
        PerformanceTimer perfTimer("EngineRun");

        renderArgs->_viewFrustum = getDisplayViewFrustum();
        _renderEngine->getRenderContext()->args = renderArgs;

        // Before the deferred pass, let's try to use the render engine
        _renderEngine->run();
    }

    activeRenderingThread = nullptr;
}

void Application::renderRearViewMirror(RenderArgs* renderArgs, const QRect& region) {
    auto originalViewport = renderArgs->_viewport;
    // Grab current viewport to reset it at the end

    float aspect = (float)region.width() / region.height();
    float fov = MIRROR_FIELD_OF_VIEW;

    auto myAvatar = getMyAvatar();

    // bool eyeRelativeCamera = false;
    if (!AvatarInputs::getInstance()->mirrorZoomed()) {
        _mirrorCamera.setPosition(myAvatar->getChestPosition() +
                                  myAvatar->getOrientation() * glm::vec3(0.0f, 0.0f, -1.0f) * MIRROR_REARVIEW_BODY_DISTANCE * myAvatar->getScale());

    } else { // HEAD zoom level
        // FIXME note that the positioing of the camera relative to the avatar can suffer limited
        // precision as the user's position moves further away from the origin.  Thus at
        // /1e7,1e7,1e7 (well outside the buildable volume) the mirror camera veers and sways
        // wildly as you rotate your avatar because the floating point values are becoming
        // larger, squeezing out the available digits of precision you have available at the
        // human scale for camera positioning.

        // Previously there was a hack to correct this using the mechanism of repositioning
        // the avatar at the origin of the world for the purposes of rendering the mirror,
        // but it resulted in failing to render the avatar's head model in the mirror view
        // when in first person mode.  Presumably this was because of some missed culling logic
        // that was not accounted for in the hack.

        // This was removed in commit 71e59cfa88c6563749594e25494102fe01db38e9 but could be further
        // investigated in order to adapt the technique while fixing the head rendering issue,
        // but the complexity of the hack suggests that a better approach
        _mirrorCamera.setPosition(myAvatar->getDefaultEyePosition() +
                                    myAvatar->getOrientation() * glm::vec3(0.0f, 0.0f, -1.0f) * MIRROR_REARVIEW_DISTANCE * myAvatar->getScale());
    }
    _mirrorCamera.setProjection(glm::perspective(glm::radians(fov), aspect, DEFAULT_NEAR_CLIP, DEFAULT_FAR_CLIP));
    _mirrorCamera.setRotation(myAvatar->getWorldAlignedOrientation() * glm::quat(glm::vec3(0.0f, PI, 0.0f)));


    // set the bounds of rear mirror view
    // the region is in device independent coordinates; must convert to device
    float ratio = (float)QApplication::desktop()->windowHandle()->devicePixelRatio() * getRenderResolutionScale();
    int width = region.width() * ratio;
    int height = region.height() * ratio;
    gpu::Vec4i viewport = gpu::Vec4i(0, 0, width, height);
    renderArgs->_viewport = viewport;

    // render rear mirror view
    displaySide(renderArgs, _mirrorCamera, true);

    renderArgs->_viewport =  originalViewport;
}

void Application::resetSensors(bool andReload) {
    DependencyManager::get<Faceshift>()->reset();
    DependencyManager::get<DdeFaceTracker>()->reset();
    DependencyManager::get<EyeTracker>()->reset();
    getActiveDisplayPlugin()->resetSensors();
    getMyAvatar()->reset(andReload);
    QMetaObject::invokeMethod(DependencyManager::get<AudioClient>().data(), "reset", Qt::QueuedConnection);
}

void Application::updateWindowTitle(){

    QString buildVersion = " (build " + applicationVersion() + ")";
    auto nodeList = DependencyManager::get<NodeList>();

    QString connectionStatus = nodeList->getDomainHandler().isConnected() ? "" : " (NOT CONNECTED) ";
    QString username = AccountManager::getInstance().getAccountInfo().getUsername();
    QString currentPlaceName = DependencyManager::get<AddressManager>()->getHost();

    if (currentPlaceName.isEmpty()) {
        currentPlaceName = nodeList->getDomainHandler().getHostname();
    }

    QString title = QString() + (!username.isEmpty() ? username + " @ " : QString())
        + currentPlaceName + connectionStatus + buildVersion;

#ifndef WIN32
    // crashes with vs2013/win32
    qCDebug(interfaceapp, "Application title set to: %s", title.toStdString().c_str());
#endif
    _window->setWindowTitle(title);
}

void Application::clearDomainOctreeDetails() {
    qCDebug(interfaceapp) << "Clearing domain octree details...";
    // reset the environment so that we don't erroneously end up with multiple

    _physicsEnabled = false;

    // reset our node to stats and node to jurisdiction maps... since these must be changing...
    _entityServerJurisdictions.withWriteLock([&] {
        _entityServerJurisdictions.clear();
    });

    _octreeServerSceneStats.withWriteLock([&] {
        _octreeServerSceneStats.clear();
    });

    // reset the model renderer
    getEntities()->clear();

    auto skyStage = DependencyManager::get<SceneScriptingInterface>()->getSkyStage();
    skyStage->setBackgroundMode(model::SunSkyStage::SKY_DOME);

}

void Application::domainChanged(const QString& domainHostname) {
    updateWindowTitle();
    clearDomainOctreeDetails();
    // disable physics until we have enough information about our new location to not cause craziness.
    _physicsEnabled = false;
}


void Application::resettingDomain() {
    _notifiedPacketVersionMismatchThisDomain = false;
}

void Application::nodeAdded(SharedNodePointer node) {
    if (node->getType() == NodeType::AvatarMixer) {
        // new avatar mixer, send off our identity packet right away
        getMyAvatar()->sendIdentityPacket();
    }
}

void Application::nodeKilled(SharedNodePointer node) {

    // These are here because connecting NodeList::nodeKilled to OctreePacketProcessor::nodeKilled doesn't work:
    // OctreePacketProcessor::nodeKilled is not being called when NodeList::nodeKilled is emitted.
    // This may have to do with GenericThread::threadRoutine() blocking the QThread event loop

    _octreeProcessor.nodeKilled(node);

    _entityEditSender.nodeKilled(node);

    if (node->getType() == NodeType::AudioMixer) {
        QMetaObject::invokeMethod(DependencyManager::get<AudioClient>().data(), "audioMixerKilled");
    }

    if (node->getType() == NodeType::EntityServer) {

        QUuid nodeUUID = node->getUUID();
        // see if this is the first we've heard of this node...
        _entityServerJurisdictions.withReadLock([&] {
            if (_entityServerJurisdictions.find(nodeUUID) == _entityServerJurisdictions.end()) {
                return;
            }

            unsigned char* rootCode = _entityServerJurisdictions[nodeUUID].getRootOctalCode();
            VoxelPositionSize rootDetails;
            voxelDetailsForCode(rootCode, rootDetails);

            qCDebug(interfaceapp, "model server going away...... v[%f, %f, %f, %f]",
                (double)rootDetails.x, (double)rootDetails.y, (double)rootDetails.z, (double)rootDetails.s);

        });

        // If the model server is going away, remove it from our jurisdiction map so we don't send voxels to a dead server
        _entityServerJurisdictions.withWriteLock([&] {
            _entityServerJurisdictions.erase(_entityServerJurisdictions.find(nodeUUID));
        });

        // also clean up scene stats for that server
        _octreeServerSceneStats.withWriteLock([&] {
            if (_octreeServerSceneStats.find(nodeUUID) != _octreeServerSceneStats.end()) {
                _octreeServerSceneStats.erase(nodeUUID);
            }
        });
    } else if (node->getType() == NodeType::AvatarMixer) {
        // our avatar mixer has gone away - clear the hash of avatars
        DependencyManager::get<AvatarManager>()->clearOtherAvatars();
    }
}
void Application::trackIncomingOctreePacket(ReceivedMessage& message, SharedNodePointer sendingNode, bool wasStatsPacket) {
    // Attempt to identify the sender from its address.
    if (sendingNode) {
        const QUuid& nodeUUID = sendingNode->getUUID();

        // now that we know the node ID, let's add these stats to the stats for that node...
        _octreeServerSceneStats.withWriteLock([&] {
            if (_octreeServerSceneStats.find(nodeUUID) != _octreeServerSceneStats.end()) {
                OctreeSceneStats& stats = _octreeServerSceneStats[nodeUUID];
                stats.trackIncomingOctreePacket(message, wasStatsPacket, sendingNode->getClockSkewUsec());
            }
        });
    }
}

bool Application::nearbyEntitiesAreReadyForPhysics() {
    // this is used to avoid the following scenario:
    // A table has some items sitting on top of it.  The items are at rest, meaning they aren't active in bullet.
    // Someone logs in close to the table.  They receive information about the items on the table before they
    // receive information about the table.  The items are very close to the avatar's capsule, so they become
    // activated in bullet.  This causes them to fall to the floor, because the table's shape isn't yet in bullet.
    EntityTreePointer entityTree = getEntities()->getTree();
    if (!entityTree) {
        return false;
    }

    QVector<EntityItemPointer> entities;
    entityTree->withReadLock([&] {
        AABox box(getMyAvatar()->getPosition() - glm::vec3(PHYSICS_READY_RANGE), glm::vec3(2 * PHYSICS_READY_RANGE));
        entityTree->findEntities(box, entities);
    });

    foreach (EntityItemPointer entity, entities) {
        if (entity->shouldBePhysical() && !entity->isReadyToComputeShape()) {
            static QString repeatedMessage =
                LogHandler::getInstance().addRepeatedMessageRegex("Physics disabled until entity loads: .*");
            qCDebug(interfaceapp) << "Physics disabled until entity loads: " << entity->getID() << entity->getName();
            return false;
        }
    }
    return true;
}

int Application::processOctreeStats(ReceivedMessage& message, SharedNodePointer sendingNode) {
    // But, also identify the sender, and keep track of the contained jurisdiction root for this server

    // parse the incoming stats datas stick it in a temporary object for now, while we
    // determine which server it belongs to
    int statsMessageLength = 0;

    const QUuid& nodeUUID = sendingNode->getUUID();

    // now that we know the node ID, let's add these stats to the stats for that node...
    _octreeServerSceneStats.withWriteLock([&] {
        OctreeSceneStats& octreeStats = _octreeServerSceneStats[nodeUUID];
        statsMessageLength = octreeStats.unpackFromPacket(message);

        // see if this is the first we've heard of this node...
        NodeToJurisdictionMap* jurisdiction = NULL;
        QString serverType;
        if (sendingNode->getType() == NodeType::EntityServer) {
            jurisdiction = &_entityServerJurisdictions;
            serverType = "Entity";
        }

        jurisdiction->withReadLock([&] {
            if (jurisdiction->find(nodeUUID) != jurisdiction->end()) {
                return;
            }

            VoxelPositionSize rootDetails;
            voxelDetailsForCode(octreeStats.getJurisdictionRoot(), rootDetails);

            qCDebug(interfaceapp, "stats from new %s server... [%f, %f, %f, %f]",
                qPrintable(serverType),
                (double)rootDetails.x, (double)rootDetails.y, (double)rootDetails.z, (double)rootDetails.s);
        });
        // store jurisdiction details for later use
        // This is bit of fiddling is because JurisdictionMap assumes it is the owner of the values used to construct it
        // but OctreeSceneStats thinks it's just returning a reference to its contents. So we need to make a copy of the
        // details from the OctreeSceneStats to construct the JurisdictionMap
        JurisdictionMap jurisdictionMap;
        jurisdictionMap.copyContents(octreeStats.getJurisdictionRoot(), octreeStats.getJurisdictionEndNodes());
        jurisdiction->withWriteLock([&] {
            (*jurisdiction)[nodeUUID] = jurisdictionMap;
        });
    });

    if (!_physicsEnabled) {
        if (nearbyEntitiesAreReadyForPhysics()) {
            // These stats packets are sent in between full sends of a scene.
            // We keep physics disabled until we've recieved a full scene and everything near the avatar in that
            // scene is ready to compute its collision shape.
            _physicsEnabled = true;
            getMyAvatar()->updateMotionBehaviorFromMenu();
        } else {
            auto characterController = getMyAvatar()->getCharacterController();
            if (characterController) {
                // if we have a character controller, disable it here so the avatar doesn't get stuck due to
                // a non-loading collision hull.
                characterController->setEnabled(false);
            }
        }
    }

    return statsMessageLength;
}

void Application::packetSent(quint64 length) {
}

void Application::registerScriptEngineWithApplicationServices(ScriptEngine* scriptEngine) {
    // setup the packet senders and jurisdiction listeners of the script engine's scripting interfaces so
    // we can use the same ones from the application.
    auto entityScriptingInterface = DependencyManager::get<EntityScriptingInterface>();
    entityScriptingInterface->setPacketSender(&_entityEditSender);
    entityScriptingInterface->setEntityTree(getEntities()->getTree());

    // AvatarManager has some custom types
    AvatarManager::registerMetaTypes(scriptEngine);

    // hook our avatar and avatar hash map object into this script engine
    scriptEngine->registerGlobalObject("MyAvatar", getMyAvatar());
    qScriptRegisterMetaType(scriptEngine, audioListenModeToScriptValue, audioListenModeFromScriptValue);

    scriptEngine->registerGlobalObject("AvatarList", DependencyManager::get<AvatarManager>().data());

    scriptEngine->registerGlobalObject("Camera", &_myCamera);

#if defined(Q_OS_MAC) || defined(Q_OS_WIN)
    scriptEngine->registerGlobalObject("SpeechRecognizer", DependencyManager::get<SpeechRecognizer>().data());
#endif

    ClipboardScriptingInterface* clipboardScriptable = new ClipboardScriptingInterface();
    scriptEngine->registerGlobalObject("Clipboard", clipboardScriptable);
    connect(scriptEngine, &ScriptEngine::finished, clipboardScriptable, &ClipboardScriptingInterface::deleteLater);

    scriptEngine->registerGlobalObject("Overlays", &_overlays);
    qScriptRegisterMetaType(scriptEngine, OverlayPropertyResultToScriptValue, OverlayPropertyResultFromScriptValue);
    qScriptRegisterMetaType(scriptEngine, RayToOverlayIntersectionResultToScriptValue,
                            RayToOverlayIntersectionResultFromScriptValue);

    scriptEngine->registerGlobalObject("Desktop", DependencyManager::get<DesktopScriptingInterface>().data());

    scriptEngine->registerGlobalObject("Window", DependencyManager::get<WindowScriptingInterface>().data());
    scriptEngine->registerGetterSetter("location", LocationScriptingInterface::locationGetter,
                        LocationScriptingInterface::locationSetter, "Window");
    // register `location` on the global object.
    scriptEngine->registerGetterSetter("location", LocationScriptingInterface::locationGetter,
                                       LocationScriptingInterface::locationSetter);

    scriptEngine->registerFunction("WebWindow", WebWindowClass::constructor, 1);
    scriptEngine->registerFunction("OverlayWebWindow", QmlWebWindowClass::constructor);
    scriptEngine->registerFunction("OverlayWindow", QmlWindowClass::constructor);

    scriptEngine->registerGlobalObject("Menu", MenuScriptingInterface::getInstance());
    scriptEngine->registerGlobalObject("Stats", Stats::getInstance());
    scriptEngine->registerGlobalObject("Settings", SettingsScriptingInterface::getInstance());
    scriptEngine->registerGlobalObject("AudioDevice", AudioDeviceScriptingInterface::getInstance());
    scriptEngine->registerGlobalObject("AnimationCache", DependencyManager::get<AnimationCache>().data());
    scriptEngine->registerGlobalObject("SoundCache", DependencyManager::get<SoundCache>().data());
    scriptEngine->registerGlobalObject("Account", AccountScriptingInterface::getInstance());
    scriptEngine->registerGlobalObject("DialogsManager", _dialogsManagerScriptingInterface);

    scriptEngine->registerGlobalObject("GlobalServices", GlobalServicesScriptingInterface::getInstance());
    qScriptRegisterMetaType(scriptEngine, DownloadInfoResultToScriptValue, DownloadInfoResultFromScriptValue);

    scriptEngine->registerGlobalObject("FaceTracker", DependencyManager::get<DdeFaceTracker>().data());

    scriptEngine->registerGlobalObject("AvatarManager", DependencyManager::get<AvatarManager>().data());

    scriptEngine->registerGlobalObject("UndoStack", &_undoStackScriptingInterface);

    scriptEngine->registerGlobalObject("LODManager", DependencyManager::get<LODManager>().data());

    scriptEngine->registerGlobalObject("Paths", DependencyManager::get<PathUtils>().data());

    scriptEngine->registerGlobalObject("HMD", DependencyManager::get<HMDScriptingInterface>().data());
    scriptEngine->registerFunction("HMD", "getHUDLookAtPosition2D", HMDScriptingInterface::getHUDLookAtPosition2D, 0);
    scriptEngine->registerFunction("HMD", "getHUDLookAtPosition3D", HMDScriptingInterface::getHUDLookAtPosition3D, 0);

    scriptEngine->registerGlobalObject("Scene", DependencyManager::get<SceneScriptingInterface>().data());
    scriptEngine->registerGlobalObject("Render", _renderEngine->getConfiguration().get());

    scriptEngine->registerGlobalObject("ScriptDiscoveryService", DependencyManager::get<ScriptEngines>().data());
    scriptEngine->registerGlobalObject("Reticle", getApplicationCompositor().getReticleInterface());
}

bool Application::canAcceptURL(const QString& urlString) const {
    QUrl url(urlString);
    if (urlString.startsWith(HIFI_URL_SCHEME)) {
        return true;
    }
    QHashIterator<QString, AcceptURLMethod> i(_acceptedExtensions);
    QString lowerPath = url.path().toLower();
    while (i.hasNext()) {
        i.next();
        if (lowerPath.endsWith(i.key(), Qt::CaseInsensitive)) {
            return true;
        }
    }
    return false;
}

bool Application::acceptURL(const QString& urlString, bool defaultUpload) {
    if (urlString.startsWith(HIFI_URL_SCHEME)) {
        // this is a hifi URL - have the AddressManager handle it
        QMetaObject::invokeMethod(DependencyManager::get<AddressManager>().data(), "handleLookupString",
                                  Qt::AutoConnection, Q_ARG(const QString&, urlString));
        return true;
    }

    QUrl url(urlString);
    QHashIterator<QString, AcceptURLMethod> i(_acceptedExtensions);
    QString lowerPath = url.path().toLower();
    while (i.hasNext()) {
        i.next();
        if (lowerPath.endsWith(i.key(), Qt::CaseInsensitive)) {
            AcceptURLMethod method = i.value();
            return (this->*method)(urlString);
        }
    }

    if (defaultUpload) {
        toggleAssetServerWidget(urlString);
    }
    return defaultUpload;
}

void Application::setSessionUUID(const QUuid& sessionUUID) {
    // HACK: until we swap the library dependency order between physics and entities
    // we cache the sessionID in two distinct places for physics.
    Physics::setSessionUUID(sessionUUID); // TODO: remove this one
    _physicsEngine->setSessionUUID(sessionUUID);
}

bool Application::askToSetAvatarUrl(const QString& url) {
    QUrl realUrl(url);
    if (realUrl.isLocalFile()) {
        OffscreenUi::warning("", "You can not use local files for avatar components.");
        return false;
    }

    // Download the FST file, to attempt to determine its model type
    QVariantHash fstMapping = FSTReader::downloadMapping(url);

    FSTReader::ModelType modelType = FSTReader::predictModelType(fstMapping);

    QString modelName = fstMapping["name"].toString();
    bool ok = false;
    switch (modelType) {

        case FSTReader::HEAD_AND_BODY_MODEL:
             ok = QMessageBox::Ok == OffscreenUi::question("Set Avatar",
                               "Would you like to use '" + modelName + "' for your avatar?",
                               QMessageBox::Ok | QMessageBox::Cancel, QMessageBox::Ok);
        break;

        default:
            OffscreenUi::warning("", modelName + "Does not support a head and body as required.");
        break;
    }

    if (ok) {
        getMyAvatar()->useFullAvatarURL(url, modelName);
        emit fullAvatarURLChanged(url, modelName);
    } else {
        qCDebug(interfaceapp) << "Declined to use the avatar: " << url;
    }

    return true;
}


bool Application::askToLoadScript(const QString& scriptFilenameOrURL) {
    QMessageBox::StandardButton reply;
    QString message = "Would you like to run this script:\n" + scriptFilenameOrURL;
    reply = OffscreenUi::question(getWindow(), "Run Script", message, QMessageBox::Yes | QMessageBox::No);

    if (reply == QMessageBox::Yes) {
        qCDebug(interfaceapp) << "Chose to run the script: " << scriptFilenameOrURL;
        DependencyManager::get<ScriptEngines>()->loadScript(scriptFilenameOrURL);
    } else {
        qCDebug(interfaceapp) << "Declined to run the script: " << scriptFilenameOrURL;
    }
    return true;
}

bool Application::askToWearAvatarAttachmentUrl(const QString& url) {

    QNetworkAccessManager& networkAccessManager = NetworkAccessManager::getInstance();
    QNetworkRequest networkRequest = QNetworkRequest(url);
    networkRequest.setHeader(QNetworkRequest::UserAgentHeader, HIGH_FIDELITY_USER_AGENT);
    QNetworkReply* reply = networkAccessManager.get(networkRequest);
    int requestNumber = ++_avatarAttachmentRequest;
    connect(reply, &QNetworkReply::finished, [this, reply, url, requestNumber]() {

        if (requestNumber != _avatarAttachmentRequest) {
            // this request has been superseded by another more recent request
            reply->deleteLater();
            return;
        }

        QNetworkReply::NetworkError networkError = reply->error();
        if (networkError == QNetworkReply::NoError) {
            // download success
            QByteArray contents = reply->readAll();

            QJsonParseError jsonError;
            auto doc = QJsonDocument::fromJson(contents, &jsonError);
            if (jsonError.error == QJsonParseError::NoError) {

                auto jsonObject = doc.object();

                // retrieve optional name field from JSON
                QString name = tr("Unnamed Attachment");
                auto nameValue = jsonObject.value("name");
                if (nameValue.isString()) {
                    name = nameValue.toString();
                }

                // display confirmation dialog
                if (displayAvatarAttachmentConfirmationDialog(name)) {

                    // add attachment to avatar
                    auto myAvatar = getMyAvatar();
                    assert(myAvatar);
                    auto attachmentDataVec = myAvatar->getAttachmentData();
                    AttachmentData attachmentData;
                    attachmentData.fromJson(jsonObject);
                    attachmentDataVec.push_back(attachmentData);
                    myAvatar->setAttachmentData(attachmentDataVec);

                } else {
                    qCDebug(interfaceapp) << "User declined to wear the avatar attachment: " << url;
                }

            } else {
                // json parse error
                auto avatarAttachmentParseErrorString = tr("Error parsing attachment JSON from url: \"%1\"");
                displayAvatarAttachmentWarning(avatarAttachmentParseErrorString.arg(url));
            }
        } else {
            // download failure
            auto avatarAttachmentDownloadErrorString = tr("Error downloading attachment JSON from url: \"%1\"");
            displayAvatarAttachmentWarning(avatarAttachmentDownloadErrorString.arg(url));
        }
        reply->deleteLater();
    });
    return true;
}

void Application::displayAvatarAttachmentWarning(const QString& message) const {
    auto avatarAttachmentWarningTitle = tr("Avatar Attachment Failure");
    OffscreenUi::warning(avatarAttachmentWarningTitle, message);
}

bool Application::displayAvatarAttachmentConfirmationDialog(const QString& name) const {
    auto avatarAttachmentConfirmationTitle = tr("Avatar Attachment Confirmation");
    auto avatarAttachmentConfirmationMessage = tr("Would you like to wear '%1' on your avatar?").arg(name);
    auto reply = OffscreenUi::question(avatarAttachmentConfirmationTitle,
                                       avatarAttachmentConfirmationMessage,
                                       QMessageBox::Ok | QMessageBox::Cancel);
    if (QMessageBox::Ok == reply) {
        return true;
    } else {
        return false;
    }
}

void Application::toggleRunningScriptsWidget() {
    static const QUrl url("hifi/dialogs/RunningScripts.qml");
    DependencyManager::get<OffscreenUi>()->show(url, "RunningScripts");
    //if (_runningScriptsWidget->isVisible()) {
    //    if (_runningScriptsWidget->hasFocus()) {
    //        _runningScriptsWidget->hide();
    //    } else {
    //        _runningScriptsWidget->raise();
    //        setActiveWindow(_runningScriptsWidget);
    //        _runningScriptsWidget->setFocus();
    //    }
    //} else {
    //    _runningScriptsWidget->show();
    //    _runningScriptsWidget->setFocus();
    //}
}

void Application::toggleAssetServerWidget(QString filePath) {
    if (!DependencyManager::get<NodeList>()->getThisNodeCanRez()) {
        return;
    }

    static const QUrl url { "AssetServer.qml" };

    auto startUpload = [=](QQmlContext* context, QObject* newObject){
        if (!filePath.isEmpty()) {
            emit uploadRequest(filePath);
        }
    };
    DependencyManager::get<OffscreenUi>()->show(url, "AssetServer", startUpload);
    startUpload(nullptr, nullptr);
}

void Application::packageModel() {
    ModelPackager::package();
}

void Application::openUrl(const QUrl& url) {
    if (!url.isEmpty()) {
        if (url.scheme() == HIFI_URL_SCHEME) {
            DependencyManager::get<AddressManager>()->handleLookupString(url.toString());
        } else {
            // address manager did not handle - ask QDesktopServices to handle
            QDesktopServices::openUrl(url);
        }
    }
}

void Application::loadDialog() {
    auto scriptEngines = DependencyManager::get<ScriptEngines>();
    QString fileNameString = OffscreenUi::getOpenFileName(
        _glWidget, tr("Open Script"), getPreviousScriptLocation(), tr("JavaScript Files (*.js)"));
    if (!fileNameString.isEmpty() && QFile(fileNameString).exists()) {
        setPreviousScriptLocation(QFileInfo(fileNameString).absolutePath());
        DependencyManager::get<ScriptEngines>()->loadScript(fileNameString, true, false, false, true);  // Don't load from cache
    }
}

QString Application::getPreviousScriptLocation() {
    QString result = _previousScriptLocation.get();
    return result;
}

void Application::setPreviousScriptLocation(const QString& location) {
    _previousScriptLocation.set(location);
}

void Application::loadScriptURLDialog() {
    auto newScript = OffscreenUi::getText(nullptr, "Open and Run Script", "Script URL");
    if (!newScript.isEmpty()) {
        DependencyManager::get<ScriptEngines>()->loadScript(newScript);
    }
}

void Application::toggleLogDialog() {
    if (! _logDialog) {
        _logDialog = new LogDialog(_glWidget, getLogger());
    }

    if (_logDialog->isVisible()) {
        _logDialog->hide();
    } else {
        _logDialog->show();
    }
}

void Application::takeSnapshot() {
    QMediaPlayer* player = new QMediaPlayer();
    QFileInfo inf = QFileInfo(PathUtils::resourcesPath() + "sounds/snap.wav");
    player->setMedia(QUrl::fromLocalFile(inf.absoluteFilePath()));
    player->play();

    QString fileName = Snapshot::saveSnapshot(getActiveDisplayPlugin()->getScreenshot());

    AccountManager& accountManager = AccountManager::getInstance();
    if (!accountManager.isLoggedIn()) {
        return;
    }

    DependencyManager::get<OffscreenUi>()->load("hifi/dialogs/SnapshotShareDialog.qml", [=](QQmlContext*, QObject* dialog) {
        dialog->setProperty("source", QUrl::fromLocalFile(fileName));
        connect(dialog, SIGNAL(uploadSnapshot(const QString& snapshot)), this, SLOT(uploadSnapshot(const QString& snapshot)));
    });
}

float Application::getRenderResolutionScale() const {
    if (Menu::getInstance()->isOptionChecked(MenuOption::RenderResolutionOne)) {
        return 1.0f;
    } else if (Menu::getInstance()->isOptionChecked(MenuOption::RenderResolutionTwoThird)) {
        return 0.666f;
    } else if (Menu::getInstance()->isOptionChecked(MenuOption::RenderResolutionHalf)) {
        return 0.5f;
    } else if (Menu::getInstance()->isOptionChecked(MenuOption::RenderResolutionThird)) {
        return 0.333f;
    } else if (Menu::getInstance()->isOptionChecked(MenuOption::RenderResolutionQuarter)) {
        return 0.25f;
    } else {
        return 1.0f;
    }
}

void Application::notifyPacketVersionMismatch() {
    if (!_notifiedPacketVersionMismatchThisDomain) {
        _notifiedPacketVersionMismatchThisDomain = true;

        QString message = "The location you are visiting is running an incompatible server version.\n";
        message += "Content may not display properly.";

        OffscreenUi::warning("", message);
    }
}

void Application::checkSkeleton() {
    if (getMyAvatar()->getSkeletonModel()->isActive() && !getMyAvatar()->getSkeletonModel()->hasSkeleton()) {
        qCDebug(interfaceapp) << "MyAvatar model has no skeleton";

        QString message = "Your selected avatar body has no skeleton.\n\nThe default body will be loaded...";
        OffscreenUi::warning("", message);

        getMyAvatar()->useFullAvatarURL(AvatarData::defaultFullAvatarModelUrl(), DEFAULT_FULL_AVATAR_MODEL_NAME);
    } else {
        _physicsEngine->setCharacterController(getMyAvatar()->getCharacterController());
    }
}

void Application::activeChanged(Qt::ApplicationState state) {
    switch (state) {
        case Qt::ApplicationActive:
            _isForeground = true;
            break;

        case Qt::ApplicationSuspended:
        case Qt::ApplicationHidden:
        case Qt::ApplicationInactive:
        default:
            _isForeground = false;
            break;
    }
}

void Application::postLambdaEvent(std::function<void()> f) {
    if (this->thread() == QThread::currentThread()) {
        f();
    } else {
        QCoreApplication::postEvent(this, new LambdaEvent(f));
    }
}

void Application::initPlugins() {
}

void Application::shutdownPlugins() {
}

glm::uvec2 Application::getCanvasSize() const {
    return glm::uvec2(_glWidget->width(), _glWidget->height());
}

QRect Application::getRenderingGeometry() const {
    auto geometry = _glWidget->geometry(); 
    auto topLeft = geometry.topLeft();
    auto topLeftScreen = _glWidget->mapToGlobal(topLeft);
    geometry.moveTopLeft(topLeftScreen);
    return geometry;
}

glm::uvec2 Application::getUiSize() const {
    return getActiveDisplayPlugin()->getRecommendedUiSize();
}

QSize Application::getDeviceSize() const {
    return fromGlm(getActiveDisplayPlugin()->getRecommendedRenderSize());
}

bool Application::isThrottleRendering() const {
    return getActiveDisplayPlugin()->isThrottled();
}

bool Application::hasFocus() const {
    return getActiveDisplayPlugin()->hasFocus();
}

glm::vec2 Application::getViewportDimensions() const {
    return toGlm(getDeviceSize());
}

void Application::setMaxOctreePacketsPerSecond(int maxOctreePPS) {
    if (maxOctreePPS != _maxOctreePPS) {
        _maxOctreePPS = maxOctreePPS;
        maxOctreePacketsPerSecond.set(_maxOctreePPS);
    }
}

int Application::getMaxOctreePacketsPerSecond() {
    return _maxOctreePPS;
}

qreal Application::getDevicePixelRatio() {
    return (_window && _window->windowHandle()) ? _window->windowHandle()->devicePixelRatio() : 1.0;
}

DisplayPlugin* Application::getActiveDisplayPlugin() {
    std::unique_lock<std::recursive_mutex> lock(_displayPluginLock);
    if (nullptr == _displayPlugin && QThread::currentThread() == thread()) {
        updateDisplayMode();
        Q_ASSERT(_displayPlugin);
    }
    
    return _displayPlugin.get();
}

const DisplayPlugin* Application::getActiveDisplayPlugin() const {
    return ((Application*)this)->getActiveDisplayPlugin();
}

static void addDisplayPluginToMenu(DisplayPluginPointer displayPlugin, bool active = false) {
    auto menu = Menu::getInstance();
    QString name = displayPlugin->getName();
    auto grouping = displayPlugin->getGrouping();
    QString groupingMenu { "" };
    Q_ASSERT(!menu->menuItemExists(MenuOption::OutputMenu, name));

    // assign the meny grouping based on plugin grouping
    switch (grouping) {
        case Plugin::ADVANCED:
            groupingMenu = "Advanced";
            break;
        case Plugin::DEVELOPER:
            groupingMenu = "Developer";
            break;
        default:
            groupingMenu = "Standard";
            break;
    }

    static QActionGroup* displayPluginGroup = nullptr;
    if (!displayPluginGroup) {
        displayPluginGroup = new QActionGroup(menu);
        displayPluginGroup->setExclusive(true);
    }
    auto parent = menu->getMenu(MenuOption::OutputMenu);
    auto action = menu->addActionToQMenuAndActionHash(parent,
        name, 0, qApp,
        SLOT(updateDisplayMode()),
        QAction::NoRole, Menu::UNSPECIFIED_POSITION, groupingMenu);

    action->setCheckable(true);
    action->setChecked(active);
    displayPluginGroup->addAction(action);
    Q_ASSERT(menu->menuItemExists(MenuOption::OutputMenu, name));
}

void Application::updateDisplayMode() {
    // Unsafe to call this method from anything but the main thread
    if (QThread::currentThread() != thread()) {
        qFatal("Attempted to switch display plugins from a non-main thread");
    }

    // Some plugins *cough* Oculus *cough* process message events from inside their
    // display function, and we don't want to change the display plugin underneath
    // the paintGL call, so we need to guard against that
    // The current oculus runtime doesn't do this anymore
    if (_inPaint) {
        qFatal("Attempted to switch display plugins while in painting");
    }

    auto menu = Menu::getInstance();
    auto displayPlugins = PluginManager::getInstance()->getDisplayPlugins();

    static std::once_flag once;
    std::call_once(once, [&] {
        bool first = true;

        // first sort the plugins into groupings: standard, advanced, developer
        DisplayPluginList standard;
        DisplayPluginList advanced;
        DisplayPluginList developer;
        foreach(auto displayPlugin, displayPlugins) {
            auto grouping = displayPlugin->getGrouping();
            switch (grouping) {
                case Plugin::ADVANCED:
                    advanced.push_back(displayPlugin);
                    break;
                case Plugin::DEVELOPER:
                    developer.push_back(displayPlugin);
                    break;
                default:
                    standard.push_back(displayPlugin);
                    break;
            }
        }

        // concactonate the groupings into a single list in the order: standard, advanced, developer
        standard.insert(std::end(standard), std::begin(advanced), std::end(advanced));
        standard.insert(std::end(standard), std::begin(developer), std::end(developer));

        foreach(auto displayPlugin, standard) {
            addDisplayPluginToMenu(displayPlugin, first);
            QObject::connect(displayPlugin.get(), &DisplayPlugin::recommendedFramebufferSizeChanged, [this](const QSize & size) {
                resizeGL();
            });
            first = false;
        }

        // after all plugins have been added to the menu, add a seperator to the menu
        auto menu = Menu::getInstance();
        auto parent = menu->getMenu(MenuOption::OutputMenu);
        parent->addSeparator();
    });


    // Default to the first item on the list, in case none of the menu items match
    DisplayPluginPointer newDisplayPlugin = displayPlugins.at(0);
    foreach(DisplayPluginPointer displayPlugin, PluginManager::getInstance()->getDisplayPlugins()) {
        QString name = displayPlugin->getName();
        QAction* action = menu->getActionForOption(name);
        if (action->isChecked()) {
            newDisplayPlugin = displayPlugin;
            break;
        }
    }

    if (newDisplayPlugin == _displayPlugin) {
        return;
    }

    if (_displayPlugin) {
        _displayPlugin->deactivate();
    }

    auto offscreenUi = DependencyManager::get<OffscreenUi>();

    // FIXME probably excessive and useless context switching
    _offscreenContext->makeCurrent();
    newDisplayPlugin->activate();
    _offscreenContext->makeCurrent();
    offscreenUi->resize(fromGlm(newDisplayPlugin->getRecommendedUiSize()));
    _offscreenContext->makeCurrent();
    getApplicationCompositor().setDisplayPlugin(newDisplayPlugin);
    _displayPlugin = newDisplayPlugin;

    emit activeDisplayPluginChanged();

    // reset the avatar, to set head and hand palms back to a resonable default pose.
    getMyAvatar()->reset(false);

    Q_ASSERT_X(_displayPlugin, "Application::updateDisplayMode", "could not find an activated display plugin");
}

static void addInputPluginToMenu(InputPluginPointer inputPlugin, bool active = false) {
    auto menu = Menu::getInstance();
    QString name = inputPlugin->getName();
    Q_ASSERT(!menu->menuItemExists(MenuOption::InputMenu, name));

    static QActionGroup* inputPluginGroup = nullptr;
    if (!inputPluginGroup) {
        inputPluginGroup = new QActionGroup(menu);
    }
    auto parent = menu->getMenu(MenuOption::InputMenu);
    auto action = menu->addCheckableActionToQMenuAndActionHash(parent,
        name, 0, active, qApp,
        SLOT(updateInputModes()));
    inputPluginGroup->addAction(action);
    inputPluginGroup->setExclusive(false);
    Q_ASSERT(menu->menuItemExists(MenuOption::InputMenu, name));
}


void Application::updateInputModes() {
    auto menu = Menu::getInstance();
    auto inputPlugins = PluginManager::getInstance()->getInputPlugins();
    static std::once_flag once;
    std::call_once(once, [&] {
        bool first = true;
        foreach(auto inputPlugin, inputPlugins) {
            addInputPluginToMenu(inputPlugin, first);
            first = false;
        }
    });
    auto offscreenUi = DependencyManager::get<OffscreenUi>();

    InputPluginList newInputPlugins;
    InputPluginList removedInputPlugins;
    foreach(auto inputPlugin, inputPlugins) {
        QString name = inputPlugin->getName();
        QAction* action = menu->getActionForOption(name);

        auto it = std::find(std::begin(_activeInputPlugins), std::end(_activeInputPlugins), inputPlugin);
        if (action->isChecked() && it == std::end(_activeInputPlugins)) {
            _activeInputPlugins.push_back(inputPlugin);
            newInputPlugins.push_back(inputPlugin);
        } else if (!action->isChecked() && it != std::end(_activeInputPlugins)) {
            _activeInputPlugins.erase(it);
            removedInputPlugins.push_back(inputPlugin);
        }
    }

    // A plugin was checked
    if (newInputPlugins.size() > 0) {
        foreach(auto newInputPlugin, newInputPlugins) {
            newInputPlugin->activate();
            //newInputPlugin->installEventFilter(qApp);
            //newInputPlugin->installEventFilter(offscreenUi.data());
        }
    }
    if (removedInputPlugins.size() > 0) { // A plugin was unchecked
        foreach(auto removedInputPlugin, removedInputPlugins) {
            removedInputPlugin->deactivate();
            //removedInputPlugin->removeEventFilter(qApp);
            //removedInputPlugin->removeEventFilter(offscreenUi.data());
        }
    }

    //if (newInputPlugins.size() > 0 || removedInputPlugins.size() > 0) {
    //    if (!_currentInputPluginActions.isEmpty()) {
    //        auto menu = Menu::getInstance();
    //        foreach(auto itemInfo, _currentInputPluginActions) {
    //            menu->removeMenuItem(itemInfo.first, itemInfo.second);
    //        }
    //        _currentInputPluginActions.clear();
    //    }
    //}
}

mat4 Application::getEyeProjection(int eye) const {
    if (isHMDMode()) {
        return getActiveDisplayPlugin()->getEyeProjection((Eye)eye, _viewFrustum.getProjection());
    }

    return _viewFrustum.getProjection();
}

mat4 Application::getEyeOffset(int eye) const {
    // FIXME invert?
    return getActiveDisplayPlugin()->getEyeToHeadTransform((Eye)eye);
}

mat4 Application::getHMDSensorPose() const {
    if (isHMDMode()) {
        return getActiveDisplayPlugin()->getHeadPose();
    }
    return mat4();
}

void Application::crashApplication() {
    qCDebug(interfaceapp) << "Intentionally crashed Interface";
    QObject* object = nullptr;
    bool value = object->isWindowType();
    Q_UNUSED(value);
}

void Application::deadlockApplication() {
    qCDebug(interfaceapp) << "Intentionally deadlocked Interface";
    // Using a loop that will *technically* eventually exit (in ~600 billion years)
    // to avoid compiler warnings about a loop that will never exit
    for (uint64_t i = 1; i != 0; ++i) {
        QThread::sleep(1);
    }
}

void Application::setActiveDisplayPlugin(const QString& pluginName) {
    auto menu = Menu::getInstance();
    foreach(DisplayPluginPointer displayPlugin, PluginManager::getInstance()->getDisplayPlugins()) {
        QString name = displayPlugin->getName();
        QAction* action = menu->getActionForOption(name);
        if (pluginName == name) {
            action->setChecked(true);
        }
    }
    updateDisplayMode();
}

void Application::handleLocalServerConnection() {
    auto server = qobject_cast<QLocalServer*>(sender());

    qDebug() << "Got connection on local server from additional instance - waiting for parameters";

    auto socket = server->nextPendingConnection();

    connect(socket, &QLocalSocket::readyRead, this, &Application::readArgumentsFromLocalSocket);

    qApp->getWindow()->raise();
    qApp->getWindow()->activateWindow();
}

void Application::readArgumentsFromLocalSocket() {
    auto socket = qobject_cast<QLocalSocket*>(sender());

    auto message = socket->readAll();
    socket->deleteLater();

    qDebug() << "Read from connection: " << message;

    // If we received a message, try to open it as a URL
    if (message.length() > 0) {
        qApp->openUrl(QString::fromUtf8(message));
    }
}

void Application::showDesktop() {
    if (!_overlayConductor.getEnabled()) {
        _overlayConductor.setEnabled(true);
    }
}

CompositorHelper& Application::getApplicationCompositor() const {
    return *DependencyManager::get<CompositorHelper>();
}<|MERGE_RESOLUTION|>--- conflicted
+++ resolved
@@ -3330,17 +3330,13 @@
 
         qApp->updateMyAvatarLookAtPosition();
 
-<<<<<<< HEAD
+        // update sensorToWorldMatrix for camera and hand controllers
+        myAvatar->updateSensorToWorldMatrix();
+
         {
             PROFILE_RANGE_EX("MyAvatar", 0xffff00ff, (uint64_t)getActiveDisplayPlugin()->presentCount());
             avatarManager->updateMyAvatar(deltaTime);
         }
-=======
-        // update sensorToWorldMatrix for camera and hand controllers
-        myAvatar->updateSensorToWorldMatrix();
-
-        avatarManager->updateMyAvatar(deltaTime);
->>>>>>> e1f36651
     }
 
     {
