--- conflicted
+++ resolved
@@ -3297,19 +3297,6 @@
         }
     }
 
-<<<<<<< HEAD
-    if (Menu::getInstance()->isOptionChecked(MenuOption::Wireframe)) {
-        glPolygonMode(GL_FRONT_AND_BACK, GL_FILL);
-    }
-
-    glMatrixMode(GL_PROJECTION);
-    glPopMatrix();
-    glLoadMatrixf(glm::value_ptr(theCamera.getProjection()));
-=======
-    activeRenderingThread = nullptr;
-}
->>>>>>> 488a449c
-
     activeRenderingThread = nullptr;
 }
 
