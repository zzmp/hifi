--- conflicted
+++ resolved
@@ -176,20 +176,12 @@
     connect(audioThread, SIGNAL(started()), &_audio, SLOT(start()));
 
     audioThread->start();
-<<<<<<< HEAD
-
-    nodeList->addHook(&_voxels);
-    nodeList->addHook(this);
     
     connect(nodeList, SIGNAL(domainChanged(const QString&)), SLOT(domainChanged(const QString&)));
-=======
-    
+
     connect(nodeList, SIGNAL(nodeKilled(SharedNodePointer)), SLOT(nodeKilled(SharedNodePointer)));
     connect(nodeList, SIGNAL(nodeAdded(SharedNodePointer)), &_voxels, SLOT(nodeAdded(SharedNodePointer)));
     connect(nodeList, SIGNAL(nodeKilled(SharedNodePointer)), &_voxels, SLOT(nodeKilled(SharedNodePointer)));
-            
-    nodeList->addDomainListener(this);
->>>>>>> bd6418d4
 
     // read the ApplicationInfo.ini file for Name/Version/Domain information
     QSettings applicationInfo("resources/info/ApplicationInfo.ini", QSettings::IniFormat);
@@ -273,12 +265,6 @@
     _audio.thread()->wait();
 
     storeSizeAndPosition();
-<<<<<<< HEAD
-    NodeList::getInstance()->removeHook(&_voxels);
-    NodeList::getInstance()->removeHook(this);
-=======
-    NodeList::getInstance()->removeDomainListener(this);
->>>>>>> bd6418d4
 
     _sharedVoxelSystem.changeTree(new VoxelTree);
 
