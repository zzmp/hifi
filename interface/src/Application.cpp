//
//  Application.cpp
//  interface/src
//
//  Created by Andrzej Kapolka on 5/10/13.
//  Copyright 2013 High Fidelity, Inc.
//
//  Distributed under the Apache License, Version 2.0.
//  See the accompanying file LICENSE or http://www.apache.org/licenses/LICENSE-2.0.html
//

#include <sstream>

#include <stdlib.h>
#include <cmath>
#include <math.h>

#include <glm/glm.hpp>
#include <glm/gtx/component_wise.hpp>
#include <glm/gtx/quaternion.hpp>
#include <glm/gtx/vector_angle.hpp>

// include this before QGLWidget, which includes an earlier version of OpenGL
#include "InterfaceConfig.h"

#include <QAbstractNativeEventFilter>
#include <QActionGroup>
#include <QColorDialog>
#include <QDesktopWidget>
#include <QCheckBox>
#include <QImage>
#include <QInputDialog>
#include <QKeyEvent>
#include <QMenuBar>
#include <QMouseEvent>
#include <QNetworkReply>
#include <QNetworkDiskCache>
#include <QObject>
#include <QWheelEvent>
#include <QScreen>
#include <QShortcut>
#include <QSystemTrayIcon>
#include <QTimer>
#include <QUrl>
#include <QWindow>
#include <QtDebug>
#include <QFileDialog>
#include <QDesktopServices>
#include <QXmlStreamReader>
#include <QXmlStreamAttributes>
#include <QMediaPlayer>
#include <QMimeData>
#include <QMessageBox>
#include <QJsonDocument>
#include <QQmlNetworkAccessManagerFactory>
#include <QThreadStorage>

#include <AddressManager.h>
#include <AccountManager.h>
#include <AmbientOcclusionEffect.h>
#include <AudioInjector.h>
#include <DeferredLightingEffect.h>
#include <DependencyManager.h>
#include <EntityScriptingInterface.h>
#include <GlowEffect.h>
#include <HFActionEvent.h>
#include <HFBackEvent.h>
#include <LogHandler.h>
#include <MainWindow.h>
#include <ModelEntityItem.h>
#include <NetworkAccessManager.h>
#include <NetworkingConstants.h>
#include <OctalCode.h>
#include <OctreeSceneStats.h>
#include <PacketHeaders.h>
#include <PathUtils.h>
#include <PerfStat.h>
#include <PhysicsEngine.h>
#include <ProgramObject.h>
#include <ResourceCache.h>
#include <ScriptCache.h>
#include <SettingHandle.h>
#include <SoundCache.h>
#include <TextRenderer.h>
#include <UserActivityLogger.h>
#include <UUID.h>
<<<<<<< HEAD
#include <OAuthNetworkAccessManager.h>
=======
>>>>>>> 9fbd5d79
#include <MessageDialog.h>

#include <SceneScriptingInterface.h>

#include "Application.h"
#include "AudioClient.h"
#include "DiscoverabilityManager.h"
#include "InterfaceVersion.h"
#include "LODManager.h"
#include "Menu.h"
#include "ModelPackager.h"
#include "Util.h"
#include "InterfaceLogging.h"

#include "avatar/AvatarManager.h"

#include "audio/AudioToolBox.h"
#include "audio/AudioIOStatsRenderer.h"
#include "audio/AudioScope.h"

#include "devices/DdeFaceTracker.h"
#include "devices/Faceshift.h"
#include "devices/Leapmotion.h"
#include "devices/RealSense.h"
#include "devices/MIDIManager.h"
#include "devices/OculusManager.h"
#include "devices/TV3DManager.h"

#include "gpu/Batch.h"
#include "gpu/GLBackend.h"

#include "scripting/AccountScriptingInterface.h"
#include "scripting/AudioDeviceScriptingInterface.h"
#include "scripting/ClipboardScriptingInterface.h"
#include "scripting/HMDScriptingInterface.h"
#include "scripting/JoystickScriptingInterface.h"
#include "scripting/GlobalServicesScriptingInterface.h"
#include "scripting/LocationScriptingInterface.h"
#include "scripting/MenuScriptingInterface.h"
#include "scripting/SettingsScriptingInterface.h"
#include "scripting/WindowScriptingInterface.h"
#include "scripting/WebWindowClass.h"

#if defined(Q_OS_MAC) || defined(Q_OS_WIN)
#include "SpeechRecognizer.h"
#endif

#include "ui/DataWebDialog.h"
#include "ui/DialogsManager.h"
#include "ui/InfoView.h"
#include "ui/LoginDialog.h"
#include "ui/MarketplaceDialog.h"
#include "ui/Snapshot.h"
#include "ui/StandAloneJSConsole.h"
#include "ui/Stats.h"
#include "ui/AddressBarDialog.h"

// ON WIndows PC, NVidia Optimus laptop, we want to enable NVIDIA GPU
#if defined(Q_OS_WIN)
extern "C" {
 _declspec(dllexport) DWORD NvOptimusEnablement = 0x00000001;
}
#endif

enum CustomEventTypes {
    Lambda = QEvent::User + 1
};

class LambdaEvent : public QEvent {
    std::function<void()> _fun;
public:
    LambdaEvent(const std::function<void()> & fun) :
        QEvent(static_cast<QEvent::Type>(Lambda)), _fun(fun) {
    }
    LambdaEvent(std::function<void()> && fun) :
        QEvent(static_cast<QEvent::Type>(Lambda)), _fun(fun) {
    }
    void call() { _fun(); }
};


using namespace std;

//  Starfield information
static unsigned STARFIELD_NUM_STARS = 50000;
static unsigned STARFIELD_SEED = 1;

const qint64 MAXIMUM_CACHE_SIZE = 10 * BYTES_PER_GIGABYTES;  // 10GB

static QTimer* locationUpdateTimer = NULL;
static QTimer* balanceUpdateTimer = NULL;
static QTimer* identityPacketTimer = NULL;
static QTimer* billboardPacketTimer = NULL;
static QTimer* checkFPStimer = NULL;
static QTimer* idleTimer = NULL;

const QString CHECK_VERSION_URL = "https://highfidelity.com/latestVersion.xml";
const QString SKIP_FILENAME = QStandardPaths::writableLocation(QStandardPaths::DataLocation) + "/hifi.skipversion";

const QString DEFAULT_SCRIPTS_JS_URL = "http://s3.amazonaws.com/hifi-public/scripts/defaultScripts.js";

bool renderCollisionHulls = false;

#ifdef Q_OS_WIN
class MyNativeEventFilter : public QAbstractNativeEventFilter {
public:
    static MyNativeEventFilter& getInstance() {
        static MyNativeEventFilter staticInstance;
        return staticInstance;
    }

    bool nativeEventFilter(const QByteArray &eventType, void* msg, long* result) Q_DECL_OVERRIDE {
        if (eventType == "windows_generic_MSG") {
            MSG* message = (MSG*)msg;

            if (message->message == UWM_IDENTIFY_INSTANCES) {
                *result = UWM_IDENTIFY_INSTANCES;
                return true;
            }

            if (message->message == UWM_SHOW_APPLICATION) {
                MainWindow* applicationWindow = Application::getInstance()->getWindow();
                if (applicationWindow->isMinimized()) {
                    applicationWindow->showNormal();  // Restores to windowed or maximized state appropriately.
                }
                Application::getInstance()->setActiveWindow(applicationWindow);  // Flashes the taskbar icon if not focus.
                return true;
            }

            if (message->message == WM_COPYDATA) {
                COPYDATASTRUCT* pcds = (COPYDATASTRUCT*)(message->lParam);
                QUrl url = QUrl((const char*)(pcds->lpData));
                if (url.isValid() && url.scheme() == HIFI_URL_SCHEME) {
                    DependencyManager::get<AddressManager>()->handleLookupString(url.toString());
                    return true;
                }
            }
        }
        return false;
    }
};
#endif

void messageHandler(QtMsgType type, const QMessageLogContext& context, const QString& message) {
    QString logMessage = LogHandler::getInstance().printMessage((LogMsgType) type, context, message);

    if (!logMessage.isEmpty()) {
#ifdef Q_OS_WIN
        OutputDebugStringA(logMessage.toLocal8Bit().constData());
        OutputDebugStringA("\n");
#endif
        Application::getInstance()->getLogger()->addMessage(qPrintable(logMessage + "\n"));
    }
}

bool setupEssentials(int& argc, char** argv) {
    unsigned int listenPort = 0; // bind to an ephemeral port by default
    const char** constArgv = const_cast<const char**>(argv);
    const char* portStr = getCmdOption(argc, constArgv, "--listenPort");
    if (portStr) {
        listenPort = atoi(portStr);
    }
    // Set build version
    QCoreApplication::setApplicationVersion(BUILD_VERSION);
    
    DependencyManager::registerInheritance<LimitedNodeList, NodeList>();
    DependencyManager::registerInheritance<AvatarHashMap, AvatarManager>();
    
    // Set dependencies
    auto addressManager = DependencyManager::set<AddressManager>();
    auto nodeList = DependencyManager::set<NodeList>(NodeType::Agent, listenPort);
    auto geometryCache = DependencyManager::set<GeometryCache>();
    auto scriptCache = DependencyManager::set<ScriptCache>();
    auto soundCache = DependencyManager::set<SoundCache>();
    auto glowEffect = DependencyManager::set<GlowEffect>();
    auto faceshift = DependencyManager::set<Faceshift>();
    auto audio = DependencyManager::set<AudioClient>();
    auto audioScope = DependencyManager::set<AudioScope>();
    auto audioIOStatsRenderer = DependencyManager::set<AudioIOStatsRenderer>();
    auto deferredLightingEffect = DependencyManager::set<DeferredLightingEffect>();
    auto ambientOcclusionEffect = DependencyManager::set<AmbientOcclusionEffect>();
    auto textureCache = DependencyManager::set<TextureCache>();
    auto animationCache = DependencyManager::set<AnimationCache>();
    auto ddeFaceTracker = DependencyManager::set<DdeFaceTracker>();
    auto modelBlender = DependencyManager::set<ModelBlender>();
    auto audioToolBox = DependencyManager::set<AudioToolBox>();
    auto avatarManager = DependencyManager::set<AvatarManager>();
    auto lodManager = DependencyManager::set<LODManager>();
    auto jsConsole = DependencyManager::set<StandAloneJSConsole>();
    auto dialogsManager = DependencyManager::set<DialogsManager>();
    auto bandwidthRecorder = DependencyManager::set<BandwidthRecorder>();
    auto resourceCacheSharedItems = DependencyManager::set<ResourceCacheSharedItems>();
    auto entityScriptingInterface = DependencyManager::set<EntityScriptingInterface>();
    auto windowScriptingInterface = DependencyManager::set<WindowScriptingInterface>();
#if defined(Q_OS_MAC) || defined(Q_OS_WIN)
    auto speechRecognizer = DependencyManager::set<SpeechRecognizer>();
#endif
    auto discoverabilityManager = DependencyManager::set<DiscoverabilityManager>();
    auto sceneScriptingInterface = DependencyManager::set<SceneScriptingInterface>();
    auto offscreenUi = DependencyManager::set<OffscreenUi>();

    return true;
}

Application::Application(int& argc, char** argv, QElapsedTimer &startup_time) :
        QApplication(argc, argv),
        _dependencyManagerIsSetup(setupEssentials(argc, argv)),
        _window(new MainWindow(desktop())),
        _toolWindow(NULL),
        _friendsWindow(NULL),
        _datagramProcessor(),
        _undoStack(),
        _undoStackScriptingInterface(&_undoStack),
        _frameCount(0),
        _fps(60.0f),
        _justStarted(true),
        _physicsEngine(glm::vec3(0.0f)),
        _entities(true, this, this),
        _entityClipboardRenderer(false, this, this),
        _entityClipboard(),
        _viewFrustum(),
        _lastQueriedViewFrustum(),
        _lastQueriedTime(usecTimestampNow()),
        _mirrorViewRect(QRect(MIRROR_VIEW_LEFT_PADDING, MIRROR_VIEW_TOP_PADDING, MIRROR_VIEW_WIDTH, MIRROR_VIEW_HEIGHT)),
        _firstRun("firstRun", true),
        _previousScriptLocation("LastScriptLocation"),
        _scriptsLocationHandle("scriptsLocation"),
        _fieldOfView("fieldOfView", DEFAULT_FIELD_OF_VIEW_DEGREES),
        _viewTransform(),
        _scaleMirror(1.0f),
        _rotateMirror(0.0f),
        _raiseMirror(0.0f),
        _cursorVisible(true),
        _lastMouseMove(usecTimestampNow()),
        _lastMouseMoveWasSimulated(false),
        _touchAvgX(0.0f),
        _touchAvgY(0.0f),
        _isTouchPressed(false),
        _mousePressed(false),
        _enableProcessOctreeThread(true),
        _octreeProcessor(),
        _nodeBoundsDisplay(this),
        _applicationOverlay(),
        _runningScriptsWidget(NULL),
        _runningScriptsWidgetWasVisible(false),
        _trayIcon(new QSystemTrayIcon(_window)),
        _lastNackTime(usecTimestampNow()),
        _lastSendDownstreamAudioStats(usecTimestampNow()),
        _isVSyncOn(true),
        _aboutToQuit(false),
        _notifiedPacketVersionMismatchThisDomain(false),
        _domainConnectionRefusals(QList<QString>())
{
#ifdef Q_OS_WIN
    installNativeEventFilter(&MyNativeEventFilter::getInstance());
#endif
    

    _logger = new FileLogger(this);  // After setting organization name in order to get correct directory

    qInstallMessageHandler(messageHandler);

    QFontDatabase::addApplicationFont(PathUtils::resourcesPath() + "styles/Inconsolata.otf");
    _window->setWindowTitle("Interface");
    
    Model::setAbstractViewStateInterface(this); // The model class will sometimes need to know view state details from us
    
    auto nodeList = DependencyManager::get<NodeList>();

    _myAvatar = DependencyManager::get<AvatarManager>()->getMyAvatar();

    _applicationStartupTime = startup_time;

    qCDebug(interfaceapp) << "[VERSION] Build sequence: " << qPrintable(applicationVersion());

    _bookmarks = new Bookmarks();  // Before setting up the menu

    _runningScriptsWidget = new RunningScriptsWidget(_window);
    
    // start the nodeThread so its event loop is running
    QThread* nodeThread = new QThread(this);
    nodeThread->setObjectName("Datagram Processor Thread");
    nodeThread->start();

    // make sure the node thread is given highest priority
    nodeThread->setPriority(QThread::TimeCriticalPriority);
    
    _datagramProcessor = new DatagramProcessor(nodeList.data());
    
    // have the NodeList use deleteLater from DM customDeleter
    nodeList->setCustomDeleter([](Dependency* dependency) {
        static_cast<NodeList*>(dependency)->deleteLater();
    });
    
    // put the NodeList and datagram processing on the node thread
    nodeList->moveToThread(nodeThread);

    // geometry background downloads need to happen on the Datagram Processor Thread.  The idle loop will
    // emit checkBackgroundDownloads to cause the GeometryCache to check it's queue for requested background
    // downloads.
    QSharedPointer<GeometryCache> geometryCacheP = DependencyManager::get<GeometryCache>();
    ResourceCache *geometryCache = geometryCacheP.data();
    connect(this, &Application::checkBackgroundDownloads, geometryCache, &ResourceCache::checkAsynchronousGets);

    // connect the DataProcessor processDatagrams slot to the QUDPSocket readyRead() signal
    connect(&nodeList->getNodeSocket(), &QUdpSocket::readyRead, _datagramProcessor, &DatagramProcessor::processDatagrams);

    // put the audio processing on a separate thread
    QThread* audioThread = new QThread();
    audioThread->setObjectName("Audio Thread");
    
    auto audioIO = DependencyManager::get<AudioClient>();
    
    audioIO->setPositionGetter(getPositionForAudio);
    audioIO->setOrientationGetter(getOrientationForAudio);
    
    audioIO->moveToThread(audioThread);
    connect(audioThread, &QThread::started, audioIO.data(), &AudioClient::start);
    connect(audioIO.data(), &AudioClient::destroyed, audioThread, &QThread::quit);
    connect(audioThread, &QThread::finished, audioThread, &QThread::deleteLater);
    connect(audioIO.data(), &AudioClient::muteToggled, this, &Application::audioMuteToggled);

    audioThread->start();
    
    const DomainHandler& domainHandler = nodeList->getDomainHandler();

    connect(&domainHandler, SIGNAL(hostnameChanged(const QString&)), SLOT(domainChanged(const QString&)));
    connect(&domainHandler, SIGNAL(connectedToDomain(const QString&)), SLOT(connectedToDomain(const QString&)));
    connect(&domainHandler, SIGNAL(connectedToDomain(const QString&)), SLOT(updateWindowTitle()));
    connect(&domainHandler, SIGNAL(disconnectedFromDomain()), SLOT(updateWindowTitle()));
    connect(&domainHandler, SIGNAL(disconnectedFromDomain()), SLOT(clearDomainOctreeDetails()));
    connect(&domainHandler, &DomainHandler::settingsReceived, this, &Application::domainSettingsReceived);
    connect(&domainHandler, &DomainHandler::hostnameChanged,
            DependencyManager::get<AddressManager>().data(), &AddressManager::storeCurrentAddress);

    // update our location every 5 seconds in the metaverse server, assuming that we are authenticated with one
    const qint64 DATA_SERVER_LOCATION_CHANGE_UPDATE_MSECS = 5 * 1000;

    locationUpdateTimer = new QTimer(this);
    auto discoverabilityManager = DependencyManager::get<DiscoverabilityManager>();
    connect(locationUpdateTimer, &QTimer::timeout, discoverabilityManager.data(), &DiscoverabilityManager::updateLocation);
    locationUpdateTimer->start(DATA_SERVER_LOCATION_CHANGE_UPDATE_MSECS);
    
    // if we get a domain change, immediately attempt update location in metaverse server
    connect(&nodeList->getDomainHandler(), &DomainHandler::connectedToDomain,
            discoverabilityManager.data(), &DiscoverabilityManager::updateLocation);

    connect(nodeList.data(), &NodeList::nodeAdded, this, &Application::nodeAdded);
    connect(nodeList.data(), &NodeList::nodeKilled, this, &Application::nodeKilled);
    connect(nodeList.data(), SIGNAL(nodeKilled(SharedNodePointer)), SLOT(nodeKilled(SharedNodePointer)));
    connect(nodeList.data(), &NodeList::uuidChanged, _myAvatar, &MyAvatar::setSessionUUID);
    connect(nodeList.data(), &NodeList::limitOfSilentDomainCheckInsReached, nodeList.data(), &NodeList::reset);
    connect(nodeList.data(), &NodeList::packetVersionMismatch, this, &Application::notifyPacketVersionMismatch);

    // connect to appropriate slots on AccountManager
    AccountManager& accountManager = AccountManager::getInstance();

    const qint64 BALANCE_UPDATE_INTERVAL_MSECS = 5 * 1000;

    balanceUpdateTimer = new QTimer(this);
    connect(balanceUpdateTimer, &QTimer::timeout, &accountManager, &AccountManager::updateBalance);
    balanceUpdateTimer->start(BALANCE_UPDATE_INTERVAL_MSECS);

    connect(&accountManager, &AccountManager::balanceChanged, this, &Application::updateWindowTitle);

    auto dialogsManager = DependencyManager::get<DialogsManager>();
    connect(&accountManager, &AccountManager::authRequired, dialogsManager.data(), &DialogsManager::showLoginDialog);
    connect(&accountManager, &AccountManager::usernameChanged, this, &Application::updateWindowTitle);

    // set the account manager's root URL and trigger a login request if we don't have the access token
    accountManager.setAuthURL(NetworkingConstants::METAVERSE_SERVER_URL);
    UserActivityLogger::getInstance().launch(applicationVersion());

    // once the event loop has started, check and signal for an access token
    QMetaObject::invokeMethod(&accountManager, "checkAndSignalForAccessToken", Qt::QueuedConnection);
    
    auto addressManager = DependencyManager::get<AddressManager>();
    
    // use our MyAvatar position and quat for address manager path
    addressManager->setPositionGetter(getPositionForPath);
    addressManager->setOrientationGetter(getOrientationForPath);
    
    connect(addressManager.data(), &AddressManager::rootPlaceNameChanged, this, &Application::updateWindowTitle);

    #ifdef _WIN32
    WSADATA WsaData;
    int wsaresult = WSAStartup(MAKEWORD(2,2), &WsaData);
    #endif

    // tell the NodeList instance who to tell the domain server we care about
    nodeList->addSetOfNodeTypesToNodeInterestSet(NodeSet() << NodeType::AudioMixer << NodeType::AvatarMixer
                                                 << NodeType::EntityServer);

    // connect to the packet sent signal of the _entityEditSender
    connect(&_entityEditSender, &EntityEditPacketSender::packetSent, this, &Application::packetSent);

    // send the identity packet for our avatar each second to our avatar mixer
    identityPacketTimer = new QTimer();
    connect(identityPacketTimer, &QTimer::timeout, _myAvatar, &MyAvatar::sendIdentityPacket);
    identityPacketTimer->start(AVATAR_IDENTITY_PACKET_SEND_INTERVAL_MSECS);

    // send the billboard packet for our avatar every few seconds
    billboardPacketTimer = new QTimer();
    connect(billboardPacketTimer, &QTimer::timeout, _myAvatar, &MyAvatar::sendBillboardPacket);
    billboardPacketTimer->start(AVATAR_BILLBOARD_PACKET_SEND_INTERVAL_MSECS);

    QString cachePath = QStandardPaths::writableLocation(QStandardPaths::DataLocation);
    QNetworkAccessManager& networkAccessManager = NetworkAccessManager::getInstance();
    QNetworkDiskCache* cache = new QNetworkDiskCache();
    cache->setMaximumCacheSize(MAXIMUM_CACHE_SIZE);
    cache->setCacheDirectory(!cachePath.isEmpty() ? cachePath : "interfaceCache");
    networkAccessManager.setCache(cache);
    
    ResourceCache::setRequestLimit(3);

    _window->setCentralWidget(_glWidget);

    _window->restoreGeometry();

    _window->setVisible(true);
    _glWidget->setFocusPolicy(Qt::StrongFocus);
    _glWidget->setFocus();

    // enable mouse tracking; otherwise, we only get drag events
    _glWidget->setMouseTracking(true);

    if (Menu::getInstance()->isOptionChecked(MenuOption::Fullscreen)) {
        setFullscreen(true);  // Initialize menu bar show/hide
    }

    _toolWindow = new ToolWindow();
    _toolWindow->setWindowFlags(_toolWindow->windowFlags() | Qt::WindowStaysOnTopHint);
    _toolWindow->setWindowTitle("Tools");

    // initialization continues in initializeGL when OpenGL context is ready

    // Tell our entity edit sender about our known jurisdictions
    _entityEditSender.setServerJurisdictions(&_entityServerJurisdictions);

    // For now we're going to set the PPS for outbound packets to be super high, this is
    // probably not the right long term solution. But for now, we're going to do this to
    // allow you to move an entity around in your hand
    _entityEditSender.setPacketsPerSecond(3000); // super high!!

    checkVersion();

    _overlays.init(); // do this before scripts load

    _runningScriptsWidget->setRunningScripts(getRunningScripts());
    connect(_runningScriptsWidget, &RunningScriptsWidget::stopScriptName, this, &Application::stopScript);

    connect(this, SIGNAL(aboutToQuit()), this, SLOT(saveScripts()));
    connect(this, SIGNAL(aboutToQuit()), this, SLOT(aboutToQuit()));

    // hook up bandwidth estimator
    QSharedPointer<BandwidthRecorder> bandwidthRecorder = DependencyManager::get<BandwidthRecorder>();
    connect(nodeList.data(), SIGNAL(dataSent(const quint8, const int)),
            bandwidthRecorder.data(), SLOT(updateOutboundData(const quint8, const int)));
    connect(nodeList.data(), SIGNAL(dataReceived(const quint8, const int)),
            bandwidthRecorder.data(), SLOT(updateInboundData(const quint8, const int)));

    connect(&_myAvatar->getSkeletonModel(), &SkeletonModel::skeletonLoaded, 
            this, &Application::checkSkeleton, Qt::QueuedConnection);

    // check first run...
    if (_firstRun.get()) {
        qCDebug(interfaceapp) << "This is a first run...";
        // clear the scripts, and set out script to our default scripts
        clearScriptsBeforeRunning();
        loadScript(DEFAULT_SCRIPTS_JS_URL);

        _firstRun.set(false);
    } else {
        // do this as late as possible so that all required subsystems are initialized
        loadScripts();
    }
    
    loadSettings();
    int SAVE_SETTINGS_INTERVAL = 10 * MSECS_PER_SECOND; // Let's save every seconds for now
    connect(&_settingsTimer, &QTimer::timeout, this, &Application::saveSettings);
    connect(&_settingsThread, SIGNAL(started()), &_settingsTimer, SLOT(start()));
    connect(&_settingsThread, SIGNAL(finished()), &_settingsTimer, SLOT(stop()));
    _settingsTimer.moveToThread(&_settingsThread);
    _settingsTimer.setSingleShot(false);
    _settingsTimer.setInterval(SAVE_SETTINGS_INTERVAL);
    _settingsThread.start();
    
    _trayIcon->show();
    
    // set the local loopback interface for local sounds from audio scripts
    AudioScriptingInterface::getInstance().setLocalAudioInterface(audioIO.data());
    
#ifdef HAVE_RTMIDI
    // setup the MIDIManager
    MIDIManager& midiManagerInstance = MIDIManager::getInstance();
    midiManagerInstance.openDefaultPort();
#endif

    this->installEventFilter(this);
    // The offscreen UI needs to intercept the mouse and keyboard 
    // events coming from the onscreen window
    _glWidget->installEventFilter(DependencyManager::get<OffscreenUi>().data());
}


void Application::aboutToQuit() {
    emit beforeAboutToQuit();
    
    _aboutToQuit = true;
    cleanupBeforeQuit();
}

void Application::cleanupBeforeQuit() {

    _entities.clear(); // this will allow entity scripts to properly shutdown

    _datagramProcessor->shutdown(); // tell the datagram processor we're shutting down, so it can short circuit
    _entities.shutdown(); // tell the entities system we're shutting down, so it will stop running scripts
    ScriptEngine::stopAllScripts(this); // stop all currently running global scripts
    
    // first stop all timers directly or by invokeMethod
    // depending on what thread they run in
    locationUpdateTimer->stop();
    balanceUpdateTimer->stop();
    identityPacketTimer->stop();
    billboardPacketTimer->stop();
    checkFPStimer->stop();
    idleTimer->stop();
    QMetaObject::invokeMethod(&_settingsTimer, "stop", Qt::BlockingQueuedConnection);

    // and then delete those that got created by "new"
    delete locationUpdateTimer;
    delete balanceUpdateTimer;
    delete identityPacketTimer;
    delete billboardPacketTimer;
    delete checkFPStimer;
    delete idleTimer;
    // no need to delete _settingsTimer here as it is no pointer

    // save state
    _settingsThread.quit();
    saveSettings();
    _window->saveGeometry();

    // let the avatar mixer know we're out
    MyAvatar::sendKillAvatar();
    
    // stop the AudioClient
    QMetaObject::invokeMethod(DependencyManager::get<AudioClient>().data(),
                              "stop", Qt::BlockingQueuedConnection);
    
    // destroy the AudioClient so it and its thread have a chance to go down safely
    DependencyManager::destroy<AudioClient>();

#ifdef HAVE_DDE
    DependencyManager::destroy<DdeFaceTracker>();
#endif
}

Application::~Application() {    
    EntityTree* tree = _entities.getTree();
    tree->lockForWrite();
    _entities.getTree()->setSimulation(NULL);
    tree->unlock();
    
    _octreeProcessor.terminate();
    _entityEditSender.terminate();

    Menu::getInstance()->deleteLater();

    _physicsEngine.setCharacterController(NULL);
    _myAvatar = NULL;

    ModelEntityItem::cleanupLoadedAnimations();
    
    // stop the glWidget frame timer so it doesn't call paintGL
    _glWidget->stopFrameTimer();

    DependencyManager::destroy<OffscreenUi>();
    DependencyManager::destroy<AvatarManager>();
    DependencyManager::destroy<AnimationCache>();
    DependencyManager::destroy<TextureCache>();
    DependencyManager::destroy<GeometryCache>();
    DependencyManager::destroy<ScriptCache>();
    DependencyManager::destroy<SoundCache>();
    
    QThread* nodeThread = DependencyManager::get<NodeList>()->thread();
    DependencyManager::destroy<NodeList>();
    
    // ask the node thread to quit and wait until it is done
    nodeThread->quit();
    nodeThread->wait();

    qInstallMessageHandler(NULL); // NOTE: Do this as late as possible so we continue to get our log messages
}

void Application::initializeGL() {
    qCDebug(interfaceapp) << "Created Display Window.";

    // initialize glut for shape drawing; Qt apparently initializes it on OS X
    #ifndef __APPLE__
    static bool isInitialized = false;
    if (isInitialized) {
        return;
    } else {
        isInitialized = true;
    }
    #endif

    qCDebug(interfaceapp) << "GL Version: " << QString((const char*) glGetString(GL_VERSION));
    qCDebug(interfaceapp) << "GL Shader Language Version: " << QString((const char*) glGetString(GL_SHADING_LANGUAGE_VERSION));
    qCDebug(interfaceapp) << "GL Vendor: " << QString((const char*) glGetString(GL_VENDOR));
    qCDebug(interfaceapp) << "GL Renderer: " << QString((const char*) glGetString(GL_RENDERER));

    #ifdef WIN32
    GLenum err = glewInit();
    if (GLEW_OK != err) {
        /* Problem: glewInit failed, something is seriously wrong. */
        qCDebug(interfaceapp, "Error: %s\n", glewGetErrorString(err));
    }
    qCDebug(interfaceapp, "Status: Using GLEW %s\n", glewGetString(GLEW_VERSION));

    if (wglewGetExtension("WGL_EXT_swap_control")) {
        int swapInterval = wglGetSwapIntervalEXT();
        qCDebug(interfaceapp, "V-Sync is %s\n", (swapInterval > 0 ? "ON" : "OFF"));
    }
    #endif

#if defined(Q_OS_LINUX)
    // TODO: Write the correct  code for Linux...
    /* if (wglewGetExtension("WGL_EXT_swap_control")) {
        int swapInterval = wglGetSwapIntervalEXT();
        qCDebug(interfaceapp, "V-Sync is %s\n", (swapInterval > 0 ? "ON" : "OFF"));
    }*/
#endif

    initDisplay();
    qCDebug(interfaceapp, "Initialized Display.");

    // The UI can't be created until the primary OpenGL 
    // context is created, because it needs to share 
    // texture resources
    initializeUi();
    qCDebug(interfaceapp, "Initialized Offscreen UI.");
    _glWidget->makeCurrent();

    init();
    qCDebug(interfaceapp, "init() complete.");

    // create thread for parsing of octee data independent of the main network and rendering threads
    _octreeProcessor.initialize(_enableProcessOctreeThread);
    connect(&_octreeProcessor, &OctreePacketProcessor::packetVersionMismatch, this, &Application::notifyPacketVersionMismatch);
    _entityEditSender.initialize(_enableProcessOctreeThread);

    // call our timer function every second
    checkFPStimer = new QTimer(this);
    connect(checkFPStimer, SIGNAL(timeout()), SLOT(checkFPS()));
    checkFPStimer->start(1000);

    // call our idle function whenever we can
    idleTimer = new QTimer(this);
    connect(idleTimer, SIGNAL(timeout()), SLOT(idle()));
    idleTimer->start(0);
    _idleLoopStdev.reset();

    if (_justStarted) {
        float startupTime = (float)_applicationStartupTime.elapsed() / 1000.0;
        _justStarted = false;
        qCDebug(interfaceapp, "Startup time: %4.2f seconds.", startupTime);
    }

    // update before the first render
    update(1.0f / _fps);
   
    InfoView::showFirstTime(INFO_HELP_PATH);
}

class OAuthFactory : public QQmlNetworkAccessManagerFactory {
    QThreadStorage<OAuthNetworkAccessManager*> oauthNetworkAccessManagers;
public:
    virtual QNetworkAccessManager *	create(QObject * parent) {
        if (!oauthNetworkAccessManagers.hasLocalData()) {
            oauthNetworkAccessManagers.setLocalData(OAuthNetworkAccessManager::getInstance());
        }
        return oauthNetworkAccessManagers.localData();
    }
};

void Application::initializeUi() {
    AddressBarDialog::registerType();
    LoginDialog::registerType();
<<<<<<< HEAD
    MarketplaceDialog::registerType();
    MessageDialog::registerType();
    Menu::registerType();
=======
    MessageDialog::registerType();
>>>>>>> 9fbd5d79

    auto offscreenUi = DependencyManager::get<OffscreenUi>();
    offscreenUi->create(_glWidget->context()->contextHandle());
    offscreenUi->resize(_glWidget->size());
    offscreenUi->setProxyWindow(_window->windowHandle());
    offscreenUi->setBaseUrl(QUrl::fromLocalFile(PathUtils::resourcesPath() + "/qml/"));
    offscreenUi->load("Root.qml");
    offscreenUi->load("RootMenu.qml");
    offscreenUi->setMouseTranslator([this](const QPointF& p){
        if (OculusManager::isConnected()) {
            glm::vec2 pos = _applicationOverlay.screenToOverlay(toGlm(p));
            return QPointF(pos.x, pos.y);
        }
        return QPointF(p);
    });
    offscreenUi->resume();
    connect(_window, &MainWindow::windowGeometryChanged, [this](const QRect & r){
        static qreal oldDevicePixelRatio = 0;
        qreal devicePixelRatio = _glWidget->devicePixelRatio();
        if (devicePixelRatio != oldDevicePixelRatio) {
            oldDevicePixelRatio = devicePixelRatio;
            qDebug() << "Device pixel ratio changed, triggering GL resize";
            resizeGL(_glWidget->width(),
                     _glWidget->height());
        }
    });
}

void Application::paintGL() {
    PROFILE_RANGE(__FUNCTION__);
    PerformanceTimer perfTimer("paintGL");

    PerformanceWarning::setSuppressShortTimings(Menu::getInstance()->isOptionChecked(MenuOption::SuppressShortTimings));
    bool showWarnings = Menu::getInstance()->isOptionChecked(MenuOption::PipelineWarnings);
    PerformanceWarning warn(showWarnings, "Application::paintGL()");

    // Set the desired FBO texture size. If it hasn't changed, this does nothing.
    // Otherwise, it must rebuild the FBOs
    if (OculusManager::isConnected()) {
        DependencyManager::get<TextureCache>()->setFrameBufferSize(OculusManager::getRenderTargetSize());
    } else {
        QSize fbSize = _glWidget->getDeviceSize() * getRenderResolutionScale();
        DependencyManager::get<TextureCache>()->setFrameBufferSize(fbSize);
    }

    glEnable(GL_LINE_SMOOTH);

    if (_myCamera.getMode() == CAMERA_MODE_FIRST_PERSON) {
        if (!OculusManager::isConnected()) {
            //  If there isn't an HMD, match exactly to avatar's head
            _myCamera.setPosition(_myAvatar->getHead()->getEyePosition());
            _myCamera.setRotation(_myAvatar->getHead()->getCameraOrientation());
        } else {
            //  For an HMD, set the base position and orientation to that of the avatar body
            _myCamera.setPosition(_myAvatar->getDefaultEyePosition());
            _myCamera.setRotation(_myAvatar->getWorldAlignedOrientation());
        }

    } else if (_myCamera.getMode() == CAMERA_MODE_THIRD_PERSON) {
        static const float THIRD_PERSON_CAMERA_DISTANCE = 1.5f;
        _myCamera.setPosition(_myAvatar->getDefaultEyePosition() +
            _myAvatar->getOrientation() * glm::vec3(0.0f, 0.0f, 1.0f) * THIRD_PERSON_CAMERA_DISTANCE * _myAvatar->getScale());
        if (OculusManager::isConnected()) {
            _myCamera.setRotation(_myAvatar->getWorldAlignedOrientation());
        } else {
            _myCamera.setRotation(_myAvatar->getHead()->getOrientation());
        }

    } else if (_myCamera.getMode() == CAMERA_MODE_MIRROR) {
        _myCamera.setRotation(_myAvatar->getWorldAlignedOrientation() * glm::quat(glm::vec3(0.0f, PI + _rotateMirror, 0.0f)));
        _myCamera.setPosition(_myAvatar->getDefaultEyePosition() +
                              glm::vec3(0, _raiseMirror * _myAvatar->getScale(), 0) +
                              (_myAvatar->getOrientation() * glm::quat(glm::vec3(0.0f, _rotateMirror, 0.0f))) *
                               glm::vec3(0.0f, 0.0f, -1.0f) * MIRROR_FULLSCREEN_DISTANCE * _scaleMirror);
    }

    // Update camera position
    if (!OculusManager::isConnected()) {
        _myCamera.update(1.0f / _fps);
    }

    if (getShadowsEnabled()) {
        updateShadowMap();
    }

    if (OculusManager::isConnected()) {
        //When in mirror mode, use camera rotation. Otherwise, use body rotation
        if (_myCamera.getMode() == CAMERA_MODE_MIRROR) {
            OculusManager::display(_myCamera.getRotation(), _myCamera.getPosition(), _myCamera);
        } else {
            OculusManager::display(_myAvatar->getWorldAlignedOrientation(), _myAvatar->getDefaultEyePosition(), _myCamera);
        }
        _myCamera.update(1.0f / _fps);

    } else if (TV3DManager::isConnected()) {
       
        TV3DManager::display(_myCamera);

    } else {
        DependencyManager::get<GlowEffect>()->prepare();

        // Viewport is assigned to the size of the framebuffer
        QSize size = DependencyManager::get<TextureCache>()->getFrameBufferSize();
        glViewport(0, 0, size.width(), size.height());

        glMatrixMode(GL_MODELVIEW);
        glPushMatrix();
        glLoadIdentity();
        displaySide(_myCamera);
        glPopMatrix();

        if (Menu::getInstance()->isOptionChecked(MenuOption::FullscreenMirror)) {
            _rearMirrorTools->render(true);
        
        } else if (Menu::getInstance()->isOptionChecked(MenuOption::Mirror)) {
            renderRearViewMirror(_mirrorViewRect);       
        }

        DependencyManager::get<GlowEffect>()->render();

        {
            PerformanceTimer perfTimer("renderOverlay");
            _applicationOverlay.renderOverlay();
            _applicationOverlay.displayOverlayTexture();
        }
    }

    _frameCount++;
}

void Application::runTests() {
    runTimingTests();
}

void Application::audioMuteToggled() {
    Menu::getInstance()->setIsOptionChecked(MenuOption::MuteAudio, DependencyManager::get<AudioClient>()->isMuted());
}

void Application::aboutApp() {
    InfoView::forcedShow(INFO_HELP_PATH);
}

void Application::showEditEntitiesHelp() {
    InfoView::forcedShow(INFO_EDIT_ENTITIES_PATH);
}

void Application::resetCamerasOnResizeGL(Camera& camera, int width, int height) {
    if (OculusManager::isConnected()) {
        OculusManager::configureCamera(camera, width, height);
    } else if (TV3DManager::isConnected()) {
        TV3DManager::configureCamera(camera, width, height);
    } else {
        camera.setAspectRatio((float)width / height);
        camera.setFieldOfView(_fieldOfView.get());
    }
}

void Application::resizeGL(int width, int height) {
    resetCamerasOnResizeGL(_myCamera, width, height);

    glViewport(0, 0, width, height); // shouldn't this account for the menu???

    updateProjectionMatrix();
    glLoadIdentity();

    auto offscreenUi = DependencyManager::get<OffscreenUi>();
    offscreenUi->resize(_glWidget->size());

    // update Stats width
    // let's set horizontal offset to give stats some margin to mirror
    int horizontalOffset = MIRROR_VIEW_WIDTH + MIRROR_VIEW_LEFT_PADDING * 2;
    Stats::getInstance()->resetWidth(width, horizontalOffset);
}

void Application::updateProjectionMatrix() {
    updateProjectionMatrix(_myCamera);
}

void Application::updateProjectionMatrix(Camera& camera, bool updateViewFrustum) {
    glMatrixMode(GL_PROJECTION);
    glLoadIdentity();

    float left, right, bottom, top, nearVal, farVal;
    glm::vec4 nearClipPlane, farClipPlane;

    // Tell our viewFrustum about this change, using the application camera
    if (updateViewFrustum) {
        loadViewFrustum(camera, _viewFrustum);
        _viewFrustum.computeOffAxisFrustum(left, right, bottom, top, nearVal, farVal, nearClipPlane, farClipPlane);
    } else {
        ViewFrustum tempViewFrustum;
        loadViewFrustum(camera, tempViewFrustum);
        tempViewFrustum.computeOffAxisFrustum(left, right, bottom, top, nearVal, farVal, nearClipPlane, farClipPlane);
    }
    glFrustum(left, right, bottom, top, nearVal, farVal);

    // save matrix
    glGetFloatv(GL_PROJECTION_MATRIX, (GLfloat*)&_projectionMatrix);

    glMatrixMode(GL_MODELVIEW);
}

void Application::controlledBroadcastToNodes(const QByteArray& packet, const NodeSet& destinationNodeTypes) {
    foreach(NodeType_t type, destinationNodeTypes) {
        // Perform the broadcast for one type
        DependencyManager::get<NodeList>()->broadcastToNodes(packet, NodeSet() << type);
    }
}

bool Application::importSVOFromURL(const QString& urlString) {
    QUrl url(urlString);
    emit svoImportRequested(url.url());
    return true; // assume it's accepted
}

bool Application::event(QEvent* event) {
    switch (event->type()) {
        case Lambda:
            ((LambdaEvent*)event)->call();
            return true;

        case QEvent::MouseMove:
            mouseMoveEvent((QMouseEvent*)event);
            return true;
        case QEvent::MouseButtonPress:
            mousePressEvent((QMouseEvent*)event);
            return true;
        case QEvent::MouseButtonRelease:
            mouseReleaseEvent((QMouseEvent*)event);
            return true;
        case QEvent::KeyPress:
            keyPressEvent((QKeyEvent*)event);
            return true;
        case QEvent::KeyRelease:
            keyReleaseEvent((QKeyEvent*)event);
            return true;
        case QEvent::FocusOut:
            focusOutEvent((QFocusEvent*)event);
            return true;
        case QEvent::TouchBegin:
            touchBeginEvent(static_cast<QTouchEvent*>(event));
            event->accept();
            return true;
        case QEvent::TouchEnd:
            touchEndEvent(static_cast<QTouchEvent*>(event));
            return true;
        case QEvent::TouchUpdate:
            touchUpdateEvent(static_cast<QTouchEvent*>(event));
            return true;
        case QEvent::Wheel:
            wheelEvent(static_cast<QWheelEvent*>(event));
            return true;
        case QEvent::Drop:
            dropEvent(static_cast<QDropEvent*>(event));
            return true;
        default:
            break;
    }

    // handle custom URL
    if (event->type() == QEvent::FileOpen) {
        
        QFileOpenEvent* fileEvent = static_cast<QFileOpenEvent*>(event);

        QUrl url = fileEvent->url();
        
        if (!url.isEmpty()) {
            QString urlString = url.toString();
            if (canAcceptURL(urlString)) {
                return acceptURL(urlString);
            }
        }
        return false;
    }
    
    if (HFActionEvent::types().contains(event->type())) {
        _controllerScriptingInterface.handleMetaEvent(static_cast<HFMetaEvent*>(event));
    }

    return QApplication::event(event);
}

bool Application::eventFilter(QObject* object, QEvent* event) {

    if (event->type() == QEvent::ShortcutOverride) {
        if (DependencyManager::get<OffscreenUi>()->shouldSwallowShortcut(event)) {
            event->accept();
            return true;
        }

        // Filter out captured keys before they're used for shortcut actions.
        if (_controllerScriptingInterface.isKeyCaptured(static_cast<QKeyEvent*>(event))) {
            event->accept();
            return true;
        }
    }

    return false;
}

static bool altPressed;
static bool ctrlPressed;

void Application::keyPressEvent(QKeyEvent* event) {
    altPressed = event->key() == Qt::Key_Alt;
    ctrlPressed = event->key() == Qt::Key_Control;
    _keysPressed.insert(event->key());

    _controllerScriptingInterface.emitKeyPressEvent(event); // send events to any registered scripts

    // if one of our scripts have asked to capture this event, then stop processing it
    if (_controllerScriptingInterface.isKeyCaptured(event)) {
        return;
    }

    if (activeWindow() == _window) {
        bool isShifted = event->modifiers().testFlag(Qt::ShiftModifier);
        bool isMeta = event->modifiers().testFlag(Qt::ControlModifier);
        bool isOption = event->modifiers().testFlag(Qt::AltModifier);
        bool isKeypad = event->modifiers().testFlag(Qt::KeypadModifier);
        switch (event->key()) {
                break;
            case Qt::Key_Enter:
            case Qt::Key_Return:
                Menu::getInstance()->triggerOption(MenuOption::AddressBar);
                break;

            case Qt::Key_L:
                if (isShifted && isMeta) {
                    Menu::getInstance()->triggerOption(MenuOption::Log);
                } else if (isMeta) {
                    Menu::getInstance()->triggerOption(MenuOption::AddressBar);
                } else if (isShifted) {
                    Menu::getInstance()->triggerOption(MenuOption::LodTools);
                } 
                break;

            case Qt::Key_E:
            case Qt::Key_PageUp:
                _myAvatar->setDriveKeys(UP, 1.0f);
                break;

            case Qt::Key_F: {
                _physicsEngine.dumpNextStats();
                break;
            }

            case Qt::Key_Asterisk:
                Menu::getInstance()->triggerOption(MenuOption::Stars);
                break;

            case Qt::Key_C:
            case Qt::Key_PageDown:
                _myAvatar->setDriveKeys(DOWN, 1.0f);
                break;

            case Qt::Key_W:
                if (isOption && !isShifted && !isMeta) {
                    Menu::getInstance()->triggerOption(MenuOption::Wireframe);
                } else {
                    _myAvatar->setDriveKeys(FWD, 1.0f);
                }
                break;

            case Qt::Key_S:
                if (isShifted && isMeta && !isOption) {
                    Menu::getInstance()->triggerOption(MenuOption::SuppressShortTimings);
                } else if (isOption && !isShifted && !isMeta) {
                    Menu::getInstance()->triggerOption(MenuOption::ScriptEditor);
                } else if (!isOption && !isShifted && isMeta) {
                    takeSnapshot();
                } else {
                    _myAvatar->setDriveKeys(BACK, 1.0f);
                }
                break;

            case Qt::Key_Apostrophe:
                resetSensors();
                break;

            case Qt::Key_A:
                if (isShifted) {
                    Menu::getInstance()->triggerOption(MenuOption::Atmosphere);
                } else {
                    _myAvatar->setDriveKeys(ROT_LEFT, 1.0f);
                }
                break;

            case Qt::Key_D:
                if (!isMeta) {
                    _myAvatar->setDriveKeys(ROT_RIGHT, 1.0f);
                }
                break;

            case Qt::Key_Backslash:
                MarketplaceDialog::show();

                //Menu::getInstance()->triggerOption(MenuOption::Chat);
                break;
                
            case Qt::Key_Up:
                if (_myCamera.getMode() == CAMERA_MODE_MIRROR) {
                    if (!isShifted) {
                        _scaleMirror *= 0.95f;
                    } else {
                        _raiseMirror += 0.05f;
                    }
                } else {
                    _myAvatar->setDriveKeys(isShifted ? UP : FWD, 1.0f);
                }
                break;

            case Qt::Key_Down:
                if (_myCamera.getMode() == CAMERA_MODE_MIRROR) {
                    if (!isShifted) {
                        _scaleMirror *= 1.05f;
                    } else {
                        _raiseMirror -= 0.05f;
                    }
                } else {
                    _myAvatar->setDriveKeys(isShifted ? DOWN : BACK, 1.0f);
                }
                break;

            case Qt::Key_Left:
                if (_myCamera.getMode() == CAMERA_MODE_MIRROR) {
                    _rotateMirror += PI / 20.0f;
                } else {
                    _myAvatar->setDriveKeys(isShifted ? LEFT : ROT_LEFT, 1.0f);
                }
                break;

            case Qt::Key_Right:
                if (_myCamera.getMode() == CAMERA_MODE_MIRROR) {
                    _rotateMirror -= PI / 20.0f;
                } else {
                    _myAvatar->setDriveKeys(isShifted ? RIGHT : ROT_RIGHT, 1.0f);
                }
                break;

            case Qt::Key_I:
                if (isShifted) {
                    _myCamera.setEyeOffsetOrientation(glm::normalize(
                                                                     glm::quat(glm::vec3(0.002f, 0, 0)) * _myCamera.getEyeOffsetOrientation()));
                } else {
                    _myCamera.setEyeOffsetPosition(_myCamera.getEyeOffsetPosition() + glm::vec3(0, 0.001, 0));
                }
                updateProjectionMatrix();
                break;

            case Qt::Key_K:
                if (isShifted) {
                    _myCamera.setEyeOffsetOrientation(glm::normalize(
                                                                     glm::quat(glm::vec3(-0.002f, 0, 0)) * _myCamera.getEyeOffsetOrientation()));
                } else {
                    _myCamera.setEyeOffsetPosition(_myCamera.getEyeOffsetPosition() + glm::vec3(0, -0.001, 0));
                }
                updateProjectionMatrix();
                break;

            case Qt::Key_J:
                if (isShifted) {
                    _viewFrustum.setFocalLength(_viewFrustum.getFocalLength() - 0.1f);
                    if (TV3DManager::isConnected()) {
                        TV3DManager::configureCamera(_myCamera, _glWidget->getDeviceWidth(), _glWidget->getDeviceHeight());
                    }
                } else {
                    _myCamera.setEyeOffsetPosition(_myCamera.getEyeOffsetPosition() + glm::vec3(-0.001, 0, 0));
                }
                updateProjectionMatrix();
                break;

            case Qt::Key_M:
                if (isShifted) {
                    _viewFrustum.setFocalLength(_viewFrustum.getFocalLength() + 0.1f);
                    if (TV3DManager::isConnected()) {
                        TV3DManager::configureCamera(_myCamera, _glWidget->getDeviceWidth(), _glWidget->getDeviceHeight());
                    }

                } else {
                    _myCamera.setEyeOffsetPosition(_myCamera.getEyeOffsetPosition() + glm::vec3(0.001, 0, 0));
                }
                updateProjectionMatrix();
                break;

            case Qt::Key_U:
                if (isShifted) {
                    _myCamera.setEyeOffsetOrientation(glm::normalize(
                                                                     glm::quat(glm::vec3(0, 0, -0.002f)) * _myCamera.getEyeOffsetOrientation()));
                } else {
                    _myCamera.setEyeOffsetPosition(_myCamera.getEyeOffsetPosition() + glm::vec3(0, 0, -0.001));
                }
                updateProjectionMatrix();
                break;

            case Qt::Key_Y:
                if (isShifted) {
                    _myCamera.setEyeOffsetOrientation(glm::normalize(
                                                                     glm::quat(glm::vec3(0, 0, 0.002f)) * _myCamera.getEyeOffsetOrientation()));
                } else {
                    _myCamera.setEyeOffsetPosition(_myCamera.getEyeOffsetPosition() + glm::vec3(0, 0, 0.001));
                }
                updateProjectionMatrix();
                break;
            case Qt::Key_H:
                if (isShifted) {
                    Menu::getInstance()->triggerOption(MenuOption::Mirror);
                } else {
                    Menu::getInstance()->triggerOption(MenuOption::FullscreenMirror);
                }
                break;
            case Qt::Key_P:
                 Menu::getInstance()->triggerOption(MenuOption::FirstPerson);
                 break;
            case Qt::Key_Slash:
                Menu::getInstance()->triggerOption(MenuOption::Stats);
                break;
            case Qt::Key_Plus:
                _myAvatar->increaseSize();
                break;
            case Qt::Key_Minus:
                _myAvatar->decreaseSize();
                break;
            case Qt::Key_Equal:
                _myAvatar->resetSize();
                break;
            case Qt::Key_Space: {
                if (!event->isAutoRepeat()) {
                    // this starts an HFActionEvent
                    HFActionEvent startActionEvent(HFActionEvent::startType(),
                                                   _myCamera.computePickRay(getTrueMouseX(),
                                                                            getTrueMouseY()));
                    sendEvent(this, &startActionEvent);
                }
                
                break;
            }
            case Qt::Key_Escape: {
                OculusManager::abandonCalibration();
                
                if (!event->isAutoRepeat()) {
                    // this starts the HFCancelEvent
                    HFBackEvent startBackEvent(HFBackEvent::startType());
                    sendEvent(this, &startBackEvent);
                }
                
                break;
            }

            case Qt::Key_Comma: {
                renderCollisionHulls = !renderCollisionHulls;
                break;
            }

            default:
                event->ignore();
                break;
        }
    }
}

void Application::keyReleaseEvent(QKeyEvent* event) {
    if (event->key() == Qt::Key_Alt && altPressed && _window->isActiveWindow()) {
        Menu::toggle();
    }
    if (event->key() == Qt::Key_Control && ctrlPressed && _window->isActiveWindow()) {
        Menu::toggle();
    }
    ctrlPressed = altPressed = false;

    _keysPressed.remove(event->key());

    _controllerScriptingInterface.emitKeyReleaseEvent(event); // send events to any registered scripts
    
    // if one of our scripts have asked to capture this event, then stop processing it
    if (_controllerScriptingInterface.isKeyCaptured(event)) {
        return;
    }

    switch (event->key()) {
        case Qt::Key_E:
        case Qt::Key_PageUp:
            _myAvatar->setDriveKeys(UP, 0.0f);
            break;

        case Qt::Key_C:
        case Qt::Key_PageDown:
            _myAvatar->setDriveKeys(DOWN, 0.0f);
            break;

        case Qt::Key_W:
            _myAvatar->setDriveKeys(FWD, 0.0f);
            break;

        case Qt::Key_S:
            _myAvatar->setDriveKeys(BACK, 0.0f);
            break;

        case Qt::Key_A:
            _myAvatar->setDriveKeys(ROT_LEFT, 0.0f);
            break;

        case Qt::Key_D:
            _myAvatar->setDriveKeys(ROT_RIGHT, 0.0f);
            break;

        case Qt::Key_Up:
            _myAvatar->setDriveKeys(FWD, 0.0f);
            _myAvatar->setDriveKeys(UP, 0.0f);
            break;

        case Qt::Key_Down:
            _myAvatar->setDriveKeys(BACK, 0.0f);
            _myAvatar->setDriveKeys(DOWN, 0.0f);
            break;

        case Qt::Key_Left:
            _myAvatar->setDriveKeys(LEFT, 0.0f);
            _myAvatar->setDriveKeys(ROT_LEFT, 0.0f);
            break;

        case Qt::Key_Right:
            _myAvatar->setDriveKeys(RIGHT, 0.0f);
            _myAvatar->setDriveKeys(ROT_RIGHT, 0.0f);
            break;
        case Qt::Key_Control:
        case Qt::Key_Shift:
        case Qt::Key_Meta:
        case Qt::Key_Alt:
            _myAvatar->clearDriveKeys();
            break;
        case Qt::Key_Space: {
            if (!event->isAutoRepeat()) {
                // this ends the HFActionEvent
                HFActionEvent endActionEvent(HFActionEvent::endType(),
                                             _myCamera.computePickRay(getTrueMouseX(),
                                                                      getTrueMouseY()));
                sendEvent(this, &endActionEvent);
            }
            break;
        }
        case Qt::Key_Escape: {
            if (!event->isAutoRepeat()) {
                // this ends the HFCancelEvent
                HFBackEvent endBackEvent(HFBackEvent::endType());
                sendEvent(this, &endBackEvent);
            }
            break;
        }
        default:
            event->ignore();
            break;
    }
}

void Application::focusOutEvent(QFocusEvent* event) {
    // synthesize events for keys currently pressed, since we may not get their release events
    foreach (int key, _keysPressed) {
        QKeyEvent event(QEvent::KeyRelease, key, Qt::NoModifier);
        keyReleaseEvent(&event);
    }
    _keysPressed.clear();
}

void Application::mouseMoveEvent(QMouseEvent* event, unsigned int deviceID) {
    // Used by application overlay to determine how to draw cursor(s)
    _lastMouseMoveWasSimulated = deviceID > 0;
    if (!_lastMouseMoveWasSimulated) {
        _lastMouseMove = usecTimestampNow();
    }
    
    if (_aboutToQuit) {
        return;
    }
    
    _entities.mouseMoveEvent(event, deviceID);
    
    _controllerScriptingInterface.emitMouseMoveEvent(event, deviceID); // send events to any registered scripts
    // if one of our scripts have asked to capture this event, then stop processing it
    if (_controllerScriptingInterface.isMouseCaptured()) {
        return;
    }
}

void Application::mousePressEvent(QMouseEvent* event, unsigned int deviceID) {
    if (!_aboutToQuit) {
        _entities.mousePressEvent(event, deviceID);
    }

    _controllerScriptingInterface.emitMousePressEvent(event); // send events to any registered scripts

    // if one of our scripts have asked to capture this event, then stop processing it
    if (_controllerScriptingInterface.isMouseCaptured()) {
        return;
    }


    if (activeWindow() == _window) {
        if (event->button() == Qt::LeftButton) {
            _mouseDragStartedX = getTrueMouseX();
            _mouseDragStartedY = getTrueMouseY();
            _mousePressed = true;
            
            if (mouseOnScreen()) {
                if (DependencyManager::get<AudioToolBox>()->mousePressEvent(getMouseX(), getMouseY())) {
                    // stop propagation
                    return;
                }
                
                if (_rearMirrorTools->mousePressEvent(getMouseX(), getMouseY())) {
                    // stop propagation
                    return;
                }
            }
            
            // nobody handled this - make it an action event on the _window object
            HFActionEvent actionEvent(HFActionEvent::startType(),
                                      _myCamera.computePickRay(event->x(), event->y()));
            sendEvent(this, &actionEvent);

        } else if (event->button() == Qt::RightButton) {
            // right click items here
        }
    }
}

void Application::mouseReleaseEvent(QMouseEvent* event, unsigned int deviceID) {

    if (!_aboutToQuit) {
        _entities.mouseReleaseEvent(event, deviceID);
    }

    _controllerScriptingInterface.emitMouseReleaseEvent(event); // send events to any registered scripts

    // if one of our scripts have asked to capture this event, then stop processing it
    if (_controllerScriptingInterface.isMouseCaptured()) {
        return;
    }

    if (activeWindow() == _window) {
        if (event->button() == Qt::LeftButton) {
            _mousePressed = false;
            
            if (Menu::getInstance()->isOptionChecked(MenuOption::Stats) && mouseOnScreen()) {
                // let's set horizontal offset to give stats some margin to mirror
                int horizontalOffset = MIRROR_VIEW_WIDTH;
                Stats::getInstance()->checkClick(getMouseX(), getMouseY(),
                                                 getMouseDragStartedX(), getMouseDragStartedY(), horizontalOffset);
            }
            
            // fire an action end event
            HFActionEvent actionEvent(HFActionEvent::endType(),
                                      _myCamera.computePickRay(event->x(), event->y()));
            sendEvent(this, &actionEvent);
        }
    }
}

void Application::touchUpdateEvent(QTouchEvent* event) {
    if (event->type() == QEvent::TouchUpdate) {
        TouchEvent thisEvent(*event, _lastTouchEvent);
        _controllerScriptingInterface.emitTouchUpdateEvent(thisEvent); // send events to any registered scripts
        _lastTouchEvent = thisEvent;
    }

    // if one of our scripts have asked to capture this event, then stop processing it
    if (_controllerScriptingInterface.isTouchCaptured()) {
        return;
    }

    bool validTouch = false;
    if (activeWindow() == _window) {
        const QList<QTouchEvent::TouchPoint>& tPoints = event->touchPoints();
        _touchAvgX = 0.0f;
        _touchAvgY = 0.0f;
        int numTouches = tPoints.count();
        if (numTouches > 1) {
            for (int i = 0; i < numTouches; ++i) {
                _touchAvgX += tPoints[i].pos().x();
                _touchAvgY += tPoints[i].pos().y();
            }
            _touchAvgX /= (float)(numTouches);
            _touchAvgY /= (float)(numTouches);
            validTouch = true;
        }
    }
    if (!_isTouchPressed) {
        _touchDragStartedAvgX = _touchAvgX;
        _touchDragStartedAvgY = _touchAvgY;
    }
    _isTouchPressed = validTouch;
}

void Application::touchBeginEvent(QTouchEvent* event) {
    TouchEvent thisEvent(*event); // on touch begin, we don't compare to last event
    _controllerScriptingInterface.emitTouchBeginEvent(thisEvent); // send events to any registered scripts

    _lastTouchEvent = thisEvent; // and we reset our last event to this event before we call our update
    touchUpdateEvent(event);

    // if one of our scripts have asked to capture this event, then stop processing it
    if (_controllerScriptingInterface.isTouchCaptured()) {
        return;
    }

}

void Application::touchEndEvent(QTouchEvent* event) {
    TouchEvent thisEvent(*event, _lastTouchEvent);
    _controllerScriptingInterface.emitTouchEndEvent(thisEvent); // send events to any registered scripts
    _lastTouchEvent = thisEvent;

    // if one of our scripts have asked to capture this event, then stop processing it
    if (_controllerScriptingInterface.isTouchCaptured()) {
        return;
    }
    // put any application specific touch behavior below here..
    _touchDragStartedAvgX = _touchAvgX;
    _touchDragStartedAvgY = _touchAvgY;
    _isTouchPressed = false;

}

void Application::wheelEvent(QWheelEvent* event) {

    _controllerScriptingInterface.emitWheelEvent(event); // send events to any registered scripts

    // if one of our scripts have asked to capture this event, then stop processing it
    if (_controllerScriptingInterface.isWheelCaptured()) {
        return;
    }
}

void Application::dropEvent(QDropEvent *event) {
    const QMimeData *mimeData = event->mimeData();
    bool atLeastOneFileAccepted = false;
    foreach (QUrl url, mimeData->urls()) {
        QString urlString = url.toString();
        if (canAcceptURL(urlString)) {
            if (acceptURL(urlString)) {
                atLeastOneFileAccepted = true;
                break;
            }
        }
    }
    
    if (atLeastOneFileAccepted) {
        event->acceptProposedAction();
    }
}

void Application::dragEnterEvent(QDragEnterEvent* event) {
    const QMimeData* mimeData = event->mimeData();
    foreach(QUrl url, mimeData->urls()) {
        auto urlString = url.toString();
        if (canAcceptURL(urlString)) {
            event->acceptProposedAction();
            break;
        }
    }
}

bool Application::acceptSnapshot(const QString& urlString) {
    QUrl url(urlString);
    QString snapshotPath = url.toLocalFile();
    
    SnapshotMetaData* snapshotData = Snapshot::parseSnapshotData(snapshotPath);
    if (snapshotData) {
        if (!snapshotData->getDomain().isEmpty()) {
            DependencyManager::get<NodeList>()->getDomainHandler().setHostnameAndPort(snapshotData->getDomain());
        }

        _myAvatar->setPosition(snapshotData->getLocation());
        _myAvatar->setOrientation(snapshotData->getOrientation());
    } else {
        QMessageBox msgBox;
        msgBox.setText("No location details were found in the file "
                        + snapshotPath + ", try dragging in an authentic Hifi snapshot.");
                        
        msgBox.setStandardButtons(QMessageBox::Ok);
        msgBox.exec();
    }
    return true;
}

void Application::sendPingPackets() {
    QByteArray pingPacket = DependencyManager::get<NodeList>()->constructPingPacket();
    controlledBroadcastToNodes(pingPacket, NodeSet()
                               << NodeType::EntityServer
                               << NodeType::AudioMixer << NodeType::AvatarMixer);
}

//  Every second, check the frame rates and other stuff
void Application::checkFPS() {
    if (Menu::getInstance()->isOptionChecked(MenuOption::TestPing)) {
        sendPingPackets();
    }

    float diffTime = (float)_timerStart.nsecsElapsed() / 1000000000.0f;

    _fps = (float)_frameCount / diffTime;
    _frameCount = 0;
    _datagramProcessor->resetCounters();
    _timerStart.start();

    // ask the node list to check in with the domain server
    DependencyManager::get<NodeList>()->sendDomainServerCheckIn();
}

void Application::idle() {
    PerformanceTimer perfTimer("idle");
    
    if (_aboutToQuit) {
        return; // bail early, nothing to do here.
    }

    // Normally we check PipelineWarnings, but since idle will often take more than 10ms we only show these idle timing
    // details if we're in ExtraDebugging mode. However, the ::update() and its subcomponents will show their timing
    // details normally.
    bool showWarnings = getLogger()->extraDebugging();
    PerformanceWarning warn(showWarnings, "idle()");

    //  Only run simulation code if more than the targetFramePeriod have passed since last time we ran
    double targetFramePeriod = 0.0;
    unsigned int targetFramerate = getRenderTargetFramerate();
    if (targetFramerate > 0) {
        targetFramePeriod = 1000.0 / targetFramerate;
    }
    double timeSinceLastUpdate = (double)_lastTimeUpdated.nsecsElapsed() / 1000000.0;
    if (timeSinceLastUpdate > targetFramePeriod) {
        _lastTimeUpdated.start();
        {
            PerformanceTimer perfTimer("update");
            PerformanceWarning warn(showWarnings, "Application::idle()... update()");
            const float BIGGEST_DELTA_TIME_SECS = 0.25f;
            update(glm::clamp((float)timeSinceLastUpdate / 1000.0f, 0.0f, BIGGEST_DELTA_TIME_SECS));
        }
        {
            PerformanceTimer perfTimer("updateGL");
            PerformanceWarning warn(showWarnings, "Application::idle()... updateGL()");
            _glWidget->updateGL();
        }
        {
            PerformanceTimer perfTimer("rest");
            PerformanceWarning warn(showWarnings, "Application::idle()... rest of it");
            _idleLoopStdev.addValue(timeSinceLastUpdate);

            //  Record standard deviation and reset counter if needed
            const int STDEV_SAMPLES = 500;
            if (_idleLoopStdev.getSamples() > STDEV_SAMPLES) {
                _idleLoopMeasuredJitter = _idleLoopStdev.getStDev();
                _idleLoopStdev.reset();
            }

            // After finishing all of the above work, restart the idle timer, allowing 2ms to process events.
            idleTimer->start(2);
        }
    }

    // check for any requested background downloads.
    emit checkBackgroundDownloads();
}

void Application::setFullscreen(bool fullscreen) {
    if (Menu::getInstance()->isOptionChecked(MenuOption::Fullscreen) != fullscreen) {
        Menu::getInstance()->getActionForOption(MenuOption::Fullscreen)->setChecked(fullscreen);
    }

    // Work around Qt bug that prevents floating menus being shown when in fullscreen mode.
    // https://bugreports.qt.io/browse/QTBUG-41883
    // Known issue: Top-level menu items don't highlight when cursor hovers. This is probably a side-effect of the work-around.
    // TODO: Remove this work-around once the bug has been fixed and restore the following lines.
    //_window->setWindowState(fullscreen ? (_window->windowState() | Qt::WindowFullScreen) :
    //    (_window->windowState() & ~Qt::WindowFullScreen));
    _window->hide();
    if (fullscreen) {
        _window->setWindowState(_window->windowState() | Qt::WindowFullScreen);
        // The next line produces the following warning in the log:
        // [WARNING][03 / 06 12:17 : 58] QWidget::setMinimumSize: (/ MainWindow) Negative sizes
        //   (0, -1) are not possible
        // This is better than the alternative which is to have the window slightly less than fullscreen with a visible line
        // of pixels for the remainder of the screen.
        _window->setContentsMargins(0, 0, 0, -1);
    } else {
        _window->setWindowState(_window->windowState() & ~Qt::WindowFullScreen);
        _window->setContentsMargins(0, 0, 0, 0);
    }

    if (!_aboutToQuit) {
        _window->show();
    }
}

void Application::setEnable3DTVMode(bool enable3DTVMode) {
    resizeGL(_glWidget->getDeviceWidth(), _glWidget->getDeviceHeight());
}

void Application::setEnableVRMode(bool enableVRMode) {
    if (Menu::getInstance()->isOptionChecked(MenuOption::EnableVRMode) != enableVRMode) {
        Menu::getInstance()->getActionForOption(MenuOption::EnableVRMode)->setChecked(enableVRMode);
    }

    if (enableVRMode) {
        if (!OculusManager::isConnected()) {
            // attempt to reconnect the Oculus manager - it's possible this was a workaround
            // for the sixense crash
            OculusManager::disconnect();
            OculusManager::connect();
        }
        OculusManager::recalibrate();
    } else {
        OculusManager::abandonCalibration();
        
        _mirrorCamera.setHmdPosition(glm::vec3());
        _mirrorCamera.setHmdRotation(glm::quat());
        _myCamera.setHmdPosition(glm::vec3());
        _myCamera.setHmdRotation(glm::quat());
    }
    
    resizeGL(_glWidget->getDeviceWidth(), _glWidget->getDeviceHeight());
    
    updateCursorVisibility();
}

void Application::setLowVelocityFilter(bool lowVelocityFilter) {
    SixenseManager::getInstance().setLowVelocityFilter(lowVelocityFilter);
}

bool Application::mouseOnScreen() const {
    if (OculusManager::isConnected()) {
        return getMouseX() >= 0 && getMouseX() <= _glWidget->getDeviceWidth() &&
               getMouseY() >= 0 && getMouseY() <= _glWidget->getDeviceHeight();
    }
    return true;
}

int Application::getMouseX() const {
    if (OculusManager::isConnected()) {
        glm::vec2 pos = _applicationOverlay.screenToOverlay(glm::vec2(getTrueMouseX(), getTrueMouseY()));
        return pos.x;
    }
    return getTrueMouseX();
}

int Application::getMouseY() const {
    if (OculusManager::isConnected()) {
        glm::vec2 pos = _applicationOverlay.screenToOverlay(glm::vec2(getTrueMouseX(), getTrueMouseY()));
        return pos.y;
    }
    return getTrueMouseY();
}

int Application::getMouseDragStartedX() const {
    if (OculusManager::isConnected()) {
        glm::vec2 pos = _applicationOverlay.screenToOverlay(glm::vec2(getTrueMouseDragStartedX(),
                                                                      getTrueMouseDragStartedY()));
        return pos.x;
    }
    return getTrueMouseDragStartedX();
}

int Application::getMouseDragStartedY() const {
    if (OculusManager::isConnected()) {
        glm::vec2 pos = _applicationOverlay.screenToOverlay(glm::vec2(getTrueMouseDragStartedX(),
                                                                      getTrueMouseDragStartedY()));
        return pos.y;
    }
    return getTrueMouseDragStartedY();
}

FaceTracker* Application::getActiveFaceTracker() {
    auto faceshift = DependencyManager::get<Faceshift>();
    auto dde = DependencyManager::get<DdeFaceTracker>();
    
    return (dde->isActive() ? static_cast<FaceTracker*>(dde.data()) :
            (faceshift->isActive() ? static_cast<FaceTracker*>(faceshift.data()) : NULL));
}

void Application::setActiveFaceTracker() {
#ifdef HAVE_FACESHIFT
    DependencyManager::get<Faceshift>()->setTCPEnabled(Menu::getInstance()->isOptionChecked(MenuOption::Faceshift));
#endif
#ifdef HAVE_DDE
    bool isUsingDDE = Menu::getInstance()->isOptionChecked(MenuOption::UseCamera);
    Menu::getInstance()->getActionForOption(MenuOption::UseAudioForMouth)->setVisible(isUsingDDE);
    Menu::getInstance()->getActionForOption(MenuOption::VelocityFilter)->setVisible(isUsingDDE);
    DependencyManager::get<DdeFaceTracker>()->setEnabled(isUsingDDE);
#endif
}

bool Application::exportEntities(const QString& filename, const QVector<EntityItemID>& entityIDs) {
    QVector<EntityItem*> entities;

    auto entityTree = _entities.getTree();
    EntityTree exportTree;

    glm::vec3 root(TREE_SCALE, TREE_SCALE, TREE_SCALE);
    for (auto entityID : entityIDs) {
        auto entityItem = entityTree->findEntityByEntityItemID(entityID);
        if (!entityItem) {
            continue;
        }

        auto properties = entityItem->getProperties();
        auto position = properties.getPosition();

        root.x = glm::min(root.x, position.x);
        root.y = glm::min(root.y, position.y);
        root.z = glm::min(root.z, position.z);

        entities << entityItem;
    }

    if (entities.size() == 0) {
        return false;
    }

    for (auto entityItem : entities) {
        auto properties = entityItem->getProperties();

        properties.setPosition(properties.getPosition() - root);
        exportTree.addEntity(entityItem->getEntityItemID(), properties);
    }

    exportTree.writeToJSONFile(filename.toLocal8Bit().constData());

    // restore the main window's active state
    _window->activateWindow();
    return true;
}

bool Application::exportEntities(const QString& filename, float x, float y, float z, float scale) {
    QVector<EntityItem*> entities;
    _entities.getTree()->findEntities(AACube(glm::vec3(x, y, z), scale), entities);

    if (entities.size() > 0) {
        glm::vec3 root(x, y, z);
        EntityTree exportTree;

        for (int i = 0; i < entities.size(); i++) {
            EntityItemProperties properties = entities.at(i)->getProperties();
            EntityItemID id = entities.at(i)->getEntityItemID();
            properties.setPosition(properties.getPosition() - root);
            exportTree.addEntity(id, properties);
        }
        exportTree.writeToSVOFile(filename.toLocal8Bit().constData());
    } else {
        qCDebug(interfaceapp) << "No models were selected";
        return false;
    }

    // restore the main window's active state
    _window->activateWindow();
    return true;
}

void Application::loadSettings() {

    DependencyManager::get<AudioClient>()->loadSettings();
    DependencyManager::get<LODManager>()->loadSettings();

    Menu::getInstance()->loadSettings();
    _myAvatar->loadData();
}

void Application::saveSettings() {
    DependencyManager::get<AudioClient>()->saveSettings();
    DependencyManager::get<LODManager>()->saveSettings();

    Menu::getInstance()->saveSettings();
    _myAvatar->saveData();
}

bool Application::importEntities(const QString& urlOrFilename) {
    _entityClipboard.eraseAllOctreeElements();
    
    QUrl url(urlOrFilename);
    
    // if the URL appears to be invalid or relative, then it is probably a local file
    if (!url.isValid() || url.isRelative()) {
        url = QUrl::fromLocalFile(urlOrFilename);
    }
    
    bool success = _entityClipboard.readFromURL(url.toString());
    if (success) {
        _entityClipboard.reaverageOctreeElements();
    }
    return success;
}

QVector<EntityItemID> Application::pasteEntities(float x, float y, float z) {
    return _entityClipboard.sendEntities(&_entityEditSender, _entities.getTree(), x, y, z);
}

void Application::initDisplay() {
    glEnable(GL_BLEND);
    glBlendFuncSeparate(GL_SRC_ALPHA, GL_ONE_MINUS_SRC_ALPHA, GL_CONSTANT_ALPHA, GL_ONE);
    glShadeModel(GL_SMOOTH);
    glEnable(GL_LIGHTING);
    glEnable(GL_LIGHT0);
    glEnable(GL_DEPTH_TEST);
}

void Application::init() {
    // Make sure Login state is up to date
    DependencyManager::get<DialogsManager>()->toggleLoginDialog();
    
    _environment.init();

    DependencyManager::get<DeferredLightingEffect>()->init(this);
    DependencyManager::get<AmbientOcclusionEffect>()->init(this);

    // TODO: move _myAvatar out of Application. Move relevant code to MyAvataar or AvatarManager
    DependencyManager::get<AvatarManager>()->init();
    _myCamera.setMode(CAMERA_MODE_FIRST_PERSON);

    _mirrorCamera.setMode(CAMERA_MODE_MIRROR);

    OculusManager::connect();
    if (OculusManager::isConnected()) {
        // perform as a post-event so that the code is run after init is complete
        qApp->postLambdaEvent([] {
            Menu::getInstance()->triggerOption(MenuOption::Fullscreen);
        });
    }

    TV3DManager::connect();
    if (TV3DManager::isConnected()) {
        // perform as a post-event so that the code is run after init is complete
        qApp->postLambdaEvent([] {
            Menu::getInstance()->triggerOption(MenuOption::Fullscreen);
        });
    }

    _timerStart.start();
    _lastTimeUpdated.start();
    
    // when --url in command line, teleport to location
    const QString HIFI_URL_COMMAND_LINE_KEY = "--url";
    int urlIndex = arguments().indexOf(HIFI_URL_COMMAND_LINE_KEY);
    QString addressLookupString;
    if (urlIndex != -1) {
        addressLookupString = arguments().value(urlIndex + 1);
    }
    
    DependencyManager::get<AddressManager>()->loadSettings(addressLookupString);
    
    qCDebug(interfaceapp) << "Loaded settings";
    
#ifdef __APPLE__
    if (Menu::getInstance()->isOptionChecked(MenuOption::SixenseEnabled)) {
        // on OS X we only setup sixense if the user wants it on - this allows running without the hid_init crash
        // if hydra support is temporarily not required
        SixenseManager::getInstance().toggleSixense(true);
    }
#else
    // setup sixense
    SixenseManager::getInstance().toggleSixense(true);
#endif

    // initialize our face trackers after loading the menu settings
    DependencyManager::get<Faceshift>()->init();
    DependencyManager::get<DdeFaceTracker>()->init();

    Leapmotion::init();
    RealSense::init();

    // fire off an immediate domain-server check in now that settings are loaded
    DependencyManager::get<NodeList>()->sendDomainServerCheckIn();

    _entities.init();
    _entities.setViewFrustum(getViewFrustum());

    EntityTree* tree = _entities.getTree();
    _physicsEngine.setEntityTree(tree);
    tree->setSimulation(&_physicsEngine);
    _physicsEngine.init(&_entityEditSender);


    auto entityScriptingInterface = DependencyManager::get<EntityScriptingInterface>();

    connect(&_physicsEngine, &EntitySimulation::entityCollisionWithEntity,
            entityScriptingInterface.data(), &EntityScriptingInterface::entityCollisionWithEntity);

    // connect the _entityCollisionSystem to our EntityTreeRenderer since that's what handles running entity scripts
    connect(&_physicsEngine, &EntitySimulation::entityCollisionWithEntity,
            &_entities, &EntityTreeRenderer::entityCollisionWithEntity);

    // connect the _entities (EntityTreeRenderer) to our script engine's EntityScriptingInterface for firing
    // of events related clicking, hovering over, and entering entities
    _entities.connectSignalsToSlots(entityScriptingInterface.data());

    _entityClipboardRenderer.init();
    _entityClipboardRenderer.setViewFrustum(getViewFrustum());
    _entityClipboardRenderer.setTree(&_entityClipboard);

    _rearMirrorTools = new RearMirrorTools(_glWidget, _mirrorViewRect);

    connect(_rearMirrorTools, SIGNAL(closeView()), SLOT(closeMirrorView()));
    connect(_rearMirrorTools, SIGNAL(restoreView()), SLOT(restoreMirrorView()));
    connect(_rearMirrorTools, SIGNAL(shrinkView()), SLOT(shrinkMirrorView()));
    connect(_rearMirrorTools, SIGNAL(resetView()), SLOT(resetSensors()));

    // make sure our texture cache knows about window size changes
    DependencyManager::get<TextureCache>()->associateWithWidget(_glWidget);

    // initialize the GlowEffect with our widget
    DependencyManager::get<GlowEffect>()->init(_glWidget,
                                               Menu::getInstance()->isOptionChecked(MenuOption::EnableGlowEffect));
}

void Application::closeMirrorView() {
    if (Menu::getInstance()->isOptionChecked(MenuOption::Mirror)) {
        Menu::getInstance()->triggerOption(MenuOption::Mirror);
    }
}

void Application::restoreMirrorView() {
    if (!Menu::getInstance()->isOptionChecked(MenuOption::FullscreenMirror)) {
        Menu::getInstance()->triggerOption(MenuOption::FullscreenMirror);
    }
}

void Application::shrinkMirrorView() {
    if (Menu::getInstance()->isOptionChecked(MenuOption::FullscreenMirror)) {
        Menu::getInstance()->triggerOption(MenuOption::FullscreenMirror);
    }
}

const float HEAD_SPHERE_RADIUS = 0.1f;

bool Application::isLookingAtMyAvatar(Avatar* avatar) {
    glm::vec3 theirLookAt = avatar->getHead()->getLookAtPosition();
    glm::vec3 myEyePosition = _myAvatar->getHead()->getEyePosition();
    if (pointInSphere(theirLookAt, myEyePosition, HEAD_SPHERE_RADIUS * _myAvatar->getScale())) {
        return true;
    }
    return false;
}

void Application::updateLOD() {
    PerformanceTimer perfTimer("LOD");
    // adjust it unless we were asked to disable this feature, or if we're currently in throttleRendering mode
    if (!isThrottleRendering()) {
        DependencyManager::get<LODManager>()->autoAdjustLOD(_fps);
    } else {
        DependencyManager::get<LODManager>()->resetLODAdjust();
    }
}

void Application::updateMouseRay() {
    PerformanceTimer perfTimer("mouseRay");

    bool showWarnings = Menu::getInstance()->isOptionChecked(MenuOption::PipelineWarnings);
    PerformanceWarning warn(showWarnings, "Application::updateMouseRay()");

    // make sure the frustum is up-to-date
    loadViewFrustum(_myCamera, _viewFrustum);

    PickRay pickRay = _myCamera.computePickRay(getTrueMouseX(), getTrueMouseY());
    _mouseRayOrigin = pickRay.origin;
    _mouseRayDirection = pickRay.direction;
    
    // adjust for mirroring
    if (_myCamera.getMode() == CAMERA_MODE_MIRROR) {
        glm::vec3 mouseRayOffset = _mouseRayOrigin - _viewFrustum.getPosition();
        _mouseRayOrigin -= 2.0f * (_viewFrustum.getDirection() * glm::dot(_viewFrustum.getDirection(), mouseRayOffset) +
            _viewFrustum.getRight() * glm::dot(_viewFrustum.getRight(), mouseRayOffset));
        _mouseRayDirection -= 2.0f * (_viewFrustum.getDirection() * glm::dot(_viewFrustum.getDirection(), _mouseRayDirection) +
            _viewFrustum.getRight() * glm::dot(_viewFrustum.getRight(), _mouseRayDirection));
    }
}

void Application::updateMyAvatarLookAtPosition() {
    PerformanceTimer perfTimer("lookAt");
    bool showWarnings = Menu::getInstance()->isOptionChecked(MenuOption::PipelineWarnings);
    PerformanceWarning warn(showWarnings, "Application::updateMyAvatarLookAtPosition()");

    _myAvatar->updateLookAtTargetAvatar();
    FaceTracker* tracker = getActiveFaceTracker();

    bool isLookingAtSomeone = false;
    glm::vec3 lookAtSpot;
    if (_myCamera.getMode() == CAMERA_MODE_MIRROR) {
        //  When I am in mirror mode, just look right at the camera (myself)
        if (!OculusManager::isConnected()) {
            lookAtSpot = _myCamera.getPosition();
        } else {
            if (_myAvatar->isLookingAtLeftEye()) {
                lookAtSpot = OculusManager::getLeftEyePosition();
            } else {
                lookAtSpot = OculusManager::getRightEyePosition();
            }
        }
 
    } else {
        AvatarSharedPointer lookingAt = _myAvatar->getLookAtTargetAvatar().toStrongRef();
        if (lookingAt && _myAvatar != lookingAt.data()) {
            
            isLookingAtSomeone = true;
            //  If I am looking at someone else, look directly at one of their eyes
            if (tracker) {
                //  If a face tracker is active, look at the eye for the side my gaze is biased toward
                if (tracker->getEstimatedEyeYaw() > _myAvatar->getHead()->getFinalYaw()) {
                    // Look at their right eye
                    lookAtSpot = static_cast<Avatar*>(lookingAt.data())->getHead()->getRightEyePosition();
                } else {
                    // Look at their left eye
                    lookAtSpot = static_cast<Avatar*>(lookingAt.data())->getHead()->getLeftEyePosition();
                }
            } else {
                //  Need to add randomly looking back and forth between left and right eye for case with no tracker
                if (_myAvatar->isLookingAtLeftEye()) {
                    lookAtSpot = static_cast<Avatar*>(lookingAt.data())->getHead()->getLeftEyePosition();
                } else {
                    lookAtSpot = static_cast<Avatar*>(lookingAt.data())->getHead()->getRightEyePosition();
                }
            }
        } else {
            //  I am not looking at anyone else, so just look forward
            lookAtSpot = _myAvatar->getHead()->getEyePosition() +
                (_myAvatar->getHead()->getFinalOrientationInWorldFrame() * glm::vec3(0.0f, 0.0f, -TREE_SCALE));
        }
    }
    //
    //  Deflect the eyes a bit to match the detected Gaze from 3D camera if active
    //
    if (tracker) {
        float eyePitch = tracker->getEstimatedEyePitch();
        float eyeYaw = tracker->getEstimatedEyeYaw();
        const float GAZE_DEFLECTION_REDUCTION_DURING_EYE_CONTACT = 0.1f;
        // deflect using Faceshift gaze data
        glm::vec3 origin = _myAvatar->getHead()->getEyePosition();
        float pitchSign = (_myCamera.getMode() == CAMERA_MODE_MIRROR) ? -1.0f : 1.0f;
        float deflection = DependencyManager::get<Faceshift>()->getEyeDeflection();
        if (isLookingAtSomeone) {
            deflection *= GAZE_DEFLECTION_REDUCTION_DURING_EYE_CONTACT;
        }
        lookAtSpot = origin + _myCamera.getRotation() * glm::quat(glm::radians(glm::vec3(
            eyePitch * pitchSign * deflection, eyeYaw * deflection, 0.0f))) *
                glm::inverse(_myCamera.getRotation()) * (lookAtSpot - origin);
    }

    _myAvatar->getHead()->setLookAtPosition(lookAtSpot);
}

void Application::updateThreads(float deltaTime) {
    PerformanceTimer perfTimer("updateThreads");
    bool showWarnings = Menu::getInstance()->isOptionChecked(MenuOption::PipelineWarnings);
    PerformanceWarning warn(showWarnings, "Application::updateThreads()");

    // parse voxel packets
    if (!_enableProcessOctreeThread) {
        _octreeProcessor.threadRoutine();
        _entityEditSender.threadRoutine();
    }
}

void Application::cameraMenuChanged() {
    if (Menu::getInstance()->isOptionChecked(MenuOption::FullscreenMirror)) {
        if (_myCamera.getMode() != CAMERA_MODE_MIRROR) {
            _myCamera.setMode(CAMERA_MODE_MIRROR);
        }
    } else if (Menu::getInstance()->isOptionChecked(MenuOption::FirstPerson)) {
        if (_myCamera.getMode() != CAMERA_MODE_FIRST_PERSON) {
            _myCamera.setMode(CAMERA_MODE_FIRST_PERSON);
        }
    } else {
        if (_myCamera.getMode() != CAMERA_MODE_THIRD_PERSON) {
            _myCamera.setMode(CAMERA_MODE_THIRD_PERSON);
        }
    }
}

void Application::updateCamera(float deltaTime) {
    PerformanceTimer perfTimer("updateCamera");
    bool showWarnings = Menu::getInstance()->isOptionChecked(MenuOption::PipelineWarnings);
    PerformanceWarning warn(showWarnings, "Application::updateCamera()");

    if (!OculusManager::isConnected() && !TV3DManager::isConnected() &&
            Menu::getInstance()->isOptionChecked(MenuOption::OffAxisProjection)) {
        FaceTracker* tracker = getActiveFaceTracker();
        if (tracker) {
            const float EYE_OFFSET_SCALE = 0.025f;
            glm::vec3 position = tracker->getHeadTranslation() * EYE_OFFSET_SCALE;
            float xSign = (_myCamera.getMode() == CAMERA_MODE_MIRROR) ? 1.0f : -1.0f;
            _myCamera.setEyeOffsetPosition(glm::vec3(position.x * xSign, position.y, -position.z));
            updateProjectionMatrix();
        }
    }
}

void Application::updateDialogs(float deltaTime) {
    PerformanceTimer perfTimer("updateDialogs");
    bool showWarnings = Menu::getInstance()->isOptionChecked(MenuOption::PipelineWarnings);
    PerformanceWarning warn(showWarnings, "Application::updateDialogs()");
    auto dialogsManager = DependencyManager::get<DialogsManager>();
    
    // Update bandwidth dialog, if any
    BandwidthDialog* bandwidthDialog = dialogsManager->getBandwidthDialog();
    if (bandwidthDialog) {
        bandwidthDialog->update();
    }

    QPointer<OctreeStatsDialog> octreeStatsDialog = dialogsManager->getOctreeStatsDialog();
    if (octreeStatsDialog) {
        octreeStatsDialog->update();
    }
}

void Application::updateCursor(float deltaTime) {
    PerformanceTimer perfTimer("updateCursor");
    bool showWarnings = Menu::getInstance()->isOptionChecked(MenuOption::PipelineWarnings);
    PerformanceWarning warn(showWarnings, "Application::updateCursor()");

    static QPoint lastMousePos = QPoint();
    _lastMouseMove = (lastMousePos == QCursor::pos()) ? _lastMouseMove : usecTimestampNow();
    lastMousePos = QCursor::pos();
}

void Application::updateCursorVisibility() {
    if (!_cursorVisible ||
        Menu::getInstance()->isOptionChecked(MenuOption::EnableVRMode) ||
        Menu::getInstance()->isOptionChecked(MenuOption::Enable3DTVMode)) {
        _window->setCursor(Qt::BlankCursor);
    } else {
        _window->unsetCursor();
    }
}

void Application::setCursorVisible(bool visible) {
    _cursorVisible = visible;
    updateCursorVisibility();
}

void Application::update(float deltaTime) {
    bool showWarnings = Menu::getInstance()->isOptionChecked(MenuOption::PipelineWarnings);
    PerformanceWarning warn(showWarnings, "Application::update()");

    updateLOD();
    updateMouseRay(); // check what's under the mouse and update the mouse voxel
    {
        PerformanceTimer perfTimer("devices");
        DeviceTracker::updateAll();
        FaceTracker* tracker = getActiveFaceTracker();
        if (tracker) {
            tracker->update(deltaTime);
        }
        SixenseManager::getInstance().update(deltaTime);
        JoystickScriptingInterface::getInstance().update();
    }
    
    // Dispatch input events
    _controllerScriptingInterface.updateInputControllers();

    updateThreads(deltaTime); // If running non-threaded, then give the threads some time to process...
    
    DependencyManager::get<AvatarManager>()->updateOtherAvatars(deltaTime); //loop through all the other avatars and simulate them...

    updateCamera(deltaTime); // handle various camera tweaks like off axis projection
    updateDialogs(deltaTime); // update various stats dialogs if present
    updateCursor(deltaTime); // Handle cursor updates

    {
        PerformanceTimer perfTimer("physics");
        _myAvatar->relayDriveKeysToCharacterController();
        _physicsEngine.stepSimulation();
        _physicsEngine.dumpStatsIfNecessary();
    }

    if (!_aboutToQuit) {
        PerformanceTimer perfTimer("entities");
        // NOTE: the _entities.update() call below will wait for lock 
        // and will simulate entity motion (the EntityTree has been given an EntitySimulation).  
        _entities.update(); // update the models...
    }

    {
        PerformanceTimer perfTimer("overlays");
        _overlays.update(deltaTime);
    }
    
    {
        PerformanceTimer perfTimer("myAvatar");
        updateMyAvatarLookAtPosition();
        DependencyManager::get<AvatarManager>()->updateMyAvatar(deltaTime); // Sample hardware, update view frustum if needed, and send avatar data to mixer/nodes
    }

    {
        PerformanceTimer perfTimer("emitSimulating");
        // let external parties know we're updating
        emit simulating(deltaTime);
    }

    // Update _viewFrustum with latest camera and view frustum data...
    // NOTE: we get this from the view frustum, to make it simpler, since the
    // loadViewFrumstum() method will get the correct details from the camera
    // We could optimize this to not actually load the viewFrustum, since we don't
    // actually need to calculate the view frustum planes to send these details
    // to the server.
    {
        PerformanceTimer perfTimer("loadViewFrustum");
        loadViewFrustum(_myCamera, _viewFrustum);
    }

    quint64 now = usecTimestampNow();

    // Update my voxel servers with my current voxel query...
    {
        PerformanceTimer perfTimer("queryOctree");
        quint64 sinceLastQuery = now - _lastQueriedTime;
        const quint64 TOO_LONG_SINCE_LAST_QUERY = 3 * USECS_PER_SECOND;
        bool queryIsDue = sinceLastQuery > TOO_LONG_SINCE_LAST_QUERY;
        bool viewIsDifferentEnough = !_lastQueriedViewFrustum.isVerySimilar(_viewFrustum);

        // if it's been a while since our last query or the view has significantly changed then send a query, otherwise suppress it
        if (queryIsDue || viewIsDifferentEnough) {
            _lastQueriedTime = now;

            if (DependencyManager::get<SceneScriptingInterface>()->shouldRenderEntities()) {
                queryOctree(NodeType::EntityServer, PacketTypeEntityQuery, _entityServerJurisdictions);
            }
            _lastQueriedViewFrustum = _viewFrustum;
        }
    }

    // sent nack packets containing missing sequence numbers of received packets from nodes
    {
        quint64 sinceLastNack = now - _lastNackTime;
        const quint64 TOO_LONG_SINCE_LAST_NACK = 1 * USECS_PER_SECOND;
        if (sinceLastNack > TOO_LONG_SINCE_LAST_NACK) {
            _lastNackTime = now;
            sendNackPackets();
        }
    }

    // send packet containing downstream audio stats to the AudioMixer 
    {
        quint64 sinceLastNack = now - _lastSendDownstreamAudioStats;
        if (sinceLastNack > TOO_LONG_SINCE_LAST_SEND_DOWNSTREAM_AUDIO_STATS) {
            _lastSendDownstreamAudioStats = now;

            QMetaObject::invokeMethod(DependencyManager::get<AudioClient>().data(), "sendDownstreamAudioStatsPacket", Qt::QueuedConnection);
        }
    }
}

int Application::sendNackPackets() {

    if (Menu::getInstance()->isOptionChecked(MenuOption::DisableNackPackets)) {
        return 0;
    }

    int packetsSent = 0;
    char packet[MAX_PACKET_SIZE];

    // iterates thru all nodes in NodeList
    auto nodeList = DependencyManager::get<NodeList>();
    
    nodeList->eachNode([&](const SharedNodePointer& node){
        
        if (node->getActiveSocket() && node->getType() == NodeType::EntityServer) {
            
            QUuid nodeUUID = node->getUUID();
            
            // if there are octree packets from this node that are waiting to be processed,
            // don't send a NACK since the missing packets may be among those waiting packets.
            if (_octreeProcessor.hasPacketsToProcessFrom(nodeUUID)) {
                return;
            }
            
            _octreeSceneStatsLock.lockForRead();
            
            // retreive octree scene stats of this node
            if (_octreeServerSceneStats.find(nodeUUID) == _octreeServerSceneStats.end()) {
                _octreeSceneStatsLock.unlock();
                return;
            }
            
            // get sequence number stats of node, prune its missing set, and make a copy of the missing set
            SequenceNumberStats& sequenceNumberStats = _octreeServerSceneStats[nodeUUID].getIncomingOctreeSequenceNumberStats();
            sequenceNumberStats.pruneMissingSet();
            const QSet<OCTREE_PACKET_SEQUENCE> missingSequenceNumbers = sequenceNumberStats.getMissingSet();
            
            _octreeSceneStatsLock.unlock();
            
            // construct nack packet(s) for this node
            int numSequenceNumbersAvailable = missingSequenceNumbers.size();
            QSet<OCTREE_PACKET_SEQUENCE>::const_iterator missingSequenceNumbersIterator = missingSequenceNumbers.constBegin();
            while (numSequenceNumbersAvailable > 0) {
                
                char* dataAt = packet;
                int bytesRemaining = MAX_PACKET_SIZE;
                
                // pack header
                int numBytesPacketHeader = populatePacketHeader(packet, PacketTypeOctreeDataNack);
                dataAt += numBytesPacketHeader;
                bytesRemaining -= numBytesPacketHeader;
                
                // calculate and pack the number of sequence numbers
                int numSequenceNumbersRoomFor = (bytesRemaining - sizeof(uint16_t)) / sizeof(OCTREE_PACKET_SEQUENCE);
                uint16_t numSequenceNumbers = min(numSequenceNumbersAvailable, numSequenceNumbersRoomFor);
                uint16_t* numSequenceNumbersAt = (uint16_t*)dataAt;
                *numSequenceNumbersAt = numSequenceNumbers;
                dataAt += sizeof(uint16_t);
                
                // pack sequence numbers
                for (int i = 0; i < numSequenceNumbers; i++) {
                    OCTREE_PACKET_SEQUENCE* sequenceNumberAt = (OCTREE_PACKET_SEQUENCE*)dataAt;
                    *sequenceNumberAt = *missingSequenceNumbersIterator;
                    dataAt += sizeof(OCTREE_PACKET_SEQUENCE);
                    
                    missingSequenceNumbersIterator++;
                }
                numSequenceNumbersAvailable -= numSequenceNumbers;
                
                // send it
                nodeList->writeUnverifiedDatagram(packet, dataAt - packet, node);
                packetsSent++;
            }
        }
    });

    return packetsSent;
}

void Application::queryOctree(NodeType_t serverType, PacketType packetType, NodeToJurisdictionMap& jurisdictions) {

    //qCDebug(interfaceapp) << ">>> inside... queryOctree()... _viewFrustum.getFieldOfView()=" << _viewFrustum.getFieldOfView();
    bool wantExtraDebugging = getLogger()->extraDebugging();

    // These will be the same for all servers, so we can set them up once and then reuse for each server we send to.
    _octreeQuery.setWantLowResMoving(true);
    _octreeQuery.setWantColor(true);
    _octreeQuery.setWantDelta(true);
    _octreeQuery.setWantOcclusionCulling(false);
    _octreeQuery.setWantCompression(true);

    _octreeQuery.setCameraPosition(_viewFrustum.getPosition());
    _octreeQuery.setCameraOrientation(_viewFrustum.getOrientation());
    _octreeQuery.setCameraFov(_viewFrustum.getFieldOfView());
    _octreeQuery.setCameraAspectRatio(_viewFrustum.getAspectRatio());
    _octreeQuery.setCameraNearClip(_viewFrustum.getNearClip());
    _octreeQuery.setCameraFarClip(_viewFrustum.getFarClip());
    _octreeQuery.setCameraEyeOffsetPosition(_viewFrustum.getEyeOffsetPosition());
    auto lodManager = DependencyManager::get<LODManager>();
    _octreeQuery.setOctreeSizeScale(lodManager->getOctreeSizeScale());
    _octreeQuery.setBoundaryLevelAdjust(lodManager->getBoundaryLevelAdjust());

    unsigned char queryPacket[MAX_PACKET_SIZE];

    // Iterate all of the nodes, and get a count of how many voxel servers we have...
    int totalServers = 0;
    int inViewServers = 0;
    int unknownJurisdictionServers = 0;

    auto nodeList = DependencyManager::get<NodeList>();
    
    nodeList->eachNode([&](const SharedNodePointer& node) {
        // only send to the NodeTypes that are serverType
        if (node->getActiveSocket() && node->getType() == serverType) {
            totalServers++;

            // get the server bounds for this server
            QUuid nodeUUID = node->getUUID();

            // if we haven't heard from this voxel server, go ahead and send it a query, so we
            // can get the jurisdiction...
            if (jurisdictions.find(nodeUUID) == jurisdictions.end()) {
                unknownJurisdictionServers++;
            } else {
                const JurisdictionMap& map = (jurisdictions)[nodeUUID];

                unsigned char* rootCode = map.getRootOctalCode();

                if (rootCode) {
                    VoxelPositionSize rootDetails;
                    voxelDetailsForCode(rootCode, rootDetails);
                    AACube serverBounds(glm::vec3(rootDetails.x, rootDetails.y, rootDetails.z), rootDetails.s);

                    ViewFrustum::location serverFrustumLocation = _viewFrustum.cubeInFrustum(serverBounds);

                    if (serverFrustumLocation != ViewFrustum::OUTSIDE) {
                        inViewServers++;
                    }
                }
            }
        }
    });

    if (wantExtraDebugging) {
        qCDebug(interfaceapp, "Servers: total %d, in view %d, unknown jurisdiction %d",
            totalServers, inViewServers, unknownJurisdictionServers);
    }

    int perServerPPS = 0;
    const int SMALL_BUDGET = 10;
    int perUnknownServer = SMALL_BUDGET;
    int totalPPS = _octreeQuery.getMaxOctreePacketsPerSecond();

    // determine PPS based on number of servers
    if (inViewServers >= 1) {
        // set our preferred PPS to be exactly evenly divided among all of the voxel servers... and allocate 1 PPS
        // for each unknown jurisdiction server
        perServerPPS = (totalPPS / inViewServers) - (unknownJurisdictionServers * perUnknownServer);
    } else {
        if (unknownJurisdictionServers > 0) {
            perUnknownServer = (totalPPS / unknownJurisdictionServers);
        }
    }

    if (wantExtraDebugging) {
        qCDebug(interfaceapp, "perServerPPS: %d perUnknownServer: %d", perServerPPS, perUnknownServer);
    }
    
    nodeList->eachNode([&](const SharedNodePointer& node){
        // only send to the NodeTypes that are serverType
        if (node->getActiveSocket() && node->getType() == serverType) {
            
            
            // get the server bounds for this server
            QUuid nodeUUID = node->getUUID();
            
            bool inView = false;
            bool unknownView = false;
            
            // if we haven't heard from this voxel server, go ahead and send it a query, so we
            // can get the jurisdiction...
            if (jurisdictions.find(nodeUUID) == jurisdictions.end()) {
                unknownView = true; // assume it's in view
                if (wantExtraDebugging) {
                    qCDebug(interfaceapp) << "no known jurisdiction for node " << *node << ", assume it's visible.";
                }
            } else {
                const JurisdictionMap& map = (jurisdictions)[nodeUUID];
                
                unsigned char* rootCode = map.getRootOctalCode();
                
                if (rootCode) {
                    VoxelPositionSize rootDetails;
                    voxelDetailsForCode(rootCode, rootDetails);
                    AACube serverBounds(glm::vec3(rootDetails.x, rootDetails.y, rootDetails.z), rootDetails.s);
                    
                    ViewFrustum::location serverFrustumLocation = _viewFrustum.cubeInFrustum(serverBounds);
                    if (serverFrustumLocation != ViewFrustum::OUTSIDE) {
                        inView = true;
                    } else {
                        inView = false;
                    }
                } else {
                    if (wantExtraDebugging) {
                        qCDebug(interfaceapp) << "Jurisdiction without RootCode for node " << *node << ". That's unusual!";
                    }
                }
            }
            
            if (inView) {
                _octreeQuery.setMaxOctreePacketsPerSecond(perServerPPS);
            } else if (unknownView) {
                if (wantExtraDebugging) {
                    qCDebug(interfaceapp) << "no known jurisdiction for node " << *node << ", give it budget of "
                    << perUnknownServer << " to send us jurisdiction.";
                }
                
                // set the query's position/orientation to be degenerate in a manner that will get the scene quickly
                // If there's only one server, then don't do this, and just let the normal voxel query pass through
                // as expected... this way, we will actually get a valid scene if there is one to be seen
                if (totalServers > 1) {
                    _octreeQuery.setCameraPosition(glm::vec3(-0.1,-0.1,-0.1));
                    const glm::quat OFF_IN_NEGATIVE_SPACE = glm::quat(-0.5, 0, -0.5, 1.0);
                    _octreeQuery.setCameraOrientation(OFF_IN_NEGATIVE_SPACE);
                    _octreeQuery.setCameraNearClip(0.1f);
                    _octreeQuery.setCameraFarClip(0.1f);
                    if (wantExtraDebugging) {
                        qCDebug(interfaceapp) << "Using 'minimal' camera position for node" << *node;
                    }
                } else {
                    if (wantExtraDebugging) {
                        qCDebug(interfaceapp) << "Using regular camera position for node" << *node;
                    }
                }
                _octreeQuery.setMaxOctreePacketsPerSecond(perUnknownServer);
            } else {
                _octreeQuery.setMaxOctreePacketsPerSecond(0);
            }
            // set up the packet for sending...
            unsigned char* endOfQueryPacket = queryPacket;
            
            // insert packet type/version and node UUID
            endOfQueryPacket += populatePacketHeader(reinterpret_cast<char*>(endOfQueryPacket), packetType);
            
            // encode the query data...
            endOfQueryPacket += _octreeQuery.getBroadcastData(endOfQueryPacket);
            
            int packetLength = endOfQueryPacket - queryPacket;
            
            // make sure we still have an active socket
            nodeList->writeUnverifiedDatagram(reinterpret_cast<const char*>(queryPacket), packetLength, node);
        }
    });
}

bool Application::isHMDMode() const {
    if (OculusManager::isConnected()) {
        return true;
    } else {
        return false;
    }
}

QRect Application::getDesirableApplicationGeometry() {
    QRect applicationGeometry = getWindow()->geometry();
    
    // If our parent window is on the HMD, then don't use its geometry, instead use
    // the "main screen" geometry.
    HMDToolsDialog* hmdTools = DependencyManager::get<DialogsManager>()->getHMDToolsDialog();
    if (hmdTools && hmdTools->hasHMDScreen()) {
        QScreen* hmdScreen = hmdTools->getHMDScreen();
        QWindow* appWindow = getWindow()->windowHandle();
        QScreen* appScreen = appWindow->screen();

        // if our app's screen is the hmd screen, we don't want to place the
        // running scripts widget on it. So we need to pick a better screen.
        // we will use the screen for the HMDTools since it's a guarenteed
        // better screen.
        if (appScreen == hmdScreen) {
            QScreen* betterScreen = hmdTools->windowHandle()->screen();
            applicationGeometry = betterScreen->geometry();
        }
    }
    return applicationGeometry;
}

/////////////////////////////////////////////////////////////////////////////////////
// loadViewFrustum()
//
// Description: this will load the view frustum bounds for EITHER the head
//                 or the "myCamera".
//
void Application::loadViewFrustum(Camera& camera, ViewFrustum& viewFrustum) {
    // We will use these below, from either the camera or head vectors calculated above
    glm::vec3 position(camera.getPosition());
    float fov         = camera.getFieldOfView();    // degrees
    float nearClip    = camera.getNearClip();
    float farClip     = camera.getFarClip();
    float aspectRatio = camera.getAspectRatio();

    glm::quat rotation = camera.getRotation();

    // Set the viewFrustum up with the correct position and orientation of the camera
    viewFrustum.setPosition(position);
    viewFrustum.setOrientation(rotation);

    // Also make sure it's got the correct lens details from the camera
    viewFrustum.setAspectRatio(aspectRatio);
    viewFrustum.setFieldOfView(fov);    // degrees
    viewFrustum.setNearClip(nearClip);
    viewFrustum.setFarClip(farClip);
    viewFrustum.setEyeOffsetPosition(camera.getEyeOffsetPosition());
    viewFrustum.setEyeOffsetOrientation(camera.getEyeOffsetOrientation());

    // Ask the ViewFrustum class to calculate our corners
    viewFrustum.calculate();
}

glm::vec3 Application::getSunDirection() {
    // Sun direction is in fact just the location of the sun relative to the origin
    auto skyStage = DependencyManager::get<SceneScriptingInterface>()->getSkyStage();
    return skyStage->getSunLight()->getDirection();
}

// FIXME, preprocessor guard this check to occur only in DEBUG builds
static QThread * activeRenderingThread = nullptr;

void Application::updateShadowMap() {
    activeRenderingThread = QThread::currentThread();

    PerformanceTimer perfTimer("shadowMap");
    auto shadowFramebuffer = DependencyManager::get<TextureCache>()->getShadowFramebuffer();
    glBindFramebuffer(GL_FRAMEBUFFER, gpu::GLBackend::getFramebufferID(shadowFramebuffer));

    glEnable(GL_DEPTH_TEST);
    glClear(GL_DEPTH_BUFFER_BIT);

    glm::vec3 lightDirection = getSunDirection();
    glm::quat rotation = rotationBetween(IDENTITY_FRONT, lightDirection);
    glm::quat inverseRotation = glm::inverse(rotation);
    
    const float SHADOW_MATRIX_DISTANCES[] = { 0.0f, 2.0f, 6.0f, 14.0f, 30.0f };
    const glm::vec2 MAP_COORDS[] = { glm::vec2(0.0f, 0.0f), glm::vec2(0.5f, 0.0f),
        glm::vec2(0.0f, 0.5f), glm::vec2(0.5f, 0.5f) };
    
    float frustumScale = 1.0f / (_viewFrustum.getFarClip() - _viewFrustum.getNearClip());
    loadViewFrustum(_myCamera, _viewFrustum);
    
    int matrixCount = 1;
    //int targetSize = fbo->width();
    int sourceSize = shadowFramebuffer->getWidth();
    int targetSize = shadowFramebuffer->getWidth();
    float targetScale = 1.0f;
    if (Menu::getInstance()->isOptionChecked(MenuOption::CascadedShadows)) {
        matrixCount = CASCADED_SHADOW_MATRIX_COUNT;
        targetSize = sourceSize / 2;
        targetScale = 0.5f;
    }
    for (int i = 0; i < matrixCount; i++) {
        const glm::vec2& coord = MAP_COORDS[i];
        glViewport(coord.s * sourceSize, coord.t * sourceSize, targetSize, targetSize);

        // if simple shadow then since the resolution is twice as much as with cascaded, cover 2 regions with the map, not just one
        int regionIncrement = (matrixCount == 1 ? 2 : 1);
        float nearScale = SHADOW_MATRIX_DISTANCES[i] * frustumScale;
        float farScale = SHADOW_MATRIX_DISTANCES[i + regionIncrement] * frustumScale;
        glm::vec3 points[] = {
            glm::mix(_viewFrustum.getNearTopLeft(), _viewFrustum.getFarTopLeft(), nearScale),
            glm::mix(_viewFrustum.getNearTopRight(), _viewFrustum.getFarTopRight(), nearScale),
            glm::mix(_viewFrustum.getNearBottomLeft(), _viewFrustum.getFarBottomLeft(), nearScale),
            glm::mix(_viewFrustum.getNearBottomRight(), _viewFrustum.getFarBottomRight(), nearScale),
            glm::mix(_viewFrustum.getNearTopLeft(), _viewFrustum.getFarTopLeft(), farScale),
            glm::mix(_viewFrustum.getNearTopRight(), _viewFrustum.getFarTopRight(), farScale),
            glm::mix(_viewFrustum.getNearBottomLeft(), _viewFrustum.getFarBottomLeft(), farScale),
            glm::mix(_viewFrustum.getNearBottomRight(), _viewFrustum.getFarBottomRight(), farScale) };
        glm::vec3 center;
        for (size_t j = 0; j < sizeof(points) / sizeof(points[0]); j++) {
            center += points[j];
        }
        center /= (float)(sizeof(points) / sizeof(points[0]));
        float radius = 0.0f;
        for (size_t j = 0; j < sizeof(points) / sizeof(points[0]); j++) {
            radius = qMax(radius, glm::distance(points[j], center));
        }
        if (i < 3) {
            const float RADIUS_SCALE = 0.5f;
            _shadowDistances[i] = -glm::distance(_viewFrustum.getPosition(), center) - radius * RADIUS_SCALE;
        }
        center = inverseRotation * center;
        
        // to reduce texture "shimmer," move in texel increments
        float texelSize = (2.0f * radius) / targetSize;
        center = glm::vec3(roundf(center.x / texelSize) * texelSize, roundf(center.y / texelSize) * texelSize,
            roundf(center.z / texelSize) * texelSize);
        
        glm::vec3 minima(center.x - radius, center.y - radius, center.z - radius);
        glm::vec3 maxima(center.x + radius, center.y + radius, center.z + radius);

        // stretch out our extents in z so that we get all of the avatars
        minima.z -= _viewFrustum.getFarClip() * 0.5f;
        maxima.z += _viewFrustum.getFarClip() * 0.5f;

        // save the combined matrix for rendering
        _shadowMatrices[i] = glm::transpose(glm::translate(glm::vec3(coord, 0.0f)) *
            glm::scale(glm::vec3(targetScale, targetScale, 1.0f)) *
            glm::translate(glm::vec3(0.5f, 0.5f, 0.5f)) * glm::scale(glm::vec3(0.5f, 0.5f, 0.5f)) *
            glm::ortho(minima.x, maxima.x, minima.y, maxima.y, -maxima.z, -minima.z) * glm::mat4_cast(inverseRotation));

        // update the shadow view frustum
      //  glm::vec3 shadowFrustumCenter = glm::vec3((minima.x + maxima.x) * 0.5f, (minima.y + maxima.y) * 0.5f, (minima.z + maxima.z) * 0.5f);
        glm::vec3 shadowFrustumCenter = rotation * ((minima + maxima) * 0.5f);
        _shadowViewFrustum.setPosition(shadowFrustumCenter);
        _shadowViewFrustum.setOrientation(rotation);
        _shadowViewFrustum.setOrthographic(true);
        _shadowViewFrustum.setWidth(maxima.x - minima.x);
        _shadowViewFrustum.setHeight(maxima.y - minima.y);
        _shadowViewFrustum.setNearClip(minima.z);
        _shadowViewFrustum.setFarClip(maxima.z);
        _shadowViewFrustum.setEyeOffsetPosition(glm::vec3());
        _shadowViewFrustum.setEyeOffsetOrientation(glm::quat());
        _shadowViewFrustum.calculate();

        glMatrixMode(GL_PROJECTION);
        glPushMatrix();
        glLoadIdentity();
        glOrtho(minima.x, maxima.x, minima.y, maxima.y, -maxima.z, -minima.z);

        glm::mat4 projAgain;
        glGetFloatv(GL_PROJECTION_MATRIX, (GLfloat*)&projAgain);


        glMatrixMode(GL_MODELVIEW);
        glPushMatrix();
        glLoadIdentity();
        glm::vec3 axis = glm::axis(inverseRotation);
        glRotatef(glm::degrees(glm::angle(inverseRotation)), axis.x, axis.y, axis.z);

        // store view matrix without translation, which we'll use for precision-sensitive objects
        updateUntranslatedViewMatrix();
 
        // Equivalent to what is happening with _untranslatedViewMatrix and the _viewMatrixTranslation
        // the viewTransofmr object is updatded with the correct values and saved,
        // this is what is used for rendering the Entities and avatars
        Transform viewTransform;
        viewTransform.setRotation(rotation);
    //    viewTransform.postTranslate(shadowFrustumCenter);
        setViewTransform(viewTransform);


        glEnable(GL_POLYGON_OFFSET_FILL);
        glPolygonOffset(1.1f, 4.0f); // magic numbers courtesy http://www.eecs.berkeley.edu/~ravir/6160/papers/shadowmaps.ppt

        {
            PerformanceTimer perfTimer("avatarManager");
            DependencyManager::get<AvatarManager>()->renderAvatars(RenderArgs::SHADOW_RENDER_MODE);
        }

        {
            PerformanceTimer perfTimer("entities");
            _entities.render(RenderArgs::SHADOW_RENDER_MODE);
        }

        // render JS/scriptable overlays
        {
            PerformanceTimer perfTimer("3dOverlays");
            _overlays.renderWorld(false, RenderArgs::SHADOW_RENDER_MODE);
        }

        {
            PerformanceTimer perfTimer("3dOverlaysFront");
            _overlays.renderWorld(true, RenderArgs::SHADOW_RENDER_MODE);
        }

        glDisable(GL_POLYGON_OFFSET_FILL);

        glPopMatrix();

        glMatrixMode(GL_PROJECTION);
        glPopMatrix();

        glMatrixMode(GL_MODELVIEW);
    }
    
   // fbo->release();
    
    glViewport(0, 0, _glWidget->getDeviceWidth(), _glWidget->getDeviceHeight());
    activeRenderingThread = nullptr;
}

const GLfloat WORLD_AMBIENT_COLOR[] = { 0.525f, 0.525f, 0.6f };
const GLfloat WORLD_DIFFUSE_COLOR[] = { 0.6f, 0.525f, 0.525f };
const GLfloat WORLD_SPECULAR_COLOR[] = { 0.08f, 0.08f, 0.08f, 1.0f };

const glm::vec3 GLOBAL_LIGHT_COLOR = {  0.6f, 0.525f, 0.525f };

void Application::setupWorldLight() {

    //  Setup 3D lights (after the camera transform, so that they are positioned in world space)
    glEnable(GL_COLOR_MATERIAL);
    glColorMaterial(GL_FRONT_AND_BACK, GL_AMBIENT_AND_DIFFUSE);

    glm::vec3 sunDirection = getSunDirection();
    GLfloat light_position0[] = { sunDirection.x, sunDirection.y, sunDirection.z, 0.0 };
    glLightfv(GL_LIGHT0, GL_POSITION, light_position0);
    glLightfv(GL_LIGHT0, GL_AMBIENT, WORLD_AMBIENT_COLOR);
    glLightfv(GL_LIGHT0, GL_DIFFUSE, WORLD_DIFFUSE_COLOR);
    glLightfv(GL_LIGHT0, GL_SPECULAR, WORLD_SPECULAR_COLOR);
    glMaterialfv(GL_FRONT, GL_SPECULAR, WORLD_SPECULAR_COLOR);
    glMateriali(GL_FRONT, GL_SHININESS, 96);

}

bool Application::shouldRenderMesh(float largestDimension, float distanceToCamera) {
    return DependencyManager::get<LODManager>()->shouldRenderMesh(largestDimension, distanceToCamera);
}

float Application::getSizeScale() const { 
    return DependencyManager::get<LODManager>()->getOctreeSizeScale();
}

int Application::getBoundaryLevelAdjust() const { 
    return DependencyManager::get<LODManager>()->getBoundaryLevelAdjust();
}

PickRay Application::computePickRay(float x, float y) {
    return getCamera()->computePickRay(x, y);
}

QImage Application::renderAvatarBillboard() {
    auto primaryFramebuffer = DependencyManager::get<TextureCache>()->getPrimaryFramebuffer();
    glBindFramebuffer(GL_FRAMEBUFFER, gpu::GLBackend::getFramebufferID(primaryFramebuffer));

    // the "glow" here causes an alpha of one
    Glower glower;

    const int BILLBOARD_SIZE = 64;
    renderRearViewMirror(QRect(0, _glWidget->getDeviceHeight() - BILLBOARD_SIZE,
                               BILLBOARD_SIZE, BILLBOARD_SIZE),
                         true);

    QImage image(BILLBOARD_SIZE, BILLBOARD_SIZE, QImage::Format_ARGB32);
    glReadPixels(0, 0, BILLBOARD_SIZE, BILLBOARD_SIZE, GL_BGRA, GL_UNSIGNED_BYTE, image.bits());

    glBindFramebuffer(GL_FRAMEBUFFER, 0);

    return image;
}

ViewFrustum* Application::getViewFrustum() {
#ifdef DEBUG
    if (QThread::currentThread() == activeRenderingThread) {
        // FIXME, should this be an assert?
        qWarning() << "Calling Application::getViewFrustum() from the active rendering thread, did you mean Application::getDisplayViewFrustum()?";
    }
#endif
    return &_viewFrustum;
}

ViewFrustum* Application::getDisplayViewFrustum() {
#ifdef DEBUG
    if (QThread::currentThread() != activeRenderingThread) {
        // FIXME, should this be an assert?
        qWarning() << "Calling Application::getDisplayViewFrustum() from outside the active rendering thread or outside rendering, did you mean Application::getViewFrustum()?";
    }
#endif
    return &_displayViewFrustum;
}

void Application::displaySide(Camera& theCamera, bool selfAvatarOnly, RenderArgs::RenderSide renderSide) {
    activeRenderingThread = QThread::currentThread();
    PROFILE_RANGE(__FUNCTION__);
    PerformanceTimer perfTimer("display");
    PerformanceWarning warn(Menu::getInstance()->isOptionChecked(MenuOption::PipelineWarnings), "Application::displaySide()");
    // transform by eye offset

    // load the view frustum
    loadViewFrustum(theCamera, _displayViewFrustum);

    // flip x if in mirror mode (also requires reversing winding order for backface culling)
    if (theCamera.getMode() == CAMERA_MODE_MIRROR) {
        glScalef(-1.0f, 1.0f, 1.0f);
        glFrontFace(GL_CW);

    } else {
        glFrontFace(GL_CCW);
    }

    glm::vec3 eyeOffsetPos = theCamera.getEyeOffsetPosition();
    glm::quat eyeOffsetOrient = theCamera.getEyeOffsetOrientation();
    glm::vec3 eyeOffsetAxis = glm::axis(eyeOffsetOrient);
    glRotatef(-glm::degrees(glm::angle(eyeOffsetOrient)), eyeOffsetAxis.x, eyeOffsetAxis.y, eyeOffsetAxis.z);
    glTranslatef(-eyeOffsetPos.x, -eyeOffsetPos.y, -eyeOffsetPos.z);

    // transform view according to theCamera
    // could be myCamera (if in normal mode)
    // or could be viewFrustumOffsetCamera if in offset mode

    glm::quat rotation = theCamera.getRotation();
    glm::vec3 axis = glm::axis(rotation);
    glRotatef(-glm::degrees(glm::angle(rotation)), axis.x, axis.y, axis.z);

    // store view matrix without translation, which we'll use for precision-sensitive objects
    updateUntranslatedViewMatrix(-theCamera.getPosition());

    // Equivalent to what is happening with _untranslatedViewMatrix and the _viewMatrixTranslation
    // the viewTransofmr object is updatded with the correct values and saved,
    // this is what is used for rendering the Entities and avatars
    Transform viewTransform;
    viewTransform.setTranslation(theCamera.getPosition());
    viewTransform.setRotation(rotation);
    viewTransform.postTranslate(eyeOffsetPos);
    viewTransform.postRotate(eyeOffsetOrient);
    if (theCamera.getMode() == CAMERA_MODE_MIRROR) {
         viewTransform.setScale(Transform::Vec3(-1.0f, 1.0f, 1.0f));
    }
    if (renderSide != RenderArgs::MONO) {
        glm::mat4 invView = glm::inverse(_untranslatedViewMatrix);
        
        viewTransform.evalFromRawMatrix(invView);
        viewTransform.preTranslate(_viewMatrixTranslation);
    }
    
    setViewTransform(viewTransform);

    glTranslatef(_viewMatrixTranslation.x, _viewMatrixTranslation.y, _viewMatrixTranslation.z);

    //  Setup 3D lights (after the camera transform, so that they are positioned in world space)
    {
        PerformanceTimer perfTimer("lights");
        setupWorldLight();
    }

    // setup shadow matrices (again, after the camera transform)
    int shadowMatrixCount = 0;
    if (Menu::getInstance()->isOptionChecked(MenuOption::SimpleShadows)) {
        shadowMatrixCount = 1;
    } else if (Menu::getInstance()->isOptionChecked(MenuOption::CascadedShadows)) {
        shadowMatrixCount = CASCADED_SHADOW_MATRIX_COUNT;
    }
    for (int i = shadowMatrixCount - 1; i >= 0; i--) {
        glActiveTexture(GL_TEXTURE0 + i);
        glTexGenfv(GL_S, GL_EYE_PLANE, (const GLfloat*)&_shadowMatrices[i][0]);
        glTexGenfv(GL_T, GL_EYE_PLANE, (const GLfloat*)&_shadowMatrices[i][1]);
        glTexGenfv(GL_R, GL_EYE_PLANE, (const GLfloat*)&_shadowMatrices[i][2]);
    }

    if (!selfAvatarOnly && Menu::getInstance()->isOptionChecked(MenuOption::Stars)) {
        PerformanceTimer perfTimer("stars");
        PerformanceWarning warn(Menu::getInstance()->isOptionChecked(MenuOption::PipelineWarnings),
            "Application::displaySide() ... stars...");
        if (!_stars.isStarsLoaded()) {
            _stars.generate(STARFIELD_NUM_STARS, STARFIELD_SEED);
        }
        // should be the first rendering pass - w/o depth buffer / lighting

        // compute starfield alpha based on distance from atmosphere
        float alpha = 1.0f;
        if (Menu::getInstance()->isOptionChecked(MenuOption::Atmosphere)) {
            const EnvironmentData& closestData = _environment.getClosestData(theCamera.getPosition());
            float height = glm::distance(theCamera.getPosition(),
                closestData.getAtmosphereCenter(theCamera.getPosition()));
            if (height < closestData.getAtmosphereInnerRadius()) {
                alpha = 0.0f;

            } else if (height < closestData.getAtmosphereOuterRadius()) {
                alpha = (height - closestData.getAtmosphereInnerRadius()) /
                    (closestData.getAtmosphereOuterRadius() - closestData.getAtmosphereInnerRadius());
            }
        }

        // finally render the starfield
        _stars.render(theCamera.getFieldOfView(), theCamera.getAspectRatio(), theCamera.getNearClip(), alpha);
    }

    if (Menu::getInstance()->isOptionChecked(MenuOption::Wireframe)) {
        glPolygonMode(GL_FRONT_AND_BACK, GL_LINE);
    }

    // draw the sky dome
    if (!selfAvatarOnly && Menu::getInstance()->isOptionChecked(MenuOption::Atmosphere)) {
        PerformanceTimer perfTimer("atmosphere");
        PerformanceWarning warn(Menu::getInstance()->isOptionChecked(MenuOption::PipelineWarnings),
            "Application::displaySide() ... atmosphere...");
        _environment.renderAtmospheres(theCamera);
    }
    glEnable(GL_LIGHTING);
    glEnable(GL_DEPTH_TEST);
    
    DependencyManager::get<DeferredLightingEffect>()->prepare();

    if (!selfAvatarOnly) {
        // draw a red sphere
        float originSphereRadius = 0.05f;
        DependencyManager::get<GeometryCache>()->renderSphere(originSphereRadius, 15, 15, glm::vec4(1.0f, 0.0f, 0.0f, 1.0f));
        
        // render models...
        if (DependencyManager::get<SceneScriptingInterface>()->shouldRenderEntities()) {
            PerformanceTimer perfTimer("entities");
            PerformanceWarning warn(Menu::getInstance()->isOptionChecked(MenuOption::PipelineWarnings),
                "Application::displaySide() ... entities...");
            if (renderCollisionHulls) {
                _entities.render(RenderArgs::DEBUG_RENDER_MODE, renderSide);
            } else if (theCamera.getMode() == CAMERA_MODE_MIRROR) {
                _entities.render(RenderArgs::MIRROR_RENDER_MODE, renderSide);
            } else {
                _entities.render(RenderArgs::DEFAULT_RENDER_MODE, renderSide);
            }
        }

        // render JS/scriptable overlays
        {
            PerformanceTimer perfTimer("3dOverlays");
            _overlays.renderWorld(false);
        }

        // render the ambient occlusion effect if enabled
        if (Menu::getInstance()->isOptionChecked(MenuOption::AmbientOcclusion)) {
            PerformanceTimer perfTimer("ambientOcclusion");
            PerformanceWarning warn(Menu::getInstance()->isOptionChecked(MenuOption::PipelineWarnings),
                "Application::displaySide() ... AmbientOcclusion...");
            DependencyManager::get<AmbientOcclusionEffect>()->render();
        }
    }
    
    bool mirrorMode = (theCamera.getMode() == CAMERA_MODE_MIRROR);
    
    {
        PerformanceTimer perfTimer("avatars");
        DependencyManager::get<AvatarManager>()->renderAvatars(mirrorMode ? RenderArgs::MIRROR_RENDER_MODE : RenderArgs::NORMAL_RENDER_MODE,
            false, selfAvatarOnly);   
    }

    {
        DependencyManager::get<DeferredLightingEffect>()->setAmbientLightMode(getRenderAmbientLight());
        auto skyStage = DependencyManager::get<SceneScriptingInterface>()->getSkyStage();
        DependencyManager::get<DeferredLightingEffect>()->setGlobalLight(skyStage->getSunLight()->getDirection(), skyStage->getSunLight()->getColor(), skyStage->getSunLight()->getIntensity(), skyStage->getSunLight()->getAmbientIntensity());
        DependencyManager::get<DeferredLightingEffect>()->setGlobalAtmosphere(skyStage->getAtmosphere());

        PROFILE_RANGE("DeferredLighting"); 
        PerformanceTimer perfTimer("lighting");
        DependencyManager::get<DeferredLightingEffect>()->render();
    }

    {
        PerformanceTimer perfTimer("avatarsPostLighting");
        DependencyManager::get<AvatarManager>()->renderAvatars(mirrorMode ? RenderArgs::MIRROR_RENDER_MODE : RenderArgs::NORMAL_RENDER_MODE,
            true, selfAvatarOnly);   
    }
    
    //Render the sixense lasers
    if (Menu::getInstance()->isOptionChecked(MenuOption::SixenseLasers)) {
        _myAvatar->renderLaserPointers();
    }

    if (!selfAvatarOnly) {
        _nodeBoundsDisplay.draw();
    
        //  Render the world box
        if (theCamera.getMode() != CAMERA_MODE_MIRROR && Menu::getInstance()->isOptionChecked(MenuOption::Stats)) {
            PerformanceTimer perfTimer("worldBox");
            renderWorldBox();
        }

        // render octree fades if they exist
        if (_octreeFades.size() > 0) {
            PerformanceTimer perfTimer("octreeFades");
            PerformanceWarning warn(Menu::getInstance()->isOptionChecked(MenuOption::PipelineWarnings),
                "Application::displaySide() ... octree fades...");
            _octreeFadesLock.lockForWrite();
            for(std::vector<OctreeFade>::iterator fade = _octreeFades.begin(); fade != _octreeFades.end();) {
                fade->render();
                if(fade->isDone()) {
                    fade = _octreeFades.erase(fade);
                } else {
                    ++fade;
                }
            }
            _octreeFadesLock.unlock();
        }

        // give external parties a change to hook in
        {
            PerformanceTimer perfTimer("inWorldInterface");
            emit renderingInWorldInterface();
        }
    }

    if (Menu::getInstance()->isOptionChecked(MenuOption::Wireframe)) {
        glPolygonMode(GL_FRONT_AND_BACK, GL_FILL);
    }

    // Render 3D overlays that should be drawn in front
    {
        PerformanceTimer perfTimer("3dOverlaysFront");
        glClear(GL_DEPTH_BUFFER_BIT);
        _overlays.renderWorld(true);
    }
    activeRenderingThread = nullptr;
}

void Application::updateUntranslatedViewMatrix(const glm::vec3& viewMatrixTranslation) {
    glGetFloatv(GL_MODELVIEW_MATRIX, (GLfloat*)&_untranslatedViewMatrix);
    _viewMatrixTranslation = viewMatrixTranslation;
}

void Application::setViewTransform(const Transform& view) {
    _viewTransform = view;
}

void Application::loadTranslatedViewMatrix(const glm::vec3& translation) {
    glLoadMatrixf((const GLfloat*)&_untranslatedViewMatrix);
    glTranslatef(translation.x + _viewMatrixTranslation.x, translation.y + _viewMatrixTranslation.y,
        translation.z + _viewMatrixTranslation.z);
}

void Application::getModelViewMatrix(glm::dmat4* modelViewMatrix) {
    (*modelViewMatrix) =_untranslatedViewMatrix;
    (*modelViewMatrix)[3] = _untranslatedViewMatrix * glm::vec4(_viewMatrixTranslation, 1);
}

void Application::getProjectionMatrix(glm::dmat4* projectionMatrix) {
    *projectionMatrix = _projectionMatrix;
}

void Application::computeOffAxisFrustum(float& left, float& right, float& bottom, float& top, float& nearVal,
    float& farVal, glm::vec4& nearClipPlane, glm::vec4& farClipPlane) const {

    // allow 3DTV/Oculus to override parameters from camera
    _displayViewFrustum.computeOffAxisFrustum(left, right, bottom, top, nearVal, farVal, nearClipPlane, farClipPlane);
    if (OculusManager::isConnected()) {
        OculusManager::overrideOffAxisFrustum(left, right, bottom, top, nearVal, farVal, nearClipPlane, farClipPlane);
    
    } else if (TV3DManager::isConnected()) {
        TV3DManager::overrideOffAxisFrustum(left, right, bottom, top, nearVal, farVal, nearClipPlane, farClipPlane);    
    }
}

bool Application::getShadowsEnabled() {
    Menu* menubar = Menu::getInstance();
    return menubar->isOptionChecked(MenuOption::SimpleShadows) ||
           menubar->isOptionChecked(MenuOption::CascadedShadows);
}

bool Application::getCascadeShadowsEnabled() { 
    return Menu::getInstance()->isOptionChecked(MenuOption::CascadedShadows); 
}

glm::vec2 Application::getScaledScreenPoint(glm::vec2 projectedPoint) {
    float horizontalScale = _glWidget->getDeviceWidth() / 2.0f;
    float verticalScale   = _glWidget->getDeviceHeight() / 2.0f;

    // -1,-1 is 0,windowHeight
    // 1,1 is windowWidth,0

    // -1,1                    1,1
    // +-----------------------+
    // |           |           |
    // |           |           |
    // | -1,0      |           |
    // |-----------+-----------|
    // |          0,0          |
    // |           |           |
    // |           |           |
    // |           |           |
    // +-----------------------+
    // -1,-1                   1,-1

    glm::vec2 screenPoint((projectedPoint.x + 1.0) * horizontalScale,
        ((projectedPoint.y + 1.0) * -verticalScale) + _glWidget->getDeviceHeight());

    return screenPoint;
}

void Application::renderRearViewMirror(const QRect& region, bool billboard) {
    // Grab current viewport to reset it at the end
    int viewport[4];
    glGetIntegerv(GL_VIEWPORT, viewport);

    // bool eyeRelativeCamera = false;
    if (billboard) {
        _mirrorCamera.setFieldOfView(BILLBOARD_FIELD_OF_VIEW);  // degees
        _mirrorCamera.setPosition(_myAvatar->getPosition() +
                                  _myAvatar->getOrientation() * glm::vec3(0.0f, 0.0f, -1.0f) * BILLBOARD_DISTANCE * _myAvatar->getScale());

    } else if (RearMirrorTools::rearViewZoomLevel.get() == BODY) {
        _mirrorCamera.setFieldOfView(MIRROR_FIELD_OF_VIEW);     // degrees
        _mirrorCamera.setPosition(_myAvatar->getChestPosition() +
                                  _myAvatar->getOrientation() * glm::vec3(0.0f, 0.0f, -1.0f) * MIRROR_REARVIEW_BODY_DISTANCE * _myAvatar->getScale());

    } else { // HEAD zoom level
        // FIXME note that the positioing of the camera relative to the avatar can suffer limited 
        // precision as the user's position moves further away from the origin.  Thus at 
        // /1e7,1e7,1e7 (well outside the buildable volume) the mirror camera veers and sways 
        // wildly as you rotate your avatar because the floating point values are becoming 
        // larger, squeezing out the available digits of precision you have available at the 
        // human scale for camera positioning.  

        // Previously there was a hack to correct this using the mechanism of repositioning 
        // the avatar at the origin of the world for the purposes of rendering the mirror, 
        // but it resulted in failing to render the avatar's head model in the mirror view 
        // when in first person mode.  Presumably this was because of some missed culling logic 
        // that was not accounted for in the hack.  

        // This was removed in commit 71e59cfa88c6563749594e25494102fe01db38e9 but could be further 
        // investigated in order to adapt the technique while fixing the head rendering issue,
        // but the complexity of the hack suggests that a better approach 
        _mirrorCamera.setFieldOfView(MIRROR_FIELD_OF_VIEW);     // degrees
        _mirrorCamera.setPosition(_myAvatar->getHead()->getEyePosition() +
                                    _myAvatar->getOrientation() * glm::vec3(0.0f, 0.0f, -1.0f) * MIRROR_REARVIEW_DISTANCE * _myAvatar->getScale());
    }
    _mirrorCamera.setAspectRatio((float)region.width() / region.height());

    _mirrorCamera.setRotation(_myAvatar->getWorldAlignedOrientation() * glm::quat(glm::vec3(0.0f, PI, 0.0f)));
    _mirrorCamera.update(1.0f/_fps);

    // set the bounds of rear mirror view
    if (billboard) {
        QSize size = DependencyManager::get<TextureCache>()->getFrameBufferSize();
        glViewport(region.x(), size.height() - region.y() - region.height(), region.width(), region.height());
        glScissor(region.x(), size.height() - region.y() - region.height(), region.width(), region.height());    
    } else {
        // if not rendering the billboard, the region is in device independent coordinates; must convert to device
        QSize size = DependencyManager::get<TextureCache>()->getFrameBufferSize();
        float ratio = QApplication::desktop()->windowHandle()->devicePixelRatio() * getRenderResolutionScale();
        int x = region.x() * ratio, y = region.y() * ratio, width = region.width() * ratio, height = region.height() * ratio;
        glViewport(x, size.height() - y - height, width, height);
        glScissor(x, size.height() - y - height, width, height);
    }
    bool updateViewFrustum = false;
    updateProjectionMatrix(_mirrorCamera, updateViewFrustum);
    glEnable(GL_SCISSOR_TEST);
    glClear(GL_COLOR_BUFFER_BIT | GL_DEPTH_BUFFER_BIT);

    // render rear mirror view
    glPushMatrix();
    displaySide(_mirrorCamera, true);
    glPopMatrix();

    if (!billboard) {
        _rearMirrorTools->render(false);
    }

    // reset Viewport and projection matrix
    glViewport(viewport[0], viewport[1], viewport[2], viewport[3]);
    glDisable(GL_SCISSOR_TEST);
    updateProjectionMatrix(_myCamera, updateViewFrustum);
}

void Application::resetSensors() {
    DependencyManager::get<Faceshift>()->reset();
    DependencyManager::get<DdeFaceTracker>()->reset();

    OculusManager::reset();

    //_leapmotion.reset();

    QScreen* currentScreen = _window->windowHandle()->screen();
    QWindow* mainWindow = _window->windowHandle();
    QPoint windowCenter = mainWindow->geometry().center();
    _glWidget->cursor().setPos(currentScreen, windowCenter);
    
    _myAvatar->reset();

    QMetaObject::invokeMethod(DependencyManager::get<AudioClient>().data(), "reset", Qt::QueuedConnection);
}

static void setShortcutsEnabled(QWidget* widget, bool enabled) {
    foreach (QAction* action, widget->actions()) {
        QKeySequence shortcut = action->shortcut();
        if (!shortcut.isEmpty() && (shortcut[0] & (Qt::CTRL | Qt::ALT | Qt::META)) == 0) {
            // it's a shortcut that may coincide with a "regular" key, so switch its context
            action->setShortcutContext(enabled ? Qt::WindowShortcut : Qt::WidgetShortcut);
        }
    }
    foreach (QObject* child, widget->children()) {
        if (child->isWidgetType()) {
            setShortcutsEnabled(static_cast<QWidget*>(child), enabled);
        }
    }
}

void Application::setMenuShortcutsEnabled(bool enabled) {
    setShortcutsEnabled(_window->menuBar(), enabled);
}

void Application::updateWindowTitle(){

    QString buildVersion = " (build " + applicationVersion() + ")";
    auto nodeList = DependencyManager::get<NodeList>();

    QString connectionStatus = nodeList->getDomainHandler().isConnected() ? "" : " (NOT CONNECTED) ";
    QString username = AccountManager::getInstance().getAccountInfo().getUsername();
    QString currentPlaceName = DependencyManager::get<AddressManager>()->getRootPlaceName();
    
    if (currentPlaceName.isEmpty()) {
        currentPlaceName = nodeList->getDomainHandler().getHostname();
    }
    
    QString title = QString() + (!username.isEmpty() ? username + " @ " : QString())
        + currentPlaceName + connectionStatus + buildVersion;

#ifndef WIN32
    // crashes with vs2013/win32
    qCDebug(interfaceapp, "Application title set to: %s", title.toStdString().c_str());
#endif
    _window->setWindowTitle(title);
}

void Application::clearDomainOctreeDetails() {
    qCDebug(interfaceapp) << "Clearing domain octree details...";
    // reset the environment so that we don't erroneously end up with multiple
    _environment.resetToDefault();

    // reset our node to stats and node to jurisdiction maps... since these must be changing...
    _entityServerJurisdictions.lockForWrite();
    _entityServerJurisdictions.clear();
    _entityServerJurisdictions.unlock();

    _octreeSceneStatsLock.lockForWrite();
    _octreeServerSceneStats.clear();
    _octreeSceneStatsLock.unlock();

    // reset the model renderer
    _entities.clear();

}

void Application::domainChanged(const QString& domainHostname) {
    updateWindowTitle();
    clearDomainOctreeDetails();
    _domainConnectionRefusals.clear();
}

void Application::domainConnectionDenied(const QString& reason) {
    if (!_domainConnectionRefusals.contains(reason)) {
        _domainConnectionRefusals.append(reason);
        emit domainConnectionRefused(reason);
    }
}

void Application::connectedToDomain(const QString& hostname) {
    AccountManager& accountManager = AccountManager::getInstance();
    const QUuid& domainID = DependencyManager::get<NodeList>()->getDomainHandler().getUUID();
    
    if (accountManager.isLoggedIn() && !domainID.isNull()) {
        _notifiedPacketVersionMismatchThisDomain = false;
    }
}

void Application::nodeAdded(SharedNodePointer node) {
    if (node->getType() == NodeType::AvatarMixer) {
        // new avatar mixer, send off our identity packet right away
        _myAvatar->sendIdentityPacket();
    }
}

void Application::nodeKilled(SharedNodePointer node) {

    // These are here because connecting NodeList::nodeKilled to OctreePacketProcessor::nodeKilled doesn't work:
    // OctreePacketProcessor::nodeKilled is not being called when NodeList::nodeKilled is emitted.
    // This may have to do with GenericThread::threadRoutine() blocking the QThread event loop

    _octreeProcessor.nodeKilled(node);

    _entityEditSender.nodeKilled(node);

    if (node->getType() == NodeType::AudioMixer) {
        QMetaObject::invokeMethod(DependencyManager::get<AudioClient>().data(), "audioMixerKilled");
    }

    if (node->getType() == NodeType::EntityServer) {

        QUuid nodeUUID = node->getUUID();
        // see if this is the first we've heard of this node...
        _entityServerJurisdictions.lockForRead();
        if (_entityServerJurisdictions.find(nodeUUID) != _entityServerJurisdictions.end()) {
            unsigned char* rootCode = _entityServerJurisdictions[nodeUUID].getRootOctalCode();
            VoxelPositionSize rootDetails;
            voxelDetailsForCode(rootCode, rootDetails);
            _entityServerJurisdictions.unlock();

            qCDebug(interfaceapp, "model server going away...... v[%f, %f, %f, %f]",
                rootDetails.x, rootDetails.y, rootDetails.z, rootDetails.s);

            // Add the jurisditionDetails object to the list of "fade outs"
            if (!Menu::getInstance()->isOptionChecked(MenuOption::DontFadeOnOctreeServerChanges)) {
                OctreeFade fade(OctreeFade::FADE_OUT, NODE_KILLED_RED, NODE_KILLED_GREEN, NODE_KILLED_BLUE);
                fade.voxelDetails = rootDetails;
                const float slightly_smaller = 0.99f;
                fade.voxelDetails.s = fade.voxelDetails.s * slightly_smaller;
                _octreeFadesLock.lockForWrite();
                _octreeFades.push_back(fade);
                _octreeFadesLock.unlock();
            }

            // If the model server is going away, remove it from our jurisdiction map so we don't send voxels to a dead server
            _entityServerJurisdictions.lockForWrite();
            _entityServerJurisdictions.erase(_entityServerJurisdictions.find(nodeUUID));
        }
        _entityServerJurisdictions.unlock();

        // also clean up scene stats for that server
        _octreeSceneStatsLock.lockForWrite();
        if (_octreeServerSceneStats.find(nodeUUID) != _octreeServerSceneStats.end()) {
            _octreeServerSceneStats.erase(nodeUUID);
        }
        _octreeSceneStatsLock.unlock();

    } else if (node->getType() == NodeType::AvatarMixer) {
        // our avatar mixer has gone away - clear the hash of avatars
        DependencyManager::get<AvatarManager>()->clearOtherAvatars();
    }
}

void Application::trackIncomingOctreePacket(const QByteArray& packet, const SharedNodePointer& sendingNode, bool wasStatsPacket) {

    // Attempt to identify the sender from its address.
    if (sendingNode) {
        QUuid nodeUUID = sendingNode->getUUID();

        // now that we know the node ID, let's add these stats to the stats for that node...
        _octreeSceneStatsLock.lockForWrite();
        if (_octreeServerSceneStats.find(nodeUUID) != _octreeServerSceneStats.end()) {
            OctreeSceneStats& stats = _octreeServerSceneStats[nodeUUID];
            stats.trackIncomingOctreePacket(packet, wasStatsPacket, sendingNode->getClockSkewUsec());
        }
        _octreeSceneStatsLock.unlock();
    }
}

int Application::parseOctreeStats(const QByteArray& packet, const SharedNodePointer& sendingNode) {
    // But, also identify the sender, and keep track of the contained jurisdiction root for this server

    // parse the incoming stats datas stick it in a temporary object for now, while we
    // determine which server it belongs to
    OctreeSceneStats temp;
    int statsMessageLength = temp.unpackFromMessage(reinterpret_cast<const unsigned char*>(packet.data()), packet.size());

    // quick fix for crash... why would voxelServer be NULL?
    if (sendingNode) {
        QUuid nodeUUID = sendingNode->getUUID();

        // now that we know the node ID, let's add these stats to the stats for that node...
        _octreeSceneStatsLock.lockForWrite();
        if (_octreeServerSceneStats.find(nodeUUID) != _octreeServerSceneStats.end()) {
            _octreeServerSceneStats[nodeUUID].unpackFromMessage(reinterpret_cast<const unsigned char*>(packet.data()),
                                                                packet.size());
        } else {
            _octreeServerSceneStats[nodeUUID] = temp;
        }
        _octreeSceneStatsLock.unlock();

        VoxelPositionSize rootDetails;
        voxelDetailsForCode(temp.getJurisdictionRoot(), rootDetails);

        // see if this is the first we've heard of this node...
        NodeToJurisdictionMap* jurisdiction = NULL;
        QString serverType;
        if (sendingNode->getType() == NodeType::EntityServer) {
            jurisdiction = &_entityServerJurisdictions;
            serverType = "Entity";
        }

        jurisdiction->lockForRead();
        if (jurisdiction->find(nodeUUID) == jurisdiction->end()) {
            jurisdiction->unlock();

            qCDebug(interfaceapp, "stats from new %s server... [%f, %f, %f, %f]",
                qPrintable(serverType), rootDetails.x, rootDetails.y, rootDetails.z, rootDetails.s);

            // Add the jurisditionDetails object to the list of "fade outs"
            if (!Menu::getInstance()->isOptionChecked(MenuOption::DontFadeOnOctreeServerChanges)) {
                OctreeFade fade(OctreeFade::FADE_OUT, NODE_ADDED_RED, NODE_ADDED_GREEN, NODE_ADDED_BLUE);
                fade.voxelDetails = rootDetails;
                const float slightly_smaller = 0.99f;
                fade.voxelDetails.s = fade.voxelDetails.s * slightly_smaller;
                _octreeFadesLock.lockForWrite();
                _octreeFades.push_back(fade);
                _octreeFadesLock.unlock();
            }
        } else {
            jurisdiction->unlock();
        }
        // store jurisdiction details for later use
        // This is bit of fiddling is because JurisdictionMap assumes it is the owner of the values used to construct it
        // but OctreeSceneStats thinks it's just returning a reference to its contents. So we need to make a copy of the
        // details from the OctreeSceneStats to construct the JurisdictionMap
        JurisdictionMap jurisdictionMap;
        jurisdictionMap.copyContents(temp.getJurisdictionRoot(), temp.getJurisdictionEndNodes());
        jurisdiction->lockForWrite();
        (*jurisdiction)[nodeUUID] = jurisdictionMap;
        jurisdiction->unlock();
    }
    return statsMessageLength;
}

void Application::packetSent(quint64 length) {
}

const QString SETTINGS_KEY = "Settings";

void Application::loadScripts() {
    // loads all saved scripts
    Settings settings;
    int size = settings.beginReadArray(SETTINGS_KEY);
    for (int i = 0; i < size; ++i){
        settings.setArrayIndex(i);
        QString string = settings.value("script").toString();
        if (!string.isEmpty()) {
            loadScript(string);
        }
    }
    settings.endArray();
}

void Application::clearScriptsBeforeRunning() {
    // clears all scripts from the settingsSettings settings;
    Settings settings;
    settings.beginWriteArray(SETTINGS_KEY);
    settings.remove("");
}

void Application::saveScripts() {
    // Saves all currently running user-loaded scripts
    Settings settings;
    settings.beginWriteArray(SETTINGS_KEY);
    settings.remove("");
    
    QStringList runningScripts = getRunningScripts();
    int i = 0;
    for (auto it = runningScripts.begin(); it != runningScripts.end(); ++it) {
        if (getScriptEngine(*it)->isUserLoaded()) {
            settings.setArrayIndex(i);
            settings.setValue("script", *it);
            ++i;
        }
    }
    settings.endArray();
}

QScriptValue joystickToScriptValue(QScriptEngine *engine, Joystick* const &in) {
    return engine->newQObject(in);
}

void joystickFromScriptValue(const QScriptValue &object, Joystick* &out) {
    out = qobject_cast<Joystick*>(object.toQObject());
}

void Application::registerScriptEngineWithApplicationServices(ScriptEngine* scriptEngine) {
    // setup the packet senders and jurisdiction listeners of the script engine's scripting interfaces so
    // we can use the same ones from the application.
    auto entityScriptingInterface = DependencyManager::get<EntityScriptingInterface>();
    entityScriptingInterface->setPacketSender(&_entityEditSender);
    entityScriptingInterface->setEntityTree(_entities.getTree());

    // AvatarManager has some custom types
    AvatarManager::registerMetaTypes(scriptEngine);

    // hook our avatar and avatar hash map object into this script engine
    scriptEngine->setAvatarData(_myAvatar, "MyAvatar"); // leave it as a MyAvatar class to expose thrust features
    scriptEngine->setAvatarHashMap(DependencyManager::get<AvatarManager>().data(), "AvatarList");

    scriptEngine->registerGlobalObject("Camera", &_myCamera);

#if defined(Q_OS_MAC) || defined(Q_OS_WIN)
    scriptEngine->registerGlobalObject("SpeechRecognizer", DependencyManager::get<SpeechRecognizer>().data());
#endif

    ClipboardScriptingInterface* clipboardScriptable = new ClipboardScriptingInterface();
    scriptEngine->registerGlobalObject("Clipboard", clipboardScriptable);
    connect(scriptEngine, SIGNAL(finished(const QString&)), clipboardScriptable, SLOT(deleteLater()));

    connect(scriptEngine, SIGNAL(finished(const QString&)), this, SLOT(scriptFinished(const QString&)));

    connect(scriptEngine, SIGNAL(loadScript(const QString&, bool)), this, SLOT(loadScript(const QString&, bool)));

    scriptEngine->registerGlobalObject("Overlays", &_overlays);
    qScriptRegisterMetaType(scriptEngine, OverlayPropertyResultToScriptValue, OverlayPropertyResultFromScriptValue);
    qScriptRegisterMetaType(scriptEngine, RayToOverlayIntersectionResultToScriptValue, 
                            RayToOverlayIntersectionResultFromScriptValue);

    QScriptValue windowValue = scriptEngine->registerGlobalObject("Window", DependencyManager::get<WindowScriptingInterface>().data());
    scriptEngine->registerGetterSetter("location", LocationScriptingInterface::locationGetter,
                                       LocationScriptingInterface::locationSetter, windowValue);
    // register `location` on the global object.
    scriptEngine->registerGetterSetter("location", LocationScriptingInterface::locationGetter,
                                       LocationScriptingInterface::locationSetter);

    scriptEngine->registerFunction("WebWindow", WebWindowClass::constructor, 1);
    
    scriptEngine->registerGlobalObject("Menu", MenuScriptingInterface::getInstance());
    scriptEngine->registerGlobalObject("Settings", SettingsScriptingInterface::getInstance());
    scriptEngine->registerGlobalObject("AudioDevice", AudioDeviceScriptingInterface::getInstance());
    scriptEngine->registerGlobalObject("AnimationCache", DependencyManager::get<AnimationCache>().data());
    scriptEngine->registerGlobalObject("SoundCache", DependencyManager::get<SoundCache>().data());
    scriptEngine->registerGlobalObject("Account", AccountScriptingInterface::getInstance());

    scriptEngine->registerGlobalObject("GlobalServices", GlobalServicesScriptingInterface::getInstance());
    qScriptRegisterMetaType(scriptEngine, DownloadInfoResultToScriptValue, DownloadInfoResultFromScriptValue);

    scriptEngine->registerGlobalObject("AvatarManager", DependencyManager::get<AvatarManager>().data());
    
    scriptEngine->registerGlobalObject("Joysticks", &JoystickScriptingInterface::getInstance());
    qScriptRegisterMetaType(scriptEngine, joystickToScriptValue, joystickFromScriptValue);

    scriptEngine->registerGlobalObject("UndoStack", &_undoStackScriptingInterface);

    scriptEngine->registerGlobalObject("LODManager", DependencyManager::get<LODManager>().data());

    QScriptValue hmdInterface = scriptEngine->registerGlobalObject("HMD", &HMDScriptingInterface::getInstance());
    scriptEngine->registerFunction(hmdInterface, "getHUDLookAtPosition2D", HMDScriptingInterface::getHUDLookAtPosition2D, 0);
    scriptEngine->registerFunction(hmdInterface, "getHUDLookAtPosition3D", HMDScriptingInterface::getHUDLookAtPosition3D, 0);

    scriptEngine->registerGlobalObject("Scene", DependencyManager::get<SceneScriptingInterface>().data());

    scriptEngine->registerGlobalObject("ScriptDiscoveryService", this->getRunningScriptsWidget());

#ifdef HAVE_RTMIDI
    scriptEngine->registerGlobalObject("MIDI", &MIDIManager::getInstance());
#endif

    // TODO: Consider moving some of this functionality into the ScriptEngine class instead. It seems wrong that this
    // work is being done in the Application class when really these dependencies are more related to the ScriptEngine's
    // implementation
    QThread* workerThread = new QThread(this);
    QString scriptEngineName = QString("Script Thread:") + scriptEngine->getFilename();
    workerThread->setObjectName(scriptEngineName);

    // when the worker thread is started, call our engine's run..
    connect(workerThread, &QThread::started, scriptEngine, &ScriptEngine::run);

    // when the thread is terminated, add both scriptEngine and thread to the deleteLater queue
    connect(scriptEngine, SIGNAL(doneRunning()), scriptEngine, SLOT(deleteLater()));
    connect(workerThread, SIGNAL(finished()), workerThread, SLOT(deleteLater()));

    auto nodeList = DependencyManager::get<NodeList>();
    connect(nodeList.data(), &NodeList::nodeKilled, scriptEngine, &ScriptEngine::nodeKilled);

    scriptEngine->moveToThread(workerThread);

    // Starts an event loop, and emits workerThread->started()
    workerThread->start();
}

void Application::initializeAcceptedFiles() {
    if (_acceptedExtensions.size() == 0) {
        _acceptedExtensions[SNAPSHOT_EXTENSION] = &Application::acceptSnapshot;
        _acceptedExtensions[SVO_EXTENSION] = &Application::importSVOFromURL;
        _acceptedExtensions[SVO_JSON_EXTENSION] = &Application::importSVOFromURL;
        _acceptedExtensions[JS_EXTENSION] = &Application::askToLoadScript;
        _acceptedExtensions[FST_EXTENSION] = &Application::askToSetAvatarUrl;
    }
}

bool Application::canAcceptURL(const QString& urlString) {
    initializeAcceptedFiles();
    
    QUrl url(urlString);
    if (urlString.startsWith(HIFI_URL_SCHEME)) {
        return true;
    }
    QHashIterator<QString, AcceptURLMethod> i(_acceptedExtensions);
    QString lowerPath = url.path().toLower();
    while (i.hasNext()) {
        i.next();
        if (lowerPath.endsWith(i.key())) {
            return true;
        }
    }
    return false;
}

bool Application::acceptURL(const QString& urlString) {
    initializeAcceptedFiles();
    
    if (urlString.startsWith(HIFI_URL_SCHEME)) {
        // this is a hifi URL - have the AddressManager handle it
        QMetaObject::invokeMethod(DependencyManager::get<AddressManager>().data(), "handleLookupString",
                                  Qt::AutoConnection, Q_ARG(const QString&, urlString));
        return true;
    } else {
        QUrl url(urlString);
        QHashIterator<QString, AcceptURLMethod> i(_acceptedExtensions);
        QString lowerPath = url.path().toLower();
        while (i.hasNext()) {
            i.next();
            if (lowerPath.endsWith(i.key())) {
                AcceptURLMethod method = i.value();
                (this->*method)(urlString);
                return true;
            }
        }
    }
    return false;
}


bool Application::askToSetAvatarUrl(const QString& url) {
    QUrl realUrl(url);
    if (realUrl.isLocalFile()) {
        QString message = "You can not use local files for avatar components.";

        QMessageBox msgBox;
        msgBox.setText(message);
        msgBox.setStandardButtons(QMessageBox::Ok);
        msgBox.setIcon(QMessageBox::Warning);
        msgBox.exec();
        return false;
    }
    
    // Download the FST file, to attempt to determine its model type
    QVariantHash fstMapping = FSTReader::downloadMapping(url);
    
    FSTReader::ModelType modelType = FSTReader::predictModelType(fstMapping);
    
    QMessageBox msgBox;
    msgBox.setIcon(QMessageBox::Question);
    msgBox.setWindowTitle("Set Avatar");
    QPushButton* headButton = NULL;
    QPushButton* bodyButton = NULL;
    QPushButton* bodyAndHeadButton = NULL;
    
    QString modelName = fstMapping["name"].toString();
    QString message;
    QString typeInfo;
    switch (modelType) {
        case FSTReader::HEAD_MODEL:
            message = QString("Would you like to use '") + modelName + QString("' for your avatar head?");
            headButton = msgBox.addButton(tr("Yes"), QMessageBox::ActionRole);
        break;

        case FSTReader::BODY_ONLY_MODEL:
            message = QString("Would you like to use '") + modelName + QString("' for your avatar body?");
            bodyButton = msgBox.addButton(tr("Yes"), QMessageBox::ActionRole);
        break;

        case FSTReader::HEAD_AND_BODY_MODEL:
            message = QString("Would you like to use '") + modelName + QString("' for your avatar?");
            bodyAndHeadButton = msgBox.addButton(tr("Yes"), QMessageBox::ActionRole);
        break;
        
        default:
            message = QString("Would you like to use '") + modelName + QString("' for some part of your avatar head?");
            headButton = msgBox.addButton(tr("Use for Head"), QMessageBox::ActionRole);
            bodyButton = msgBox.addButton(tr("Use for Body"), QMessageBox::ActionRole);
            bodyAndHeadButton = msgBox.addButton(tr("Use for Body and Head"), QMessageBox::ActionRole);
        break;
    }

    msgBox.setText(message);
    msgBox.addButton(QMessageBox::Cancel);

    msgBox.exec();

    if (msgBox.clickedButton() == headButton) {
        _myAvatar->useHeadURL(url, modelName);
        emit headURLChanged(url, modelName);
    } else if (msgBox.clickedButton() == bodyButton) {
        _myAvatar->useBodyURL(url, modelName);
        emit bodyURLChanged(url, modelName);
    } else if (msgBox.clickedButton() == bodyAndHeadButton) {
        _myAvatar->useFullAvatarURL(url, modelName);
        emit fullAvatarURLChanged(url, modelName);
    } else {
        qCDebug(interfaceapp) << "Declined to use the avatar: " << url;
    }
    
    return true;
}


bool Application::askToLoadScript(const QString& scriptFilenameOrURL) {
    QMessageBox::StandardButton reply;
    QString message = "Would you like to run this script:\n" + scriptFilenameOrURL;
    reply = QMessageBox::question(getWindow(), "Run Script", message, QMessageBox::Yes|QMessageBox::No);

    if (reply == QMessageBox::Yes) {
        qCDebug(interfaceapp) << "Chose to run the script: " << scriptFilenameOrURL;
        loadScript(scriptFilenameOrURL);
    } else {
        qCDebug(interfaceapp) << "Declined to run the script: " << scriptFilenameOrURL;
    }
    return true;
}

ScriptEngine* Application::loadScript(const QString& scriptFilename, bool isUserLoaded,
                                        bool loadScriptFromEditor, bool activateMainWindow) {

    if (isAboutToQuit()) {
        return NULL;
    }
                                        
    QUrl scriptUrl(scriptFilename);
    const QString& scriptURLString = scriptUrl.toString();
    if (_scriptEnginesHash.contains(scriptURLString) && loadScriptFromEditor
        && !_scriptEnginesHash[scriptURLString]->isFinished()) {

        return _scriptEnginesHash[scriptURLString];
    }

    ScriptEngine* scriptEngine = new ScriptEngine(NO_SCRIPT, "", &_controllerScriptingInterface);
    scriptEngine->setUserLoaded(isUserLoaded);
    
    if (scriptFilename.isNull()) {
        // this had better be the script editor (we should de-couple so somebody who thinks they are loading a script
        // doesn't just get an empty script engine)
        
        // we can complete setup now since there isn't a script we have to load
        registerScriptEngineWithApplicationServices(scriptEngine);
    } else {
        // connect to the appropriate signals of this script engine
        connect(scriptEngine, &ScriptEngine::scriptLoaded, this, &Application::handleScriptEngineLoaded);
        connect(scriptEngine, &ScriptEngine::errorLoadingScript, this, &Application::handleScriptLoadError);
        
        // get the script engine object to load the script at the designated script URL
        scriptEngine->loadURL(scriptUrl);
    }

    // restore the main window's active state
    if (activateMainWindow && !loadScriptFromEditor) {
        _window->activateWindow();
    }

    return scriptEngine;
}

void Application::handleScriptEngineLoaded(const QString& scriptFilename) {
    ScriptEngine* scriptEngine = qobject_cast<ScriptEngine*>(sender());
    
    _scriptEnginesHash.insertMulti(scriptFilename, scriptEngine);
    _runningScriptsWidget->setRunningScripts(getRunningScripts());
    UserActivityLogger::getInstance().loadedScript(scriptFilename);
    
    // register our application services and set it off on its own thread
    registerScriptEngineWithApplicationServices(scriptEngine);
}

void Application::handleScriptLoadError(const QString& scriptFilename) {
    qCDebug(interfaceapp) << "Application::loadScript(), script failed to load...";
    QMessageBox::warning(getWindow(), "Error Loading Script", scriptFilename + " failed to load.");
}

void Application::scriptFinished(const QString& scriptName) {
    const QString& scriptURLString = QUrl(scriptName).toString();
    QHash<QString, ScriptEngine*>::iterator it = _scriptEnginesHash.find(scriptURLString);
    if (it != _scriptEnginesHash.end()) {
        _scriptEnginesHash.erase(it);
        _runningScriptsWidget->scriptStopped(scriptName);
        _runningScriptsWidget->setRunningScripts(getRunningScripts());
    }
}

void Application::stopAllScripts(bool restart) {
    // stops all current running scripts
    for (QHash<QString, ScriptEngine*>::const_iterator it = _scriptEnginesHash.constBegin();
            it != _scriptEnginesHash.constEnd(); it++) {
        if (it.value()->isFinished()) {
            continue;
        }
        if (restart && it.value()->isUserLoaded()) {
            connect(it.value(), SIGNAL(finished(const QString&)), SLOT(loadScript(const QString&)));
        }
        it.value()->stop();
        qCDebug(interfaceapp) << "stopping script..." << it.key();
    }
    // HACK: ATM scripts cannot set/get their animation priorities, so we clear priorities
    // whenever a script stops in case it happened to have been setting joint rotations.
    // TODO: expose animation priorities and provide a layered animation control system.
    _myAvatar->clearScriptableSettings();
}

void Application::stopScript(const QString &scriptName) {
    const QString& scriptURLString = QUrl(scriptName).toString();
    if (_scriptEnginesHash.contains(scriptURLString)) {
        _scriptEnginesHash.value(scriptURLString)->stop();
        qCDebug(interfaceapp) << "stopping script..." << scriptName;
        // HACK: ATM scripts cannot set/get their animation priorities, so we clear priorities
        // whenever a script stops in case it happened to have been setting joint rotations.
        // TODO: expose animation priorities and provide a layered animation control system.
        _myAvatar->clearJointAnimationPriorities();
    }
    if (_scriptEnginesHash.empty()) {
        _myAvatar->clearScriptableSettings();
    }
}

void Application::reloadAllScripts() {
    stopAllScripts(true);
}

void Application::loadDefaultScripts() {
    if (!_scriptEnginesHash.contains(DEFAULT_SCRIPTS_JS_URL)) {
        loadScript(DEFAULT_SCRIPTS_JS_URL);
    }
}

void Application::manageRunningScriptsWidgetVisibility(bool shown) {
    if (_runningScriptsWidgetWasVisible && shown) {
        _runningScriptsWidget->show();
    } else if (_runningScriptsWidgetWasVisible && !shown) {
        _runningScriptsWidget->hide();
    }
}

void Application::toggleRunningScriptsWidget() {
    if (_runningScriptsWidget->isVisible()) {
        if (_runningScriptsWidget->hasFocus()) {
            _runningScriptsWidget->hide();
        } else {
            _runningScriptsWidget->raise();
            setActiveWindow(_runningScriptsWidget);
            _runningScriptsWidget->setFocus();
        }
    } else {
        _runningScriptsWidget->show();
        _runningScriptsWidget->setFocus();
    }
}

void Application::packageModel() {
    ModelPackager::package();
}

void Application::openUrl(const QUrl& url) {
    if (!url.isEmpty()) {
        if (url.scheme() == HIFI_URL_SCHEME) {
            DependencyManager::get<AddressManager>()->handleLookupString(url.toString());
        } else {
            // address manager did not handle - ask QDesktopServices to handle
            QDesktopServices::openUrl(url);
        }
    }
}

void Application::updateMyAvatarTransform() {
    const float SIMULATION_OFFSET_QUANTIZATION = 16.0f; // meters
    glm::vec3 avatarPosition = _myAvatar->getPosition();
    glm::vec3 physicsWorldOffset = _physicsEngine.getOriginOffset();
    if (glm::distance(avatarPosition, physicsWorldOffset) > SIMULATION_OFFSET_QUANTIZATION) {
        glm::vec3 newOriginOffset = avatarPosition;
        int halfExtent = (int)HALF_SIMULATION_EXTENT;
        for (int i = 0; i < 3; ++i) {
            newOriginOffset[i] = (float)(glm::max(halfExtent, 
                    ((int)(avatarPosition[i] / SIMULATION_OFFSET_QUANTIZATION)) * (int)SIMULATION_OFFSET_QUANTIZATION));
        }
        // TODO: Andrew to replace this with method that actually moves existing object positions in PhysicsEngine
        _physicsEngine.setOriginOffset(newOriginOffset);
    }
}

void Application::domainSettingsReceived(const QJsonObject& domainSettingsObject) {
    // from the domain-handler, figure out the satoshi cost per voxel and per meter cubed
    const QString VOXEL_SETTINGS_KEY = "voxels";
    const QString PER_VOXEL_COST_KEY = "per-voxel-credits";
    const QString PER_METER_CUBED_COST_KEY = "per-meter-cubed-credits";
    const QString VOXEL_WALLET_UUID = "voxel-wallet";
    
    const QJsonObject& voxelObject = domainSettingsObject[VOXEL_SETTINGS_KEY].toObject();
    
    qint64 satoshisPerVoxel = 0;
    qint64 satoshisPerMeterCubed = 0;
    QUuid voxelWalletUUID;
    
    if (!domainSettingsObject.isEmpty()) {
        float perVoxelCredits = (float) voxelObject[PER_VOXEL_COST_KEY].toDouble();
        float perMeterCubedCredits = (float) voxelObject[PER_METER_CUBED_COST_KEY].toDouble();
        
        satoshisPerVoxel = (qint64) floorf(perVoxelCredits * SATOSHIS_PER_CREDIT);
        satoshisPerMeterCubed = (qint64) floorf(perMeterCubedCredits * SATOSHIS_PER_CREDIT);
        
        voxelWalletUUID = QUuid(voxelObject[VOXEL_WALLET_UUID].toString());
    }
    
    qCDebug(interfaceapp) << "Octree edits costs are" << satoshisPerVoxel << "per octree cell and" << satoshisPerMeterCubed << "per meter cubed";
    qCDebug(interfaceapp) << "Destination wallet UUID for edit payments is" << voxelWalletUUID;
}

QString Application::getPreviousScriptLocation() {
    QString suggestedName;
    if (_previousScriptLocation.get().isEmpty()) {
        QString desktopLocation = QStandardPaths::writableLocation(QStandardPaths::DesktopLocation);
// Temporary fix to Qt bug: http://stackoverflow.com/questions/16194475
#ifdef __APPLE__
        suggestedName = desktopLocation.append("/script.js");
#endif
    } else {
        suggestedName = _previousScriptLocation.get();
    }
    return suggestedName;
}

void Application::setPreviousScriptLocation(const QString& previousScriptLocation) {
    _previousScriptLocation.set(previousScriptLocation);
}

void Application::loadDialog() {

    QString fileNameString = QFileDialog::getOpenFileName(_glWidget,
                                                          tr("Open Script"),
                                                          getPreviousScriptLocation(),
                                                          tr("JavaScript Files (*.js)"));
    if (!fileNameString.isEmpty()) {
        setPreviousScriptLocation(fileNameString);
        loadScript(fileNameString);
    }
}

void Application::loadScriptURLDialog() {
    QInputDialog scriptURLDialog(Application::getInstance()->getWindow());
    scriptURLDialog.setWindowTitle("Open and Run Script URL");
    scriptURLDialog.setLabelText("Script:");
    scriptURLDialog.setWindowFlags(Qt::Sheet);
    const float DIALOG_RATIO_OF_WINDOW = 0.30f;
    scriptURLDialog.resize(scriptURLDialog.parentWidget()->size().width() * DIALOG_RATIO_OF_WINDOW,
                        scriptURLDialog.size().height());

    int dialogReturn = scriptURLDialog.exec();
    QString newScript;
    if (dialogReturn == QDialog::Accepted) {
        if (scriptURLDialog.textValue().size() > 0) {
            // the user input a new hostname, use that
            newScript = scriptURLDialog.textValue();
        }
        loadScript(newScript);
    }
}

QString Application::getScriptsLocation() {
    return _scriptsLocationHandle.get();
}

void Application::setScriptsLocation(const QString& scriptsLocation) {
    _scriptsLocationHandle.set(scriptsLocation);
    emit scriptLocationChanged(scriptsLocation);
}

void Application::toggleLogDialog() {
    if (! _logDialog) {
        _logDialog = new LogDialog(_glWidget, getLogger());
    }

    if (_logDialog->isVisible()) {
        _logDialog->hide();
    } else {
        _logDialog->show();
    }
}

void Application::checkVersion() {
    QNetworkRequest latestVersionRequest((QUrl(CHECK_VERSION_URL)));
    latestVersionRequest.setHeader(QNetworkRequest::UserAgentHeader, HIGH_FIDELITY_USER_AGENT);
    latestVersionRequest.setAttribute(QNetworkRequest::CacheLoadControlAttribute, QNetworkRequest::PreferCache);
    QNetworkReply* reply = NetworkAccessManager::getInstance().get(latestVersionRequest);
    connect(reply, SIGNAL(finished()), SLOT(parseVersionXml()));
}

void Application::parseVersionXml() {

    #ifdef Q_OS_WIN32
    QString operatingSystem("win");
    #endif

    #ifdef Q_OS_MAC
    QString operatingSystem("mac");
    #endif

    #ifdef Q_OS_LINUX
    QString operatingSystem("ubuntu");
    #endif

    QString latestVersion;
    QUrl downloadUrl;
    QString releaseNotes("Unavailable");
    QNetworkReply* sender = qobject_cast<QNetworkReply*>(QObject::sender());

    QXmlStreamReader xml(sender);

    while (!xml.atEnd() && !xml.hasError()) {
        if (xml.tokenType() == QXmlStreamReader::StartElement && xml.name() == operatingSystem) {
            while (!(xml.tokenType() == QXmlStreamReader::EndElement && xml.name() == operatingSystem)) {
                if (xml.tokenType() == QXmlStreamReader::StartElement && xml.name().toString() == "version") {
                    xml.readNext();
                    latestVersion = xml.text().toString();
                }
                if (xml.tokenType() == QXmlStreamReader::StartElement && xml.name().toString() == "url") {
                    xml.readNext();
                    downloadUrl = QUrl(xml.text().toString());
                }
                xml.readNext();
            }
        }
        xml.readNext();
    }

    if (!shouldSkipVersion(latestVersion) && applicationVersion() != latestVersion) {
        new UpdateDialog(_glWidget, releaseNotes, latestVersion, downloadUrl);
    }
    sender->deleteLater();
}

bool Application::shouldSkipVersion(QString latestVersion) {
    QFile skipFile(SKIP_FILENAME);
    skipFile.open(QIODevice::ReadWrite);
    QString skipVersion(skipFile.readAll());
    return (skipVersion == latestVersion || applicationVersion() == "dev");
}

void Application::skipVersion(QString latestVersion) {
    QFile skipFile(SKIP_FILENAME);
    skipFile.open(QIODevice::WriteOnly | QIODevice::Truncate);
    skipFile.seek(0);
    skipFile.write(latestVersion.toStdString().c_str());
}

void Application::takeSnapshot() {
    QMediaPlayer* player = new QMediaPlayer();
    QFileInfo inf = QFileInfo(PathUtils::resourcesPath() + "sounds/snap.wav");
    player->setMedia(QUrl::fromLocalFile(inf.absoluteFilePath()));
    player->play();

    QString fileName = Snapshot::saveSnapshot();

    AccountManager& accountManager = AccountManager::getInstance();
    if (!accountManager.isLoggedIn()) {
        return;
    }

    if (!_snapshotShareDialog) {
        _snapshotShareDialog = new SnapshotShareDialog(fileName, _glWidget);
    }
    _snapshotShareDialog->show();
}

void Application::setVSyncEnabled() {
#if defined(Q_OS_WIN)
    bool vsyncOn = Menu::getInstance()->isOptionChecked(MenuOption::RenderTargetFramerateVSyncOn);
    if (wglewGetExtension("WGL_EXT_swap_control")) {
        wglSwapIntervalEXT(vsyncOn);
        int swapInterval = wglGetSwapIntervalEXT();
        qCDebug(interfaceapp, "V-Sync is %s\n", (swapInterval > 0 ? "ON" : "OFF"));
    } else {
        qCDebug(interfaceapp, "V-Sync is FORCED ON on this system\n");
    }
#elif defined(Q_OS_LINUX)
    // TODO: write the poper code for linux
    /*
    if (glQueryExtension.... ("GLX_EXT_swap_control")) {
        glxSwapIntervalEXT(vsyncOn);
        int swapInterval = xglGetSwapIntervalEXT();
        _isVSyncOn = swapInterval;
        qCDebug(interfaceapp, "V-Sync is %s\n", (swapInterval > 0 ? "ON" : "OFF"));
    } else {
    qCDebug(interfaceapp, "V-Sync is FORCED ON on this system\n");
    }
    */
#else
    qCDebug(interfaceapp, "V-Sync is FORCED ON on this system\n");
#endif
}

bool Application::isVSyncOn() const {
#if defined(Q_OS_WIN)
    if (wglewGetExtension("WGL_EXT_swap_control")) {
        int swapInterval = wglGetSwapIntervalEXT();
        return (swapInterval > 0);
    }
#elif defined(Q_OS_LINUX)
    // TODO: write the poper code for linux
    /*
    if (glQueryExtension.... ("GLX_EXT_swap_control")) {
        int swapInterval = xglGetSwapIntervalEXT();
        return (swapInterval > 0);
    } else {
        return true;
    }
    */    
#endif
    return true;
}

bool Application::isVSyncEditable() const {
#if defined(Q_OS_WIN)
    if (wglewGetExtension("WGL_EXT_swap_control")) {
        return true;
    }
#elif defined(Q_OS_LINUX)
    // TODO: write the poper code for linux
    /*
    if (glQueryExtension.... ("GLX_EXT_swap_control")) {
        return true;
    }
    */
#endif
    return false;
}

unsigned int Application::getRenderTargetFramerate() const {
    if (Menu::getInstance()->isOptionChecked(MenuOption::RenderTargetFramerateUnlimited)) {
        return 0;
    } else if (Menu::getInstance()->isOptionChecked(MenuOption::RenderTargetFramerate60)) {
        return 60;
    } else if (Menu::getInstance()->isOptionChecked(MenuOption::RenderTargetFramerate50)) {
        return 50;
    } else if (Menu::getInstance()->isOptionChecked(MenuOption::RenderTargetFramerate40)) {
        return 40;
    } else if (Menu::getInstance()->isOptionChecked(MenuOption::RenderTargetFramerate30)) {
        return 30;
    }
    return 0;
}

float Application::getRenderResolutionScale() const {
    if (Menu::getInstance()->isOptionChecked(MenuOption::RenderResolutionOne)) {
        return 1.0f;
    } else if (Menu::getInstance()->isOptionChecked(MenuOption::RenderResolutionTwoThird)) {
        return 0.666f;
    } else if (Menu::getInstance()->isOptionChecked(MenuOption::RenderResolutionHalf)) {
        return 0.5f;
    } else if (Menu::getInstance()->isOptionChecked(MenuOption::RenderResolutionThird)) {
        return 0.333f;
    } else if (Menu::getInstance()->isOptionChecked(MenuOption::RenderResolutionQuarter)) {
        return 0.25f;
    } else {
        return 1.0f;
    }
}

int Application::getRenderAmbientLight() const {
    if (Menu::getInstance()->isOptionChecked(MenuOption::RenderAmbientLightGlobal)) {
        return -1;
    } else if (Menu::getInstance()->isOptionChecked(MenuOption::RenderAmbientLight0)) {
        return 0;
    } else if (Menu::getInstance()->isOptionChecked(MenuOption::RenderAmbientLight1)) {
        return 1;
    } else if (Menu::getInstance()->isOptionChecked(MenuOption::RenderAmbientLight2)) {
        return 2;
    } else if (Menu::getInstance()->isOptionChecked(MenuOption::RenderAmbientLight3)) {
        return 3;
    } else if (Menu::getInstance()->isOptionChecked(MenuOption::RenderAmbientLight4)) {
        return 4;
    } else if (Menu::getInstance()->isOptionChecked(MenuOption::RenderAmbientLight5)) {
        return 5;
    } else if (Menu::getInstance()->isOptionChecked(MenuOption::RenderAmbientLight6)) {
        return 6;
    } else if (Menu::getInstance()->isOptionChecked(MenuOption::RenderAmbientLight7)) {
        return 7;
    } else if (Menu::getInstance()->isOptionChecked(MenuOption::RenderAmbientLight8)) {
        return 8;
    } else if (Menu::getInstance()->isOptionChecked(MenuOption::RenderAmbientLight9)) {
        return 9;
    } else {
        return -1;
    }
}

void Application::notifyPacketVersionMismatch() {
    if (!_notifiedPacketVersionMismatchThisDomain) {
        _notifiedPacketVersionMismatchThisDomain = true;

        QString message = "The location you are visiting is running an incompatible server version.\n";
        message += "Content may not display properly.";

        QMessageBox msgBox;
        msgBox.setText(message);
        msgBox.setStandardButtons(QMessageBox::Ok);
        msgBox.setIcon(QMessageBox::Warning);
        msgBox.exec();
    }
}

void Application::checkSkeleton() {
    if (_myAvatar->getSkeletonModel().isActive() && !_myAvatar->getSkeletonModel().hasSkeleton()) {
        qCDebug(interfaceapp) << "MyAvatar model has no skeleton";
    
        QString message = "Your selected avatar body has no skeleton.\n\nThe default body will be loaded...";
        QMessageBox msgBox;
        msgBox.setText(message);
        msgBox.setStandardButtons(QMessageBox::Ok);
        msgBox.setIcon(QMessageBox::Warning);
        msgBox.exec();
        
        _myAvatar->useBodyURL(DEFAULT_BODY_MODEL_URL, "Default");
    } else {
        _myAvatar->updateCharacterController();
        _physicsEngine.setCharacterController(_myAvatar->getCharacterController());
    }
}

void Application::showFriendsWindow() {
    const QString FRIENDS_WINDOW_TITLE = "Add/Remove Friends";
    const QString FRIENDS_WINDOW_URL = "https://metaverse.highfidelity.com/user/friends";
    const int FRIENDS_WINDOW_WIDTH = 290;
    const int FRIENDS_WINDOW_HEIGHT = 500;
    if (!_friendsWindow) {
        _friendsWindow = new WebWindowClass(FRIENDS_WINDOW_TITLE, FRIENDS_WINDOW_URL, FRIENDS_WINDOW_WIDTH, 
            FRIENDS_WINDOW_HEIGHT, false);
        connect(_friendsWindow, &WebWindowClass::closed, this, &Application::friendsWindowClosed);
    }
    _friendsWindow->setVisible(true);
}

void Application::friendsWindowClosed() {
    delete _friendsWindow;
    _friendsWindow = NULL;
}

void Application::postLambdaEvent(std::function<void()> f) {
    QCoreApplication::postEvent(this, new LambdaEvent(f));
}<|MERGE_RESOLUTION|>--- conflicted
+++ resolved
@@ -84,10 +84,6 @@
 #include <TextRenderer.h>
 #include <UserActivityLogger.h>
 #include <UUID.h>
-<<<<<<< HEAD
-#include <OAuthNetworkAccessManager.h>
-=======
->>>>>>> 9fbd5d79
 #include <MessageDialog.h>
 
 #include <SceneScriptingInterface.h>
@@ -779,13 +775,9 @@
 void Application::initializeUi() {
     AddressBarDialog::registerType();
     LoginDialog::registerType();
-<<<<<<< HEAD
     MarketplaceDialog::registerType();
     MessageDialog::registerType();
     Menu::registerType();
-=======
-    MessageDialog::registerType();
->>>>>>> 9fbd5d79
 
     auto offscreenUi = DependencyManager::get<OffscreenUi>();
     offscreenUi->create(_glWidget->context()->contextHandle());
