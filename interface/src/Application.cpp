--- conflicted
+++ resolved
@@ -1568,14 +1568,7 @@
             SIGNAL(particleCollisionWithParticle(const ParticleID&, const ParticleID&, const glm::vec3&)),
             ScriptEngine::getParticlesScriptingInterface(), 
             SLOT(forwardParticleCollisionWithParticle(const ParticleID&, const ParticleID&, const glm::vec3&)));
-
-<<<<<<< HEAD
-    _pieMenu.init(Application::resourcesPath() + "images/hifi-interface-tools-v2-pie.svg",
-                  _glWidget->width(),
-                  _glWidget->height());
-
-=======
->>>>>>> 2d10995d
+    
     _audio.init(_glWidget);
 
     _rearMirrorTools = new RearMirrorTools(_glWidget, _mirrorViewRect, _settings);
