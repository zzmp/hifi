//
//  DdeFaceTracker.cpp
//
//
//  Created by Clement on 8/2/14.
//  Copyright 2014 High Fidelity, Inc.
//
//  Distributed under the Apache License, Version 2.0.
//  See the accompanying file LICENSE or http://www.apache.org/licenses/LICENSE-2.0.html
//

#include <SharedUtil.h>

#include <QCoreApplication>
#include <QJsonDocument>
#include <QJsonArray>
#include <QJsonObject>
#include <QTimer>

#include <GLMHelpers.h>
#include <NumericalConstants.h>

#include "Application.h"
#include "DdeFaceTracker.h"
#include "FaceshiftConstants.h"
#include "InterfaceLogging.h"
#include "Menu.h"


static const QHostAddress DDE_SERVER_ADDR("127.0.0.1");
static const quint16 DDE_SERVER_PORT = 64204;
static const quint16 DDE_CONTROL_PORT = 64205;
#if defined(Q_OS_WIN)
static const QString DDE_PROGRAM_PATH = "/dde/dde.exe";
#elif defined(Q_OS_MAC)
static const QString DDE_PROGRAM_PATH = "/dde.app/Contents/MacOS/dde";
#endif
static const QStringList DDE_ARGUMENTS = QStringList() 
    << "--udp=" + DDE_SERVER_ADDR.toString() + ":" + QString::number(DDE_SERVER_PORT) 
    << "--receiver=" + QString::number(DDE_CONTROL_PORT)
    << "--headless";

static const int NUM_EXPRESSIONS = 46;
static const int MIN_PACKET_SIZE = (8 + NUM_EXPRESSIONS) * sizeof(float) + sizeof(int);
static const int MAX_NAME_SIZE = 31;

// There's almost but not quite a 1-1 correspondence between DDE's 46 and Faceshift 1.3's 48 packets.
// The best guess at mapping is to:
// - Swap L and R values
// - Skip two Faceshift values: JawChew (22) and LipsLowerDown (37)
static const int DDE_TO_FACESHIFT_MAPPING[] = {
    1, 0, 3, 2, 5, 4, 7, 6, 9, 8, 11, 10, 13, 12, 15, 14,
    16,
    18, 17,
    19,
    23,
    21,
    // Skip JawChew
    20,
    25, 24, 27, 26, 29, 28, 31, 30, 33, 32,
    34, 35, 36,
    // Skip LipsLowerDown
    38, 39, 40, 41, 42, 43, 44, 45,
    47, 46
};

// The DDE coefficients, overall, range from -0.2 to 1.5 or so. However, individual coefficients typically vary much 
// less than this.
static const float DDE_COEFFICIENT_SCALES[] = {
    1.0f, // EyeBlink_L
    1.0f, // EyeBlink_R
    1.0f, // EyeSquint_L
    1.0f, // EyeSquint_R
    1.0f, // EyeDown_L
    1.0f, // EyeDown_R
    1.0f, // EyeIn_L
    1.0f, // EyeIn_R
    1.0f, // EyeOpen_L
    1.0f, // EyeOpen_R
    1.0f, // EyeOut_L
    1.0f, // EyeOut_R
    1.0f, // EyeUp_L
    1.0f, // EyeUp_R
    3.0f, // BrowsD_L
    3.0f, // BrowsD_R
    3.0f, // BrowsU_C
    3.0f, // BrowsU_L
    3.0f, // BrowsU_R
    1.0f, // JawFwd
    2.0f, // JawLeft
    1.8f, // JawOpen
    1.0f, // JawChew
    2.0f, // JawRight
    1.5f, // MouthLeft
    1.5f, // MouthRight
    1.5f, // MouthFrown_L
    1.5f, // MouthFrown_R
    2.5f, // MouthSmile_L
    2.5f, // MouthSmile_R
    1.0f, // MouthDimple_L
    1.0f, // MouthDimple_R
    1.0f, // LipsStretch_L
    1.0f, // LipsStretch_R
    1.0f, // LipsUpperClose
    1.0f, // LipsLowerClose
    1.0f, // LipsUpperUp
    1.0f, // LipsLowerDown
    1.0f, // LipsUpperOpen
    1.0f, // LipsLowerOpen
    1.5f, // LipsFunnel
    2.5f, // LipsPucker
    1.5f, // ChinLowerRaise
    1.5f, // ChinUpperRaise
    1.0f, // Sneer
    3.0f, // Puff
    1.0f, // CheekSquint_L
    1.0f  // CheekSquint_R
};

struct Packet {
    //roughly in mm
    float focal_length[1];
    float translation[3];
    
    //quaternion
    float rotation[4];
    
    // The DDE coefficients, overall, range from -0.2 to 1.5 or so. However, individual coefficients typically vary much 
    // less than this.
    float expressions[NUM_EXPRESSIONS];
    
    //avatar id selected on the UI
    int avatar_id;
    
    //client name, arbitrary length
    char name[MAX_NAME_SIZE + 1];
};

static const float STARTING_DDE_MESSAGE_TIME = 0.033f;
static const float DEFAULT_DDE_EYE_CLOSING_THRESHOLD = 0.8f;
static const int CALIBRATION_SAMPLES = 150;

#ifdef WIN32
//  warning C4351: new behavior: elements of array 'DdeFaceTracker::_lastEyeBlinks' will be default initialized 
//  warning C4351: new behavior: elements of array 'DdeFaceTracker::_filteredEyeBlinks' will be default initialized
//  warning C4351: new behavior: elements of array 'DdeFaceTracker::_lastEyeCoefficients' will be default initialized
#pragma warning(disable:4351) 
#endif

DdeFaceTracker::DdeFaceTracker() :
    DdeFaceTracker(QHostAddress::Any, DDE_SERVER_PORT, DDE_CONTROL_PORT)
{

}

DdeFaceTracker::DdeFaceTracker(const QHostAddress& host, quint16 serverPort, quint16 controlPort) :
    _ddeProcess(NULL),
    _ddeStopping(false),
    _host(host),
    _serverPort(serverPort),
    _controlPort(controlPort),
    _lastReceiveTimestamp(0),
    _reset(false),
    _leftBlinkIndex(0), // see http://support.faceshift.com/support/articles/35129-export-of-blendshapes
    _rightBlinkIndex(1),
    _leftEyeOpenIndex(8),
    _rightEyeOpenIndex(9),
    _browDownLeftIndex(14),
    _browDownRightIndex(15),
    _browUpCenterIndex(16),
    _browUpLeftIndex(17),
    _browUpRightIndex(18),
    _mouthSmileLeftIndex(28),
    _mouthSmileRightIndex(29),
    _jawOpenIndex(21),
    _lastMessageReceived(0),
    _averageMessageTime(STARTING_DDE_MESSAGE_TIME),
    _lastHeadTranslation(glm::vec3(0.0f)),
    _filteredHeadTranslation(glm::vec3(0.0f)),
    _lastBrowUp(0.0f),
    _filteredBrowUp(0.0f),
    _lastEyeBlinks(),
    _filteredEyeBlinks(),
    _lastEyeCoefficients(),
    _eyeClosingThreshold("ddeEyeClosingThreshold", DEFAULT_DDE_EYE_CLOSING_THRESHOLD),
    _isCalibrating(false),
    _calibrationCount(0),
    _calibrationValues(),
    _calibrationBillboard(NULL),
    _calibrationBillboardID(0),
    _calibrationMessage(QString()),
    _isCalibrated(false)
{
    _coefficients.resize(NUM_FACESHIFT_BLENDSHAPES);
    _blendshapeCoefficients.resize(NUM_FACESHIFT_BLENDSHAPES);
    _coefficientAverages.resize(NUM_FACESHIFT_BLENDSHAPES);
    _calibrationValues.resize(NUM_FACESHIFT_BLENDSHAPES);

    _eyeStates[0] = EYE_UNCONTROLLED;
    _eyeStates[1] = EYE_UNCONTROLLED;

    connect(&_udpSocket, SIGNAL(readyRead()), SLOT(readPendingDatagrams()));
    connect(&_udpSocket, SIGNAL(error(QAbstractSocket::SocketError)), SLOT(socketErrorOccurred(QAbstractSocket::SocketError)));
    connect(&_udpSocket, SIGNAL(stateChanged(QAbstractSocket::SocketState)), 
        SLOT(socketStateChanged(QAbstractSocket::SocketState)));
}

DdeFaceTracker::~DdeFaceTracker() {
    setEnabled(false);

    if (_isCalibrating) {
        cancelCalibration();
    }
}

#ifdef WIN32
#pragma warning(default:4351) 
#endif

void DdeFaceTracker::init() {
    FaceTracker::init();
    setEnabled(Menu::getInstance()->isOptionChecked(MenuOption::UseCamera) && !_isMuted);
    Menu::getInstance()->getActionForOption(MenuOption::CalibrateCamera)->setEnabled(!_isMuted);
}

void DdeFaceTracker::setEnabled(bool enabled) {
    if (!_isInitialized) {
        // Don't enable until have explicitly initialized
        return;
    }
#ifdef HAVE_DDE

    if (_isCalibrating) {
        cancelCalibration();
    }


    // isOpen() does not work as one might expect on QUdpSocket; don't test isOpen() before closing socket.
    _udpSocket.close();
    if (enabled) {
        _udpSocket.bind(_host, _serverPort);
    }

    const char* DDE_EXIT_COMMAND = "exit";

    if (enabled && !_ddeProcess) {
        // Terminate any existing DDE process, perhaps left running after an Interface crash
        _udpSocket.writeDatagram(DDE_EXIT_COMMAND, DDE_SERVER_ADDR, _controlPort);
        _ddeStopping = false;

        qCDebug(interfaceapp) << "DDE Face Tracker: Starting";
        _ddeProcess = new QProcess(qApp);
        connect(_ddeProcess, SIGNAL(finished(int, QProcess::ExitStatus)), SLOT(processFinished(int, QProcess::ExitStatus)));
        _ddeProcess->start(QCoreApplication::applicationDirPath() + DDE_PROGRAM_PATH, DDE_ARGUMENTS);
    }

    if (!enabled && _ddeProcess) {
        _ddeStopping = true;
        _udpSocket.writeDatagram(DDE_EXIT_COMMAND, DDE_SERVER_ADDR, _controlPort);
        qCDebug(interfaceapp) << "DDE Face Tracker: Stopping";
    }
#endif
}

void DdeFaceTracker::processFinished(int exitCode, QProcess::ExitStatus exitStatus) {
    if (_ddeProcess) {
        if (_ddeStopping) {
            qCDebug(interfaceapp) << "DDE Face Tracker: Stopped";

        } else {
            qCWarning(interfaceapp) << "DDE Face Tracker: Stopped unexpectedly";
            Menu::getInstance()->setIsOptionChecked(MenuOption::NoFaceTracking, true);
        }
        _udpSocket.close();
        delete _ddeProcess;
        _ddeProcess = NULL;
    }
}

void DdeFaceTracker::reset() {
    if (_udpSocket.state() == QAbstractSocket::BoundState) {
        _reset = true;

        qCDebug(interfaceapp) << "DDE Face Tracker: Reset";

        const char* DDE_RESET_COMMAND = "reset";
        _udpSocket.writeDatagram(DDE_RESET_COMMAND, DDE_SERVER_ADDR, _controlPort);

        FaceTracker::reset();

        _reset = true;
    }
}

bool DdeFaceTracker::isActive() const {
    static const quint64 ACTIVE_TIMEOUT_USECS = 3000000; //3 secs
    return (usecTimestampNow() - _lastReceiveTimestamp < ACTIVE_TIMEOUT_USECS);
}

//private slots and methods
void DdeFaceTracker::socketErrorOccurred(QAbstractSocket::SocketError socketError) {
    qCWarning(interfaceapp) << "DDE Face Tracker: Socket error: " << _udpSocket.errorString();
}

void DdeFaceTracker::socketStateChanged(QAbstractSocket::SocketState socketState) {
    QString state;
    switch(socketState) {
        case QAbstractSocket::BoundState:
            state = "Bound";
            break;
        case QAbstractSocket::ClosingState:
            state = "Closing";
            break;
        case QAbstractSocket::ConnectedState:
            state = "Connected";
            break;
        case QAbstractSocket::ConnectingState:
            state = "Connecting";
            break;
        case QAbstractSocket::HostLookupState:
            state = "Host Lookup";
            break;
        case QAbstractSocket::ListeningState:
            state = "Listening";
            break;
        case QAbstractSocket::UnconnectedState:
            state = "Unconnected";
            break;
    }
    qCDebug(interfaceapp) << "DDE Face Tracker: Socket: " << state;
}

void DdeFaceTracker::readPendingDatagrams() {
    QByteArray buffer;
    while (_udpSocket.hasPendingDatagrams()) {
        buffer.resize(_udpSocket.pendingDatagramSize());
        _udpSocket.readDatagram(buffer.data(), buffer.size());
    }
    decodePacket(buffer);
}

float DdeFaceTracker::getBlendshapeCoefficient(int index) const {
    return (index >= 0 && index < (int)_blendshapeCoefficients.size()) ? _blendshapeCoefficients[index] : 0.0f;
}

void DdeFaceTracker::decodePacket(const QByteArray& buffer) {
    _lastReceiveTimestamp = usecTimestampNow();

    if (buffer.size() > MIN_PACKET_SIZE) {
        if (!_isCalibrated) {
            calibrate();
        }

        bool isFiltering = Menu::getInstance()->isOptionChecked(MenuOption::VelocityFilter);

        Packet packet;
        int bytesToCopy = glm::min((int)sizeof(packet), buffer.size());
        memset(&packet.name, '\n', MAX_NAME_SIZE + 1);
        memcpy(&packet, buffer.data(), bytesToCopy);
        
        glm::vec3 translation;
        memcpy(&translation, packet.translation, sizeof(packet.translation));
        glm::quat rotation;
        memcpy(&rotation, &packet.rotation, sizeof(packet.rotation));
        if (_reset || (_lastMessageReceived == 0)) {
            memcpy(&_referenceTranslation, &translation, sizeof(glm::vec3));
            memcpy(&_referenceRotation, &rotation, sizeof(glm::quat));
            _reset = false;
        }

        // Compute relative translation
        float LEAN_DAMPING_FACTOR = 75.0f;
        translation -= _referenceTranslation;
        translation /= LEAN_DAMPING_FACTOR;
        translation.x *= -1;
        if (isFiltering) {
            glm::vec3 linearVelocity = (translation - _lastHeadTranslation) / _averageMessageTime;
            const float LINEAR_VELOCITY_FILTER_STRENGTH = 0.3f;
            float velocityFilter = glm::clamp(1.0f - glm::length(linearVelocity) *
                LINEAR_VELOCITY_FILTER_STRENGTH, 0.0f, 1.0f);
            _filteredHeadTranslation = velocityFilter * _filteredHeadTranslation + (1.0f - velocityFilter) * translation;
            _lastHeadTranslation = translation;
            _headTranslation = _filteredHeadTranslation;
        } else {
            _headTranslation = translation;
        }

        // Compute relative rotation
        rotation = glm::inverse(_referenceRotation) * rotation;
        if (isFiltering) {
            glm::quat r = rotation * glm::inverse(_headRotation);
            float theta = 2 * acos(r.w);
            glm::vec3 angularVelocity;
            if (theta > EPSILON) {
                float rMag = glm::length(glm::vec3(r.x, r.y, r.z));
                angularVelocity = theta / _averageMessageTime * glm::vec3(r.x, r.y, r.z) / rMag;
            } else {
                angularVelocity = glm::vec3(0, 0, 0);
            }
            const float ANGULAR_VELOCITY_FILTER_STRENGTH = 0.3f;
            _headRotation = safeMix(_headRotation, rotation, glm::clamp(glm::length(angularVelocity) *
                ANGULAR_VELOCITY_FILTER_STRENGTH, 0.0f, 1.0f));
        } else {
            _headRotation = rotation;
        }

        // Translate DDE coefficients to Faceshift compatible coefficients
        for (int i = 0; i < NUM_EXPRESSIONS; i++) {
            _coefficients[DDE_TO_FACESHIFT_MAPPING[i]] = packet.expressions[i];
        }

        // Calibration
        if (_isCalibrating) {
            addCalibrationDatum();
        }
        for (int i = 0; i < NUM_FACESHIFT_BLENDSHAPES; i++) {
            _coefficients[i] -= _coefficientAverages[i];
        }

        // Use BrowsU_C to control both brows' up and down
        float browUp = _coefficients[_browUpCenterIndex];
        if (isFiltering) {
            const float BROW_VELOCITY_FILTER_STRENGTH = 0.5f;
            float velocity = fabs(browUp - _lastBrowUp) / _averageMessageTime;
            float velocityFilter = glm::clamp(velocity * BROW_VELOCITY_FILTER_STRENGTH, 0.0f, 1.0f);
            _filteredBrowUp = velocityFilter * browUp + (1.0f - velocityFilter) * _filteredBrowUp;
            _lastBrowUp = browUp;
            browUp = _filteredBrowUp;
            _coefficients[_browUpCenterIndex] = browUp;
        }
        _coefficients[_browUpLeftIndex] = browUp;
        _coefficients[_browUpRightIndex] = browUp;
        _coefficients[_browDownLeftIndex] = -browUp;
        _coefficients[_browDownRightIndex] = -browUp;

        // Offset jaw open coefficient
        static const float JAW_OPEN_THRESHOLD = 0.1f;
        _coefficients[_jawOpenIndex] = _coefficients[_jawOpenIndex] - JAW_OPEN_THRESHOLD;

        // Offset smile coefficients
        static const float SMILE_THRESHOLD = 0.5f;
        _coefficients[_mouthSmileLeftIndex] = _coefficients[_mouthSmileLeftIndex] - SMILE_THRESHOLD;
        _coefficients[_mouthSmileRightIndex] = _coefficients[_mouthSmileRightIndex] - SMILE_THRESHOLD;

        // Velocity filter EyeBlink values
        const float DDE_EYEBLINK_SCALE = 3.0f;
        float eyeBlinks[] = { DDE_EYEBLINK_SCALE * _coefficients[_leftBlinkIndex], DDE_EYEBLINK_SCALE * _coefficients[_rightBlinkIndex] };
        if (isFiltering) {
            const float BLINK_VELOCITY_FILTER_STRENGTH = 0.3f;
            for (int i = 0; i < 2; i++) {
                float velocity = fabs(eyeBlinks[i] - _lastEyeBlinks[i]) / _averageMessageTime;
                float velocityFilter = glm::clamp(velocity * BLINK_VELOCITY_FILTER_STRENGTH, 0.0f, 1.0f);
                _filteredEyeBlinks[i] = velocityFilter * eyeBlinks[i] + (1.0f - velocityFilter) * _filteredEyeBlinks[i];
                _lastEyeBlinks[i] = eyeBlinks[i];
            }
        }

        // Finesse EyeBlink values
        float eyeCoefficients[2];
        if (Menu::getInstance()->isOptionChecked(MenuOption::BinaryEyelidControl)) {
            if (_eyeStates[0] == EYE_UNCONTROLLED) {
                _eyeStates[0] = EYE_OPEN;
                _eyeStates[1] = EYE_OPEN;
            }

            for (int i = 0; i < 2; i++) {
                // Scale EyeBlink values so that they can be used to control both EyeBlink and EyeOpen
                // -ve values control EyeOpen; +ve values control EyeBlink
                static const float EYE_CONTROL_THRESHOLD = 0.5f;  // Resting eye value
                eyeCoefficients[i] = (_filteredEyeBlinks[i] - EYE_CONTROL_THRESHOLD) / (1.0f - EYE_CONTROL_THRESHOLD);

                // Change to closing or opening states
                const float EYE_CONTROL_HYSTERISIS = 0.25f;
                float eyeClosingThreshold = getEyeClosingThreshold();
                float eyeOpeningThreshold = eyeClosingThreshold - EYE_CONTROL_HYSTERISIS;
                if ((_eyeStates[i] == EYE_OPEN || _eyeStates[i] == EYE_OPENING) && eyeCoefficients[i] > eyeClosingThreshold) {
                    _eyeStates[i] = EYE_CLOSING;
                } else if ((_eyeStates[i] == EYE_CLOSED || _eyeStates[i] == EYE_CLOSING)
                    && eyeCoefficients[i] < eyeOpeningThreshold) {
                    _eyeStates[i] = EYE_OPENING;
                }

                const float EYELID_MOVEMENT_RATE = 10.0f;  // units/second
                const float EYE_OPEN_SCALE = 0.2f;
                if (_eyeStates[i] == EYE_CLOSING) {
                    // Close eyelid until it's fully closed
                    float closingValue = _lastEyeCoefficients[i] + EYELID_MOVEMENT_RATE * _averageMessageTime;
                    if (closingValue >= 1.0) {
                        _eyeStates[i] = EYE_CLOSED;
                        eyeCoefficients[i] = 1.0;
                    } else {
                        eyeCoefficients[i] = closingValue;
                    }
                } else if (_eyeStates[i] == EYE_OPENING) {
                    // Open eyelid until it meets the current adjusted value
                    float openingValue = _lastEyeCoefficients[i] - EYELID_MOVEMENT_RATE * _averageMessageTime;
                    if (openingValue < eyeCoefficients[i] * EYE_OPEN_SCALE) {
                        _eyeStates[i] = EYE_OPEN;
                        eyeCoefficients[i] = eyeCoefficients[i] * EYE_OPEN_SCALE;
                    } else {
                        eyeCoefficients[i] = openingValue;
                    }
                } else  if (_eyeStates[i] == EYE_OPEN) {
                    // Reduce eyelid movement
                    eyeCoefficients[i] = eyeCoefficients[i] * EYE_OPEN_SCALE;
                } else if (_eyeStates[i] == EYE_CLOSED) {
                    // Keep eyelid fully closed
                    eyeCoefficients[i] = 1.0;
                }
            }

            if (_eyeStates[0] == EYE_OPEN && _eyeStates[1] == EYE_OPEN) {
                // Couple eyelids
                eyeCoefficients[0] = eyeCoefficients[1] = (eyeCoefficients[0] + eyeCoefficients[0]) / 2.0f;
            }

            _lastEyeCoefficients[0] = eyeCoefficients[0];
            _lastEyeCoefficients[1] = eyeCoefficients[1];
        } else {
            _eyeStates[0] = EYE_UNCONTROLLED;
            _eyeStates[1] = EYE_UNCONTROLLED;

            eyeCoefficients[0] = _filteredEyeBlinks[0];
            eyeCoefficients[1] = _filteredEyeBlinks[1];
        }

        // Use EyeBlink values to control both EyeBlink and EyeOpen
        if (eyeCoefficients[0] > 0) {
            _coefficients[_leftBlinkIndex] = eyeCoefficients[0];
            _coefficients[_leftEyeOpenIndex] = 0.0f;
        } else {
            _coefficients[_leftBlinkIndex] = 0.0f;
            _coefficients[_leftEyeOpenIndex] = -eyeCoefficients[0];
        }
        if (eyeCoefficients[1] > 0) {
            _coefficients[_rightBlinkIndex] = eyeCoefficients[1];
            _coefficients[_rightEyeOpenIndex] = 0.0f;
        } else {
            _coefficients[_rightBlinkIndex] = 0.0f;
            _coefficients[_rightEyeOpenIndex] = -eyeCoefficients[1];
        }

        // Scale all coefficients
        for (int i = 0; i < NUM_EXPRESSIONS; i++) {
            _blendshapeCoefficients[i]
                = glm::clamp(DDE_COEFFICIENT_SCALES[i] * _coefficients[i], 0.0f, 1.0f);
        }

        // Calculate average frame time
        const float FRAME_AVERAGING_FACTOR = 0.99f;
        quint64 usecsNow = usecTimestampNow();
        if (_lastMessageReceived != 0) {
            _averageMessageTime = FRAME_AVERAGING_FACTOR * _averageMessageTime 
                + (1.0f - FRAME_AVERAGING_FACTOR) * (float)(usecsNow - _lastMessageReceived) / 1000000.0f;
        }
        _lastMessageReceived = usecsNow;

        FaceTracker::countFrame();
        
    } else {
        qCWarning(interfaceapp) << "DDE Face Tracker: Decode error";
    }

    if (_isCalibrating && _calibrationCount > CALIBRATION_SAMPLES) {
        finishCalibration();
    }
}

<<<<<<< HEAD
static const int CALIBRATION_BILLBOARD_WIDTH = 300;
static const int CALIBRATION_BILLBOARD_HEIGHT = 120;
static const int CALIBRATION_BILLBOARD_TOP_MARGIN = 30;
=======
void DdeFaceTracker::setEyeClosingThreshold(float eyeClosingThreshold) {
    _eyeClosingThreshold.set(eyeClosingThreshold);
}

static const int CALIBRATION_BILLBOARD_WIDTH = 240;
static const int CALIBRATION_BILLBOARD_HEIGHT = 180;
static const int CALIBRATION_BILLBOARD_TOP_MARGIN = 60;
>>>>>>> 65277e05
static const int CALIBRATION_BILLBOARD_LEFT_MARGIN = 30;
static const int CALIBRATION_BILLBOARD_FONT_SIZE = 16;
static const float CALIBRATION_BILLBOARD_ALPHA = 0.5f;
static QString CALIBRATION_INSTRUCTION_MESSAGE = "Hold still to calibrate camera";

void DdeFaceTracker::calibrate() {
    if (!Menu::getInstance()->isOptionChecked(MenuOption::UseCamera) || _isMuted) {
        return;
    }

    if (!_isCalibrating) {
        qCDebug(interfaceapp) << "DDE Face Tracker: Calibration started";

        _isCalibrating = true;
        _calibrationCount = 0;
        _calibrationMessage = CALIBRATION_INSTRUCTION_MESSAGE + "\n\n";

        _calibrationBillboard = new TextOverlay();
        _calibrationBillboard->setTopMargin(CALIBRATION_BILLBOARD_TOP_MARGIN);
        _calibrationBillboard->setLeftMargin(CALIBRATION_BILLBOARD_LEFT_MARGIN);
        _calibrationBillboard->setFontSize(CALIBRATION_BILLBOARD_FONT_SIZE);
        _calibrationBillboard->setText(CALIBRATION_INSTRUCTION_MESSAGE);
        _calibrationBillboard->setAlpha(CALIBRATION_BILLBOARD_ALPHA);
        glm::vec2 viewport = qApp->getCanvasSize();
        _calibrationBillboard->setX((viewport.x - CALIBRATION_BILLBOARD_WIDTH) / 2);
        _calibrationBillboard->setY((viewport.y - CALIBRATION_BILLBOARD_HEIGHT) / 2);
        _calibrationBillboard->setWidth(CALIBRATION_BILLBOARD_WIDTH);
        _calibrationBillboard->setHeight(CALIBRATION_BILLBOARD_HEIGHT);
        _calibrationBillboardID = qApp->getOverlays().addOverlay(_calibrationBillboard);

        for (int i = 0; i < NUM_FACESHIFT_BLENDSHAPES; i++) {
            _calibrationValues[i] = 0.0f;
        }
    }
}

void DdeFaceTracker::addCalibrationDatum() {
    const int LARGE_TICK_INTERVAL = 30;
    const int SMALL_TICK_INTERVAL = 6;
    int samplesLeft = CALIBRATION_SAMPLES - _calibrationCount;
    if (samplesLeft % LARGE_TICK_INTERVAL == 0) {
        _calibrationMessage += QString::number(samplesLeft / LARGE_TICK_INTERVAL);
        _calibrationBillboard->setText(_calibrationMessage);
    } else if (samplesLeft % SMALL_TICK_INTERVAL == 0) {
        _calibrationMessage += ".";
        _calibrationBillboard->setText(_calibrationMessage);
    }

    for (int i = 0; i < NUM_FACESHIFT_BLENDSHAPES; i++) {
        _calibrationValues[i] += _coefficients[i];
    }

    _calibrationCount += 1;
}

void DdeFaceTracker::cancelCalibration() {
    qApp->getOverlays().deleteOverlay(_calibrationBillboardID);
    _calibrationBillboard = NULL;
    _isCalibrating = false;
    qCDebug(interfaceapp) << "DDE Face Tracker: Calibration cancelled";
}

void DdeFaceTracker::finishCalibration() {
    qApp->getOverlays().deleteOverlay(_calibrationBillboardID);
    _calibrationBillboard = NULL;
    _isCalibrating = false;
    _isCalibrated = true;

    for (int i = 0; i < NUM_FACESHIFT_BLENDSHAPES; i++) {
        _coefficientAverages[i] = _calibrationValues[i] / (float)CALIBRATION_SAMPLES;
    }

    reset();

    qCDebug(interfaceapp) << "DDE Face Tracker: Calibration finished";
}<|MERGE_RESOLUTION|>--- conflicted
+++ resolved
@@ -566,19 +566,13 @@
     }
 }
 
-<<<<<<< HEAD
+void DdeFaceTracker::setEyeClosingThreshold(float eyeClosingThreshold) {
+    _eyeClosingThreshold.set(eyeClosingThreshold);
+}
+
 static const int CALIBRATION_BILLBOARD_WIDTH = 300;
 static const int CALIBRATION_BILLBOARD_HEIGHT = 120;
 static const int CALIBRATION_BILLBOARD_TOP_MARGIN = 30;
-=======
-void DdeFaceTracker::setEyeClosingThreshold(float eyeClosingThreshold) {
-    _eyeClosingThreshold.set(eyeClosingThreshold);
-}
-
-static const int CALIBRATION_BILLBOARD_WIDTH = 240;
-static const int CALIBRATION_BILLBOARD_HEIGHT = 180;
-static const int CALIBRATION_BILLBOARD_TOP_MARGIN = 60;
->>>>>>> 65277e05
 static const int CALIBRATION_BILLBOARD_LEFT_MARGIN = 30;
 static const int CALIBRATION_BILLBOARD_FONT_SIZE = 16;
 static const float CALIBRATION_BILLBOARD_ALPHA = 0.5f;
