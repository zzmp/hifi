--- conflicted
+++ resolved
@@ -123,7 +123,6 @@
     float _lastEyeBlinks[2];
     float _filteredEyeBlinks[2];
     float _lastEyeCoefficients[2];
-<<<<<<< HEAD
     QVector<float> _coefficientAverages;
 
     bool _isCalibrating;
@@ -135,8 +134,6 @@
     void addCalibrationDatum();
     void cancelCalibration();
     void finishCalibration();
-=======
->>>>>>> 5551997c
 };
 
 #endif // hifi_DdeFaceTracker_h