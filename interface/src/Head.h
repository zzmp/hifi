//
//  Head.h
//  interface
//
//  Created by Philip Rosedale on 9/11/12.
//  Copyright (c) 2012 High Fidelity, Inc. All rights reserved.
//

#ifndef __interface__head__
#define __interface__head__

#include <iostream>

#include <AvatarData.h>
#include <Orientation.h>	// added by Ventrella as a utility

#include "Field.h"
#include "world.h"

#include "InterfaceConfig.h"
#include "SerialInterface.h"

enum eyeContactTargets {LEFT_EYE, RIGHT_EYE, MOUTH};

#define FWD 0
#define BACK 1 
#define LEFT 2 
#define RIGHT 3 
#define UP 4 
#define DOWN 5
#define ROT_LEFT 6 
#define ROT_RIGHT 7 
#define MAX_DRIVE_KEYS 8

#define NUM_OTHER_AVATARS 5 // temporary - for testing purposes!

enum AvatarMode
{
	AVATAR_MODE_STANDING = 0,
	AVATAR_MODE_WALKING,
	AVATAR_MODE_COMMUNICATING,
	NUM_AVATAR_MODES
};



enum AvatarBones
{
	AVATAR_BONE_NULL = -1,
	AVATAR_BONE_PELVIS_SPINE,		// connects pelvis			joint with torso			joint (not supposed to be rotated)
	AVATAR_BONE_MID_SPINE,			// connects torso			joint with chest			joint
	AVATAR_BONE_CHEST_SPINE,		// connects chest			joint with neckBase			joint (not supposed to be rotated)
	AVATAR_BONE_NECK,				// connects neckBase		joint with headBase			joint
	AVATAR_BONE_HEAD,				// connects headBase		joint with headTop			joint
	AVATAR_BONE_LEFT_CHEST,			// connects chest			joint with left clavicle	joint (not supposed to be rotated)
	AVATAR_BONE_LEFT_SHOULDER,		// connects left clavicle	joint with left shoulder	joint
	AVATAR_BONE_LEFT_UPPER_ARM,		// connects left shoulder	joint with left elbow		joint
	AVATAR_BONE_LEFT_FOREARM,		// connects left elbow		joint with left wrist		joint
	AVATAR_BONE_LEFT_HAND,			// connects left wrist		joint with left fingertips	joint
	AVATAR_BONE_RIGHT_CHEST,		// connects chest			joint with right clavicle	joint (not supposed to be rotated)
	AVATAR_BONE_RIGHT_SHOULDER,		// connects right clavicle	joint with right shoulder	joint
	AVATAR_BONE_RIGHT_UPPER_ARM,	// connects right shoulder	joint with right elbow		joint
	AVATAR_BONE_RIGHT_FOREARM,		// connects right elbow		joint with right wrist		joint
	AVATAR_BONE_RIGHT_HAND,			// connects right wrist		joint with right fingertips	joint
	AVATAR_BONE_LEFT_PELVIS,		// connects pelvis			joint with left hip			joint (not supposed to be rotated)
	AVATAR_BONE_LEFT_THIGH,			// connects left hip		joint with left knee		joint
	AVATAR_BONE_LEFT_SHIN,			// connects left knee		joint with left heel		joint
	AVATAR_BONE_LEFT_FOOT,			// connects left heel		joint with left toes		joint
	AVATAR_BONE_RIGHT_PELVIS,		// connects pelvis			joint with right hip		joint (not supposed to be rotated)
	AVATAR_BONE_RIGHT_THIGH,		// connects right hip		joint with right knee		joint
	AVATAR_BONE_RIGHT_SHIN,			// connects right knee		joint with right heel		joint
	AVATAR_BONE_RIGHT_FOOT,			// connects right heel		joint with right toes		joint
    
	NUM_AVATAR_BONES
};

struct AvatarBone
{
	AvatarBones	parent;					// which bone is this bone connected to?
	glm::vec3	position;				// the position at the "end" of the bone
	glm::vec3	defaultPosePosition;	// the parent relative position when the avatar is in the "T-pose"
	glm::vec3	springyPosition;		// used for special effects (a 'flexible' variant of position)
	glm::dvec3	springyVelocity;		// used for special effects ( the velocity of the springy position)
	float		springBodyTightness;	// how tightly the springy position tries to stay on the position
	float		yaw;					// the yaw Euler angle of the bone rotation off the parent
	float		pitch;					// the pitch Euler angle of the bone rotation off the parent
	float		roll;					// the roll Euler angle of the bone rotation off the parent
	Orientation	orientation;			// three orthogonal normals determined by yaw, pitch, roll
	float		length;					// the length of the bone
};

struct Avatar
{
	glm::dvec3	velocity;
	glm::vec3	thrust;
	float		maxArmLength;
	Orientation	orientation;
};

class Head : public AvatarData {
    public:
        Head();
        ~Head();
        Head(const Head &otherHead);
        Head* clone() const;
    
        void reset();
        void UpdatePos(float frametime, SerialInterface * serialInterface, int head_mirror, glm::vec3 * gravity);
        void setNoise (float mag) { noise = mag; }
        void setPitch(float p) {Pitch = p; }
        void setYaw(float y) {Yaw = y; }
        void setRoll(float r) {Roll = r; };
        void setScale(float s) {scale = s; };
        void setRenderYaw(float y) {renderYaw = y;}
        void setRenderPitch(float p) {renderPitch = p;}
        float getRenderYaw() {return renderYaw;}
        float getRenderPitch() {return renderPitch;}
        void setLeanForward(float dist);
        void setLeanSideways(float dist);
        void addPitch(float p) {Pitch -= p; }
        void addYaw(float y){Yaw -= y; }
        void addRoll(float r){Roll += r; }
        void addLean(float x, float z);
        float getPitch() {return Pitch;}
        float getRoll() {return Roll;}
        float getYaw() {return Yaw;}
        float getLastMeasuredYaw() {return YawRate;}
		
		float getBodyYaw();
		glm::vec3 getHeadLookatDirection();
		glm::vec3 getHeadLookatDirectionUp();
		glm::vec3 getHeadLookatDirectionRight();
		glm::vec3 getHeadPosition();
		glm::vec3 getBonePosition( AvatarBones b );
<<<<<<< HEAD
=======
		glm::vec3 getBodyPosition();
		
		
		AvatarMode getMode();
		
		void setTriggeringAction( bool trigger ); 
>>>>>>> 1e388347
        
        void render(int faceToFace, int isMine);
		
		void renderBody();
		void renderHead( int faceToFace, int isMine );
		void renderOrientationDirections( glm::vec3 position, Orientation orientation, float size );

        void simulate(float);
				
		void setHandMovement( glm::vec3 movement );
		void updateHandMovement();
        
        float getLoudness() {return loudness;};
        float getAverageLoudness() {return averageLoudness;};
        void setAverageLoudness(float al) {averageLoudness = al;};
        void setLoudness(float l) {loudness = l;};
        
        void SetNewHeadTarget(float, float);
<<<<<<< HEAD
=======
        glm::vec3 getPos() { return bodyPosition; };
        void setPos(glm::vec3 newpos) { bodyPosition = newpos; };
>>>>>>> 1e388347
    
        //  Set what driving keys are being pressed to control thrust levels
        void setDriveKeys(int key, bool val) { driveKeys[key] = val; };
        bool getDriveKeys(int key) { return driveKeys[key]; };
    
        //  Set/Get update the thrust that will move the avatar around
        void setThrust(glm::vec3 newThrust) { avatar.thrust = newThrust; };
        void addThrust(glm::vec3 newThrust) { avatar.thrust += newThrust; };
        glm::vec3 getThrust() { return avatar.thrust; };
    
        //
        //  Related to getting transmitter UDP data used to animate the avatar hand
        //

        void processTransmitterData(char * packetData, int numBytes);
        float getTransmitterHz() { return transmitterHz; };
    
    private:
        float noise;
        float Pitch;
        float Yaw;
        float Roll;
        float PitchRate;
        float YawRate;
        float RollRate;
        float EyeballPitch[2];
        float EyeballYaw[2];
        float EyebrowPitch[2];
        float EyebrowRoll[2];
        float EyeballScaleX, EyeballScaleY, EyeballScaleZ;
        float interPupilDistance;
        float interBrowDistance;
        float NominalPupilSize;
        float PupilSize;
        float MouthPitch;
        float MouthYaw;
        float MouthWidth;
        float MouthHeight;
        float leanForward;
        float leanSideways;
        float PitchTarget; 
        float YawTarget; 
        float NoiseEnvelope;
        float PupilConverge;
        float scale;
        
        //  Sound loudness information
        float loudness, lastLoudness;
        float averageLoudness;
        float audioAttack;
        float browAudioLift;
<<<<<<< HEAD
=======
    
        glm::vec3 bodyPosition;
		
		bool triggeringAction;
>>>>>>> 1e388347
		
		float bodyYawDelta;
		
		float		closeEnoughToInteract;
		int			closestOtherAvatar;
		glm::vec3	DEBUG_otherAvatarListPosition	[ NUM_OTHER_AVATARS ];
		float		DEBUG_otherAvatarListTimer		[ NUM_OTHER_AVATARS ];
		
		bool usingSprings;
		
		bool handBeingMoved;
		bool previousHandBeingMoved;
		glm::vec3 movedHandOffset;
    
        int driveKeys[MAX_DRIVE_KEYS];
		
		float springVelocityDecay;
		float springForce;
        
        int eyeContact;
        eyeContactTargets eyeContactTarget;
    
        GLUquadric *sphere;
		Avatar avatar;
		
		AvatarBone	bone[ NUM_AVATAR_BONES ];
		
		AvatarMode mode;
		
		void initializeAvatar();
		void updateAvatarSkeleton();
		void initializeAvatarSprings();
		void updateAvatarSprings( float deltaTime );
		void calculateBoneLengths();
    
        void readSensors();
        float renderYaw, renderPitch;       //   Pitch from view frustum when this is own head.
    
        //
        //  Related to getting transmitter UDP data used to animate the avatar hand
        //
        timeval transmitterTimer;
        float transmitterHz;
        int transmitterPackets;

};

#endif<|MERGE_RESOLUTION|>--- conflicted
+++ resolved
@@ -132,15 +132,6 @@
 		glm::vec3 getHeadLookatDirectionRight();
 		glm::vec3 getHeadPosition();
 		glm::vec3 getBonePosition( AvatarBones b );
-<<<<<<< HEAD
-=======
-		glm::vec3 getBodyPosition();
-		
-		
-		AvatarMode getMode();
-		
-		void setTriggeringAction( bool trigger ); 
->>>>>>> 1e388347
         
         void render(int faceToFace, int isMine);
 		
@@ -159,11 +150,6 @@
         void setLoudness(float l) {loudness = l;};
         
         void SetNewHeadTarget(float, float);
-<<<<<<< HEAD
-=======
-        glm::vec3 getPos() { return bodyPosition; };
-        void setPos(glm::vec3 newpos) { bodyPosition = newpos; };
->>>>>>> 1e388347
     
         //  Set what driving keys are being pressed to control thrust levels
         void setDriveKeys(int key, bool val) { driveKeys[key] = val; };
@@ -215,13 +201,6 @@
         float averageLoudness;
         float audioAttack;
         float browAudioLift;
-<<<<<<< HEAD
-=======
-    
-        glm::vec3 bodyPosition;
-		
-		bool triggeringAction;
->>>>>>> 1e388347
 		
 		float bodyYawDelta;
 		
