//
//  Web3DOverlay.cpp
//
//  Created by Clement on 7/1/14.
//  Modified and renamed by Zander Otavka on 8/4/15
//  Copyright 2014 High Fidelity, Inc.
//
//  Distributed under the Apache License, Version 2.0.
//  See the accompanying file LICENSE or http://www.apache.org/licenses/LICENSE-2.0.html
//

#include "Web3DOverlay.h"

#include <Application.h>

#include <QQuickWindow>
#include <QtGui/QOpenGLContext>
#include <QtQuick/QQuickItem>
#include <QtQml/QQmlContext>

#include <AbstractViewStateInterface.h>
#include <gpu/Batch.h>
#include <DependencyManager.h>
#include <GeometryCache.h>
#include <GeometryUtil.h>
#include <scripting/HMDScriptingInterface.h>
#include <gl/OffscreenQmlSurface.h>
#include <PathUtils.h>
#include <RegisteredMetaTypes.h>
#include <TabletScriptingInterface.h>
#include <TextureCache.h>
#include <UsersScriptingInterface.h>
#include <UserActivityLoggerScriptingInterface.h>
#include <AbstractViewStateInterface.h>
#include <gl/OffscreenQmlSurface.h>
#include <gl/OffscreenQmlSurfaceCache.h>
#include <AddressManager.h>
#include "scripting/AccountScriptingInterface.h"
#include "scripting/HMDScriptingInterface.h"
#include "scripting/AssetMappingsScriptingInterface.h"
#include <Preferences.h>
#include <ScriptEngines.h>
#include "FileDialogHelper.h"
#include "avatar/AvatarManager.h"
#include "AudioClient.h"

static const float DPI = 30.47f;
static const float INCHES_TO_METERS = 1.0f / 39.3701f;
static const float METERS_TO_INCHES = 39.3701f;
static const float OPAQUE_ALPHA_THRESHOLD = 0.99f;

const QString Web3DOverlay::TYPE = "web3d";
const QString Web3DOverlay::QML = "Web3DOverlay.qml";
Web3DOverlay::Web3DOverlay() : _dpi(DPI) {
    _touchDevice.setCapabilities(QTouchDevice::Position);
    _touchDevice.setType(QTouchDevice::TouchScreen);
    _touchDevice.setName("RenderableWebEntityItemTouchDevice");
    _touchDevice.setMaximumTouchPoints(4);

    _geometryId = DependencyManager::get<GeometryCache>()->allocateID();
}

Web3DOverlay::Web3DOverlay(const Web3DOverlay* Web3DOverlay) :
    Billboard3DOverlay(Web3DOverlay),
    _url(Web3DOverlay->_url),
    _scriptURL(Web3DOverlay->_scriptURL),
    _dpi(Web3DOverlay->_dpi),
    _resolution(Web3DOverlay->_resolution),
    _showKeyboardFocusHighlight(Web3DOverlay->_showKeyboardFocusHighlight)
{
    _geometryId = DependencyManager::get<GeometryCache>()->allocateID();
}

Web3DOverlay::~Web3DOverlay() {
    if (_webSurface) {
        QQuickItem* rootItem = _webSurface->getRootItem();

        if (rootItem && rootItem->objectName() == "tabletRoot") {
            auto tabletScriptingInterface = DependencyManager::get<TabletScriptingInterface>();
            tabletScriptingInterface->setQmlTabletRoot("com.highfidelity.interface.tablet.system", nullptr, nullptr);
        }

        // Fix for crash in QtWebEngineCore when rapidly switching domains
        // Call stop on the QWebEngineView before destroying OffscreenQMLSurface.
        if (rootItem) {
            QObject* obj = rootItem->findChild<QObject*>("webEngineView");
            if (obj) {
                // stop loading
                QMetaObject::invokeMethod(obj, "stop");
            }
        }

        _webSurface->pause();
        _webSurface->disconnect(_connection);

        QObject::disconnect(_mousePressConnection);
        _mousePressConnection = QMetaObject::Connection();
        QObject::disconnect(_mouseReleaseConnection);
        _mouseReleaseConnection = QMetaObject::Connection();
        QObject::disconnect(_mouseMoveConnection);
        _mouseMoveConnection = QMetaObject::Connection();
        QObject::disconnect(_hoverLeaveConnection);
        _hoverLeaveConnection = QMetaObject::Connection();

        QObject::disconnect(_emitScriptEventConnection);
        _emitScriptEventConnection = QMetaObject::Connection();
        QObject::disconnect(_webEventReceivedConnection);
        _webEventReceivedConnection = QMetaObject::Connection();

        // The lifetime of the QML surface MUST be managed by the main thread
        // Additionally, we MUST use local variables copied by value, rather than
        // member variables, since they would implicitly refer to a this that
        // is no longer valid
        auto webSurface = _webSurface;
        AbstractViewStateInterface::instance()->postLambdaEvent([webSurface] {
            DependencyManager::get<OffscreenQmlSurfaceCache>()->release(QML, webSurface);
        });
        _webSurface.reset();
    }
    auto geometryCache = DependencyManager::get<GeometryCache>();
    if (geometryCache) {
        geometryCache->releaseID(_geometryId);
    }
}

void Web3DOverlay::update(float deltatime) {
    if (_webSurface) {
        // update globalPosition
        _webSurface->getRootContext()->setContextProperty("globalPosition", vec3toVariant(getPosition()));
    }
}

QString Web3DOverlay::pickURL() {
    QUrl sourceUrl(_url);
    if (sourceUrl.scheme() == "http" || sourceUrl.scheme() == "https" ||
        _url.toLower().endsWith(".htm") || _url.toLower().endsWith(".html")) {

        _webSurface->setBaseUrl(QUrl::fromLocalFile(PathUtils::resourcesPath() + "/qml/"));
        return "Web3DOverlay.qml";
    } else {
        return QUrl::fromLocalFile(PathUtils::resourcesPath()).toString() + "/" + _url;
    }
}


void Web3DOverlay::loadSourceURL() {

    QUrl sourceUrl(_url);
    if (sourceUrl.scheme() == "http" || sourceUrl.scheme() == "https" ||
        _url.toLower().endsWith(".htm") || _url.toLower().endsWith(".html")) {

        _webSurface->setBaseUrl(QUrl::fromLocalFile(PathUtils::resourcesPath() + "/qml/"));
        _webSurface->load("Web3DOverlay.qml");
        _webSurface->resume();
        _webSurface->getRootItem()->setProperty("url", _url);
        _webSurface->getRootItem()->setProperty("scriptURL", _scriptURL);
        _webSurface->getRootContext()->setContextProperty("ApplicationInterface", qApp);

    } else {
        _webSurface->setBaseUrl(QUrl::fromLocalFile(PathUtils::resourcesPath()));
        _webSurface->load(_url, [&](QQmlContext* context, QObject* obj) {});
        _webSurface->resume();

        _webSurface->getRootContext()->setContextProperty("Users", DependencyManager::get<UsersScriptingInterface>().data());
        _webSurface->getRootContext()->setContextProperty("HMD", DependencyManager::get<HMDScriptingInterface>().data());
        _webSurface->getRootContext()->setContextProperty("UserActivityLogger", DependencyManager::get<UserActivityLoggerScriptingInterface>().data());
        _webSurface->getRootContext()->setContextProperty("Preferences", DependencyManager::get<Preferences>().data());
        _webSurface->getRootContext()->setContextProperty("Vec3", new Vec3());
        _webSurface->getRootContext()->setContextProperty("Quat", new Quat());
        _webSurface->getRootContext()->setContextProperty("MyAvatar", DependencyManager::get<AvatarManager>()->getMyAvatar().get());
        _webSurface->getRootContext()->setContextProperty("Entities", DependencyManager::get<EntityScriptingInterface>().data());

        if (_webSurface->getRootItem() && _webSurface->getRootItem()->objectName() == "tabletRoot") {
            auto tabletScriptingInterface = DependencyManager::get<TabletScriptingInterface>();
            auto flags = tabletScriptingInterface->getFlags();
            _webSurface->getRootContext()->setContextProperty("offscreenFlags", flags);
            _webSurface->getRootContext()->setContextProperty("AddressManager", DependencyManager::get<AddressManager>().data());
            _webSurface->getRootContext()->setContextProperty("Account", AccountScriptingInterface::getInstance());
            _webSurface->getRootContext()->setContextProperty("AudioStats", DependencyManager::get<AudioClient>()->getStats().data());
            _webSurface->getRootContext()->setContextProperty("HMD", DependencyManager::get<HMDScriptingInterface>().data());
            _webSurface->getRootContext()->setContextProperty("fileDialogHelper", new FileDialogHelper());
            _webSurface->getRootContext()->setContextProperty("ScriptDiscoveryService", DependencyManager::get<ScriptEngines>().data());
<<<<<<< HEAD
            _webSurface->getRootContext()->setContextProperty("Tablet", DependencyManager::get<TabletScriptingInterface>().data());
=======
            _webSurface->getRootContext()->setContextProperty("Assets", DependencyManager::get<AssetMappingsScriptingInterface>().data());
>>>>>>> 87509825
            _webSurface->getRootContext()->setContextProperty("pathToFonts", "../../");
            tabletScriptingInterface->setQmlTabletRoot("com.highfidelity.interface.tablet.system", _webSurface->getRootItem(), _webSurface.data());

            // Override min fps for tablet UI, for silky smooth scrolling
            setMaxFPS(90);
        }
    }
    _webSurface->getRootContext()->setContextProperty("globalPosition", vec3toVariant(getPosition()));
}

void Web3DOverlay::setMaxFPS(uint8_t maxFPS) {
    _desiredMaxFPS = maxFPS;
    if (_webSurface) {
        _webSurface->setMaxFps(_desiredMaxFPS);
        _currentMaxFPS = _desiredMaxFPS;
    }
}

void Web3DOverlay::render(RenderArgs* args) {
    if (!_visible || !getParentVisible()) {
        return;
    }

    QOpenGLContext * currentContext = QOpenGLContext::currentContext();
    QSurface * currentSurface = currentContext->surface();
    if (!_webSurface) {
        _webSurface = DependencyManager::get<OffscreenQmlSurfaceCache>()->acquire(pickURL());
        // FIXME, the max FPS could be better managed by being dynamic (based on the number of current surfaces
        // and the current rendering load)
        if (_currentMaxFPS != _desiredMaxFPS) {
            setMaxFPS(_desiredMaxFPS);
        }
        loadSourceURL();
        _webSurface->resume();
        _webSurface->resize(QSize(_resolution.x, _resolution.y));
        _webSurface->getRootItem()->setProperty("url", _url);
        _webSurface->getRootItem()->setProperty("scriptURL", _scriptURL);
        currentContext->makeCurrent(currentSurface);

        auto selfOverlayID = getOverlayID();
        std::weak_ptr<Web3DOverlay> weakSelf = std::dynamic_pointer_cast<Web3DOverlay>(qApp->getOverlays().getOverlay(selfOverlayID));
        auto forwardPointerEvent = [=](OverlayID overlayID, const PointerEvent& event) {
            auto self = weakSelf.lock();
            if (!self) {
                return;
            }
            if (overlayID == selfOverlayID) {
                self->handlePointerEvent(event);
            }
        };

        _mousePressConnection = connect(&(qApp->getOverlays()), &Overlays::mousePressOnOverlay, this, forwardPointerEvent, Qt::DirectConnection);
        _mouseReleaseConnection = connect(&(qApp->getOverlays()), &Overlays::mouseReleaseOnOverlay, this, forwardPointerEvent, Qt::DirectConnection);
        _mouseMoveConnection = connect(&(qApp->getOverlays()), &Overlays::mouseMoveOnOverlay, this, forwardPointerEvent, Qt::DirectConnection);
        _hoverLeaveConnection = connect(&(qApp->getOverlays()), &Overlays::hoverLeaveOverlay, this, [=](OverlayID overlayID, const PointerEvent& event) {
            auto self = weakSelf.lock();
            if (!self) {
                return;
            }
            if (self->_pressed && overlayID == selfOverlayID) {
                // If the user mouses off the overlay while the button is down, simulate a touch end.
                QTouchEvent::TouchPoint point;
                point.setId(event.getID());
                point.setState(Qt::TouchPointReleased);
                glm::vec2 windowPos = event.getPos2D() * (METERS_TO_INCHES * _dpi);
                QPointF windowPoint(windowPos.x, windowPos.y);
                point.setScenePos(windowPoint);
                point.setPos(windowPoint);
                QList<QTouchEvent::TouchPoint> touchPoints;
                touchPoints.push_back(point);
                QTouchEvent* touchEvent = new QTouchEvent(QEvent::TouchEnd, nullptr, Qt::NoModifier, Qt::TouchPointReleased,
                    touchPoints);
                touchEvent->setWindow(self->_webSurface->getWindow());
                touchEvent->setDevice(&_touchDevice);
                touchEvent->setTarget(self->_webSurface->getRootItem());
                QCoreApplication::postEvent(self->_webSurface->getWindow(), touchEvent);
            }
        }, Qt::DirectConnection);

        _emitScriptEventConnection = connect(this, &Web3DOverlay::scriptEventReceived, _webSurface.data(), &OffscreenQmlSurface::emitScriptEvent);
        _webEventReceivedConnection = connect(_webSurface.data(), &OffscreenQmlSurface::webEventReceived, this, &Web3DOverlay::webEventReceived);
    } else {
        if (_currentMaxFPS != _desiredMaxFPS) {
            setMaxFPS(_desiredMaxFPS);
        }
    }

    vec2 halfSize = getSize() / 2.0f;
    vec4 color(toGlm(getColor()), getAlpha());

    Transform transform = getTransform();

    // FIXME: applyTransformTo causes tablet overlay to detach from tablet entity.
    // Perhaps rather than deleting the following code it should be run only if isFacingAvatar() is true?
    /*
    applyTransformTo(transform, true);
    setTransform(transform);
    */

    if (glm::length2(getDimensions()) != 1.0f) {
        transform.postScale(vec3(getDimensions(), 1.0f));
    }

    if (!_texture) {
        auto webSurface = _webSurface;
        _texture = gpu::TexturePointer(gpu::Texture::createExternal2D(OffscreenQmlSurface::getDiscardLambda()));
        _texture->setSource(__FUNCTION__);
    }
    OffscreenQmlSurface::TextureAndFence newTextureAndFence;
    bool newTextureAvailable = _webSurface->fetchTexture(newTextureAndFence);
    if (newTextureAvailable) {
        _texture->setExternalTexture(newTextureAndFence.first, newTextureAndFence.second);
    }

    Q_ASSERT(args->_batch);
    gpu::Batch& batch = *args->_batch;
    batch.setResourceTexture(0, _texture);
    batch.setModelTransform(transform);
    auto geometryCache = DependencyManager::get<GeometryCache>();
    if (color.a < OPAQUE_ALPHA_THRESHOLD) {
        geometryCache->bindTransparentWebBrowserProgram(batch, _isAA);
    } else {
        geometryCache->bindOpaqueWebBrowserProgram(batch, _isAA);
    }
    geometryCache->renderQuad(batch, halfSize * -1.0f, halfSize, vec2(0), vec2(1), color, _geometryId);
    batch.setResourceTexture(0, args->_whiteTexture); // restore default white color after me
}

const render::ShapeKey Web3DOverlay::getShapeKey() {
    auto builder = render::ShapeKey::Builder().withoutCullFace().withDepthBias();
    if (getAlpha() != 1.0f) {
        builder.withTranslucent();
    }
    return builder.build();
}

QObject* Web3DOverlay::getEventHandler() {
    if (!_webSurface) {
        return nullptr;
    }
    return _webSurface->getEventHandler();
}

void Web3DOverlay::setProxyWindow(QWindow* proxyWindow) {
    if (!_webSurface) {
        return;
    }

    _webSurface->setProxyWindow(proxyWindow);
}

void Web3DOverlay::handlePointerEvent(const PointerEvent& event) {
    if (!_webSurface) {
        return;
    }

    glm::vec2 windowPos = event.getPos2D() * (METERS_TO_INCHES * _dpi);
    QPointF windowPoint(windowPos.x, windowPos.y);

    if (event.getType() == PointerEvent::Move) {
        // Forward a mouse move event to the Web surface.
        QMouseEvent* mouseEvent = new QMouseEvent(QEvent::MouseMove, windowPoint, windowPoint, windowPoint, Qt::NoButton,
            Qt::NoButton, Qt::NoModifier);
        QCoreApplication::postEvent(_webSurface->getWindow(), mouseEvent);
    }

    if (event.getType() == PointerEvent::Press) {
        this->_pressed = true;
    } else if (event.getType() == PointerEvent::Release) {
        this->_pressed = false;
    }

    QEvent::Type type;
    Qt::TouchPointState touchPointState;
    switch (event.getType()) {
        case PointerEvent::Press:
            type = QEvent::TouchBegin;
            touchPointState = Qt::TouchPointPressed;
            break;
        case PointerEvent::Release:
            type = QEvent::TouchEnd;
            touchPointState = Qt::TouchPointReleased;
            break;
        case PointerEvent::Move:
        default:
            type = QEvent::TouchUpdate;
            touchPointState = Qt::TouchPointMoved;
            break;
    }

    QTouchEvent::TouchPoint point;
    point.setId(event.getID());
    point.setState(touchPointState);
    point.setPos(windowPoint);
    point.setScreenPos(windowPoint);
    QList<QTouchEvent::TouchPoint> touchPoints;
    touchPoints.push_back(point);

    QTouchEvent* touchEvent = new QTouchEvent(type, &_touchDevice, event.getKeyboardModifiers());
    touchEvent->setWindow(_webSurface->getWindow());
    touchEvent->setTarget(_webSurface->getRootItem());
    touchEvent->setTouchPoints(touchPoints);
    touchEvent->setTouchPointStates(touchPointState);

    QCoreApplication::postEvent(_webSurface->getWindow(), touchEvent);
}

void Web3DOverlay::setProperties(const QVariantMap& properties) {
    Billboard3DOverlay::setProperties(properties);

    auto urlValue = properties["url"];
    if (urlValue.isValid()) {
        QString newURL = urlValue.toString();
        if (newURL != _url) {
            setURL(newURL);
        }
    }

    auto scriptURLValue = properties["scriptURL"];
    if (scriptURLValue.isValid()) {
        QString newScriptURL = scriptURLValue.toString();
        if (newScriptURL != _scriptURL) {
            setScriptURL(newScriptURL);
        }
    }

    auto resolution = properties["resolution"];
    if (resolution.isValid()) {
        bool valid;
        auto res = vec2FromVariant(resolution, valid);
        if (valid) {
            _resolution = res;
        }
    }

    auto dpi = properties["dpi"];
    if (dpi.isValid()) {
        _dpi = dpi.toFloat();
    }

    auto maxFPS = properties["maxFPS"];
    if (maxFPS.isValid()) {
        _desiredMaxFPS = maxFPS.toInt();
    }

    auto showKeyboardFocusHighlight = properties["showKeyboardFocusHighlight"];
    if (showKeyboardFocusHighlight.isValid()) {
        _showKeyboardFocusHighlight = showKeyboardFocusHighlight.toBool();
    }
}

QVariant Web3DOverlay::getProperty(const QString& property) {
    if (property == "url") {
        return _url;
    }
    if (property == "scriptURL") {
        return _scriptURL;
    }
    if (property == "resolution") {
        return vec2toVariant(_resolution);
    }
    if (property == "dpi") {
        return _dpi;
    }
    if (property == "maxFPS") {
        return _desiredMaxFPS;
    }
    if (property == "showKeyboardFocusHighlight") {
        return _showKeyboardFocusHighlight;
    }
    return Billboard3DOverlay::getProperty(property);
}

void Web3DOverlay::setURL(const QString& url) {
    _url = url;
    if (_webSurface) {
        AbstractViewStateInterface::instance()->postLambdaEvent([this, url] {
            loadSourceURL();
        });
    }
}

void Web3DOverlay::setScriptURL(const QString& scriptURL) {
    _scriptURL = scriptURL;
    if (_webSurface) {
        AbstractViewStateInterface::instance()->postLambdaEvent([this, scriptURL] {
            _webSurface->getRootItem()->setProperty("scriptURL", scriptURL);
        });
    }
}

glm::vec2 Web3DOverlay::getSize() {
    return _resolution / _dpi * INCHES_TO_METERS * getDimensions();
};

bool Web3DOverlay::findRayIntersection(const glm::vec3& origin, const glm::vec3& direction, float& distance, BoxFace& face, glm::vec3& surfaceNormal) {
    // FIXME - face and surfaceNormal not being returned

    // Don't call applyTransformTo() or setTransform() here because this code runs too frequently.

    // Produce the dimensions of the overlay based on the image's aspect ratio and the overlay's scale.
    return findRayRectangleIntersection(origin, direction, getRotation(), getPosition(), getSize(), distance);
}

Web3DOverlay* Web3DOverlay::createClone() const {
    return new Web3DOverlay(this);
}

void Web3DOverlay::emitScriptEvent(const QVariant& message) {
    if (QThread::currentThread() != thread()) {
        QMetaObject::invokeMethod(this, "emitScriptEvent", Qt::QueuedConnection, Q_ARG(QVariant, message));
    } else {
        emit scriptEventReceived(message);
    }
}<|MERGE_RESOLUTION|>--- conflicted
+++ resolved
@@ -180,11 +180,8 @@
             _webSurface->getRootContext()->setContextProperty("HMD", DependencyManager::get<HMDScriptingInterface>().data());
             _webSurface->getRootContext()->setContextProperty("fileDialogHelper", new FileDialogHelper());
             _webSurface->getRootContext()->setContextProperty("ScriptDiscoveryService", DependencyManager::get<ScriptEngines>().data());
-<<<<<<< HEAD
             _webSurface->getRootContext()->setContextProperty("Tablet", DependencyManager::get<TabletScriptingInterface>().data());
-=======
             _webSurface->getRootContext()->setContextProperty("Assets", DependencyManager::get<AssetMappingsScriptingInterface>().data());
->>>>>>> 87509825
             _webSurface->getRootContext()->setContextProperty("pathToFonts", "../../");
             tabletScriptingInterface->setQmlTabletRoot("com.highfidelity.interface.tablet.system", _webSurface->getRootItem(), _webSurface.data());
 
