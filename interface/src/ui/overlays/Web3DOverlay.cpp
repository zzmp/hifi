//
//  Web3DOverlay.cpp
//
//  Created by Clement on 7/1/14.
//  Modified and renamed by Zander Otavka on 8/4/15
//  Copyright 2014 High Fidelity, Inc.
//
//  Distributed under the Apache License, Version 2.0.
//  See the accompanying file LICENSE or http://www.apache.org/licenses/LICENSE-2.0.html
//

#include "Web3DOverlay.h"

#include <Application.h>

#include <QQuickWindow>
#include <QtGui/QOpenGLContext>
#include <QtQuick/QQuickItem>
#include <QtQml/QQmlContext>
#include <QtQml/QQmlEngine>

#include <AbstractViewStateInterface.h>
#include <gpu/Batch.h>
#include <DependencyManager.h>
#include <GeometryCache.h>
#include <GeometryUtil.h>
#include <scripting/HMDScriptingInterface.h>
#include <gl/OffscreenQmlSurface.h>
#include <PathUtils.h>
#include <RegisteredMetaTypes.h>
#include <TabletScriptingInterface.h>
#include <TextureCache.h>
#include <UsersScriptingInterface.h>
#include <UserActivityLoggerScriptingInterface.h>
#include <AbstractViewStateInterface.h>
#include <gl/OffscreenQmlSurface.h>
#include <gl/OffscreenQmlSurfaceCache.h>
#include <AddressManager.h>
#include "scripting/AccountScriptingInterface.h"
#include "scripting/HMDScriptingInterface.h"
#include "scripting/AssetMappingsScriptingInterface.h"
#include <Preferences.h>
#include <ScriptEngines.h>
#include "FileDialogHelper.h"
<<<<<<< HEAD
#include <OffscreenUi.h>
#include "avatar/AvatarManager.h"
#include "scripting/GlobalServicesScriptingInterface.h"
=======
#include "avatar/AvatarManager.h"
#include "AudioClient.h"
#include "LODManager.h"
#include "ui/OctreeStatsProvider.h"
#include "ui/DomainConnectionModel.h"
#include "scripting/AudioDeviceScriptingInterface.h"
#include "ui/AvatarInputs.h"
>>>>>>> 8dcbf33e

static const float DPI = 30.47f;
static const float INCHES_TO_METERS = 1.0f / 39.3701f;
static const float METERS_TO_INCHES = 39.3701f;
static const float OPAQUE_ALPHA_THRESHOLD = 0.99f;

const QString Web3DOverlay::TYPE = "web3d";
const QString Web3DOverlay::QML = "Web3DOverlay.qml";
Web3DOverlay::Web3DOverlay() : _dpi(DPI) {
    _touchDevice.setCapabilities(QTouchDevice::Position);
    _touchDevice.setType(QTouchDevice::TouchScreen);
    _touchDevice.setName("RenderableWebEntityItemTouchDevice");
    _touchDevice.setMaximumTouchPoints(4);

    _geometryId = DependencyManager::get<GeometryCache>()->allocateID();
}

Web3DOverlay::Web3DOverlay(const Web3DOverlay* Web3DOverlay) :
    Billboard3DOverlay(Web3DOverlay),
    _url(Web3DOverlay->_url),
    _scriptURL(Web3DOverlay->_scriptURL),
    _dpi(Web3DOverlay->_dpi),
    _resolution(Web3DOverlay->_resolution),
    _showKeyboardFocusHighlight(Web3DOverlay->_showKeyboardFocusHighlight)
{
    _geometryId = DependencyManager::get<GeometryCache>()->allocateID();
}

Web3DOverlay::~Web3DOverlay() {
    if (_webSurface) {
        QQuickItem* rootItem = _webSurface->getRootItem();

        if (rootItem && rootItem->objectName() == "tabletRoot") {
            auto tabletScriptingInterface = DependencyManager::get<TabletScriptingInterface>();
            tabletScriptingInterface->setQmlTabletRoot("com.highfidelity.interface.tablet.system", nullptr, nullptr);
        }

        // Fix for crash in QtWebEngineCore when rapidly switching domains
        // Call stop on the QWebEngineView before destroying OffscreenQMLSurface.
        if (rootItem) {
            QObject* obj = rootItem->findChild<QObject*>("webEngineView");
            if (obj) {
                // stop loading
                QMetaObject::invokeMethod(obj, "stop");
            }
        }

        _webSurface->pause();
        _webSurface->disconnect(_connection);

        QObject::disconnect(_mousePressConnection);
        _mousePressConnection = QMetaObject::Connection();
        QObject::disconnect(_mouseReleaseConnection);
        _mouseReleaseConnection = QMetaObject::Connection();
        QObject::disconnect(_mouseMoveConnection);
        _mouseMoveConnection = QMetaObject::Connection();
        QObject::disconnect(_hoverLeaveConnection);
        _hoverLeaveConnection = QMetaObject::Connection();

        QObject::disconnect(_emitScriptEventConnection);
        _emitScriptEventConnection = QMetaObject::Connection();
        QObject::disconnect(_webEventReceivedConnection);
        _webEventReceivedConnection = QMetaObject::Connection();

        // The lifetime of the QML surface MUST be managed by the main thread
        // Additionally, we MUST use local variables copied by value, rather than
        // member variables, since they would implicitly refer to a this that
        // is no longer valid
        auto webSurface = _webSurface;
        AbstractViewStateInterface::instance()->postLambdaEvent([webSurface] {
            DependencyManager::get<OffscreenQmlSurfaceCache>()->release(QML, webSurface);
        });
        _webSurface.reset();
    }
    auto geometryCache = DependencyManager::get<GeometryCache>();
    if (geometryCache) {
        geometryCache->releaseID(_geometryId);
    }
}

void Web3DOverlay::update(float deltatime) {
    if (_webSurface) {
        // update globalPosition
        _webSurface->getRootContext()->setContextProperty("globalPosition", vec3toVariant(getPosition()));
    }
}

QString Web3DOverlay::pickURL() {
    QUrl sourceUrl(_url);
    if (sourceUrl.scheme() == "http" || sourceUrl.scheme() == "https" ||
        _url.toLower().endsWith(".htm") || _url.toLower().endsWith(".html")) {

        _webSurface->setBaseUrl(QUrl::fromLocalFile(PathUtils::resourcesPath() + "/qml/"));
        return "Web3DOverlay.qml";
    } else {
        return QUrl::fromLocalFile(PathUtils::resourcesPath()).toString() + "/" + _url;
    }
}


void Web3DOverlay::loadSourceURL() {

    QUrl sourceUrl(_url);
    if (sourceUrl.scheme() == "http" || sourceUrl.scheme() == "https" ||
        _url.toLower().endsWith(".htm") || _url.toLower().endsWith(".html")) {

        _webSurface->setBaseUrl(QUrl::fromLocalFile(PathUtils::resourcesPath() + "/qml/"));
        _webSurface->load("Web3DOverlay.qml");
        _webSurface->resume();
        _webSurface->getRootItem()->setProperty("url", _url);
        _webSurface->getRootItem()->setProperty("scriptURL", _scriptURL);
        _webSurface->getRootContext()->setContextProperty("ApplicationInterface", qApp);

    } else {
        _webSurface->setBaseUrl(QUrl::fromLocalFile(PathUtils::resourcesPath()));
        _webSurface->load(_url, [&](QQmlContext* context, QObject* obj) {});
        _webSurface->resume();

        _webSurface->getRootContext()->setContextProperty("Users", DependencyManager::get<UsersScriptingInterface>().data());
        _webSurface->getRootContext()->setContextProperty("HMD", DependencyManager::get<HMDScriptingInterface>().data());
        _webSurface->getRootContext()->setContextProperty("UserActivityLogger", DependencyManager::get<UserActivityLoggerScriptingInterface>().data());
        _webSurface->getRootContext()->setContextProperty("Preferences", DependencyManager::get<Preferences>().data());
        _webSurface->getRootContext()->setContextProperty("Vec3", new Vec3());
        _webSurface->getRootContext()->setContextProperty("Quat", new Quat());
        _webSurface->getRootContext()->setContextProperty("MyAvatar", DependencyManager::get<AvatarManager>()->getMyAvatar().get());
        _webSurface->getRootContext()->setContextProperty("Entities", DependencyManager::get<EntityScriptingInterface>().data());

        if (_webSurface->getRootItem() && _webSurface->getRootItem()->objectName() == "tabletRoot") {
            auto tabletScriptingInterface = DependencyManager::get<TabletScriptingInterface>();
            auto flags = tabletScriptingInterface->getFlags();
            _webSurface->getRootContext()->setContextProperty("offscreenFlags", flags);
            _webSurface->getRootContext()->setContextProperty("AddressManager", DependencyManager::get<AddressManager>().data());
            _webSurface->getRootContext()->setContextProperty("Account", AccountScriptingInterface::getInstance());
            _webSurface->getRootContext()->setContextProperty("AudioStats", DependencyManager::get<AudioClient>()->getStats().data());
            _webSurface->getRootContext()->setContextProperty("HMD", DependencyManager::get<HMDScriptingInterface>().data());
            _webSurface->getRootContext()->setContextProperty("fileDialogHelper", new FileDialogHelper());
            _webSurface->getRootContext()->setContextProperty("MyAvatar", DependencyManager::get<AvatarManager>()->getMyAvatar().get());
<<<<<<< HEAD
            _webSurface->getRootContext()->setContextProperty("GlobalServices", GlobalServicesScriptingInterface::getInstance());
            _webSurface->getRootContext()->setContextProperty("AvatarList", DependencyManager::get<AvatarManager>().data());
            _webSurface->getRootContext()->setContextProperty("Vec3", new Vec3());
            _webSurface->getRootContext()->setContextProperty("Quat", new Quat());
=======
            _webSurface->getRootContext()->setContextProperty("ScriptDiscoveryService", DependencyManager::get<ScriptEngines>().data());
            _webSurface->getRootContext()->setContextProperty("Tablet", DependencyManager::get<TabletScriptingInterface>().data());
            _webSurface->getRootContext()->setContextProperty("Assets", DependencyManager::get<AssetMappingsScriptingInterface>().data());
            _webSurface->getRootContext()->setContextProperty("LODManager", DependencyManager::get<LODManager>().data());
            _webSurface->getRootContext()->setContextProperty("OctreeStats", DependencyManager::get<OctreeStatsProvider>().data());
            _webSurface->getRootContext()->setContextProperty("DCModel", DependencyManager::get<DomainConnectionModel>().data());
            _webSurface->getRootContext()->setContextProperty("AudioDevice", AudioDeviceScriptingInterface::getInstance());
            _webSurface->getRootContext()->setContextProperty("AvatarInputs", AvatarInputs::getInstance());

            _webSurface->getRootContext()->setContextProperty("pathToFonts", "../../");
>>>>>>> 8dcbf33e
            tabletScriptingInterface->setQmlTabletRoot("com.highfidelity.interface.tablet.system", _webSurface->getRootItem(), _webSurface.data());

            // mark the TabletProxy object as cpp ownership.
            QObject* tablet = tabletScriptingInterface->getTablet("com.highfidelity.interface.tablet.system");
            _webSurface->getRootContext()->engine()->setObjectOwnership(tablet, QQmlEngine::CppOwnership);

            // Override min fps for tablet UI, for silky smooth scrolling
            setMaxFPS(90);
        }
    }
    _webSurface->getRootContext()->setContextProperty("globalPosition", vec3toVariant(getPosition()));
    auto offscreenUi = DependencyManager::get<OffscreenUi>();
    _webSurface->getRootContext()->setContextProperty("desktop", offscreenUi->getDesktop());
}

void Web3DOverlay::setMaxFPS(uint8_t maxFPS) {
    _desiredMaxFPS = maxFPS;
    if (_webSurface) {
        _webSurface->setMaxFps(_desiredMaxFPS);
        _currentMaxFPS = _desiredMaxFPS;
    }
}

void Web3DOverlay::render(RenderArgs* args) {
    if (!_visible || !getParentVisible()) {
        return;
    }

    QOpenGLContext * currentContext = QOpenGLContext::currentContext();
    QSurface * currentSurface = currentContext->surface();
    if (!_webSurface) {
        _webSurface = DependencyManager::get<OffscreenQmlSurfaceCache>()->acquire(pickURL());
        // FIXME, the max FPS could be better managed by being dynamic (based on the number of current surfaces
        // and the current rendering load)
        if (_currentMaxFPS != _desiredMaxFPS) {
            setMaxFPS(_desiredMaxFPS);
        }
        loadSourceURL();
        _webSurface->resume();
        _webSurface->resize(QSize(_resolution.x, _resolution.y));
        _webSurface->getRootItem()->setProperty("url", _url);
        _webSurface->getRootItem()->setProperty("scriptURL", _scriptURL);
        currentContext->makeCurrent(currentSurface);

        auto selfOverlayID = getOverlayID();
        std::weak_ptr<Web3DOverlay> weakSelf = std::dynamic_pointer_cast<Web3DOverlay>(qApp->getOverlays().getOverlay(selfOverlayID));
        auto forwardPointerEvent = [=](OverlayID overlayID, const PointerEvent& event) {
            auto self = weakSelf.lock();
            if (self && overlayID == selfOverlayID) {
                self->handlePointerEvent(event);
            }
        };

        _mousePressConnection = connect(&(qApp->getOverlays()), &Overlays::mousePressOnOverlay, this, forwardPointerEvent, Qt::DirectConnection);
        _mouseReleaseConnection = connect(&(qApp->getOverlays()), &Overlays::mouseReleaseOnOverlay, this, forwardPointerEvent, Qt::DirectConnection);
        _mouseMoveConnection = connect(&(qApp->getOverlays()), &Overlays::mouseMoveOnOverlay, this, forwardPointerEvent, Qt::DirectConnection);
        _hoverLeaveConnection = connect(&(qApp->getOverlays()), &Overlays::hoverLeaveOverlay, this, [=](OverlayID overlayID, const PointerEvent& event) {
            auto self = weakSelf.lock();
            if (!self) {
                return;
            }
            if (self->_pressed && overlayID == selfOverlayID) {
                PointerEvent endEvent(PointerEvent::Release, event.getID(), event.getPos2D(), event.getPos3D(), event.getNormal(), event.getDirection(),
                                      event.getButton(), event.getButtons(), event.getKeyboardModifiers());
                forwardPointerEvent(overlayID, event);
            }
        }, Qt::DirectConnection);

        _emitScriptEventConnection = connect(this, &Web3DOverlay::scriptEventReceived, _webSurface.data(), &OffscreenQmlSurface::emitScriptEvent);
        _webEventReceivedConnection = connect(_webSurface.data(), &OffscreenQmlSurface::webEventReceived, this, &Web3DOverlay::webEventReceived);
    } else {
        if (_currentMaxFPS != _desiredMaxFPS) {
            setMaxFPS(_desiredMaxFPS);
        }
    }

    vec2 halfSize = getSize() / 2.0f;
    vec4 color(toGlm(getColor()), getAlpha());

    Transform transform = getTransform();

    // FIXME: applyTransformTo causes tablet overlay to detach from tablet entity.
    // Perhaps rather than deleting the following code it should be run only if isFacingAvatar() is true?
    /*
    applyTransformTo(transform, true);
    setTransform(transform);
    */

    if (glm::length2(getDimensions()) != 1.0f) {
        transform.postScale(vec3(getDimensions(), 1.0f));
    }

    if (!_texture) {
        auto webSurface = _webSurface;
        _texture = gpu::TexturePointer(gpu::Texture::createExternal(OffscreenQmlSurface::getDiscardLambda()));
        _texture->setSource(__FUNCTION__);
    }
    OffscreenQmlSurface::TextureAndFence newTextureAndFence;
    bool newTextureAvailable = _webSurface->fetchTexture(newTextureAndFence);
    if (newTextureAvailable) {
        _texture->setExternalTexture(newTextureAndFence.first, newTextureAndFence.second);
    }

    Q_ASSERT(args->_batch);
    gpu::Batch& batch = *args->_batch;
    batch.setResourceTexture(0, _texture);
    batch.setModelTransform(transform);
    auto geometryCache = DependencyManager::get<GeometryCache>();
    if (color.a < OPAQUE_ALPHA_THRESHOLD) {
        geometryCache->bindTransparentWebBrowserProgram(batch, _isAA);
    } else {
        geometryCache->bindOpaqueWebBrowserProgram(batch, _isAA);
    }
    geometryCache->renderQuad(batch, halfSize * -1.0f, halfSize, vec2(0), vec2(1), color, _geometryId);
    batch.setResourceTexture(0, args->_whiteTexture); // restore default white color after me
}

const render::ShapeKey Web3DOverlay::getShapeKey() {
    auto builder = render::ShapeKey::Builder().withoutCullFace().withDepthBias();
    if (getAlpha() != 1.0f) {
        builder.withTranslucent();
    }
    return builder.build();
}

QObject* Web3DOverlay::getEventHandler() {
    if (!_webSurface) {
        return nullptr;
    }
    return _webSurface->getEventHandler();
}

void Web3DOverlay::setProxyWindow(QWindow* proxyWindow) {
    if (!_webSurface) {
        return;
    }

    _webSurface->setProxyWindow(proxyWindow);
}

void Web3DOverlay::handlePointerEvent(const PointerEvent& event) {
    if (_inputMode == Touch) {
        handlePointerEventAsTouch(event);
    } else {
        handlePointerEventAsMouse(event);
    }
}

void Web3DOverlay::handlePointerEventAsTouch(const PointerEvent& event) {
    if (!_webSurface) {
        return;
    }

    glm::vec2 windowPos = event.getPos2D() * (METERS_TO_INCHES * _dpi);
    QPointF windowPoint(windowPos.x, windowPos.y);

    if (event.getButtons() == PointerEvent::NoButtons && event.getType() == PointerEvent::Move) {
        // Forward a mouse move event to the Web surface.
        QMouseEvent* mouseEvent = new QMouseEvent(QEvent::MouseMove, windowPoint, windowPoint, windowPoint, Qt::NoButton, Qt::NoButton, Qt::NoModifier);
        QCoreApplication::postEvent(_webSurface->getWindow(), mouseEvent);
        return;
    }

    if (event.getType() == PointerEvent::Press && event.getButton() == PointerEvent::PrimaryButton) {
        this->_pressed = true;
    } else if (event.getType() == PointerEvent::Release && event.getButton() == PointerEvent::PrimaryButton) {
        this->_pressed = false;
    }

    QEvent::Type type;
    Qt::TouchPointState touchPointState;
    switch (event.getType()) {
        case PointerEvent::Press:
            type = QEvent::TouchBegin;
            touchPointState = Qt::TouchPointPressed;
            break;
        case PointerEvent::Release:
            type = QEvent::TouchEnd;
            touchPointState = Qt::TouchPointReleased;
            break;
        case PointerEvent::Move:
        default:
            type = QEvent::TouchUpdate;
            touchPointState = Qt::TouchPointMoved;
            break;
    }

    QTouchEvent::TouchPoint point;
    point.setId(event.getID());
    point.setState(touchPointState);
    point.setPos(windowPoint);
    point.setScreenPos(windowPoint);
    QList<QTouchEvent::TouchPoint> touchPoints;
    touchPoints.push_back(point);

    QTouchEvent* touchEvent = new QTouchEvent(type, &_touchDevice, event.getKeyboardModifiers());
    touchEvent->setWindow(_webSurface->getWindow());
    touchEvent->setTarget(_webSurface->getRootItem());
    touchEvent->setTouchPoints(touchPoints);
    touchEvent->setTouchPointStates(touchPointState);

    QCoreApplication::postEvent(_webSurface->getWindow(), touchEvent);
}

void Web3DOverlay::handlePointerEventAsMouse(const PointerEvent& event) {
    if (!_webSurface) {
        return;
    }

    glm::vec2 windowPos = event.getPos2D() * (METERS_TO_INCHES * _dpi);
    QPointF windowPoint(windowPos.x, windowPos.y);

    if (event.getType() == PointerEvent::Press) {
        this->_pressed = true;
    } else if (event.getType() == PointerEvent::Release) {
        this->_pressed = false;
    }

    Qt::MouseButtons buttons = Qt::NoButton;
    if (event.getButtons() & PointerEvent::PrimaryButton) {
        buttons |= Qt::LeftButton;
    }

    QEvent::Type type;
    Qt::MouseButton button = Qt::NoButton;
    if (event.getButton() == PointerEvent::PrimaryButton) {
        button = Qt::LeftButton;
    }
    switch (event.getType()) {
        case PointerEvent::Press:
            type = QEvent::MouseButtonPress;
            break;
        case PointerEvent::Release:
            type = QEvent::MouseButtonRelease;
            break;
        case PointerEvent::Move:
        default:
            type = QEvent::MouseMove;
            break;
    }

    QMouseEvent* mouseEvent = new QMouseEvent(type, windowPoint, windowPoint, windowPoint, button, buttons, Qt::NoModifier);
    QCoreApplication::postEvent(_webSurface->getWindow(), mouseEvent);
}

void Web3DOverlay::setProperties(const QVariantMap& properties) {
    Billboard3DOverlay::setProperties(properties);

    auto urlValue = properties["url"];
    if (urlValue.isValid()) {
        QString newURL = urlValue.toString();
        if (newURL != _url) {
            setURL(newURL);
        }
    }

    auto scriptURLValue = properties["scriptURL"];
    if (scriptURLValue.isValid()) {
        QString newScriptURL = scriptURLValue.toString();
        if (newScriptURL != _scriptURL) {
            setScriptURL(newScriptURL);
        }
    }

    auto resolution = properties["resolution"];
    if (resolution.isValid()) {
        bool valid;
        auto res = vec2FromVariant(resolution, valid);
        if (valid) {
            _resolution = res;
        }
    }

    auto dpi = properties["dpi"];
    if (dpi.isValid()) {
        _dpi = dpi.toFloat();
    }

    auto maxFPS = properties["maxFPS"];
    if (maxFPS.isValid()) {
        _desiredMaxFPS = maxFPS.toInt();
    }

    auto showKeyboardFocusHighlight = properties["showKeyboardFocusHighlight"];
    if (showKeyboardFocusHighlight.isValid()) {
        _showKeyboardFocusHighlight = showKeyboardFocusHighlight.toBool();
    }

    auto inputModeValue = properties["inputMode"];
    if (inputModeValue.isValid()) {
        QString inputModeStr = inputModeValue.toString();
        if (inputModeStr == "Mouse") {
            _inputMode = Mouse;
        } else {
            _inputMode = Touch;
        }
    }
}

QVariant Web3DOverlay::getProperty(const QString& property) {
    if (property == "url") {
        return _url;
    }
    if (property == "scriptURL") {
        return _scriptURL;
    }
    if (property == "resolution") {
        return vec2toVariant(_resolution);
    }
    if (property == "dpi") {
        return _dpi;
    }
    if (property == "maxFPS") {
        return _desiredMaxFPS;
    }
    if (property == "showKeyboardFocusHighlight") {
        return _showKeyboardFocusHighlight;
    }

    if (property == "inputMode") {
        if (_inputMode == Mouse) {
            return QVariant("Mouse");
        } else {
            return QVariant("Touch");
        }
    }
    return Billboard3DOverlay::getProperty(property);
}

void Web3DOverlay::setURL(const QString& url) {
    _url = url;
    if (_webSurface) {
        AbstractViewStateInterface::instance()->postLambdaEvent([this, url] {
            loadSourceURL();
        });
    }
}

void Web3DOverlay::setScriptURL(const QString& scriptURL) {
    _scriptURL = scriptURL;
    if (_webSurface) {
        AbstractViewStateInterface::instance()->postLambdaEvent([this, scriptURL] {
            _webSurface->getRootItem()->setProperty("scriptURL", scriptURL);
        });
    }
}

glm::vec2 Web3DOverlay::getSize() {
    return _resolution / _dpi * INCHES_TO_METERS * getDimensions();
};

bool Web3DOverlay::findRayIntersection(const glm::vec3& origin, const glm::vec3& direction, float& distance, BoxFace& face, glm::vec3& surfaceNormal) {
    // FIXME - face and surfaceNormal not being returned

    // Don't call applyTransformTo() or setTransform() here because this code runs too frequently.

    // Produce the dimensions of the overlay based on the image's aspect ratio and the overlay's scale.
    return findRayRectangleIntersection(origin, direction, getRotation(), getPosition(), getSize(), distance);
}

Web3DOverlay* Web3DOverlay::createClone() const {
    return new Web3DOverlay(this);
}

void Web3DOverlay::emitScriptEvent(const QVariant& message) {
    if (QThread::currentThread() != thread()) {
        QMetaObject::invokeMethod(this, "emitScriptEvent", Qt::QueuedConnection, Q_ARG(QVariant, message));
    } else {
        emit scriptEventReceived(message);
    }
}<|MERGE_RESOLUTION|>--- conflicted
+++ resolved
@@ -42,11 +42,6 @@
 #include <Preferences.h>
 #include <ScriptEngines.h>
 #include "FileDialogHelper.h"
-<<<<<<< HEAD
-#include <OffscreenUi.h>
-#include "avatar/AvatarManager.h"
-#include "scripting/GlobalServicesScriptingInterface.h"
-=======
 #include "avatar/AvatarManager.h"
 #include "AudioClient.h"
 #include "LODManager.h"
@@ -54,7 +49,8 @@
 #include "ui/DomainConnectionModel.h"
 #include "scripting/AudioDeviceScriptingInterface.h"
 #include "ui/AvatarInputs.h"
->>>>>>> 8dcbf33e
+#include "avatar/AvatarManager.h"
+#include "scripting/GlobalServicesScriptingInterface.h"
 
 static const float DPI = 30.47f;
 static const float INCHES_TO_METERS = 1.0f / 39.3701f;
@@ -192,12 +188,6 @@
             _webSurface->getRootContext()->setContextProperty("HMD", DependencyManager::get<HMDScriptingInterface>().data());
             _webSurface->getRootContext()->setContextProperty("fileDialogHelper", new FileDialogHelper());
             _webSurface->getRootContext()->setContextProperty("MyAvatar", DependencyManager::get<AvatarManager>()->getMyAvatar().get());
-<<<<<<< HEAD
-            _webSurface->getRootContext()->setContextProperty("GlobalServices", GlobalServicesScriptingInterface::getInstance());
-            _webSurface->getRootContext()->setContextProperty("AvatarList", DependencyManager::get<AvatarManager>().data());
-            _webSurface->getRootContext()->setContextProperty("Vec3", new Vec3());
-            _webSurface->getRootContext()->setContextProperty("Quat", new Quat());
-=======
             _webSurface->getRootContext()->setContextProperty("ScriptDiscoveryService", DependencyManager::get<ScriptEngines>().data());
             _webSurface->getRootContext()->setContextProperty("Tablet", DependencyManager::get<TabletScriptingInterface>().data());
             _webSurface->getRootContext()->setContextProperty("Assets", DependencyManager::get<AssetMappingsScriptingInterface>().data());
@@ -206,9 +196,10 @@
             _webSurface->getRootContext()->setContextProperty("DCModel", DependencyManager::get<DomainConnectionModel>().data());
             _webSurface->getRootContext()->setContextProperty("AudioDevice", AudioDeviceScriptingInterface::getInstance());
             _webSurface->getRootContext()->setContextProperty("AvatarInputs", AvatarInputs::getInstance());
+            _webSurface->getRootContext()->setContextProperty("GlobalServices", GlobalServicesScriptingInterface::getInstance());
+            _webSurface->getRootContext()->setContextProperty("AvatarList", DependencyManager::get<AvatarManager>().data());
 
             _webSurface->getRootContext()->setContextProperty("pathToFonts", "../../");
->>>>>>> 8dcbf33e
             tabletScriptingInterface->setQmlTabletRoot("com.highfidelity.interface.tablet.system", _webSurface->getRootItem(), _webSurface.data());
 
             // mark the TabletProxy object as cpp ownership.
@@ -220,8 +211,6 @@
         }
     }
     _webSurface->getRootContext()->setContextProperty("globalPosition", vec3toVariant(getPosition()));
-    auto offscreenUi = DependencyManager::get<OffscreenUi>();
-    _webSurface->getRootContext()->setContextProperty("desktop", offscreenUi->getDesktop());
 }
 
 void Web3DOverlay::setMaxFPS(uint8_t maxFPS) {
