//
//  LocalModelsOverlay.cpp
//  interface/src/ui/overlays
//
//  Created by Ryan Huffman on 07/08/14.
//  Copyright 2014 High Fidelity, Inc.
//
//  Distributed under the Apache License, Version 2.0.
//  See the accompanying file LICENSE or http://www.apache.org/licenses/LICENSE-2.0.html
//

#include <GlowEffect.h>

#include "Application.h"

#include "LocalModelsOverlay.h"

LocalModelsOverlay::LocalModelsOverlay(EntityTreeRenderer* entityTreeRenderer) :
    Volume3DOverlay(),
    _entityTreeRenderer(entityTreeRenderer) {
}

LocalModelsOverlay::LocalModelsOverlay(const LocalModelsOverlay* localModelsOverlay) :
    Volume3DOverlay(localModelsOverlay),
    _entityTreeRenderer(localModelsOverlay->_entityTreeRenderer)
{
}

void LocalModelsOverlay::update(float deltatime) {
    _entityTreeRenderer->update();
}

void LocalModelsOverlay::render(RenderArgs* args) {
    if (_visible) {
        float glowLevel = getGlowLevel();
        Glower* glower = NULL;
        if (glowLevel > 0.0f) {
            glower = new Glower(glowLevel);
        }
<<<<<<< HEAD

        glPushMatrix(); {
            Application* app = Application::getInstance();
#if 0
            glm::vec3 oldTranslation = app->getViewMatrixTranslation();
            app->setViewMatrixTranslation(oldTranslation + getPosition());
            _entityTreeRenderer->render(args);
            Application::getInstance()->setViewMatrixTranslation(oldTranslation);
#endif
        } glPopMatrix();
=======
        
        auto batch = args ->_batch;
        Application* app = Application::getInstance();
        glm::vec3 oldTranslation = app->getViewMatrixTranslation();
        Transform transform = Transform();
        transform.setTranslation(oldTranslation + getPosition());
        batch->setViewTransform(transform);
        _entityTreeRenderer->render(args);
        transform.setTranslation(oldTranslation);
        batch->setViewTransform(transform);
    
>>>>>>> 96fecd09
        if (glower) {
            delete glower;
        }
    }
}

LocalModelsOverlay* LocalModelsOverlay::createClone() const {
    return new LocalModelsOverlay(this);
}<|MERGE_RESOLUTION|>--- conflicted
+++ resolved
@@ -37,18 +37,6 @@
         if (glowLevel > 0.0f) {
             glower = new Glower(glowLevel);
         }
-<<<<<<< HEAD
-
-        glPushMatrix(); {
-            Application* app = Application::getInstance();
-#if 0
-            glm::vec3 oldTranslation = app->getViewMatrixTranslation();
-            app->setViewMatrixTranslation(oldTranslation + getPosition());
-            _entityTreeRenderer->render(args);
-            Application::getInstance()->setViewMatrixTranslation(oldTranslation);
-#endif
-        } glPopMatrix();
-=======
         
         auto batch = args ->_batch;
         Application* app = Application::getInstance();
@@ -60,7 +48,6 @@
         transform.setTranslation(oldTranslation);
         batch->setViewTransform(transform);
     
->>>>>>> 96fecd09
         if (glower) {
             delete glower;
         }
