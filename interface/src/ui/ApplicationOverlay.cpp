//
//  ApplicationOverlay.cpp
//  interface/src/ui/overlays
//
//  Created by Benjamin Arnold on 5/27/14.
//  Copyright 2014 High Fidelity, Inc.
//
//  Distributed under the Apache License, Version 2.0.
//  See the accompanying file LICENSE or http://www.apache.org/licenses/LICENSE-2.0.html
//

#include "InterfaceConfig.h"

#include <QOpenGLFramebufferObject>
#include <QOpenGLTexture>

#include <avatar/AvatarManager.h>
#include <GLMHelpers.h>
#include <PathUtils.h>
#include <gpu/GLBackend.h>
#include <GLMHelpers.h>
#include <PerfStat.h>
#include <OffscreenUi.h>

#include "AudioClient.h"
#include "audio/AudioIOStatsRenderer.h"
#include "audio/AudioScope.h"
#include "audio/AudioToolBox.h"
#include "Application.h"
#include "ApplicationOverlay.h"
#include "devices/CameraToolBox.h"

#include "Util.h"
#include "ui/Stats.h"

// Used to animate the magnification windows
const float MAG_SPEED = 0.08f;

const quint64 MSECS_TO_USECS = 1000ULL;

const float WHITE_TEXT[] = { 0.93f, 0.93f, 0.93f };
const float RETICLE_COLOR[] = { 0.0f, 198.0f / 255.0f, 244.0f / 255.0f };
const float reticleSize = TWO_PI / 100.0f;


const float CONNECTION_STATUS_BORDER_COLOR[] = { 1.0f, 0.0f, 0.0f };
const float CONNECTION_STATUS_BORDER_LINE_WIDTH = 4.0f;

static const float MOUSE_PITCH_RANGE = 1.0f * PI;
static const float MOUSE_YAW_RANGE = 0.5f * TWO_PI;
static const glm::vec2 MOUSE_RANGE(MOUSE_YAW_RANGE, MOUSE_PITCH_RANGE);

// Return a point's cartesian coordinates on a sphere from pitch and yaw
glm::vec3 getPoint(float yaw, float pitch) {
    return glm::vec3(glm::cos(-pitch) * (-glm::sin(yaw)),
                     glm::sin(-pitch),
                     glm::cos(-pitch) * (-glm::cos(yaw)));
}

//Checks if the given ray intersects the sphere at the origin. result will store a multiplier that should
//be multiplied by dir and added to origin to get the location of the collision
bool raySphereIntersect(const glm::vec3 &dir, const glm::vec3 &origin, float r, float* result)
{
    //Source: http://wiki.cgsociety.org/index.php/Ray_Sphere_Intersection
    
    //Compute A, B and C coefficients
    float a = glm::dot(dir, dir);
    float b = 2 * glm::dot(dir, origin);
    float c = glm::dot(origin, origin) - (r * r);
    
    //Find discriminant
    float disc = b * b - 4 * a * c;
    
    // if discriminant is negative there are no real roots, so return
    // false as ray misses sphere
    if (disc < 0) {
        return false;
    }
    
    // compute q as described above
    float distSqrt = sqrtf(disc);
    float q;
    if (b < 0) {
        q = (-b - distSqrt) / 2.0;
    } else {
        q = (-b + distSqrt) / 2.0;
    }
    
    // compute t0 and t1
    float t0 = q / a;
    float t1 = c / q;
    
    // make sure t0 is smaller than t1
    if (t0 > t1) {
        // if t0 is bigger than t1 swap them around
        float temp = t0;
        t0 = t1;
        t1 = temp;
    }
    
    // if t1 is less than zero, the object is in the ray's negative direction
    // and consequently the ray misses the sphere
    if (t1 < 0) {
        return false;
    }
    
    // if t0 is less than zero, the intersection point is at t1
    if (t0 < 0) {
        *result = t1;
        return true;
    } else { // else the intersection point is at t0
        *result = t0;
        return true;
    }
}

void ApplicationOverlay::renderReticle(glm::quat orientation, float alpha) {
    glPushMatrix(); {
        glm::vec3 axis = glm::axis(orientation);
        glRotatef(glm::degrees(glm::angle(orientation)), axis.x, axis.y, axis.z);
        glm::vec3 topLeft = getPoint(reticleSize / 2.0f, -reticleSize / 2.0f);
        glm::vec3 topRight = getPoint(-reticleSize / 2.0f, -reticleSize / 2.0f);
        glm::vec3 bottomLeft = getPoint(reticleSize / 2.0f, reticleSize / 2.0f);
        glm::vec3 bottomRight = getPoint(-reticleSize / 2.0f, reticleSize / 2.0f);
        
        // TODO: this version of renderQuad() needs to take a color
        glm::vec4 reticleColor = { RETICLE_COLOR[0], RETICLE_COLOR[1], RETICLE_COLOR[2], alpha };
        
        
        
        DependencyManager::get<GeometryCache>()->renderQuad(topLeft, bottomLeft, bottomRight, topRight,
                                                            glm::vec2(0.0f, 0.0f), glm::vec2(1.0f, 0.0f),
                                                            glm::vec2(1.0f, 1.0f), glm::vec2(0.0f, 1.0f), 
                                                            reticleColor, _reticleQuad);
    } glPopMatrix();
}

ApplicationOverlay::ApplicationOverlay() :
    _lastMouseMove(0),
    _magnifier(true),
    _alpha(1.0f),
    _trailingAudioLoudness(0.0f),
    _crosshairTexture(0),
    _previousBorderWidth(-1),
    _previousBorderHeight(-1),
    _previousMagnifierBottomLeft(),
    _previousMagnifierBottomRight(),
    _previousMagnifierTopLeft(),
    _previousMagnifierTopRight()
{
    memset(_reticleActive, 0, sizeof(_reticleActive));
    memset(_magActive, 0, sizeof(_reticleActive));
    memset(_magSizeMult, 0, sizeof(_magSizeMult));

    auto geometryCache = DependencyManager::get<GeometryCache>();
    
    _reticleQuad = geometryCache->allocateID();
    _magnifierQuad = geometryCache->allocateID();
    _audioRedQuad = geometryCache->allocateID();
    _audioGreenQuad = geometryCache->allocateID();
    _audioBlueQuad = geometryCache->allocateID();
    _domainStatusBorder = geometryCache->allocateID();
    _magnifierBorder = geometryCache->allocateID();
    
    // Once we move UI rendering and screen rendering to different
    // threads, we need to use a sync object to deteremine when
    // the current UI texture is no longer being read from, and only 
    // then release it back to the UI for re-use
    auto offscreenUi = DependencyManager::get<OffscreenUi>();
    connect(offscreenUi.data(), &OffscreenUi::textureUpdated, this, [&](GLuint textureId) {
        auto offscreenUi = DependencyManager::get<OffscreenUi>();
        offscreenUi->lockTexture(textureId);
        assert(!glGetError());
        std::swap(_newUiTexture, textureId);
        if (textureId) {
            offscreenUi->releaseTexture(textureId);
        }
    });
}

ApplicationOverlay::~ApplicationOverlay() {
}

GLuint ApplicationOverlay::getOverlayTexture() {
    if (!_framebufferObject) {
        return 0;
    }
    return _framebufferObject->texture();
}

// Renders the overlays either to a texture or to the screen
void ApplicationOverlay::renderOverlay() {
    PerformanceWarning warn(Menu::getInstance()->isOptionChecked(MenuOption::PipelineWarnings), "ApplicationOverlay::displayOverlay()");
    Overlays& overlays = qApp->getOverlays();
    
    glm::uvec2 size = qApp->getCanvasSize();
    if (!_framebufferObject || size != toGlm(_framebufferObject->size())) {
        if(_framebufferObject) {
            delete _framebufferObject;
        }
        _framebufferObject = new QOpenGLFramebufferObject(QSize(size.x, size.y));
    }

    // Render 2D overlay
    glMatrixMode(GL_PROJECTION);
    glDisable(GL_DEPTH_TEST);
    glDisable(GL_LIGHTING);
    glEnable(GL_BLEND);
    glBlendFunc(GL_SRC_ALPHA, GL_ONE_MINUS_SRC_ALPHA);
    _framebufferObject->bind();
    glClear(GL_COLOR_BUFFER_BIT | GL_DEPTH_BUFFER_BIT);
    glViewport(0, 0, size.x, size.y);

    glPushMatrix(); {
        const float NEAR_CLIP = -10000;
        const float FAR_CLIP = 10000;
        glLoadIdentity();
        glOrtho(0, size.x, size.y, 0, NEAR_CLIP, FAR_CLIP);

        glMatrixMode(GL_MODELVIEW);

        renderAudioMeter();
        renderCameraToggle();

        renderStatsAndLogs();

        // give external parties a change to hook in
        emit qApp->renderingOverlay();

        overlays.renderHUD();

        renderPointers();

        renderDomainConnectionStatusBorder();
        static const glm::vec2 topLeft(-1, 1);
        static const glm::vec2 bottomRight(1, -1);
        static const glm::vec2 texCoordTopLeft(0.0f, 1.0f);
        static const glm::vec2 texCoordBottomRight(1.0f, 0.0f);
        glMatrixMode(GL_PROJECTION);
        glLoadIdentity();
        glMatrixMode(GL_MODELVIEW);


        glEnable(GL_TEXTURE_2D);
        glActiveTexture(GL_TEXTURE0);
        glBindTexture(GL_TEXTURE_2D, _newUiTexture);
//        glBegin(GL_QUADS);
//        glVertex2f(0, 0);
//        glVertex2f(1, 0);
//        glVertex2f(1, 1);
//        glVertex2f(0, 1);
//        glEnd();
        DependencyManager::get<GeometryCache>()->renderQuad(
                topLeft, bottomRight, texCoordTopLeft, texCoordBottomRight,
                glm::vec4(1.0f, 1.0f, 1.0f, _alpha));
        glBindTexture(GL_TEXTURE_2D, 0);
        glDisable(GL_TEXTURE_2D);


        _framebufferObject->bindDefault();

        glMatrixMode(GL_PROJECTION);
    } glPopMatrix();

    glMatrixMode(GL_MODELVIEW);
    glEnable(GL_DEPTH_TEST);
    glEnable(GL_LIGHTING);
    glBlendFuncSeparate(GL_SRC_ALPHA, GL_ONE_MINUS_SRC_ALPHA, GL_CONSTANT_ALPHA, GL_ONE);
}

// A quick and dirty solution for compositing the old overlay 
// texture with the new one
template <typename F>
void with_each_texture(GLuint firstPassTexture, GLuint secondPassTexture, F f) {
    glEnable(GL_TEXTURE_2D);
    glActiveTexture(GL_TEXTURE0);
    if (firstPassTexture) {
        glBindTexture(GL_TEXTURE_2D, firstPassTexture);
        f();
    }
    if (secondPassTexture) {
        glBindTexture(GL_TEXTURE_2D, secondPassTexture);
        f();
    }
    glBindTexture(GL_TEXTURE_2D, 0);
    glDisable(GL_TEXTURE_2D);
}
#if 0
// Draws the FBO texture for the screen
void ApplicationOverlay::displayOverlayTexture() {
    if (_alpha == 0.0f) {
        return;
    }
    glMatrixMode(GL_PROJECTION);
    glPushMatrix(); {
        glLoadIdentity();
        glDisable(GL_DEPTH_TEST);
        glDisable(GL_LIGHTING);
        if (_alpha < 1.0) {
            glEnable(GL_BLEND);
        }
        glViewport(0, 0, qApp->getDeviceSize().width(), qApp->getDeviceSize().height());

        static const glm::vec2 topLeft(-1, 1);
        static const glm::vec2 bottomRight(1, -1);
        static const glm::vec2 texCoordTopLeft(0.0f, 1.0f);
        static const glm::vec2 texCoordBottomRight(1.0f, 0.0f);
        with_each_texture(_overlays.getTexture(), _newUiTexture, [&] {
            DependencyManager::get<GeometryCache>()->renderQuad(topLeft, bottomRight, texCoordTopLeft, texCoordBottomRight,
                glm::vec4(1.0f, 1.0f, 1.0f, _alpha));
        });
    } glPopMatrix();
}

// Draws the FBO texture for Oculus rift.
void ApplicationOverlay::displayOverlayTextureHmd(Camera& whichCamera) {
    if (_alpha == 0.0f) {
        return;
    }

    glEnable(GL_BLEND);
    glBlendFuncSeparate(GL_SRC_ALPHA, GL_ONE_MINUS_SRC_ALPHA, GL_CONSTANT_ALPHA, GL_ONE);
    glEnable(GL_DEPTH_TEST);
    glDepthMask(GL_TRUE);
    glDisable(GL_LIGHTING);
    glEnable(GL_ALPHA_TEST);
    glAlphaFunc(GL_GREATER, 0.01f);


    //Update and draw the magnifiers
    MyAvatar* myAvatar = DependencyManager::get<AvatarManager>()->getMyAvatar();
    const glm::quat& orientation = myAvatar->getOrientation();
    // Always display the HMD overlay relative to the camera position but 
    // remove the HMD pose offset.  This results in an overlay that sticks with you 
    // even in third person mode, but isn't drawn at a fixed distance.
    glm::vec3 position = whichCamera.getPosition();
    position -= qApp->getCamera()->getHmdPosition();
    const float scale = myAvatar->getScale() * _oculusUIRadius;
    
//    glm::vec3 eyeOffset = setEyeOffsetPosition;
    glMatrixMode(GL_MODELVIEW);
    glPushMatrix(); {
        glTranslatef(position.x, position.y, position.z);
        glm::mat4 rotation = glm::toMat4(orientation);
        glMultMatrixf(&rotation[0][0]);
        glScalef(scale, scale, scale);
        for (int i = 0; i < NUMBER_OF_RETICLES; i++) {
            
            if (_magActive[i]) {
                _magSizeMult[i] += MAG_SPEED;
                if (_magSizeMult[i] > 1.0f) {
                    _magSizeMult[i] = 1.0f;
                }
            } else {
                _magSizeMult[i] -= MAG_SPEED;
                if (_magSizeMult[i] < 0.0f) {
                    _magSizeMult[i] = 0.0f;
                }
            }
            
            if (_magSizeMult[i] > 0.0f) {
                //Render magnifier, but dont show border for mouse magnifier
                glm::vec2 projection = screenToOverlay(glm::vec2(_reticlePosition[MOUSE].x(),
                                                                 _reticlePosition[MOUSE].y()));
                with_each_texture(_overlays.getTexture(), 0, [&] {
                    renderMagnifier(projection, _magSizeMult[i], i != MOUSE);
                });
            }
        }
        
        glDepthMask(GL_FALSE);
        glDisable(GL_ALPHA_TEST);
        
        static float textureFOV = 0.0f, textureAspectRatio = 1.0f;
        if (textureFOV != _textureFov ||
            textureAspectRatio != _textureAspectRatio) {
            textureFOV = _textureFov;
            textureAspectRatio = _textureAspectRatio;
            
            _overlays.buildVBO(_textureFov, _textureAspectRatio, 80, 80);
        }

        with_each_texture(_overlays.getTexture(), _newUiTexture, [&] {
            _overlays.render();
        });

        if (!Application::getInstance()->isMouseHidden()) {
            renderPointersOculus();
        }
        glDepthMask(GL_TRUE);
        glDisable(GL_TEXTURE_2D);
        
        glBlendFuncSeparate(GL_SRC_ALPHA, GL_ONE_MINUS_SRC_ALPHA, GL_CONSTANT_ALPHA, GL_ONE);
        glEnable(GL_LIGHTING);
    } glPopMatrix();
}

// Draws the FBO texture for 3DTV.
void ApplicationOverlay::displayOverlayTextureStereo(Camera& whichCamera, float aspectRatio, float fov) {
    if (_alpha == 0.0f) {
        return;
    }
    
    MyAvatar* myAvatar = DependencyManager::get<AvatarManager>()->getMyAvatar();
    const glm::vec3& viewMatrixTranslation = qApp->getViewMatrixTranslation();
    
    glEnable(GL_BLEND);
    glBlendFuncSeparate(GL_SRC_ALPHA, GL_ONE_MINUS_SRC_ALPHA, GL_CONSTANT_ALPHA, GL_ONE);
    glEnable(GL_DEPTH_TEST);
    glDisable(GL_LIGHTING);
    
    glMatrixMode(GL_MODELVIEW);
    
    glPushMatrix();
    glLoadIdentity();
    // Transform to world space
    glm::quat rotation = whichCamera.getRotation();
    glm::vec3 axis2 = glm::axis(rotation);
    glRotatef(-glm::degrees(glm::angle(rotation)), axis2.x, axis2.y, axis2.z);
    glTranslatef(viewMatrixTranslation.x, viewMatrixTranslation.y, viewMatrixTranslation.z);
    
    // Translate to the front of the camera
    glm::vec3 pos = whichCamera.getPosition();
    glm::quat rot = myAvatar->getOrientation();
    glm::vec3 axis = glm::axis(rot);
    
    glTranslatef(pos.x, pos.y, pos.z);
    glRotatef(glm::degrees(glm::angle(rot)), axis.x, axis.y, axis.z);
    
    glm::vec4 overlayColor = {1.0f, 1.0f, 1.0f, _alpha};
    
    //Render
    const GLfloat distance = 1.0f;
    
    const GLfloat halfQuadHeight = distance * tan(fov);
    const GLfloat halfQuadWidth = halfQuadHeight * aspectRatio;
    const GLfloat quadWidth = halfQuadWidth * 2.0f;
    const GLfloat quadHeight = halfQuadHeight * 2.0f;
    vec2  quadSize(quadWidth, quadHeight);
    
    GLfloat x = -halfQuadWidth;
    GLfloat y = -halfQuadHeight;
    glDisable(GL_DEPTH_TEST);

    with_each_texture(getOverlayTexture(), _newUiTexture, [&] {
        DependencyManager::get<GeometryCache>()->renderQuad(glm::vec3(x, y + quadHeight, -distance),
                                                glm::vec3(x + quadWidth, y + quadHeight, -distance),
                                                glm::vec3(x + quadWidth, y, -distance),
                                                glm::vec3(x, y, -distance),
                                                glm::vec2(0.0f, 1.0f), glm::vec2(1.0f, 1.0f), 
                                                glm::vec2(1.0f, 0.0f), glm::vec2(0.0f, 0.0f),
                                                overlayColor);
    });
    
    if (!_crosshairTexture) {
        _crosshairTexture = DependencyManager::get<TextureCache>()->
            getImageTexture(PathUtils::resourcesPath() + "images/sixense-reticle.png");
    }
    
    //draw the mouse pointer
    glBindTexture(GL_TEXTURE_2D, gpu::GLBackend::getTextureID(_crosshairTexture));
    glm::vec2 canvasSize = qApp->getCanvasSize();
    const float reticleSize = 40.0f / canvasSize.x * quadWidth;
    x -= reticleSize / 2.0f;
    y += reticleSize / 2.0f;
    vec2 mouse = qApp->getMouse();
    mouse /= canvasSize;
    mouse.y = 1.0 - mouse.y;
    mouse *= quadSize;
    glm::vec4 reticleColor = { RETICLE_COLOR[0], RETICLE_COLOR[1], RETICLE_COLOR[2], 1.0f };

    DependencyManager::get<GeometryCache>()->renderQuad(glm::vec3(x + mouse.x, y + mouse.y, -distance),
                                                glm::vec3(x + mouse.x + reticleSize, y + mouse.y, -distance),
                                                glm::vec3(x + mouse.x + reticleSize, y + mouse.y - reticleSize, -distance),
                                                glm::vec3(x + mouse.x, y + mouse.y - reticleSize, -distance),
                                                glm::vec2(0.0f, 0.0f), glm::vec2(1.0f, 0.0f), 
                                                glm::vec2(1.0f, 1.0f), glm::vec2(0.0f, 1.0f),
                                                reticleColor, _reticleQuad);

    glEnable(GL_DEPTH_TEST);
    
    glPopMatrix();
    
    glDepthMask(GL_TRUE);
    glBindTexture(GL_TEXTURE_2D, 0);
    glDisable(GL_TEXTURE_2D);
    
    glBlendFuncSeparate(GL_SRC_ALPHA, GL_ONE_MINUS_SRC_ALPHA, GL_CONSTANT_ALPHA, GL_ONE);
    glEnable(GL_LIGHTING);
}
#endif


void ApplicationOverlay::computeHmdPickRay(glm::vec2 cursorPos, glm::vec3& origin, glm::vec3& direction) const {
    cursorPos *= qApp->getCanvasSize();
    const glm::vec2 projection = screenToSpherical(cursorPos);
    // The overlay space orientation of the mouse coordinates
    const glm::quat orientation(glm::vec3(-projection.y, projection.x, 0.0f));
    // FIXME We now have the direction of the ray FROM THE DEFAULT HEAD POSE.  
    // Now we need to account for the actual camera position relative to the overlay
    glm::vec3 overlaySpaceDirection = glm::normalize(orientation * IDENTITY_FRONT);


    glm::vec3 hmdPosition; // = qApp->getCamera()->getHmdPosition();
    glm::quat hmdOrientation; // = qApp->getCamera()->getHmdRotation();

    // We need the camera orientation and position, because this is what the overlay is
    // rendered relative to
    const glm::vec3 overlayPosition = qApp->getCamera()->getPosition();
    const glm::quat overlayOrientation = qApp->getCamera()->getRotation();

    // Intersection UI overlay space
    glm::vec3 worldSpaceDirection = overlayOrientation * overlaySpaceDirection;
    glm::vec3 intersectionWithUi = glm::normalize(worldSpaceDirection) * _hmdUIRadius;
    intersectionWithUi += overlayPosition;

    // Intersection in world space
    origin = overlayPosition + hmdPosition;
    direction = glm::normalize(intersectionWithUi - origin);
}

glm::vec2 getPolarCoordinates(const PalmData& palm) {
    MyAvatar* myAvatar = DependencyManager::get<AvatarManager>()->getMyAvatar();
<<<<<<< HEAD
    glm::vec3 tip = myAvatar->getLaserPointerTipPosition(palm);
    glm::vec3 eyePos = myAvatar->getHead()->getEyePosition();
    glm::quat invOrientation = glm::inverse(myAvatar->getOrientation());
    //direction of ray goes towards camera
    glm::vec3 dir = invOrientation * glm::normalize(qApp->getCamera()->getPosition() - tip);
    glm::vec3 tipPos = invOrientation * (tip - eyePos);

=======
    auto avatarOrientation = myAvatar->getOrientation();
    auto eyePos = myAvatar->getDefaultEyePosition();
    glm::vec3 tip = myAvatar->getLaserPointerTipPosition(&palm);
    // Direction of the tip relative to the eye
    glm::vec3 tipDirection = tip - eyePos;
    // orient into avatar space
    tipDirection = glm::inverse(avatarOrientation) * tipDirection;
    // Normalize for trig functions
    tipDirection = glm::normalize(tipDirection);
    // Convert to polar coordinates
    glm::vec2 polar(glm::atan(tipDirection.x, -tipDirection.z), glm::asin(tipDirection.y));
    return polar;
}

//Caculate the click location using one of the sixense controllers. Scale is not applied
QPoint ApplicationOverlay::getPalmClickLocation(const PalmData *palm) const {
>>>>>>> 799a74ba
    QPoint rv;
#if 0
    auto canvasSize = qApp->getCanvasSize();
    if (qApp->isHMDMode()) {
        float t;
<<<<<<< HEAD

        //We back the ray up by dir to ensure that it will not start inside the UI.
        glm::vec3 adjustedPos = tipPos - dir;
        //Find intersection of crosshair ray. 
        if (raySphereIntersect(dir, adjustedPos, _oculusUIRadius * myAvatar->getScale(), &t)){
            glm::vec3 collisionPos = adjustedPos + dir * t;
            //Normalize it in case its not a radius of 1
            collisionPos = glm::normalize(collisionPos);
            //If we hit the back hemisphere, mark it as not a collision
            if (collisionPos.z > 0) {
                rv.setX(INT_MAX);
                rv.setY(INT_MAX);
            } else {
                float u = asin(collisionPos.x) / (_textureFov)+0.5f;
                float v = 1.0 - (asin(collisionPos.y) / (_textureFov)+0.5f);
                rv.setX(u * canvasSize.x);
                rv.setY(v * canvasSize.y);
            }
        } else {
            //if they did not click on the overlay, just set the coords to INT_MAX
            rv.setX(INT_MAX);
            rv.setY(INT_MAX);
        }
=======
        glm::vec2 polar = getPolarCoordinates(*palm);
        glm::vec2 point = sphericalToScreen(-polar);
        rv.rx() = point.x;
        rv.ry() = point.y;
>>>>>>> 799a74ba
    } else {
        MyAvatar* myAvatar = DependencyManager::get<AvatarManager>()->getMyAvatar();
        glm::dmat4 projection;
        qApp->getProjectionMatrix(&projection);
        glm::quat invOrientation = glm::inverse(myAvatar->getOrientation());
        glm::vec3 eyePos = myAvatar->getDefaultEyePosition();
        glm::vec3 tip = myAvatar->getLaserPointerTipPosition(palm);
        glm::vec3 tipPos = invOrientation * (tip - eyePos);

        glm::vec4 clipSpacePos = glm::vec4(projection * glm::dvec4(tipPos, 1.0));
        glm::vec3 ndcSpacePos;
        if (clipSpacePos.w != 0) {
            ndcSpacePos = glm::vec3(clipSpacePos) / clipSpacePos.w;
        }

        rv.setX(((ndcSpacePos.x + 1.0) / 2.0) * canvasSize.x);
        rv.setY((1.0 - ((ndcSpacePos.y + 1.0) / 2.0)) * canvasSize.y);
    }
#endif
    return rv;
}

//Finds the collision point of a world space ray
bool ApplicationOverlay::calculateRayUICollisionPoint(const glm::vec3& position, const glm::vec3& direction, glm::vec3& result) const {
    MyAvatar* myAvatar = DependencyManager::get<AvatarManager>()->getMyAvatar();
    
    glm::quat inverseOrientation = glm::inverse(myAvatar->getOrientation());

    glm::vec3 relativePosition = inverseOrientation * (position - myAvatar->getDefaultEyePosition());
    glm::vec3 relativeDirection = glm::normalize(inverseOrientation * direction);

    float t;
#if 0
    if (raySphereIntersect(relativeDirection, relativePosition, _oculusUIRadius * myAvatar->getScale(), &t)){
        result = position + direction * t;
        return true;
    }
#endif
    
    return false;
}

//Renders optional pointers
void ApplicationOverlay::renderPointers() {
    //lazily load crosshair texture
    if (_crosshairTexture == 0) {
        _crosshairTexture = DependencyManager::get<TextureCache>()->
            getImageTexture(PathUtils::resourcesPath() + "images/sixense-reticle.png");
    }
    glEnable(GL_TEXTURE_2D);
    
    glActiveTexture(GL_TEXTURE0);
    glBindTexture(GL_TEXTURE_2D, gpu::GLBackend::getTextureID(_crosshairTexture));

    if (qApp->isHMDMode() && !qApp->getLastMouseMoveWasSimulated() && !qApp->isMouseHidden()) {
        //If we are in oculus, render reticle later
        if (_lastMouseMove == 0) {
            _lastMouseMove = usecTimestampNow();
        }
        auto trueMouse = qApp->getTrueMousePosition();
        QPoint position(trueMouse.x, trueMouse.y);
        
        static const int MAX_IDLE_TIME = 3;
        if (_reticlePosition[MOUSE] != position) {
            _lastMouseMove = usecTimestampNow();
        } else if (usecTimestampNow() - _lastMouseMove > MAX_IDLE_TIME * USECS_PER_SECOND) {
            //float pitch = 0.0f, yaw = 0.0f, roll = 0.0f; // radians
            //OculusManager::getEulerAngles(yaw, pitch, roll);
            glm::quat orientation = qApp->getHeadOrientation(); // (glm::vec3(pitch, yaw, roll));
            glm::vec3 result;
            
            MyAvatar* myAvatar = DependencyManager::get<AvatarManager>()->getMyAvatar();
            if (calculateRayUICollisionPoint(myAvatar->getEyePosition(),
                                             myAvatar->getOrientation() * orientation * IDENTITY_FRONT,
                                             result)) {
                glm::vec3 lookAtDirection = glm::inverse(myAvatar->getOrientation()) * (result - myAvatar->getDefaultEyePosition());
                glm::vec2 spericalPos = directionToSpherical(glm::normalize(lookAtDirection));
                glm::vec2 screenPos = sphericalToScreen(spericalPos);
                position = QPoint(screenPos.x, screenPos.y);
                // FIXME
                //glCanvas->cursor().setPos(glCanvas->mapToGlobal(position));
            } else {
                qDebug() << "No collision point";
            }
        }
        
        _reticlePosition[MOUSE] = position;
        _reticleActive[MOUSE] = true;
        _magActive[MOUSE] = _magnifier;
        _reticleActive[LEFT_CONTROLLER] = false;
        _reticleActive[RIGHT_CONTROLLER] = false;
    } else  if (qApp->getLastMouseMoveWasSimulated() && Menu::getInstance()->isOptionChecked(MenuOption::SixenseMouseInput)) {
        _lastMouseMove = 0;
        //only render controller pointer if we aren't already rendering a mouse pointer
        _reticleActive[MOUSE] = false;
        _magActive[MOUSE] = false;
        renderControllerPointers();
    }
    glBindTexture(GL_TEXTURE_2D, 0);
    glDisable(GL_TEXTURE_2D);
}

void ApplicationOverlay::renderControllerPointers() {
    MyAvatar* myAvatar = DependencyManager::get<AvatarManager>()->getMyAvatar();

    //Static variables used for storing controller state
    static quint64 pressedTime[NUMBER_OF_RETICLES] = { 0ULL, 0ULL, 0ULL };
    static bool isPressed[NUMBER_OF_RETICLES] = { false, false, false };
    static bool stateWhenPressed[NUMBER_OF_RETICLES] = { false, false, false };

    const HandData* handData = DependencyManager::get<AvatarManager>()->getMyAvatar()->getHandData();

    for (unsigned int palmIndex = 2; palmIndex < 4; palmIndex++) {
        const int index = palmIndex - 1;

        const PalmData* palmData = NULL;

        if (palmIndex >= handData->getPalms().size()) {
            return;
        }

        if (handData->getPalms()[palmIndex].isActive()) {
            palmData = &handData->getPalms()[palmIndex];
        } else {
            continue;
        }

        int controllerButtons = palmData->getControllerButtons();

        //Check for if we should toggle or drag the magnification window
        if (controllerButtons & BUTTON_3) {
            if (isPressed[index] == false) {
                //We are now dragging the window
                isPressed[index] = true;
                //set the pressed time in us
                pressedTime[index] = usecTimestampNow();
                stateWhenPressed[index] = _magActive[index];
            }
        } else if (isPressed[index]) {
            isPressed[index] = false;
            //If the button was only pressed for < 250 ms
            //then disable it.

            const int MAX_BUTTON_PRESS_TIME = 250 * MSECS_TO_USECS;
            if (usecTimestampNow() < pressedTime[index] + MAX_BUTTON_PRESS_TIME) {
                _magActive[index] = !stateWhenPressed[index];
            }
        }

        //if we have the oculus, we should make the cursor smaller since it will be
        //magnified
        if (qApp->isHMDMode()) {

            QPoint point = getPalmClickLocation(palmData);

            _reticlePosition[index] = point;

            //When button 2 is pressed we drag the mag window
            if (isPressed[index]) {
                _magActive[index] = true;
            }

            // If oculus is enabled, we draw the crosshairs later
            continue;
        }

        glm::ivec2 canvasSize = qApp->getCanvasSize();
        glm::ivec2 mouse;
        if (Menu::getInstance()->isOptionChecked(MenuOption::SixenseLasers)) {
            QPoint res = getPalmClickLocation(palmData);
            mouse = ivec2(res.x(), res.y());
        } else {
            // Get directon relative to avatar orientation
            glm::vec3 direction = glm::inverse(myAvatar->getOrientation()) * palmData->getFingerDirection();
            
            // Get the angles, scaled between (-0.5,0.5)
            vec2 angles((atan2(direction.z, direction.x) + M_PI_2),
                        0.5f - ((atan2(direction.z, direction.y) + M_PI_2)));

            // Get the pixel range over which the xAngle and yAngle are scaled
            float cursorRange = canvasSize.x * SixenseManager::getInstance().getCursorPixelRangeMult();
            mouse = canvasSize;
            mouse /= 2.0;
            mouse += cursorRange * angles;
        }

        //If the cursor is out of the screen then don't render it
        if (glm::any(glm::lessThan(mouse, canvasSize)) ||
            glm::any(glm::greaterThanEqual(mouse, canvasSize))) {
            _reticleActive[index] = false;
            continue;
        }
        _reticleActive[index] = true;


        const float reticleSize = 40.0f;

        mouse.x -= reticleSize / 2.0f;
        mouse.y += reticleSize / 2.0f;


        glm::vec2 topLeft(mouse);
        glm::vec2 bottomRight(mouse.x + reticleSize, mouse.y - reticleSize);
        glm::vec2 texCoordTopLeft(0.0f, 0.0f);
        glm::vec2 texCoordBottomRight(1.0f, 1.0f);

        DependencyManager::get<GeometryCache>()->renderQuad(topLeft, bottomRight, texCoordTopLeft, texCoordBottomRight,
                                                            glm::vec4(RETICLE_COLOR[0], RETICLE_COLOR[1], RETICLE_COLOR[2], 1.0f));
        
    }

}

void ApplicationOverlay::renderPointersOculus() {
    glBindTexture(GL_TEXTURE_2D, gpu::GLBackend::getTextureID(_crosshairTexture));
    glDisable(GL_DEPTH_TEST);
    glMatrixMode(GL_MODELVIEW);
    
    //Controller Pointers
    MyAvatar* myAvatar = DependencyManager::get<AvatarManager>()->getMyAvatar();
    for (int i = 0; i < (int)myAvatar->getHand()->getNumPalms(); i++) {
        PalmData& palm = myAvatar->getHand()->getPalms()[i];
        if (palm.isActive()) {
            glm::vec2 polar = getPolarCoordinates(palm);
            // Convert to quaternion
            glm::quat orientation = glm::quat(glm::vec3(polar.y, -polar.x, 0.0f));
            // Render reticle at location
            renderReticle(orientation, _alpha);
        } 
    }

    //Mouse Pointer
    if (_reticleActive[MOUSE]) {
        glm::vec2 projection = screenToSpherical(glm::vec2(_reticlePosition[MOUSE].x(),
                                                           _reticlePosition[MOUSE].y()));
        glm::quat orientation(glm::vec3(-projection.y, projection.x, 0.0f));
        renderReticle(orientation, _alpha);
    }

    glEnable(GL_DEPTH_TEST);
}

//Renders a small magnification of the currently bound texture at the coordinates
void ApplicationOverlay::renderMagnifier(glm::vec2 magPos, float sizeMult, bool showBorder) {
#if 0
    if (!_magnifier) {
        return;
    }
    auto canvasSize = qApp->getCanvasSize();
    
    const int widgetWidth = canvasSize.x;
    const int widgetHeight = canvasSize.y;
    
    const float halfWidth = (MAGNIFY_WIDTH / _textureAspectRatio) * sizeMult / 2.0f;
    const float halfHeight = MAGNIFY_HEIGHT * sizeMult / 2.0f;
    // Magnification Texture Coordinates
    const float magnifyULeft = (magPos.x - halfWidth) / (float)widgetWidth;
    const float magnifyURight = (magPos.x + halfWidth) / (float)widgetWidth;
    const float magnifyVTop = 1.0f - (magPos.y - halfHeight) / (float)widgetHeight;
    const float magnifyVBottom = 1.0f - (magPos.y + halfHeight) / (float)widgetHeight;
    
    const float newHalfWidth = halfWidth * MAGNIFY_MULT;
    const float newHalfHeight = halfHeight * MAGNIFY_MULT;
    //Get yaw / pitch value for the corners
    const glm::vec2 topLeftYawPitch = overlayToSpherical(glm::vec2(magPos.x - newHalfWidth,
                                                                   magPos.y - newHalfHeight));
    const glm::vec2 bottomRightYawPitch = overlayToSpherical(glm::vec2(magPos.x + newHalfWidth,
                                                                       magPos.y + newHalfHeight));
    
    const glm::vec3 bottomLeft = getPoint(topLeftYawPitch.x, bottomRightYawPitch.y);
    const glm::vec3 bottomRight = getPoint(bottomRightYawPitch.x, bottomRightYawPitch.y);
    const glm::vec3 topLeft = getPoint(topLeftYawPitch.x, topLeftYawPitch.y);
    const glm::vec3 topRight = getPoint(bottomRightYawPitch.x, topLeftYawPitch.y);

    auto geometryCache = DependencyManager::get<GeometryCache>();

    if (bottomLeft != _previousMagnifierBottomLeft || bottomRight != _previousMagnifierBottomRight
        || topLeft != _previousMagnifierTopLeft || topRight != _previousMagnifierTopRight) {
        QVector<glm::vec3> border;
        border << topLeft;
        border << bottomLeft;
        border << bottomRight;
        border << topRight;
        border << topLeft;
        geometryCache->updateVertices(_magnifierBorder, border, glm::vec4(1.0f, 0.0f, 0.0f, _alpha));

        _previousMagnifierBottomLeft = bottomLeft;
        _previousMagnifierBottomRight = bottomRight;
        _previousMagnifierTopLeft = topLeft;
        _previousMagnifierTopRight = topRight;
    }
    
    glPushMatrix(); {
        if (showBorder) {
            glDisable(GL_TEXTURE_2D);
            glLineWidth(1.0f);
            //Outer Line
            geometryCache->renderVertices(gpu::LINE_STRIP, _magnifierBorder);
            glEnable(GL_TEXTURE_2D);
        }
        glm::vec4 magnifierColor = { 1.0f, 1.0f, 1.0f, _alpha };

        DependencyManager::get<GeometryCache>()->renderQuad(bottomLeft, bottomRight, topRight, topLeft,
                                                    glm::vec2(magnifyULeft, magnifyVBottom), 
                                                    glm::vec2(magnifyURight, magnifyVBottom), 
                                                    glm::vec2(magnifyURight, magnifyVTop), 
                                                    glm::vec2(magnifyULeft, magnifyVTop),
                                                    magnifierColor, _magnifierQuad);
        
    } glPopMatrix();
#endif
}

const int AUDIO_METER_GAP = 5;
const int MUTE_ICON_PADDING = 10;

void ApplicationOverlay::renderCameraToggle() {
    if (Menu::getInstance()->isOptionChecked(MenuOption::NoFaceTracking)) {
        return;
    }

    int audioMeterY;
    bool smallMirrorVisible = Menu::getInstance()->isOptionChecked(MenuOption::Mirror) && !qApp->isHMDMode();
    bool boxed = smallMirrorVisible &&
        !Menu::getInstance()->isOptionChecked(MenuOption::FullscreenMirror);
    if (boxed) {
        audioMeterY = MIRROR_VIEW_HEIGHT + AUDIO_METER_GAP + MUTE_ICON_PADDING;
    } else {
        audioMeterY = AUDIO_METER_GAP + MUTE_ICON_PADDING;
    }

    DependencyManager::get<CameraToolBox>()->render(MIRROR_VIEW_LEFT_PADDING + AUDIO_METER_GAP, audioMeterY, boxed);
}

void ApplicationOverlay::renderAudioMeter() {
    auto audio = DependencyManager::get<AudioClient>();

    //  Audio VU Meter and Mute Icon
    const int MUTE_ICON_SIZE = 24;
    const int AUDIO_METER_HEIGHT = 8;
    const int INTER_ICON_GAP = 2;

    int cameraSpace = 0;
    int audioMeterWidth = MIRROR_VIEW_WIDTH - MUTE_ICON_SIZE - MUTE_ICON_PADDING;
    int audioMeterScaleWidth = audioMeterWidth - 2;
    int audioMeterX = MIRROR_VIEW_LEFT_PADDING + MUTE_ICON_SIZE + AUDIO_METER_GAP;
    if (!Menu::getInstance()->isOptionChecked(MenuOption::NoFaceTracking)) {
        cameraSpace = MUTE_ICON_SIZE + INTER_ICON_GAP;
        audioMeterWidth -= cameraSpace;
        audioMeterScaleWidth -= cameraSpace;
        audioMeterX += cameraSpace;
    }

    int audioMeterY;
    bool smallMirrorVisible = Menu::getInstance()->isOptionChecked(MenuOption::Mirror) && !qApp->isHMDMode();
    bool boxed = smallMirrorVisible &&
        !Menu::getInstance()->isOptionChecked(MenuOption::FullscreenMirror);
    if (boxed) {
        audioMeterY = MIRROR_VIEW_HEIGHT + AUDIO_METER_GAP + MUTE_ICON_PADDING;
    } else {
        audioMeterY = AUDIO_METER_GAP + MUTE_ICON_PADDING;
    }

    const glm::vec4 AUDIO_METER_BLUE = { 0.0, 0.0, 1.0, 1.0 };
    const glm::vec4 AUDIO_METER_GREEN = { 0.0, 1.0, 0.0, 1.0 };
    const glm::vec4 AUDIO_METER_RED = { 1.0, 0.0, 0.0, 1.0 };
    const float CLIPPING_INDICATOR_TIME = 1.0f;
    const float AUDIO_METER_AVERAGING = 0.5;
    const float LOG2 = log(2.0f);
    const float METER_LOUDNESS_SCALE = 2.8f / 5.0f;
    const float LOG2_LOUDNESS_FLOOR = 11.0f;
    float audioGreenStart = 0.25f * audioMeterScaleWidth;
    float audioRedStart = 0.8f * audioMeterScaleWidth;
    float audioLevel = 0.0f;
    float loudness = audio->getLastInputLoudness() + 1.0f;

    _trailingAudioLoudness = AUDIO_METER_AVERAGING * _trailingAudioLoudness + (1.0f - AUDIO_METER_AVERAGING) * loudness;
    float log2loudness = log(_trailingAudioLoudness) / LOG2;

    if (log2loudness <= LOG2_LOUDNESS_FLOOR) {
        audioLevel = (log2loudness / LOG2_LOUDNESS_FLOOR) * METER_LOUDNESS_SCALE * audioMeterScaleWidth;
    } else {
        audioLevel = (log2loudness - (LOG2_LOUDNESS_FLOOR - 1.0f)) * METER_LOUDNESS_SCALE * audioMeterScaleWidth;
    }
    if (audioLevel > audioMeterScaleWidth) {
        audioLevel = audioMeterScaleWidth;
    }
    bool isClipping = ((audio->getTimeSinceLastClip() > 0.0f) && (audio->getTimeSinceLastClip() < CLIPPING_INDICATOR_TIME));

    DependencyManager::get<AudioToolBox>()->render(MIRROR_VIEW_LEFT_PADDING + AUDIO_METER_GAP, audioMeterY, cameraSpace, boxed);
    
    auto canvasSize = qApp->getCanvasSize();
    DependencyManager::get<AudioScope>()->render(canvasSize.x, canvasSize.y);
    DependencyManager::get<AudioIOStatsRenderer>()->render(WHITE_TEXT, canvasSize.x, canvasSize.y);

    audioMeterY += AUDIO_METER_HEIGHT;

    //  Draw audio meter background Quad
    DependencyManager::get<GeometryCache>()->renderQuad(audioMeterX, audioMeterY, audioMeterWidth, AUDIO_METER_HEIGHT,
                                                            glm::vec4(0.0f, 0.0f, 0.0f, 1.0f));

    if (audioLevel > audioRedStart) {
        glm::vec4 quadColor;
        if (!isClipping) {
            quadColor = AUDIO_METER_RED;
        } else {
            quadColor = glm::vec4(1, 1, 1, 1);
        }
        // Draw Red Quad
        DependencyManager::get<GeometryCache>()->renderQuad(audioMeterX + audioRedStart,
                                                            audioMeterY, 
                                                            audioLevel - audioRedStart, 
                                                            AUDIO_METER_HEIGHT, quadColor,
                                                            _audioRedQuad);
        
        audioLevel = audioRedStart;
    }

    if (audioLevel > audioGreenStart) {
        glm::vec4 quadColor;
        if (!isClipping) {
            quadColor = AUDIO_METER_GREEN;
        } else {
            quadColor = glm::vec4(1, 1, 1, 1);
        }
        // Draw Green Quad
        DependencyManager::get<GeometryCache>()->renderQuad(audioMeterX + audioGreenStart,
                                                            audioMeterY, 
                                                            audioLevel - audioGreenStart, 
                                                            AUDIO_METER_HEIGHT, quadColor,
                                                            _audioGreenQuad);

        audioLevel = audioGreenStart;
    }

    if (audioLevel >= 0) {
        glm::vec4 quadColor;
        if (!isClipping) {
            quadColor = AUDIO_METER_BLUE;
        } else {
            quadColor = glm::vec4(1, 1, 1, 1);
        }
        // Draw Blue (low level) quad
        DependencyManager::get<GeometryCache>()->renderQuad(audioMeterX,
                                                            audioMeterY,
                                                            audioLevel, AUDIO_METER_HEIGHT, quadColor,
                                                            _audioBlueQuad);
    }
}

void ApplicationOverlay::renderStatsAndLogs() {
    Application* application = Application::getInstance();
    QSharedPointer<BandwidthRecorder> bandwidthRecorder = DependencyManager::get<BandwidthRecorder>();
    
    const OctreePacketProcessor& octreePacketProcessor = application->getOctreePacketProcessor();
    NodeBounds& nodeBoundsDisplay = application->getNodeBoundsDisplay();

    //  Display stats and log text onscreen
    glLineWidth(1.0f);
    glPointSize(1.0f);

    // Determine whether to compute timing details
    bool shouldDisplayTimingDetail = Menu::getInstance()->isOptionChecked(MenuOption::DisplayDebugTimingDetails) &&
                                     Menu::getInstance()->isOptionChecked(MenuOption::Stats) &&
                                     Stats::getInstance()->isExpanded();
    if (shouldDisplayTimingDetail != PerformanceTimer::isActive()) {
        PerformanceTimer::setActive(shouldDisplayTimingDetail);
    }
    
    if (Menu::getInstance()->isOptionChecked(MenuOption::Stats)) {
        // let's set horizontal offset to give stats some margin to mirror
        int horizontalOffset = MIRROR_VIEW_WIDTH + MIRROR_VIEW_LEFT_PADDING * 2;
        int voxelPacketsToProcess = octreePacketProcessor.packetsToProcessCount();
        //  Onscreen text about position, servers, etc
        Stats::getInstance()->display(WHITE_TEXT, horizontalOffset, application->getFps(),
                                      bandwidthRecorder->getCachedTotalAverageInputPacketsPerSecond(),
                                      bandwidthRecorder->getCachedTotalAverageOutputPacketsPerSecond(),
                                      bandwidthRecorder->getCachedTotalAverageInputKilobitsPerSecond(),
                                      bandwidthRecorder->getCachedTotalAverageOutputKilobitsPerSecond(),
                                      voxelPacketsToProcess);
    }

    //  Show on-screen msec timer
    if (Menu::getInstance()->isOptionChecked(MenuOption::FrameTimer)) {
        auto canvasSize = qApp->getCanvasSize();
        quint64 mSecsNow = floor(usecTimestampNow() / 1000.0 + 0.5);
        QString frameTimer = QString("%1\n").arg((int)(mSecsNow % 1000));
        int timerBottom =
            (Menu::getInstance()->isOptionChecked(MenuOption::Stats))
            ? 80 : 20;
        drawText(canvasSize.x - 100, canvasSize.y - timerBottom,
            0.30f, 0.0f, 0, frameTimer.toUtf8().constData(), WHITE_TEXT);
    }
    nodeBoundsDisplay.drawOverlay();
}

void ApplicationOverlay::renderDomainConnectionStatusBorder() {
    auto nodeList = DependencyManager::get<NodeList>();

    if (nodeList && !nodeList->getDomainHandler().isConnected()) {
        auto geometryCache = DependencyManager::get<GeometryCache>();
        auto canvasSize = qApp->getCanvasSize();
        if ((int)canvasSize.x != _previousBorderWidth || (int)canvasSize.y != _previousBorderHeight) {
            glm::vec4 color(CONNECTION_STATUS_BORDER_COLOR[0],
                            CONNECTION_STATUS_BORDER_COLOR[1],
                            CONNECTION_STATUS_BORDER_COLOR[2], 1.0f);

            QVector<glm::vec2> border;
            border << glm::vec2(0, 0);
            border << glm::vec2(0, canvasSize.y);
            border << glm::vec2(canvasSize.x, canvasSize.y);
            border << glm::vec2(canvasSize.x, 0);
            border << glm::vec2(0, 0);
            geometryCache->updateVertices(_domainStatusBorder, border, color);
            _previousBorderWidth = canvasSize.x;
            _previousBorderHeight = canvasSize.y;
        }

        glLineWidth(CONNECTION_STATUS_BORDER_LINE_WIDTH);

        geometryCache->renderVertices(gpu::LINE_STRIP, _domainStatusBorder);
    }
}
#if 0
ApplicationOverlay::TexturedHemisphere::TexturedHemisphere() :
    _vertices(0),
    _indices(0),
    _framebufferObject(NULL),
    _vbo(0, 0) {
}

ApplicationOverlay::TexturedHemisphere::~TexturedHemisphere() {
    cleanupVBO();
    if (_framebufferObject != NULL) {
        delete _framebufferObject;
    }
}

void ApplicationOverlay::TexturedHemisphere::bind() {
    _framebufferObject->bind();
}

void ApplicationOverlay::TexturedHemisphere::release() {
    _framebufferObject->release();
}

void ApplicationOverlay::TexturedHemisphere::buildVBO(const float fov,
                                                      const float aspectRatio,
                                                      const int slices,
                                                      const int stacks) {
    if (fov >= PI) {
        qDebug() << "TexturedHemisphere::buildVBO(): FOV greater or equal than Pi will create issues";
    }
    // Cleanup old VBO if necessary
    cleanupVBO();
    
    //UV mapping source: http://www.mvps.org/directx/articles/spheremap.htm
    
    // Compute number of vertices needed
    _vertices = slices * stacks;
    
    // Compute vertices positions and texture UV coordinate
    TextureVertex* vertexData = new TextureVertex[_vertices];
    TextureVertex* vertexPtr = &vertexData[0];
    for (int i = 0; i < stacks; i++) {
        float stacksRatio = (float)i / (float)(stacks - 1); // First stack is 0.0f, last stack is 1.0f
        // abs(theta) <= fov / 2.0f
        float pitch = -fov * (stacksRatio - 0.5f);
        
        for (int j = 0; j < slices; j++) {
            float slicesRatio = (float)j / (float)(slices - 1); // First slice is 0.0f, last slice is 1.0f
            // abs(phi) <= fov * aspectRatio / 2.0f
            float yaw = -fov * aspectRatio * (slicesRatio - 0.5f);
            
            vertexPtr->position = getPoint(yaw, pitch);
            vertexPtr->uv.x = slicesRatio;
            vertexPtr->uv.y = stacksRatio;
            vertexPtr++;
        }
    }
    // Create and write to buffer
    glGenBuffers(1, &_vbo.first);
    glBindBuffer(GL_ARRAY_BUFFER, _vbo.first);
    static const int BYTES_PER_VERTEX = sizeof(TextureVertex);
    glBufferData(GL_ARRAY_BUFFER, _vertices * BYTES_PER_VERTEX, vertexData, GL_STATIC_DRAW);
    delete[] vertexData;
    
    
    // Compute number of indices needed
    static const int VERTEX_PER_TRANGLE = 3;
    static const int TRIANGLE_PER_RECTANGLE = 2;
    int numberOfRectangles = (slices - 1) * (stacks - 1);
    _indices = numberOfRectangles * TRIANGLE_PER_RECTANGLE * VERTEX_PER_TRANGLE;
    
    // Compute indices order
    GLushort* indexData = new GLushort[_indices];
    GLushort* indexPtr = indexData;
    for (int i = 0; i < stacks - 1; i++) {
        for (int j = 0; j < slices - 1; j++) {
            GLushort bottomLeftIndex = i * slices + j;
            GLushort bottomRightIndex = bottomLeftIndex + 1;
            GLushort topLeftIndex = bottomLeftIndex + slices;
            GLushort topRightIndex = topLeftIndex + 1;
            
            *(indexPtr++) = topLeftIndex;
            *(indexPtr++) = bottomLeftIndex;
            *(indexPtr++) = topRightIndex;
            
            *(indexPtr++) = topRightIndex;
            *(indexPtr++) = bottomLeftIndex;
            *(indexPtr++) = bottomRightIndex;
        }
    }
    // Create and write to buffer
    glGenBuffers(1, &_vbo.second);
    glBindBuffer(GL_ELEMENT_ARRAY_BUFFER, _vbo.second);
    static const int BYTES_PER_INDEX = sizeof(GLushort);
    glBufferData(GL_ELEMENT_ARRAY_BUFFER, _indices * BYTES_PER_INDEX, indexData, GL_STATIC_DRAW);
    delete[] indexData;
}

void ApplicationOverlay::TexturedHemisphere::cleanupVBO() {
    if (_vbo.first != 0) {
        glDeleteBuffers(1, &_vbo.first);
        _vbo.first = 0;
    }
    if (_vbo.second != 0) {
        glDeleteBuffers(1, &_vbo.second);
        _vbo.second = 0;
    }
}

void ApplicationOverlay::TexturedHemisphere::buildFramebufferObject() {
    auto canvasSize = qApp->getCanvasSize();
    QSize fboSize = QSize(canvasSize.x, canvasSize.y);
    if (_framebufferObject != NULL && fboSize == _framebufferObject->size()) {
        // Already build
        return;
    }
    
    if (_framebufferObject != NULL) {
        delete _framebufferObject;
    }
    
    _framebufferObject = new QOpenGLFramebufferObject(fboSize, QOpenGLFramebufferObject::Depth);
    glBindTexture(GL_TEXTURE_2D, getTexture());
    glTexParameteri(GL_TEXTURE_2D, GL_TEXTURE_MAG_FILTER, GL_LINEAR);
    glTexParameteri(GL_TEXTURE_2D, GL_TEXTURE_MIN_FILTER, GL_LINEAR);
    glTexParameterf(GL_TEXTURE_2D, GL_TEXTURE_WRAP_S, GL_CLAMP_TO_BORDER);
    glTexParameterf(GL_TEXTURE_2D, GL_TEXTURE_WRAP_T, GL_CLAMP_TO_BORDER);
    GLfloat borderColor[4] = { 0.0f, 0.0f, 0.0f, 0.0f };
    glTexParameterfv(GL_TEXTURE_2D, GL_TEXTURE_BORDER_COLOR, borderColor);
    glBindTexture(GL_TEXTURE_2D, 0);
}

//Renders a hemisphere with texture coordinates.
void ApplicationOverlay::TexturedHemisphere::render() {
    if (_framebufferObject == NULL || _vbo.first == 0 || _vbo.second == 0) {
        qDebug() << "TexturedHemisphere::render(): Incorrect initialisation";
        return;
    }
    
    glBindBuffer(GL_ARRAY_BUFFER, _vbo.first);
    glBindBuffer(GL_ELEMENT_ARRAY_BUFFER, _vbo.second);
    
    glEnableClientState(GL_VERTEX_ARRAY);
    glEnableClientState(GL_TEXTURE_COORD_ARRAY);
    
    static const int STRIDE = sizeof(TextureVertex);
    static const void* VERTEX_POINTER = 0;
    static const void* TEX_COORD_POINTER = (void*)sizeof(glm::vec3);
    glVertexPointer(3, GL_FLOAT, STRIDE, VERTEX_POINTER);
    glTexCoordPointer(2, GL_FLOAT, STRIDE, TEX_COORD_POINTER);
    
    glDrawRangeElements(GL_TRIANGLES, 0, _vertices - 1, _indices, GL_UNSIGNED_SHORT, 0);
    
    glDisableClientState(GL_VERTEX_ARRAY);
    glDisableClientState(GL_TEXTURE_COORD_ARRAY);
    
    glBindBuffer(GL_ARRAY_BUFFER, 0);
    glBindBuffer(GL_ELEMENT_ARRAY_BUFFER, 0);
}

GLuint ApplicationOverlay::TexturedHemisphere::getTexture() {
    return _framebufferObject->texture();
}
#endif

glm::vec2 ApplicationOverlay::directionToSpherical(const glm::vec3& direction) {
    glm::vec2 result;
    // Compute yaw
    glm::vec3 normalProjection = glm::normalize(glm::vec3(direction.x, 0.0f, direction.z));
    result.x = glm::acos(glm::dot(IDENTITY_FRONT, normalProjection));
    if (glm::dot(IDENTITY_RIGHT, normalProjection) > 0.0f) {
        result.x = -glm::abs(result.x);
    } else {
        result.x = glm::abs(result.x);
    }
    // Compute pitch
    result.y = angleBetween(IDENTITY_UP, direction) - PI_OVER_TWO;
    
    return result;
}

glm::vec3 ApplicationOverlay::sphericalToDirection(const glm::vec2& sphericalPos) {
    glm::quat rotation(glm::vec3(sphericalPos.y, sphericalPos.x, 0.0f));
    return rotation * IDENTITY_FRONT;
}

glm::vec2 ApplicationOverlay::screenToSpherical(const glm::vec2& screenPos) {
    auto screenSize = qApp->getCanvasSize();
    glm::vec2 result;
    result.x = -(screenPos.x / screenSize.x - 0.5f);
    result.y = (screenPos.y / screenSize.y - 0.5f);
    result.x *= MOUSE_YAW_RANGE;
    result.y *= MOUSE_PITCH_RANGE;
    
    return result;
}

glm::vec2 ApplicationOverlay::sphericalToScreen(const glm::vec2& sphericalPos) {
    glm::vec2 result = sphericalPos;
    result.x *= -1.0;
    result /= MOUSE_RANGE;
    result += 0.5f;
    result *= qApp->getCanvasSize();
    return result; 
}

glm::vec2 ApplicationOverlay::sphericalToOverlay(const glm::vec2&  sphericalPos) const {
    glm::vec2 result = sphericalPos;
#if 0
    result.x *= -1.0;
    result /= _textureFov;
    result.x /= _textureAspectRatio;
    result += 0.5f;
    result *= qApp->getCanvasSize();
#endif
    return result;
}

glm::vec2 ApplicationOverlay::overlayToSpherical(const glm::vec2&  overlayPos) const {
    glm::vec2 result = overlayPos;
#if 0
    result /= qApp->getCanvasSize();
    result -= 0.5f;
    result *= _textureFov; 
    result.x *= _textureAspectRatio;
#endif
    result.x *= -1.0f;
    return result;
}

glm::vec2 ApplicationOverlay::screenToOverlay(const glm::vec2& screenPos) const {
    return sphericalToOverlay(screenToSpherical(screenPos));
}

glm::vec2 ApplicationOverlay::overlayToScreen(const glm::vec2& overlayPos) const {
    return sphericalToScreen(overlayToSpherical(overlayPos));
}<|MERGE_RESOLUTION|>--- conflicted
+++ resolved
@@ -521,15 +521,6 @@
 
 glm::vec2 getPolarCoordinates(const PalmData& palm) {
     MyAvatar* myAvatar = DependencyManager::get<AvatarManager>()->getMyAvatar();
-<<<<<<< HEAD
-    glm::vec3 tip = myAvatar->getLaserPointerTipPosition(palm);
-    glm::vec3 eyePos = myAvatar->getHead()->getEyePosition();
-    glm::quat invOrientation = glm::inverse(myAvatar->getOrientation());
-    //direction of ray goes towards camera
-    glm::vec3 dir = invOrientation * glm::normalize(qApp->getCamera()->getPosition() - tip);
-    glm::vec3 tipPos = invOrientation * (tip - eyePos);
-
-=======
     auto avatarOrientation = myAvatar->getOrientation();
     auto eyePos = myAvatar->getDefaultEyePosition();
     glm::vec3 tip = myAvatar->getLaserPointerTipPosition(&palm);
@@ -546,42 +537,15 @@
 
 //Caculate the click location using one of the sixense controllers. Scale is not applied
 QPoint ApplicationOverlay::getPalmClickLocation(const PalmData *palm) const {
->>>>>>> 799a74ba
     QPoint rv;
 #if 0
     auto canvasSize = qApp->getCanvasSize();
     if (qApp->isHMDMode()) {
         float t;
-<<<<<<< HEAD
-
-        //We back the ray up by dir to ensure that it will not start inside the UI.
-        glm::vec3 adjustedPos = tipPos - dir;
-        //Find intersection of crosshair ray. 
-        if (raySphereIntersect(dir, adjustedPos, _oculusUIRadius * myAvatar->getScale(), &t)){
-            glm::vec3 collisionPos = adjustedPos + dir * t;
-            //Normalize it in case its not a radius of 1
-            collisionPos = glm::normalize(collisionPos);
-            //If we hit the back hemisphere, mark it as not a collision
-            if (collisionPos.z > 0) {
-                rv.setX(INT_MAX);
-                rv.setY(INT_MAX);
-            } else {
-                float u = asin(collisionPos.x) / (_textureFov)+0.5f;
-                float v = 1.0 - (asin(collisionPos.y) / (_textureFov)+0.5f);
-                rv.setX(u * canvasSize.x);
-                rv.setY(v * canvasSize.y);
-            }
-        } else {
-            //if they did not click on the overlay, just set the coords to INT_MAX
-            rv.setX(INT_MAX);
-            rv.setY(INT_MAX);
-        }
-=======
         glm::vec2 polar = getPolarCoordinates(*palm);
         glm::vec2 point = sphericalToScreen(-polar);
         rv.rx() = point.x;
         rv.ry() = point.y;
->>>>>>> 799a74ba
     } else {
         MyAvatar* myAvatar = DependencyManager::get<AvatarManager>()->getMyAvatar();
         glm::dmat4 projection;
