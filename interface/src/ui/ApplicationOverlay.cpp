//
//  ApplicationOverlay.cpp
//  interface/src/ui/overlays
//
//  Created by Benjamin Arnold on 5/27/14.
//  Copyright 2014 High Fidelity, Inc.
//
//  Distributed under the Apache License, Version 2.0.
//  See the accompanying file LICENSE or http://www.apache.org/licenses/LICENSE-2.0.html
//

#include "InterfaceConfig.h"

#include <QOpenGLFramebufferObject>

#include <PathUtils.h>
#include <PerfStat.h>

#include "audio/AudioIOStatsRenderer.h"
#include "audio/AudioScope.h"
#include "audio/AudioToolBox.h"
#include "Application.h"
#include "ApplicationOverlay.h"
#include "devices/OculusManager.h"

#include "ui/Stats.h"

// Used to fade the UI
const float FADE_SPEED = 0.08f;
// Used to animate the magnification windows
const float MAG_SPEED = 0.08f;

const quint64 MSECS_TO_USECS = 1000ULL;

const float WHITE_TEXT[] = { 0.93f, 0.93f, 0.93f };
const float RETICLE_COLOR[] = { 0.0f, 198.0f / 255.0f, 244.0f / 255.0f };
const float reticleSize = TWO_PI / 100.0f;


const float CONNECTION_STATUS_BORDER_COLOR[] = { 1.0f, 0.0f, 0.0f };
const float CONNECTION_STATUS_BORDER_LINE_WIDTH = 4.0f;

static const float MOUSE_PITCH_RANGE = 1.0f * PI;
static const float MOUSE_YAW_RANGE = 0.5f * TWO_PI;


// Return a point's cartesian coordinates on a sphere from pitch and yaw
glm::vec3 getPoint(float yaw, float pitch) {
    return glm::vec3(glm::cos(-pitch) * (-glm::sin(yaw)),
                     glm::sin(-pitch),
                     glm::cos(-pitch) * (-glm::cos(yaw)));
}

//Checks if the given ray intersects the sphere at the origin. result will store a multiplier that should
//be multiplied by dir and added to origin to get the location of the collision
bool raySphereIntersect(const glm::vec3 &dir, const glm::vec3 &origin, float r, float* result)
{
    //Source: http://wiki.cgsociety.org/index.php/Ray_Sphere_Intersection
    
    //Compute A, B and C coefficients
    float a = glm::dot(dir, dir);
    float b = 2 * glm::dot(dir, origin);
    float c = glm::dot(origin, origin) - (r * r);
    
    //Find discriminant
    float disc = b * b - 4 * a * c;
    
    // if discriminant is negative there are no real roots, so return
    // false as ray misses sphere
    if (disc < 0) {
        return false;
    }
    
    // compute q as described above
    float distSqrt = sqrtf(disc);
    float q;
    if (b < 0) {
        q = (-b - distSqrt) / 2.0;
    } else {
        q = (-b + distSqrt) / 2.0;
    }
    
    // compute t0 and t1
    float t0 = q / a;
    float t1 = c / q;
    
    // make sure t0 is smaller than t1
    if (t0 > t1) {
        // if t0 is bigger than t1 swap them around
        float temp = t0;
        t0 = t1;
        t1 = temp;
    }
    
    // if t1 is less than zero, the object is in the ray's negative direction
    // and consequently the ray misses the sphere
    if (t1 < 0) {
        return false;
    }
    
    // if t0 is less than zero, the intersection point is at t1
    if (t0 < 0) {
        *result = t1;
        return true;
    } else { // else the intersection point is at t0
        *result = t0;
        return true;
    }
}

void renderReticle(glm::quat orientation, float alpha) {
    glm::vec3 topLeft = getPoint(reticleSize / 2.0f, -reticleSize / 2.0f);
    glm::vec3 topRight = getPoint(-reticleSize / 2.0f, -reticleSize / 2.0f);
    glm::vec3 bottomLeft = getPoint(reticleSize / 2.0f, reticleSize / 2.0f);
    glm::vec3 bottomRight = getPoint(-reticleSize / 2.0f, reticleSize / 2.0f);
    
    glPushMatrix(); {
        glm::vec3 axis = glm::axis(orientation);
        glRotatef(glm::degrees(glm::angle(orientation)), axis.x, axis.y, axis.z);
        
        glBegin(GL_QUADS); {
            glColor4f(RETICLE_COLOR[0], RETICLE_COLOR[1], RETICLE_COLOR[2], alpha);
            
            glTexCoord2f(0.0f, 0.0f); glVertex3f(topLeft.x, topLeft.y, topLeft.z);
            glTexCoord2f(1.0f, 0.0f); glVertex3f(bottomLeft.x, bottomLeft.y, bottomLeft.z);
            glTexCoord2f(1.0f, 1.0f); glVertex3f(bottomRight.x, bottomRight.y, bottomRight.z);
            glTexCoord2f(0.0f, 1.0f); glVertex3f(topRight.x, topRight.y, topRight.z);
        } glEnd();
    } glPopMatrix();
}

ApplicationOverlay::ApplicationOverlay() :
    _textureFov(glm::radians(DEFAULT_OCULUS_UI_ANGULAR_SIZE)),
    _textureAspectRatio(1.0f),
    _lastMouseMove(0),
    _alpha(1.0f),
    _oculusUIRadius(1.0f),
    _crosshairTexture(0) {

    memset(_reticleActive, 0, sizeof(_reticleActive));
    memset(_magActive, 0, sizeof(_reticleActive));
    memset(_magSizeMult, 0, sizeof(_magSizeMult));
}

ApplicationOverlay::~ApplicationOverlay() {
}

// Renders the overlays either to a texture or to the screen
void ApplicationOverlay::renderOverlay(bool renderToTexture) {
    PerformanceWarning warn(Menu::getInstance()->isOptionChecked(MenuOption::PipelineWarnings), "ApplicationOverlay::displayOverlay()");
    Application* application = Application::getInstance();
    Overlays& overlays = application->getOverlays();
    GLCanvas::SharedPointer glCanvas = DependencyManager::get<GLCanvas>();
    MyAvatar* myAvatar = application->getAvatar();
    
    _textureFov = glm::radians(Menu::getInstance()->getOculusUIAngularSize());
    _textureAspectRatio = (float)glCanvas->getDeviceWidth() / (float)glCanvas->getDeviceHeight();

    //Handle fading and deactivation/activation of UI
    if (Menu::getInstance()->isOptionChecked(MenuOption::UserInterface)) {
        _alpha += FADE_SPEED;
        if (_alpha > 1.0f) {
            _alpha = 1.0f;
        }
    } else {
        _alpha -= FADE_SPEED;
        if (_alpha <= 0.0f) {
            _alpha = 0.0f;
        }
    }

    // Render 2D overlay
    glMatrixMode(GL_PROJECTION);
    glDisable(GL_DEPTH_TEST);
    glDisable(GL_LIGHTING);
    glEnable(GL_BLEND);
    glBlendFunc(GL_SRC_ALPHA, GL_ONE_MINUS_SRC_ALPHA);
    if (renderToTexture) {
        _overlays.buildFramebufferObject();
        _overlays.bind();
        glClear(GL_COLOR_BUFFER_BIT | GL_DEPTH_BUFFER_BIT);
    }
    
    glPushMatrix(); {
        glLoadIdentity();
        gluOrtho2D(0, glCanvas->width(), glCanvas->height(), 0);
        
        renderAudioMeter();
        
        if (Menu::getInstance()->isOptionChecked(MenuOption::HeadMouse)) {
            myAvatar->renderHeadMouse(glCanvas->width(), glCanvas->height());
        }
        
        renderStatsAndLogs();
        
        // give external parties a change to hook in
        emit application->renderingOverlay();
        
        overlays.render2D();
        
        renderPointers();
        
        renderDomainConnectionStatusBorder();
    } glPopMatrix();

    glMatrixMode(GL_MODELVIEW);
    glEnable(GL_DEPTH_TEST);
    glEnable(GL_LIGHTING);
    glBlendFuncSeparate(GL_SRC_ALPHA, GL_ONE_MINUS_SRC_ALPHA, GL_CONSTANT_ALPHA, GL_ONE);

    if (renderToTexture) {
        _overlays.release();
    }
}

// Draws the FBO texture for the screen
void ApplicationOverlay::displayOverlayTexture() {
    if (_alpha == 0.0f) {
        return;
    }
    GLCanvas::SharedPointer glCanvas = DependencyManager::get<GLCanvas>();

    glEnable(GL_TEXTURE_2D);
    glActiveTexture(GL_TEXTURE0);
    _overlays.bindTexture();

    glMatrixMode(GL_PROJECTION);
    glPushMatrix(); {
        glLoadIdentity();
        gluOrtho2D(0, glCanvas->getDeviceWidth(), glCanvas->getDeviceHeight(), 0);
        glDisable(GL_DEPTH_TEST);
        glDisable(GL_LIGHTING);
        glEnable(GL_BLEND);
        
        glBegin(GL_QUADS); {
            glColor4f(1.0f, 1.0f, 1.0f, _alpha);
            glTexCoord2f(0, 0); glVertex2i(0, glCanvas->getDeviceHeight());
            glTexCoord2f(1, 0); glVertex2i(glCanvas->getDeviceWidth(), glCanvas->getDeviceHeight());
            glTexCoord2f(1, 1); glVertex2i(glCanvas->getDeviceWidth(), 0);
            glTexCoord2f(0, 1); glVertex2i(0, 0);
        } glEnd();
    } glPopMatrix();
    
    glDisable(GL_TEXTURE_2D);
}

// Draws the FBO texture for Oculus rift.
void ApplicationOverlay::displayOverlayTextureOculus(Camera& whichCamera) {
    if (_alpha == 0.0f) {
        return;
    }
    glEnable(GL_TEXTURE_2D);
    glActiveTexture(GL_TEXTURE0);
    _overlays.bindTexture();
    
    glEnable(GL_BLEND);
    glBlendFuncSeparate(GL_SRC_ALPHA, GL_ONE_MINUS_SRC_ALPHA, GL_CONSTANT_ALPHA, GL_ONE);
    glEnable(GL_DEPTH_TEST);
    glDepthMask(GL_TRUE);
    glDisable(GL_LIGHTING);
    glEnable(GL_ALPHA_TEST);
    glAlphaFunc(GL_GREATER, 0.01f);
    
    
    //Update and draw the magnifiers
    MyAvatar* myAvatar = Application::getInstance()->getAvatar();
    const glm::quat& orientation = myAvatar->getOrientation();
    const glm::vec3& position = myAvatar->getDefaultEyePosition();
    const float scale = myAvatar->getScale() * _oculusUIRadius;
    
    glMatrixMode(GL_MODELVIEW);
    glPushMatrix(); {
        glTranslatef(position.x, position.y, position.z);
        glm::mat4 rotation = glm::toMat4(orientation);
        glMultMatrixf(&rotation[0][0]);
        glScalef(scale, scale, scale);
        for (int i = 0; i < NUMBER_OF_RETICLES; i++) {
            
            if (_magActive[i]) {
                _magSizeMult[i] += MAG_SPEED;
                if (_magSizeMult[i] > 1.0f) {
                    _magSizeMult[i] = 1.0f;
                }
            } else {
                _magSizeMult[i] -= MAG_SPEED;
                if (_magSizeMult[i] < 0.0f) {
                    _magSizeMult[i] = 0.0f;
                }
            }
            
            if (_magSizeMult[i] > 0.0f) {
                //Render magnifier, but dont show border for mouse magnifier
                glm::vec2 projection = screenToOverlay(glm::vec2(_reticlePosition[MOUSE].x(),
                                                                 _reticlePosition[MOUSE].y()));
                
                renderMagnifier(projection, _magSizeMult[i], i != MOUSE);
            }
        }
        
        glDepthMask(GL_FALSE);
        glDisable(GL_ALPHA_TEST);
        
        glColor4f(1.0f, 1.0f, 1.0f, _alpha);
        
        static float textureFOV = 0.0f, textureAspectRatio = 1.0f;
        if (textureFOV != _textureFov ||
            textureAspectRatio != _textureAspectRatio) {
            textureFOV = _textureFov;
            textureAspectRatio = _textureAspectRatio;
            
            _overlays.buildVBO(_textureFov, _textureAspectRatio, 80, 80);
        }
        _overlays.render();
        renderPointersOculus(myAvatar->getDefaultEyePosition());
        
        glDepthMask(GL_TRUE);
        _overlays.releaseTexture();
        glDisable(GL_TEXTURE_2D);
        
        glBlendFuncSeparate(GL_SRC_ALPHA, GL_ONE_MINUS_SRC_ALPHA, GL_CONSTANT_ALPHA, GL_ONE);
        glEnable(GL_LIGHTING);
    } glPopMatrix();
}

// Draws the FBO texture for 3DTV.
void ApplicationOverlay::displayOverlayTexture3DTV(Camera& whichCamera, float aspectRatio, float fov) {
    if (_alpha == 0.0f) {
        return;
    }
    
    Application* application = Application::getInstance();
    
    MyAvatar* myAvatar = application->getAvatar();
    const glm::vec3& viewMatrixTranslation = application->getViewMatrixTranslation();
    
    glActiveTexture(GL_TEXTURE0);
    
    glEnable(GL_BLEND);
    glBlendFuncSeparate(GL_SRC_ALPHA, GL_ONE_MINUS_SRC_ALPHA, GL_CONSTANT_ALPHA, GL_ONE);
    _overlays.bindTexture();
    glEnable(GL_DEPTH_TEST);
    glDisable(GL_LIGHTING);
    glEnable(GL_TEXTURE_2D);
    
    glMatrixMode(GL_MODELVIEW);
    
    glPushMatrix();
    glLoadIdentity();
    // Transform to world space
    glm::quat rotation = whichCamera.getRotation();
    glm::vec3 axis2 = glm::axis(rotation);
    glRotatef(-glm::degrees(glm::angle(rotation)), axis2.x, axis2.y, axis2.z);
    glTranslatef(viewMatrixTranslation.x, viewMatrixTranslation.y, viewMatrixTranslation.z);
    
    // Translate to the front of the camera
    glm::vec3 pos = whichCamera.getPosition();
    glm::quat rot = myAvatar->getOrientation();
    glm::vec3 axis = glm::axis(rot);
    
    glTranslatef(pos.x, pos.y, pos.z);
    glRotatef(glm::degrees(glm::angle(rot)), axis.x, axis.y, axis.z);
    
    glColor4f(1.0f, 1.0f, 1.0f, _alpha);
    
    //Render
    const GLfloat distance = 1.0f;
    
    const GLfloat halfQuadHeight = distance * tan(fov);
    const GLfloat halfQuadWidth = halfQuadHeight * aspectRatio;
    const GLfloat quadWidth = halfQuadWidth * 2.0f;
    const GLfloat quadHeight = halfQuadHeight * 2.0f;
    
    GLfloat x = -halfQuadWidth;
    GLfloat y = -halfQuadHeight;
    glDisable(GL_DEPTH_TEST);
    
    glBegin(GL_QUADS);
    
    glTexCoord2f(0.0f, 1.0f); glVertex3f(x, y + quadHeight, -distance);
    glTexCoord2f(1.0f, 1.0f); glVertex3f(x + quadWidth, y + quadHeight, -distance);
    glTexCoord2f(1.0f, 0.0f); glVertex3f(x + quadWidth, y, -distance);
    glTexCoord2f(0.0f, 0.0f); glVertex3f(x, y, -distance);
    
    glEnd();
    
    GLCanvas::SharedPointer glCanvas = DependencyManager::get<GLCanvas>();
    if (_crosshairTexture == 0) {
        _crosshairTexture = glCanvas->bindTexture(QImage(PathUtils::resourcesPath() + "images/sixense-reticle.png"));
    }
    
    //draw the mouse pointer
    glBindTexture(GL_TEXTURE_2D, _crosshairTexture);
    
    const float reticleSize = 40.0f / glCanvas->width() * quadWidth;
    x -= reticleSize / 2.0f;
    y += reticleSize / 2.0f;
    const float mouseX = (application->getMouseX() / (float)glCanvas->width()) * quadWidth;
    const float mouseY = (1.0 - (application->getMouseY() / (float)glCanvas->height())) * quadHeight;
    
    glBegin(GL_QUADS);
    
    glColor3f(RETICLE_COLOR[0], RETICLE_COLOR[1], RETICLE_COLOR[2]);
    
    glTexCoord2d(0.0f, 0.0f); glVertex3f(x + mouseX, y + mouseY, -distance);
    glTexCoord2d(1.0f, 0.0f); glVertex3f(x + mouseX + reticleSize, y + mouseY, -distance);
    glTexCoord2d(1.0f, 1.0f); glVertex3f(x + mouseX + reticleSize, y + mouseY - reticleSize, -distance);
    glTexCoord2d(0.0f, 1.0f); glVertex3f(x + mouseX, y + mouseY - reticleSize, -distance);
    
    glEnd();
    
    glEnable(GL_DEPTH_TEST);
    
    glPopMatrix();
    
    glDepthMask(GL_TRUE);
    glBindTexture(GL_TEXTURE_2D, 0);
    glDisable(GL_TEXTURE_2D);
    
    glBlendFuncSeparate(GL_SRC_ALPHA, GL_ONE_MINUS_SRC_ALPHA, GL_CONSTANT_ALPHA, GL_ONE);
    glEnable(GL_LIGHTING);
    
    glColor4f(1.0f, 1.0f, 1.0f, 1.0f);
}

void ApplicationOverlay::computeOculusPickRay(float x, float y, glm::vec3& origin, glm::vec3& direction) const {
    const float pitch = (0.5f - y) * MOUSE_PITCH_RANGE;
    const float yaw = (0.5f - x) * MOUSE_YAW_RANGE;
    const glm::quat orientation(glm::vec3(pitch, yaw, 0.0f));
    const glm::vec3 localDirection = orientation * IDENTITY_FRONT;

    //Rotate the UI pick ray by the avatar orientation
    const MyAvatar* myAvatar = Application::getInstance()->getAvatar();
    origin = myAvatar->getDefaultEyePosition();
    direction = myAvatar->getOrientation() * localDirection;
}

//Caculate the click location using one of the sixense controllers. Scale is not applied
QPoint ApplicationOverlay::getPalmClickLocation(const PalmData *palm) const {
    Application* application = Application::getInstance();
    GLCanvas::SharedPointer glCanvas = DependencyManager::get<GLCanvas>();
    MyAvatar* myAvatar = application->getAvatar();

    glm::vec3 tip = myAvatar->getLaserPointerTipPosition(palm);
    glm::vec3 eyePos = myAvatar->getHead()->getEyePosition();
    glm::quat invOrientation = glm::inverse(myAvatar->getOrientation());
    //direction of ray goes towards camera
    glm::vec3 dir = invOrientation * glm::normalize(application->getCamera()->getPosition() - tip);
    glm::vec3 tipPos = invOrientation * (tip - eyePos);

    QPoint rv;

    if (OculusManager::isConnected()) {
        float t;

        //We back the ray up by dir to ensure that it will not start inside the UI.
        glm::vec3 adjustedPos = tipPos - dir;
        //Find intersection of crosshair ray. 
        if (raySphereIntersect(dir, adjustedPos, _oculusUIRadius * myAvatar->getScale(), &t)){
            glm::vec3 collisionPos = adjustedPos + dir * t;
            //Normalize it in case its not a radius of 1
            collisionPos = glm::normalize(collisionPos);
            //If we hit the back hemisphere, mark it as not a collision
            if (collisionPos.z > 0) {
                rv.setX(INT_MAX);
                rv.setY(INT_MAX);
            } else {

                float u = asin(collisionPos.x) / (_textureFov)+0.5f;
                float v = 1.0 - (asin(collisionPos.y) / (_textureFov)+0.5f);

                rv.setX(u * glCanvas->width());
                rv.setY(v * glCanvas->height());
            }
        } else {
            //if they did not click on the overlay, just set the coords to INT_MAX
            rv.setX(INT_MAX);
            rv.setY(INT_MAX);
        }
    } else {
        glm::dmat4 projection;
        application->getProjectionMatrix(&projection);

        glm::vec4 clipSpacePos = glm::vec4(projection * glm::dvec4(tipPos, 1.0));
        glm::vec3 ndcSpacePos;
        if (clipSpacePos.w != 0) {
            ndcSpacePos = glm::vec3(clipSpacePos) / clipSpacePos.w;
        }

        rv.setX(((ndcSpacePos.x + 1.0) / 2.0) * glCanvas->width());
        rv.setY((1.0 - ((ndcSpacePos.y + 1.0) / 2.0)) * glCanvas->height());
    }
    return rv;
}

//Finds the collision point of a world space ray
bool ApplicationOverlay::calculateRayUICollisionPoint(const glm::vec3& position, const glm::vec3& direction, glm::vec3& result) const {
    Application* application = Application::getInstance();
    MyAvatar* myAvatar = application->getAvatar();
    
    glm::quat orientation = myAvatar->getOrientation();

    glm::vec3 relativePosition = orientation * (position - myAvatar->getDefaultEyePosition());
    glm::vec3 relativeDirection = orientation * direction;

    float t;
    if (raySphereIntersect(relativeDirection, relativePosition, _oculusUIRadius * myAvatar->getScale(), &t)){
        result = position + direction * t;
        return true;
    }

    return false;
}



//Renders optional pointers
void ApplicationOverlay::renderPointers() {
    Application* application = Application::getInstance();
    GLCanvas::SharedPointer glCanvas = DependencyManager::get<GLCanvas>();

    //lazily load crosshair texture
    if (_crosshairTexture == 0) {
        _crosshairTexture = glCanvas->bindTexture(QImage(PathUtils::resourcesPath() + "images/sixense-reticle.png"));
    }
    glEnable(GL_TEXTURE_2D);
    
    glActiveTexture(GL_TEXTURE0);
    glBindTexture(GL_TEXTURE_2D, _crosshairTexture);
    
    if (OculusManager::isConnected() && !application->getLastMouseMoveWasSimulated()) {
        //If we are in oculus, render reticle later
        if (_lastMouseMove == 0) {
            _lastMouseMove = usecTimestampNow();
        }
        QPoint position = QPoint(application->getTrueMouseX(), application->getTrueMouseY());
        
        static const int MAX_IDLE_TIME = 3;
        if (_reticlePosition[MOUSE] != position) {
            _lastMouseMove = usecTimestampNow();
        } else if (usecTimestampNow() - _lastMouseMove > MAX_IDLE_TIME * USECS_PER_SECOND) {
            float pitch, yaw, roll;
            OculusManager::getEulerAngles(yaw, pitch, roll);
            glm::vec2 screenPos = sphericalToScreen(glm::vec2(yaw, -pitch));
            
            position = QPoint(screenPos.x, screenPos.y);
            glCanvas->cursor().setPos(glCanvas->mapToGlobal(position));
        }
        
        _reticlePosition[MOUSE] = position;
        _reticleActive[MOUSE] = true;
        _magActive[MOUSE] = true;
        _reticleActive[LEFT_CONTROLLER] = false;
        _reticleActive[RIGHT_CONTROLLER] = false;
    } else if (application->getLastMouseMoveWasSimulated() && Menu::getInstance()->isOptionChecked(MenuOption::SixenseMouseInput)) {
        _lastMouseMove = 0;
        //only render controller pointer if we aren't already rendering a mouse pointer
        _reticleActive[MOUSE] = false;
        _magActive[MOUSE] = false;
        renderControllerPointers();
    }
    glBindTexture(GL_TEXTURE_2D, 0);
    glDisable(GL_TEXTURE_2D);
}

void ApplicationOverlay::renderControllerPointers() {
    Application* application = Application::getInstance();
    GLCanvas::SharedPointer glCanvas = DependencyManager::get<GLCanvas>();
    MyAvatar* myAvatar = application->getAvatar();

    //Static variables used for storing controller state
    static quint64 pressedTime[NUMBER_OF_RETICLES] = { 0ULL, 0ULL, 0ULL };
    static bool isPressed[NUMBER_OF_RETICLES] = { false, false, false };
    static bool stateWhenPressed[NUMBER_OF_RETICLES] = { false, false, false };

    const HandData* handData = Application::getInstance()->getAvatar()->getHandData();

    for (unsigned int palmIndex = 2; palmIndex < 4; palmIndex++) {
        const int index = palmIndex - 1;

        const PalmData* palmData = NULL;

        if (palmIndex >= handData->getPalms().size()) {
            return;
        }

        if (handData->getPalms()[palmIndex].isActive()) {
            palmData = &handData->getPalms()[palmIndex];
        } else {
            continue;
        }

        int controllerButtons = palmData->getControllerButtons();

        //Check for if we should toggle or drag the magnification window
        if (controllerButtons & BUTTON_3) {
            if (isPressed[index] == false) {
                //We are now dragging the window
                isPressed[index] = true;
                //set the pressed time in us
                pressedTime[index] = usecTimestampNow();
                stateWhenPressed[index] = _magActive[index];
            }
        } else if (isPressed[index]) {
            isPressed[index] = false;
            //If the button was only pressed for < 250 ms
            //then disable it.

            const int MAX_BUTTON_PRESS_TIME = 250 * MSECS_TO_USECS;
            if (usecTimestampNow() < pressedTime[index] + MAX_BUTTON_PRESS_TIME) {
                _magActive[index] = !stateWhenPressed[index];
            }
        }

        //if we have the oculus, we should make the cursor smaller since it will be
        //magnified
        if (OculusManager::isConnected()) {

            QPoint point = getPalmClickLocation(palmData);

            _reticlePosition[index] = point;

            //When button 2 is pressed we drag the mag window
            if (isPressed[index]) {
                _magActive[index] = true;
            }

            // If oculus is enabled, we draw the crosshairs later
            continue;
        }

        int mouseX, mouseY;
        if (Menu::getInstance()->isOptionChecked(MenuOption::SixenseLasers)) {
            QPoint res = getPalmClickLocation(palmData);
            mouseX = res.x();
            mouseY = res.y();
        } else {
            // Get directon relative to avatar orientation
            glm::vec3 direction = glm::inverse(myAvatar->getOrientation()) * palmData->getFingerDirection();

            // Get the angles, scaled between (-0.5,0.5)
            float xAngle = (atan2(direction.z, direction.x) + M_PI_2);
            float yAngle = 0.5f - ((atan2(direction.z, direction.y) + M_PI_2));

            // Get the pixel range over which the xAngle and yAngle are scaled
            float cursorRange = glCanvas->width() * SixenseManager::getInstance().getCursorPixelRangeMult();

            mouseX = (glCanvas->width() / 2.0f + cursorRange * xAngle);
            mouseY = (glCanvas->height() / 2.0f + cursorRange * yAngle);
        }

        //If the cursor is out of the screen then don't render it
        if (mouseX < 0 || mouseX >= glCanvas->width() || mouseY < 0 || mouseY >= glCanvas->height()) {
            _reticleActive[index] = false;
            continue;
        }
        _reticleActive[index] = true;


        const float reticleSize = 40.0f;

        mouseX -= reticleSize / 2.0f;
        mouseY += reticleSize / 2.0f;

        glBegin(GL_QUADS);

        glColor3f(RETICLE_COLOR[0], RETICLE_COLOR[1], RETICLE_COLOR[2]);

        glTexCoord2d(0.0f, 0.0f); glVertex2i(mouseX, mouseY);
        glTexCoord2d(1.0f, 0.0f); glVertex2i(mouseX + reticleSize, mouseY);
        glTexCoord2d(1.0f, 1.0f); glVertex2i(mouseX + reticleSize, mouseY - reticleSize);
        glTexCoord2d(0.0f, 1.0f); glVertex2i(mouseX, mouseY - reticleSize);

        glEnd();
    }
}

void ApplicationOverlay::renderPointersOculus(const glm::vec3& eyePos) {
    glBindTexture(GL_TEXTURE_2D, _crosshairTexture);
    glDisable(GL_DEPTH_TEST);
    glMatrixMode(GL_MODELVIEW);
    
    //Controller Pointers
    MyAvatar* myAvatar = Application::getInstance()->getAvatar();
    for (int i = 0; i < (int)myAvatar->getHand()->getNumPalms(); i++) {

        PalmData& palm = myAvatar->getHand()->getPalms()[i];
        if (palm.isActive()) {
            glm::vec3 tip = myAvatar->getLaserPointerTipPosition(&palm);
            glm::vec3 tipDirection = glm::normalize(glm::inverse(myAvatar->getOrientation()) * (tip - eyePos));
            float pitch = -glm::asin(tipDirection.y);
            float yawSign = glm::sign(-tipDirection.x);
            float yaw = glm::acos(-tipDirection.z) *
                        ((yawSign == 0.0f) ? 1.0f : yawSign);
            glm::quat orientation = glm::quat(glm::vec3(pitch, yaw, 0.0f));
            renderReticle(orientation, _alpha);
        } 
    }

    //Mouse Pointer
    if (_reticleActive[MOUSE]) {
        glm::vec2 projection = screenToSpherical(glm::vec2(_reticlePosition[MOUSE].x(),
                                                           _reticlePosition[MOUSE].y()));
        glm::quat orientation(glm::vec3(-projection.y, projection.x, 0.0f));
        renderReticle(orientation, _alpha);
    }

    glEnable(GL_DEPTH_TEST);
}

//Renders a small magnification of the currently bound texture at the coordinates
void ApplicationOverlay::renderMagnifier(glm::vec2 magPos, float sizeMult, bool showBorder) const {
    GLCanvas::SharedPointer glCanvas = DependencyManager::get<GLCanvas>();
    
    const int widgetWidth = glCanvas->width();
    const int widgetHeight = glCanvas->height();
    
    const float halfWidth = (MAGNIFY_WIDTH / _textureAspectRatio) * sizeMult / 2.0f;
    const float halfHeight = MAGNIFY_HEIGHT * sizeMult / 2.0f;
    // Magnification Texture Coordinates
    const float magnifyULeft = (magPos.x - halfWidth) / (float)widgetWidth;
    const float magnifyURight = (magPos.x + halfWidth) / (float)widgetWidth;
    const float magnifyVTop = 1.0f - (magPos.y - halfHeight) / (float)widgetHeight;
    const float magnifyVBottom = 1.0f - (magPos.y + halfHeight) / (float)widgetHeight;
    
    const float newHalfWidth = halfWidth * MAGNIFY_MULT;
    const float newHalfHeight = halfHeight * MAGNIFY_MULT;
    //Get yaw / pitch value for the corners
    const glm::vec2 topLeftYawPitch = overlayToSpherical(glm::vec2(magPos.x - newHalfWidth,
                                                                   magPos.y - newHalfHeight));
    const glm::vec2 bottomRightYawPitch = overlayToSpherical(glm::vec2(magPos.x + newHalfWidth,
                                                                       magPos.y + newHalfHeight));
    
    const glm::vec3 bottomLeft = getPoint(topLeftYawPitch.x, bottomRightYawPitch.y);
    const glm::vec3 bottomRight = getPoint(bottomRightYawPitch.x, bottomRightYawPitch.y);
    const glm::vec3 topLeft = getPoint(topLeftYawPitch.x, topLeftYawPitch.y);
    const glm::vec3 topRight = getPoint(bottomRightYawPitch.x, topLeftYawPitch.y);
    
    glPushMatrix(); {
        if (showBorder) {
            glDisable(GL_TEXTURE_2D);
            glLineWidth(1.0f);
            //Outer Line
            glBegin(GL_LINE_STRIP); {
                glColor4f(1.0f, 0.0f, 0.0f, _alpha);
                
                glVertex3f(topLeft.x, topLeft.y, topLeft.z);
                glVertex3f(bottomLeft.x, bottomLeft.y, bottomLeft.z);
                glVertex3f(bottomRight.x, bottomRight.y, bottomRight.z);
                glVertex3f(topRight.x, topRight.y, topRight.z);
                glVertex3f(topLeft.x, topLeft.y, topLeft.z);
            } glEnd();
            
            glEnable(GL_TEXTURE_2D);
        }
        glColor4f(1.0f, 1.0f, 1.0f, _alpha);
        
        glBegin(GL_QUADS); {
            glTexCoord2f(magnifyULeft, magnifyVBottom); glVertex3f(bottomLeft.x, bottomLeft.y, bottomLeft.z);
            glTexCoord2f(magnifyURight, magnifyVBottom); glVertex3f(bottomRight.x, bottomRight.y, bottomRight.z);
            glTexCoord2f(magnifyURight, magnifyVTop); glVertex3f(topRight.x, topRight.y, topRight.z);
            glTexCoord2f(magnifyULeft, magnifyVTop); glVertex3f(topLeft.x, topLeft.y, topLeft.z);
        } glEnd();
    } glPopMatrix();
}

void ApplicationOverlay::renderAudioMeter() {

    Application* application = Application::getInstance();
<<<<<<< HEAD

    GLCanvas* glWidget = application->getGLWidget();
    Audio* audio = DependencyManager::get<Audio>();
=======
    
    GLCanvas::SharedPointer glCanvas = DependencyManager::get<GLCanvas>();
    Audio* audio = application->getAudio();

    //  Display a single screen-size quad to create an alpha blended 'collision' flash
    if (audio->getCollisionFlashesScreen()) {
        float collisionSoundMagnitude = audio->getCollisionSoundMagnitude();
        const float VISIBLE_COLLISION_SOUND_MAGNITUDE = 0.5f;
        if (collisionSoundMagnitude > VISIBLE_COLLISION_SOUND_MAGNITUDE) {
            renderCollisionOverlay(glCanvas->width(), glCanvas->height(),
                audio->getCollisionSoundMagnitude());
        }
    }
>>>>>>> 1617d79f

    //  Audio VU Meter and Mute Icon
    const int MUTE_ICON_SIZE = 24;
    const int AUDIO_METER_INSET = 2;
    const int MUTE_ICON_PADDING = 10;
    const int AUDIO_METER_WIDTH = MIRROR_VIEW_WIDTH - MUTE_ICON_SIZE - AUDIO_METER_INSET - MUTE_ICON_PADDING;
    const int AUDIO_METER_SCALE_WIDTH = AUDIO_METER_WIDTH - 2 * AUDIO_METER_INSET;
    const int AUDIO_METER_HEIGHT = 8;
    const int AUDIO_METER_GAP = 5;
    const int AUDIO_METER_X = MIRROR_VIEW_LEFT_PADDING + MUTE_ICON_SIZE + AUDIO_METER_INSET + AUDIO_METER_GAP;

    int audioMeterY;
    bool smallMirrorVisible = Menu::getInstance()->isOptionChecked(MenuOption::Mirror) && !OculusManager::isConnected();
    bool boxed = smallMirrorVisible &&
        !Menu::getInstance()->isOptionChecked(MenuOption::FullscreenMirror);
    if (boxed) {
        audioMeterY = MIRROR_VIEW_HEIGHT + AUDIO_METER_GAP + MUTE_ICON_PADDING;
    } else {
        audioMeterY = AUDIO_METER_GAP + MUTE_ICON_PADDING;
    }

    const float AUDIO_METER_BLUE[] = { 0.0, 0.0, 1.0 };
    const float AUDIO_METER_GREEN[] = { 0.0, 1.0, 0.0 };
    const float AUDIO_METER_RED[] = { 1.0, 0.0, 0.0 };
    const float AUDIO_GREEN_START = 0.25 * AUDIO_METER_SCALE_WIDTH;
    const float AUDIO_RED_START = 0.80 * AUDIO_METER_SCALE_WIDTH;
    const float CLIPPING_INDICATOR_TIME = 1.0f;
    const float AUDIO_METER_AVERAGING = 0.5;
    const float LOG2 = log(2.0f);
    const float METER_LOUDNESS_SCALE = 2.8f / 5.0f;
    const float LOG2_LOUDNESS_FLOOR = 11.0f;
    float audioLevel = 0.0f;
    float loudness = audio->getLastInputLoudness() + 1.0f;

    _trailingAudioLoudness = AUDIO_METER_AVERAGING * _trailingAudioLoudness + (1.0f - AUDIO_METER_AVERAGING) * loudness;
    float log2loudness = log(_trailingAudioLoudness) / LOG2;

    if (log2loudness <= LOG2_LOUDNESS_FLOOR) {
        audioLevel = (log2loudness / LOG2_LOUDNESS_FLOOR) * METER_LOUDNESS_SCALE * AUDIO_METER_SCALE_WIDTH;
    } else {
        audioLevel = (log2loudness - (LOG2_LOUDNESS_FLOOR - 1.0f)) * METER_LOUDNESS_SCALE * AUDIO_METER_SCALE_WIDTH;
    }
    if (audioLevel > AUDIO_METER_SCALE_WIDTH) {
        audioLevel = AUDIO_METER_SCALE_WIDTH;
    }
    bool isClipping = ((audio->getTimeSinceLastClip() > 0.0f) && (audio->getTimeSinceLastClip() < CLIPPING_INDICATOR_TIME));

    if ((audio->getTimeSinceLastClip() > 0.0f) && (audio->getTimeSinceLastClip() < CLIPPING_INDICATOR_TIME)) {
        const float MAX_MAGNITUDE = 0.7f;
        float magnitude = MAX_MAGNITUDE * (1 - audio->getTimeSinceLastClip() / CLIPPING_INDICATOR_TIME);
        renderCollisionOverlay(glCanvas->width(), glCanvas->height(), magnitude, 1.0f);
    }

<<<<<<< HEAD
    DependencyManager::get<AudioToolBox>()->render(MIRROR_VIEW_LEFT_PADDING + AUDIO_METER_GAP, audioMeterY, boxed);
    
    DependencyManager::get<AudioScope>()->render(glWidget->width(), glWidget->height());
    DependencyManager::get<AudioIOStatsRenderer>()->render(WHITE_TEXT, glWidget->width(), glWidget->height());
=======
    audio->renderToolBox(MIRROR_VIEW_LEFT_PADDING + AUDIO_METER_GAP, audioMeterY, boxed);

    audio->renderScope(glCanvas->width(), glCanvas->height());

    audio->renderStats(WHITE_TEXT, glCanvas->width(), glCanvas->height());
>>>>>>> 1617d79f

    glBegin(GL_QUADS);
    if (isClipping) {
        glColor3f(1, 0, 0);
    } else {
        glColor3f(0.475f, 0.475f, 0.475f);
    }

    audioMeterY += AUDIO_METER_HEIGHT;

    glColor3f(0, 0, 0);
    //  Draw audio meter background Quad
    glVertex2i(AUDIO_METER_X, audioMeterY);
    glVertex2i(AUDIO_METER_X + AUDIO_METER_WIDTH, audioMeterY);
    glVertex2i(AUDIO_METER_X + AUDIO_METER_WIDTH, audioMeterY + AUDIO_METER_HEIGHT);
    glVertex2i(AUDIO_METER_X, audioMeterY + AUDIO_METER_HEIGHT);

    if (audioLevel > AUDIO_RED_START) {
        if (!isClipping) {
            glColor3fv(AUDIO_METER_RED);
        } else {
            glColor3f(1, 1, 1);
        }
        // Draw Red Quad
        glVertex2i(AUDIO_METER_X + AUDIO_METER_INSET + AUDIO_RED_START, audioMeterY + AUDIO_METER_INSET);
        glVertex2i(AUDIO_METER_X + AUDIO_METER_INSET + audioLevel, audioMeterY + AUDIO_METER_INSET);
        glVertex2i(AUDIO_METER_X + AUDIO_METER_INSET + audioLevel, audioMeterY + AUDIO_METER_HEIGHT - AUDIO_METER_INSET);
        glVertex2i(AUDIO_METER_X + AUDIO_METER_INSET + AUDIO_RED_START, audioMeterY + AUDIO_METER_HEIGHT - AUDIO_METER_INSET);
        audioLevel = AUDIO_RED_START;
    }
    if (audioLevel > AUDIO_GREEN_START) {
        if (!isClipping) {
            glColor3fv(AUDIO_METER_GREEN);
        } else {
            glColor3f(1, 1, 1);
        }
        // Draw Green Quad
        glVertex2i(AUDIO_METER_X + AUDIO_METER_INSET + AUDIO_GREEN_START, audioMeterY + AUDIO_METER_INSET);
        glVertex2i(AUDIO_METER_X + AUDIO_METER_INSET + audioLevel, audioMeterY + AUDIO_METER_INSET);
        glVertex2i(AUDIO_METER_X + AUDIO_METER_INSET + audioLevel, audioMeterY + AUDIO_METER_HEIGHT - AUDIO_METER_INSET);
        glVertex2i(AUDIO_METER_X + AUDIO_METER_INSET + AUDIO_GREEN_START, audioMeterY + AUDIO_METER_HEIGHT - AUDIO_METER_INSET);
        audioLevel = AUDIO_GREEN_START;
    }
    //   Draw Blue Quad
    if (!isClipping) {
        glColor3fv(AUDIO_METER_BLUE);
    } else {
        glColor3f(1, 1, 1);
    }
    // Draw Blue (low level) quad
    glVertex2i(AUDIO_METER_X + AUDIO_METER_INSET, audioMeterY + AUDIO_METER_INSET);
    glVertex2i(AUDIO_METER_X + AUDIO_METER_INSET + audioLevel, audioMeterY + AUDIO_METER_INSET);
    glVertex2i(AUDIO_METER_X + AUDIO_METER_INSET + audioLevel, audioMeterY + AUDIO_METER_HEIGHT - AUDIO_METER_INSET);
    glVertex2i(AUDIO_METER_X + AUDIO_METER_INSET, audioMeterY + AUDIO_METER_HEIGHT - AUDIO_METER_INSET);
    glEnd();
}

void ApplicationOverlay::renderStatsAndLogs() {

    Application* application = Application::getInstance();
    
    GLCanvas::SharedPointer glCanvas = DependencyManager::get<GLCanvas>();
    const OctreePacketProcessor& octreePacketProcessor = application->getOctreePacketProcessor();
    BandwidthMeter* bandwidthMeter = application->getBandwidthMeter();
    NodeBounds& nodeBoundsDisplay = application->getNodeBoundsDisplay();

    //  Display stats and log text onscreen
    glLineWidth(1.0f);
    glPointSize(1.0f);

    if (Menu::getInstance()->isOptionChecked(MenuOption::Stats)) {
        // let's set horizontal offset to give stats some margin to mirror
        int horizontalOffset = MIRROR_VIEW_WIDTH + MIRROR_VIEW_LEFT_PADDING * 2;
        int voxelPacketsToProcess = octreePacketProcessor.packetsToProcessCount();
        //  Onscreen text about position, servers, etc
        Stats::getInstance()->display(WHITE_TEXT, horizontalOffset, application->getFps(),
            application->getPacketsPerSecond(), application->getBytesPerSecond(), voxelPacketsToProcess);
        //  Bandwidth meter
        if (Menu::getInstance()->isOptionChecked(MenuOption::Bandwidth)) {
            Stats::drawBackground(0x33333399, glCanvas->width() - 296, glCanvas->height() - 68, 296, 68);
            bandwidthMeter->render(glCanvas->width(), glCanvas->height());
        }
    }

    //  Show on-screen msec timer
    if (Menu::getInstance()->isOptionChecked(MenuOption::FrameTimer)) {
        char frameTimer[10];
        quint64 mSecsNow = floor(usecTimestampNow() / 1000.0 + 0.5);
        sprintf(frameTimer, "%d\n", (int)(mSecsNow % 1000));
        int timerBottom =
            (Menu::getInstance()->isOptionChecked(MenuOption::Stats) &&
            Menu::getInstance()->isOptionChecked(MenuOption::Bandwidth))
            ? 80 : 20;
        drawText(glCanvas->width() - 100, glCanvas->height() - timerBottom,
            0.30f, 0.0f, 0, frameTimer, WHITE_TEXT);
    }
    nodeBoundsDisplay.drawOverlay();
}

void ApplicationOverlay::renderDomainConnectionStatusBorder() {
    NodeList* nodeList = NodeList::getInstance();

    if (nodeList && !nodeList->getDomainHandler().isConnected()) {
        GLCanvas::SharedPointer glCanvas = DependencyManager::get<GLCanvas>();
        int right = glCanvas->width();
        int bottom = glCanvas->height();

        glColor3f(CONNECTION_STATUS_BORDER_COLOR[0],
                  CONNECTION_STATUS_BORDER_COLOR[1],
                  CONNECTION_STATUS_BORDER_COLOR[2]);
        glLineWidth(CONNECTION_STATUS_BORDER_LINE_WIDTH);

        glBegin(GL_LINE_LOOP);

        glVertex2i(0, 0);
        glVertex2i(0, bottom);
        glVertex2i(right, bottom);
        glVertex2i(right, 0);

        glEnd();
    }
}

ApplicationOverlay::TexturedHemisphere::TexturedHemisphere() :
    _vertices(0),
    _indices(0),
    _framebufferObject(NULL),
    _vbo(0, 0) {
}

ApplicationOverlay::TexturedHemisphere::~TexturedHemisphere() {
    cleanupVBO();
    if (_framebufferObject != NULL) {
        delete _framebufferObject;
    }
}

void ApplicationOverlay::TexturedHemisphere::bind() {
    _framebufferObject->bind();
}

void ApplicationOverlay::TexturedHemisphere::release() {
    _framebufferObject->release();
}

void ApplicationOverlay::TexturedHemisphere::bindTexture() {
    glBindTexture(GL_TEXTURE_2D, _framebufferObject->texture());
}

void ApplicationOverlay::TexturedHemisphere::releaseTexture() {
    glBindTexture(GL_TEXTURE_2D, 0);
}

void ApplicationOverlay::TexturedHemisphere::buildVBO(const float fov,
                                                      const float aspectRatio,
                                                      const int slices,
                                                      const int stacks) {
    if (fov >= PI) {
        qDebug() << "TexturedHemisphere::buildVBO(): FOV greater or equal than Pi will create issues";
    }
    // Cleanup old VBO if necessary
    cleanupVBO();
    
    //UV mapping source: http://www.mvps.org/directx/articles/spheremap.htm
    
    // Compute number of vertices needed
    _vertices = slices * stacks;
    
    // Compute vertices positions and texture UV coordinate
    TextureVertex* vertexData = new TextureVertex[_vertices];
    TextureVertex* vertexPtr = &vertexData[0];
    for (int i = 0; i < stacks; i++) {
        float stacksRatio = (float)i / (float)(stacks - 1); // First stack is 0.0f, last stack is 1.0f
        // abs(theta) <= fov / 2.0f
        float pitch = -fov * (stacksRatio - 0.5f);
        
        for (int j = 0; j < slices; j++) {
            float slicesRatio = (float)j / (float)(slices - 1); // First slice is 0.0f, last slice is 1.0f
            // abs(phi) <= fov * aspectRatio / 2.0f
            float yaw = -fov * aspectRatio * (slicesRatio - 0.5f);
            
            vertexPtr->position = getPoint(yaw, pitch);
            vertexPtr->uv.x = slicesRatio;
            vertexPtr->uv.y = stacksRatio;
            vertexPtr++;
        }
    }
    // Create and write to buffer
    glGenBuffers(1, &_vbo.first);
    glBindBuffer(GL_ARRAY_BUFFER, _vbo.first);
    static const int BYTES_PER_VERTEX = sizeof(TextureVertex);
    glBufferData(GL_ARRAY_BUFFER, _vertices * BYTES_PER_VERTEX, vertexData, GL_STATIC_DRAW);
    delete[] vertexData;
    
    
    // Compute number of indices needed
    static const int VERTEX_PER_TRANGLE = 3;
    static const int TRIANGLE_PER_RECTANGLE = 2;
    int numberOfRectangles = (slices - 1) * (stacks - 1);
    _indices = numberOfRectangles * TRIANGLE_PER_RECTANGLE * VERTEX_PER_TRANGLE;
    
    // Compute indices order
    GLushort* indexData = new GLushort[_indices];
    GLushort* indexPtr = indexData;
    for (int i = 0; i < stacks - 1; i++) {
        for (int j = 0; j < slices - 1; j++) {
            GLushort bottomLeftIndex = i * slices + j;
            GLushort bottomRightIndex = bottomLeftIndex + 1;
            GLushort topLeftIndex = bottomLeftIndex + slices;
            GLushort topRightIndex = topLeftIndex + 1;
            
            *(indexPtr++) = topLeftIndex;
            *(indexPtr++) = bottomLeftIndex;
            *(indexPtr++) = topRightIndex;
            
            *(indexPtr++) = topRightIndex;
            *(indexPtr++) = bottomLeftIndex;
            *(indexPtr++) = bottomRightIndex;
        }
    }
    // Create and write to buffer
    glGenBuffers(1, &_vbo.second);
    glBindBuffer(GL_ELEMENT_ARRAY_BUFFER, _vbo.second);
    static const int BYTES_PER_INDEX = sizeof(GLushort);
    glBufferData(GL_ELEMENT_ARRAY_BUFFER, _indices * BYTES_PER_INDEX, indexData, GL_STATIC_DRAW);
    delete[] indexData;
}

void ApplicationOverlay::TexturedHemisphere::cleanupVBO() {
    if (_vbo.first != 0) {
        glDeleteBuffers(1, &_vbo.first);
        _vbo.first = 0;
    }
    if (_vbo.second != 0) {
        glDeleteBuffers(1, &_vbo.second);
        _vbo.second = 0;
    }
}

void ApplicationOverlay::TexturedHemisphere::buildFramebufferObject() {
    QSize size = DependencyManager::get<GLCanvas>()->getDeviceSize();
    if (_framebufferObject != NULL && size == _framebufferObject->size()) {
        // Already build
        return;
    }
    
    if (_framebufferObject != NULL) {
        delete _framebufferObject;
    }
    
    _framebufferObject = new QOpenGLFramebufferObject(size);
    bindTexture();
    glTexParameteri(GL_TEXTURE_2D, GL_TEXTURE_MAG_FILTER, GL_LINEAR);
    glTexParameteri(GL_TEXTURE_2D, GL_TEXTURE_MIN_FILTER, GL_LINEAR);
    glTexParameterf(GL_TEXTURE_2D, GL_TEXTURE_WRAP_S, GL_CLAMP_TO_BORDER);
    glTexParameterf(GL_TEXTURE_2D, GL_TEXTURE_WRAP_T, GL_CLAMP_TO_BORDER);
    GLfloat borderColor[4] = { 0.0f, 0.0f, 0.0f, 0.0f };
    glTexParameterfv(GL_TEXTURE_2D, GL_TEXTURE_BORDER_COLOR, borderColor);
    releaseTexture();
}

//Renders a hemisphere with texture coordinates.
void ApplicationOverlay::TexturedHemisphere::render() {
    if (_framebufferObject == NULL || _vbo.first == 0 || _vbo.second == 0) {
        qDebug() << "TexturedHemisphere::render(): Incorrect initialisation";
        return;
    }
    
    glBindBuffer(GL_ARRAY_BUFFER, _vbo.first);
    glBindBuffer(GL_ELEMENT_ARRAY_BUFFER, _vbo.second);
    
    glEnableClientState(GL_VERTEX_ARRAY);
    glEnableClientState(GL_TEXTURE_COORD_ARRAY);
    
    static const int STRIDE = sizeof(TextureVertex);
    static const void* VERTEX_POINTER = 0;
    static const void* TEX_COORD_POINTER = (void*)sizeof(glm::vec3);
    glVertexPointer(3, GL_FLOAT, STRIDE, VERTEX_POINTER);
    glTexCoordPointer(2, GL_FLOAT, STRIDE, TEX_COORD_POINTER);
    
    glDrawRangeElements(GL_TRIANGLES, 0, _vertices - 1, _indices, GL_UNSIGNED_SHORT, 0);
    
    glDisableClientState(GL_VERTEX_ARRAY);
    glDisableClientState(GL_TEXTURE_COORD_ARRAY);
    
    glBindBuffer(GL_ARRAY_BUFFER, 0);
    glBindBuffer(GL_ELEMENT_ARRAY_BUFFER, 0);
}


glm::vec2 ApplicationOverlay::screenToSpherical(glm::vec2 screenPos) const {
    QSize screenSize = DependencyManager::get<GLCanvas>()->getDeviceSize();
    float yaw = -(screenPos.x / screenSize.width() - 0.5f) * MOUSE_YAW_RANGE;
    float pitch = (screenPos.y / screenSize.height() - 0.5f) * MOUSE_PITCH_RANGE;
    
    return glm::vec2(yaw, pitch);
}

glm::vec2 ApplicationOverlay::sphericalToScreen(glm::vec2 sphericalPos) const {
    QSize screenSize = DependencyManager::get<GLCanvas>()->getDeviceSize();
    float x = (-sphericalPos.x / MOUSE_YAW_RANGE + 0.5f) * screenSize.width();
    float y = (sphericalPos.y / MOUSE_PITCH_RANGE + 0.5f) * screenSize.height();
    
    return glm::vec2(x, y);
}

glm::vec2 ApplicationOverlay::sphericalToOverlay(glm::vec2 sphericalPos) const {
    QSize screenSize = DependencyManager::get<GLCanvas>()->getDeviceSize();
    float x = (-sphericalPos.x / (_textureFov * _textureAspectRatio) + 0.5f) * screenSize.width();
    float y = (sphericalPos.y / _textureFov + 0.5f) * screenSize.height();
    
    return glm::vec2(x, y);
}

glm::vec2 ApplicationOverlay::overlayToSpherical(glm::vec2 overlayPos) const {
    QSize screenSize = DependencyManager::get<GLCanvas>()->getDeviceSize();
    float yaw = -(overlayPos.x / screenSize.width() - 0.5f) * _textureFov * _textureAspectRatio;
    float pitch = (overlayPos.y / screenSize.height() - 0.5f) * _textureFov;
    
    return glm::vec2(yaw, pitch);
}

glm::vec2 ApplicationOverlay::screenToOverlay(glm::vec2 screenPos) const {
    return sphericalToOverlay(screenToSpherical(screenPos));
}

glm::vec2 ApplicationOverlay::overlayToScreen(glm::vec2 overlayPos) const {
    return sphericalToScreen(overlayToSpherical(overlayPos));
}<|MERGE_RESOLUTION|>--- conflicted
+++ resolved
@@ -766,25 +766,9 @@
 void ApplicationOverlay::renderAudioMeter() {
 
     Application* application = Application::getInstance();
-<<<<<<< HEAD
-
-    GLCanvas* glWidget = application->getGLWidget();
-    Audio* audio = DependencyManager::get<Audio>();
-=======
     
     GLCanvas::SharedPointer glCanvas = DependencyManager::get<GLCanvas>();
-    Audio* audio = application->getAudio();
-
-    //  Display a single screen-size quad to create an alpha blended 'collision' flash
-    if (audio->getCollisionFlashesScreen()) {
-        float collisionSoundMagnitude = audio->getCollisionSoundMagnitude();
-        const float VISIBLE_COLLISION_SOUND_MAGNITUDE = 0.5f;
-        if (collisionSoundMagnitude > VISIBLE_COLLISION_SOUND_MAGNITUDE) {
-            renderCollisionOverlay(glCanvas->width(), glCanvas->height(),
-                audio->getCollisionSoundMagnitude());
-        }
-    }
->>>>>>> 1617d79f
+    Audio::SharedPointer audio = DependencyManager::get<Audio>();
 
     //  Audio VU Meter and Mute Icon
     const int MUTE_ICON_SIZE = 24;
@@ -838,18 +822,10 @@
         renderCollisionOverlay(glCanvas->width(), glCanvas->height(), magnitude, 1.0f);
     }
 
-<<<<<<< HEAD
     DependencyManager::get<AudioToolBox>()->render(MIRROR_VIEW_LEFT_PADDING + AUDIO_METER_GAP, audioMeterY, boxed);
     
-    DependencyManager::get<AudioScope>()->render(glWidget->width(), glWidget->height());
-    DependencyManager::get<AudioIOStatsRenderer>()->render(WHITE_TEXT, glWidget->width(), glWidget->height());
-=======
-    audio->renderToolBox(MIRROR_VIEW_LEFT_PADDING + AUDIO_METER_GAP, audioMeterY, boxed);
-
-    audio->renderScope(glCanvas->width(), glCanvas->height());
-
-    audio->renderStats(WHITE_TEXT, glCanvas->width(), glCanvas->height());
->>>>>>> 1617d79f
+    DependencyManager::get<AudioScope>()->render(glCanvas->width(), glCanvas->height());
+    DependencyManager::get<AudioIOStatsRenderer>()->render(WHITE_TEXT, glCanvas->width(), glCanvas->height());
 
     glBegin(GL_QUADS);
     if (isClipping) {
