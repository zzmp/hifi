--- conflicted
+++ resolved
@@ -300,13 +300,6 @@
     return geometry;
 }
 
-<<<<<<< HEAD
-NetworkGeometry::NetworkGeometry(const QUrl& url, const QSharedPointer<NetworkGeometry>& fallback) :
-    _request(url),
-    _reply(NULL),
-    _textureBase(url),
-    _fallback(fallback),
-=======
 const float NetworkGeometry::NO_HYSTERESIS = -1.0f;
 
 NetworkGeometry::NetworkGeometry(const QUrl& url, const QSharedPointer<NetworkGeometry>& fallback,
@@ -318,30 +311,22 @@
     _fallback(fallback),
     _startedLoading(false),
     _failedToLoad(false),
->>>>>>> 26d076f1
     _attempts(0) {
     
     if (!url.isValid()) {
         return;
     }
     _request.setAttribute(QNetworkRequest::CacheLoadControlAttribute, QNetworkRequest::PreferCache);
-<<<<<<< HEAD
-    makeRequest();
-=======
     
     // if we already have a mapping (because we're an LOD), hold off on loading until we're requested
     if (mapping.isEmpty()) {    
         makeRequest();
     }
->>>>>>> 26d076f1
 }
 
 NetworkGeometry::~NetworkGeometry() {
     if (_reply != NULL) {
         delete _reply;
-<<<<<<< HEAD
-    }
-=======
     }
 }
 
@@ -389,7 +374,6 @@
     }
     hysteresis = NO_HYSTERESIS;
     return lod;
->>>>>>> 26d076f1
 }
 
 glm::vec4 NetworkGeometry::computeAverageColor() const {
@@ -417,10 +401,7 @@
 }
 
 void NetworkGeometry::makeRequest() {
-<<<<<<< HEAD
-=======
     _startedLoading = true;
->>>>>>> 26d076f1
     _reply = Application::getInstance()->getNetworkAccessManager()->get(_request);
     
     connect(_reply, SIGNAL(downloadProgress(qint64,qint64)), SLOT(handleDownloadProgress(qint64,qint64)));
@@ -444,12 +425,8 @@
         QString filename = _mapping.value("filename").toString();
         if (filename.isNull()) {
             qDebug() << "Mapping file " << url << " has no filename.";
-<<<<<<< HEAD
-            maybeLoadFallback();
-=======
             _failedToLoad = true;
             
->>>>>>> 26d076f1
         } else {
             QString texdir = _mapping.value("texdir").toString();
             if (!texdir.isNull()) {
@@ -458,10 +435,6 @@
                 }
                 _textureBase = url.resolved(texdir);
             }
-<<<<<<< HEAD
-            _request.setUrl(url.resolved(filename));
-            makeRequest();
-=======
             QVariantHash lods = _mapping.value("lod").toHash();
             for (QVariantHash::const_iterator it = lods.begin(); it != lods.end(); it++) {
                 QSharedPointer<NetworkGeometry> geometry(new NetworkGeometry(url.resolved(it.key()),
@@ -476,7 +449,6 @@
             if (_lods.isEmpty()) {
                 makeRequest();
             }
->>>>>>> 26d076f1
         }
         return;
     }
@@ -580,9 +552,6 @@
         
         _meshes.append(networkMesh);
     }
-<<<<<<< HEAD
-    
-    emit loaded();
 }
 
 void NetworkGeometry::handleReplyError() {
@@ -615,50 +584,6 @@
             // fall through to final failure
         }    
         default:
-            maybeLoadFallback();
-            break;
-    }
-    
-}
-
-void NetworkGeometry::loadFallback() {
-    _geometry = _fallback->_geometry;
-    _meshes = _fallback->_meshes;
-    emit loaded();
-=======
->>>>>>> 26d076f1
-}
-
-void NetworkGeometry::handleReplyError() {
-    QDebug debug = qDebug() << _reply->errorString();
-    
-    QNetworkReply::NetworkError error = _reply->error();
-    _reply->disconnect(this);
-    _reply->deleteLater();
-    _reply = NULL;
-    
-    // retry for certain types of failures
-    switch (error) {
-        case QNetworkReply::RemoteHostClosedError:
-        case QNetworkReply::TimeoutError:
-        case QNetworkReply::TemporaryNetworkFailureError:
-        case QNetworkReply::ProxyConnectionClosedError:
-        case QNetworkReply::ProxyTimeoutError:
-        case QNetworkReply::UnknownNetworkError:
-        case QNetworkReply::UnknownProxyError:
-        case QNetworkReply::UnknownContentError:
-        case QNetworkReply::ProtocolFailure: {        
-            // retry with increasing delays
-            const int MAX_ATTEMPTS = 8;
-            const int BASE_DELAY_MS = 1000;
-            if (++_attempts < MAX_ATTEMPTS) {
-                QTimer::singleShot(BASE_DELAY_MS * (int)pow(2.0, _attempts), this, SLOT(makeRequest()));
-                debug << " -- retrying...";
-                return;
-            }
-            // fall through to final failure
-        }    
-        default:
             _failedToLoad = true;
             break;
     }
