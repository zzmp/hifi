--- conflicted
+++ resolved
@@ -21,14 +21,9 @@
 
 Model::Model(QObject* parent) :
     QObject(parent),
-<<<<<<< HEAD
+    _lodDistance(0.0f),
     _pupilDilation(0.0f),
-    _shapesAreDirty(true)
-{
-=======
-    _lodDistance(0.0f),
-    _pupilDilation(0.0f) {
->>>>>>> d38df219
+    _shapesAreDirty(true) {
     // we may have been created in the network thread, but we live in the main thread
     moveToThread(Application::getInstance()->thread());
 }
@@ -110,39 +105,6 @@
     }
 }
 
-<<<<<<< HEAD
-void Model::createJointStates() {
-    const FBXGeometry& geometry = _geometry->getFBXGeometry();
-    foreach (const FBXJoint& joint, geometry.joints) {
-        JointState state;
-        state.translation = joint.translation;
-        state.rotation = joint.rotation;
-        _jointStates.append(state);
-    }
-    foreach (const FBXMesh& mesh, geometry.meshes) {
-        MeshState state;
-        state.clusterMatrices.resize(mesh.clusters.size());
-        if (mesh.springiness > 0.0f) {
-            state.worldSpaceVertices.resize(mesh.vertices.size());
-            state.vertexVelocities.resize(mesh.vertices.size());
-            state.worldSpaceNormals.resize(mesh.vertices.size());
-        }
-        _meshStates.append(state);    
-    }
-    foreach (const FBXAttachment& attachment, geometry.attachments) {
-        Model* model = new Model(this);
-        model->init();
-        model->setURL(attachment.url);
-        _attachments.append(model);
-    }
-    _resetStates = true;
-
-    for (int i = 0; i < _jointStates.size(); i++) {
-        updateJointState(i);
-    }
-    createCollisionShapes();
-}
-
 void Model::clearShapes() {
     for (int i = 0; i < _shapes.size(); ++i) {
         delete _shapes[i];
@@ -151,6 +113,7 @@
 }
 
 void Model::createCollisionShapes() {
+    clearShapes();
     const FBXGeometry& geometry = _geometry->getFBXGeometry();
     float uniformScale = extractUniformScale(_scale);
     for (int i = 0; i < _jointStates.size(); i++) {
@@ -190,10 +153,7 @@
     }
 }
 
-void Model::simulate(float deltaTime) {
-=======
 void Model::simulate(float deltaTime, bool delayLoad) {
->>>>>>> d38df219
     // update our LOD
     QVector<JointState> newJointStates = updateGeometry(delayLoad);
     if (!isActive()) {
@@ -201,14 +161,8 @@
     }
     
     // set up world vertices on first simulate after load
+    const FBXGeometry& geometry = _geometry->getFBXGeometry();
     if (_jointStates.isEmpty()) {
-<<<<<<< HEAD
-        createJointStates();
-    } else {
-        // update the world space transforms for all joints
-        for (int i = 0; i < _jointStates.size(); i++) {
-            updateJointState(i);
-=======
         _jointStates = newJointStates.isEmpty() ? createJointStates(geometry) : newJointStates;
         foreach (const FBXMesh& mesh, geometry.meshes) {
             MeshState state;
@@ -225,12 +179,17 @@
             model->init();
             model->setURL(attachment.url);
             _attachments.append(model);
->>>>>>> d38df219
-        }
+        }
+        _resetStates = true;
+        createCollisionShapes();
+    }
+    
+    // update the world space transforms for all joints
+    for (int i = 0; i < _jointStates.size(); i++) {
+        updateJointState(i);
     }
     
     // update the attachment transforms and simulate them
-    const FBXGeometry& geometry = _geometry->getFBXGeometry();
     for (int i = 0; i < _attachments.size(); i++) {
         const FBXAttachment& attachment = geometry.attachments.at(i);
         Model* model = _attachments.at(i);
@@ -812,26 +771,22 @@
             capsule->getEndPoint(endPoint);
             endPoint = inverseRotation * (endPoint - _translation);
             glTranslatef(endPoint.x, endPoint.y, endPoint.z);
-            glColor4f(0.65f, 0.65f, 0.95f, alpha);
-            glutSolidSphere(0.95f * capsule->getRadius(), BALL_SUBDIVISIONS, BALL_SUBDIVISIONS);
-
-            // draw a red sphere at the capsule startpoint
+            glColor4f(0.6f, 0.6f, 0.8f, alpha);
+            glutSolidSphere(capsule->getRadius(), BALL_SUBDIVISIONS, BALL_SUBDIVISIONS);
+
+            // draw a yellow sphere at the capsule startpoint
             glm::vec3 startPoint;
             capsule->getStartPoint(startPoint);
             startPoint = inverseRotation * (startPoint - _translation);
             glm::vec3 axis = endPoint - startPoint;
             glTranslatef(-axis.x, -axis.y, -axis.z);
-            glColor4f(0.95f, 0.65f, 0.65f, alpha);
-            glutSolidSphere(0.95f * capsule->getRadius(), BALL_SUBDIVISIONS, BALL_SUBDIVISIONS);
+            glColor4f(0.8f, 0.8f, 0.6f, alpha);
+            glutSolidSphere(capsule->getRadius(), BALL_SUBDIVISIONS, BALL_SUBDIVISIONS);
             
             // draw a green cylinder between the two points
             glm::vec3 origin(0.f);
-            glColor4f(0.05f, 0.95f, 0.65f, alpha);
-            Avatar::renderJointConnectingCone(
-                origin,
-                axis,
-                1.05f * capsule->getRadius(),
-                1.05f * capsule->getRadius());
+            glColor4f(0.6f, 0.8f, 0.6f, alpha);
+            Avatar::renderJointConnectingCone( origin, axis, capsule->getRadius(), capsule->getRadius());
         }
         glPopMatrix();
     }
@@ -952,14 +907,11 @@
     _blendedVertexBufferIDs.clear();
     _jointStates.clear();
     _meshStates.clear();
-<<<<<<< HEAD
     clearShapes();
-=======
     
     if (_geometry) {
         _geometry->clearLoadPriority(this);
     }
->>>>>>> d38df219
 }
 
 void Model::renderMeshes(float alpha, bool translucent) {
