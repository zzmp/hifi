//
//  Menu.h
//  interface/src
//
//  Created by Stephen Birarda on 8/12/13.
//  Copyright 2013 High Fidelity, Inc.
//
//  Distributed under the Apache License, Version 2.0.
//  See the accompanying file LICENSE or http://www.apache.org/licenses/LICENSE-2.0.html
//

#ifndef hifi_Menu_h
#define hifi_Menu_h

#include <QDir>
#include <QMenuBar>
#include <QHash>
#include <QKeySequence>
#include <QPointer>
#include <QStandardPaths>

#include <MenuItemProperties.h>

#include "DiscoverabilityManager.h"

class Settings;

class MenuWrapper : public QObject {
public:
    QList<QAction*> actions();
    MenuWrapper* addMenu(const QString& menuName);
    void setEnabled(bool enabled = true);
    void addSeparator();
    void addAction(QAction* action);

    QAction* addAction(const QString& menuName);
    void insertAction(QAction* before, QAction* menuName);

    QAction* addAction(const QString& menuName, const QObject* receiver, const char* member, const QKeySequence& shortcut = 0);
    void removeAction(QAction* action);

    QAction* newAction() {
        return new QAction(_realMenu);
    }
private:
    MenuWrapper(QMenu* menu);

    static MenuWrapper* fromMenu(QMenu* menu) {
        return _backMap[menu];
    }

    QMenu* const _realMenu;
    static QHash<QMenu*, MenuWrapper*> _backMap;
    friend class Menu;
};

class Menu : public QMenuBar {
    Q_OBJECT
public:
    static Menu* getInstance();

    void loadSettings();
    void saveSettings();

    MenuWrapper* getMenu(const QString& menuName);

    void triggerOption(const QString& menuOption);
    QAction* getActionForOption(const QString& menuOption);

    QAction* addActionToQMenuAndActionHash(MenuWrapper* destinationMenu,
                                           const QString& actionName,
                                           const QKeySequence& shortcut = 0,
                                           const QObject* receiver = NULL,
                                           const char* member = NULL,
                                           QAction::MenuRole role = QAction::NoRole,
                                           int menuItemLocation = UNSPECIFIED_POSITION);
    QAction* addActionToQMenuAndActionHash(MenuWrapper* destinationMenu,
                                           QAction* action,
                                           const QString& actionName = QString(),
                                           const QKeySequence& shortcut = 0,
                                           QAction::MenuRole role = QAction::NoRole,
                                           int menuItemLocation = UNSPECIFIED_POSITION);

    void removeAction(MenuWrapper* menu, const QString& actionName);

public slots:
    MenuWrapper* addMenu(const QString& menuName);
    void removeMenu(const QString& menuName);
    bool menuExists(const QString& menuName);
    void addSeparator(const QString& menuName, const QString& separatorName);
    void removeSeparator(const QString& menuName, const QString& separatorName);
    void addMenuItem(const MenuItemProperties& properties);
    void removeMenuItem(const QString& menuName, const QString& menuitem);
    bool menuItemExists(const QString& menuName, const QString& menuitem);
    bool isOptionChecked(const QString& menuOption) const;
    void setIsOptionChecked(const QString& menuOption, bool isChecked);

private:
    static Menu* _instance;
    Menu();

    typedef void(*settingsAction)(Settings&, QAction&);
    static void loadAction(Settings& settings, QAction& action);
    static void saveAction(Settings& settings, QAction& action);
    void scanMenuBar(settingsAction modifySetting);
    void scanMenu(QMenu& menu, settingsAction modifySetting, Settings& settings);

    /// helper method to have separators with labels that are also compatible with OS X
    void addDisabledActionAndSeparator(MenuWrapper* destinationMenu, const QString& actionName,
                                       int menuItemLocation = UNSPECIFIED_POSITION);

    QAction* addCheckableActionToQMenuAndActionHash(MenuWrapper* destinationMenu,
                                                    const QString& actionName,
                                                    const QKeySequence& shortcut = 0,
                                                    const bool checked = false,
                                                    const QObject* receiver = NULL,
                                                    const char* member = NULL,
                                                    int menuItemLocation = UNSPECIFIED_POSITION);

    QAction* getActionFromName(const QString& menuName, MenuWrapper* menu);
    MenuWrapper* getSubMenuFromName(const QString& menuName, MenuWrapper* menu);
    MenuWrapper* getMenuParent(const QString& menuName, QString& finalMenuPart);

    QAction* getMenuAction(const QString& menuName);
    int findPositionOfMenuItem(MenuWrapper* menu, const QString& searchMenuItem);
    int positionBeforeSeparatorIfNeeded(MenuWrapper* menu, int requestedPosition);

    QHash<QString, QAction*> _actionHash;
};

namespace MenuOption {
    const QString AboutApp = "About Interface";
    const QString AddRemoveFriends = "Add/Remove Friends...";
    const QString AddressBar = "Show Address Bar";
    const QString AlignForearmsWithWrists = "Align Forearms with Wrists";
    const QString AlternateIK = "Alternate IK";
    const QString AmbientOcclusion = "Ambient Occlusion";
    const QString Animations = "Animations...";
    const QString Atmosphere = "Atmosphere";
    const QString Attachments = "Attachments...";
    const QString AudioNoiseReduction = "Audio Noise Reduction";
    const QString AudioScope = "Show Scope";
    const QString AudioScopeFiftyFrames = "Fifty";
    const QString AudioScopeFiveFrames = "Five";
    const QString AudioScopeFrames = "Display Frames";
    const QString AudioScopePause = "Pause Scope";
    const QString AudioScopeTwentyFrames = "Twenty";
    const QString AudioStats = "Audio Stats";
    const QString AudioStatsShowInjectedStreams = "Audio Stats Show Injected Streams";
    const QString AutoMuteAudio = "Auto Mute Microphone";
    const QString AvatarReceiveStats = "Show Receive Stats";
    const QString Back = "Back";
    const QString BandwidthDetails = "Bandwidth Details";
    const QString BinaryEyelidControl = "Binary Eyelid Control";
    const QString BlueSpeechSphere = "Blue Sphere While Speaking";
    const QString BookmarkLocation = "Bookmark Location";
    const QString Bookmarks = "Bookmarks";
    const QString CascadedShadows = "Cascaded";
    const QString CachesSize = "RAM Caches Size";
    const QString CalibrateCamera = "Calibrate Camera";
    const QString Chat = "Chat...";
    const QString Collisions = "Collisions";
    const QString Console = "Console...";
    const QString ControlWithSpeech = "Control With Speech";
    const QString CopyAddress = "Copy Address to Clipboard";
    const QString CopyPath = "Copy Path to Clipboard";
    const QString DecreaseAvatarSize = "Decrease Avatar Size";
    const QString DeleteBookmark = "Delete Bookmark...";
    const QString DisableActivityLogger = "Disable Activity Logger";
    const QString DisableLightEntities = "Disable Light Entities";
    const QString DisableNackPackets = "Disable NACK Packets";
    const QString DiskCacheEditor = "Disk Cache Editor";
    const QString DisplayHands = "Show Hand Info";
    const QString DisplayHandTargets = "Show Hand Targets";
    const QString DisplayModelBounds = "Display Model Bounds";
    const QString DisplayModelTriangles = "Display Model Triangles";
    const QString DisplayModelElementChildProxies = "Display Model Element Children";
    const QString DisplayModelElementProxy = "Display Model Element Bounds";
    const QString DisplayDebugTimingDetails = "Display Timing Details";
    const QString DontDoPrecisionPicking = "Don't Do Precision Picking";
    const QString DontFadeOnOctreeServerChanges = "Don't Fade In/Out on Octree Server Changes";
    const QString DontRenderEntitiesAsScene = "Don't Render Entities as Scene";
    const QString EchoLocalAudio = "Echo Local Audio";
    const QString EchoServerAudio = "Echo Server Audio";
    const QString EditEntitiesHelp = "Edit Entities Help...";
    const QString Enable3DTVMode = "Enable 3DTV Mode";
    const QString EnableCharacterController = "Enable avatar collisions";
    const QString EnableGlowEffect = "Enable Glow Effect";
    const QString ExpandMyAvatarSimulateTiming = "Expand /myAvatar/simulation";
    const QString ExpandMyAvatarTiming = "Expand /myAvatar";
    const QString ExpandOtherAvatarTiming = "Expand /otherAvatar";
    const QString ExpandPaintGLTiming = "Expand /paintGL";
    const QString ExpandUpdateTiming = "Expand /update";
    const QString Faceshift = "Faceshift";
    const QString FilterSixense = "Smooth Sixense Movement";
    const QString FirstPerson = "First Person";
    const QString Forward = "Forward";
    const QString FrameTimer = "Show Timer";
    const QString FullscreenMirror = "Fullscreen Mirror";
    const QString CenterPlayerInView = "Center Player In View";
    const QString GlowWhenSpeaking = "Glow When Speaking";
    const QString NamesAboveHeads = "Names Above Heads";
<<<<<<< HEAD
    const QString GoToUser = "Go To User";
=======
    const QString HMDTools = "HMD Tools";
>>>>>>> edf024df
    const QString IncreaseAvatarSize = "Increase Avatar Size";
    const QString KeyboardMotorControl = "Enable Keyboard Motor Control";
    const QString LeapMotionOnHMD = "Leap Motion on HMD";
    const QString LoadScript = "Open and Run Script File...";
    const QString LoadScriptURL = "Open and Run Script from URL...";
    const QString LoadRSSDKFile = "Load .rssdk file";
    const QString LodTools = "LOD Tools";
    const QString Login = "Login";
    const QString Log = "Log";
    const QString LowVelocityFilter = "Low Velocity Filter";
    const QString Mirror = "Mirror";
    const QString MuteAudio = "Mute Microphone";
    const QString MuteEnvironment = "Mute Environment";
    const QString MuteFaceTracking = "Mute Face Tracking";
    const QString NoFaceTracking = "None";
    const QString OctreeStats = "Entity Statistics";
    const QString OnlyDisplayTopTen = "Only Display Top Ten";
    const QString OutputMenu = "View>Display Mode";
    const QString PackageModel = "Package Model...";
    const QString Pair = "Pair";
    const QString PhysicsShowOwned = "Highlight Simulation Ownership";
    const QString PhysicsShowHulls = "Draw Collision Hulls";
    const QString PipelineWarnings = "Log Render Pipeline Warnings";
    const QString Preferences = "Preferences...";
    const QString Quit =  "Quit";
    const QString ReloadAllScripts = "Reload All Scripts";
    const QString RenderBoundingCollisionShapes = "Show Bounding Collision Shapes";
    const QString RenderFocusIndicator = "Show Eye Focus";
    const QString RenderHeadCollisionShapes = "Show Head Collision Shapes";
    const QString RenderLookAtVectors = "Show Look-at Vectors";
    const QString RenderSkeletonCollisionShapes = "Show Skeleton Collision Shapes";
    const QString RenderTargetFramerate = "Framerate";
    const QString RenderTargetFramerateUnlimited = "Unlimited";
    const QString RenderTargetFramerate60 = "60";
    const QString RenderTargetFramerate50 = "50";
    const QString RenderTargetFramerate40 = "40";
    const QString RenderTargetFramerate30 = "30";
    const QString RenderTargetFramerateVSyncOn = "V-Sync On";
    const QString RenderResolution = "Scale Resolution";
    const QString RenderResolutionOne = "1";
    const QString RenderResolutionTwoThird = "2/3";
    const QString RenderResolutionHalf = "1/2";
    const QString RenderResolutionThird = "1/3";
    const QString RenderResolutionQuarter = "1/4";
    const QString RenderAmbientLight = "Ambient Light";
    const QString RenderAmbientLightGlobal = "Global";
    const QString RenderAmbientLight0 = "OLD_TOWN_SQUARE";
    const QString RenderAmbientLight1 = "GRACE_CATHEDRAL";
    const QString RenderAmbientLight2 = "EUCALYPTUS_GROVE";
    const QString RenderAmbientLight3 = "ST_PETERS_BASILICA";
    const QString RenderAmbientLight4 = "UFFIZI_GALLERY";
    const QString RenderAmbientLight5 = "GALILEOS_TOMB";
    const QString RenderAmbientLight6 = "VINE_STREET_KITCHEN";
    const QString RenderAmbientLight7 = "BREEZEWAY";
    const QString RenderAmbientLight8 = "CAMPUS_SUNSET";
    const QString RenderAmbientLight9 = "FUNSTON_BEACH_SUNSET";
    const QString ResetAvatarSize = "Reset Avatar Size";
    const QString ResetSensors = "Reset Sensors";
    const QString RunningScripts = "Running Scripts";
    const QString RunTimingTests = "Run Timing Tests";
    const QString ScriptEditor = "Script Editor...";
    const QString ScriptedMotorControl = "Enable Scripted Motor Control";
    const QString ShowDSConnectTable = "Show Domain Connection Timing";
    const QString ShowBordersEntityNodes = "Show Entity Nodes";
    const QString ShowIKConstraints = "Show IK Constraints";
    const QString SimpleShadows = "Simple";
    const QString SixenseEnabled = "Enable Hydra Support";
    const QString SixenseMouseInput = "Enable Sixense Mouse Input";
    const QString SixenseLasers = "Enable Sixense UI Lasers";
    const QString ShiftHipsForIdleAnimations = "Shift hips for idle animations";
    const QString Stars = "Stars";
    const QString Stats = "Stats";
    const QString StopAllScripts = "Stop All Scripts";
    const QString SuppressShortTimings = "Suppress Timings Less than 10ms";
    const QString TestPing = "Test Ping";
    const QString ToolWindow = "Tool Window";
    const QString TransmitterDrive = "Transmitter Drive";
    const QString TurnWithHead = "Turn using Head";
    const QString UseAudioForMouth = "Use Audio for Mouth";
    const QString UseCamera = "Use Camera";
    const QString VelocityFilter = "Velocity Filter";
    const QString VisibleToEveryone = "Everyone";
    const QString VisibleToFriends = "Friends";
    const QString VisibleToNoOne = "No one";
    const QString Wireframe = "Wireframe";
}

#endif // hifi_Menu_h<|MERGE_RESOLUTION|>--- conflicted
+++ resolved
@@ -200,11 +200,7 @@
     const QString CenterPlayerInView = "Center Player In View";
     const QString GlowWhenSpeaking = "Glow When Speaking";
     const QString NamesAboveHeads = "Names Above Heads";
-<<<<<<< HEAD
     const QString GoToUser = "Go To User";
-=======
-    const QString HMDTools = "HMD Tools";
->>>>>>> edf024df
     const QString IncreaseAvatarSize = "Increase Avatar Size";
     const QString KeyboardMotorControl = "Enable Keyboard Motor Control";
     const QString LeapMotionOnHMD = "Leap Motion on HMD";
