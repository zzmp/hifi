--- conflicted
+++ resolved
@@ -27,12 +27,7 @@
 #include "SpeechRecognizer.h"
 #endif
 
-<<<<<<< HEAD
-#include "location/LocationManager.h"
-
 #include "ui/AddressBarDialog.h"
-=======
->>>>>>> e485b278
 #include "ui/ChatWindow.h"
 #include "ui/DataWebDialog.h"
 #include "ui/JSConsole.h"
@@ -304,8 +299,8 @@
     QPointer<PreferencesDialog> _preferencesDialog;
     QPointer<AttachmentsDialog> _attachmentsDialog;
     QPointer<AnimationsDialog> _animationsDialog;
+    QPointer<AddressBarDialog> _addressBarDialog;
     QPointer<LoginDialog> _loginDialog;
-    QPointer<AddressBarDialog> _addressBarDialog;
     bool _hasLoginDialogDisplayed;
     QAction* _chatAction;
     QString _snapshotsLocation;
