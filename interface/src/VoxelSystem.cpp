//
//  Cube.cpp
//  interface
//
//  Created by Philip on 12/31/12.
//  Copyright (c) 2012 High Fidelity, Inc. All rights reserved.
//

#ifdef _WIN32
#define _timeval_
#define _USE_MATH_DEFINES
#endif

#include <cstring>
#include <cmath>
#include <iostream> // to load voxels from file
#include <fstream> // to load voxels from file
#include <pthread.h>

#include <OctalCode.h>
#include <PacketHeaders.h>
#include <PerfStat.h>
#include <SharedUtil.h>
#include <NodeList.h>
#include <NodeTypes.h>

#include "Application.h"
#include "CoverageMap.h"
#include "CoverageMapV2.h"
#include "InterfaceConfig.h"
#include "Menu.h"
#include "renderer/ProgramObject.h"
#include "VoxelConstants.h"
#include "VoxelSystem.h"

float identityVertices[] = { 0,0,0, 1,0,0, 1,1,0, 0,1,0, 0,0,1, 1,0,1, 1,1,1, 0,1,1,
                             0,0,0, 1,0,0, 1,1,0, 0,1,0, 0,0,1, 1,0,1, 1,1,1, 0,1,1,
                             0,0,0, 1,0,0, 1,1,0, 0,1,0, 0,0,1, 1,0,1, 1,1,1, 0,1,1 };

GLfloat identityNormals[] = { 0,0,-1, 0,0,-1, 0,0,-1, 0,0,-1,
                              0,0,+1, 0,0,+1, 0,0,+1, 0,0,+1,
                              0,-1,0, 0,-1,0, 0,+1,0, 0,+1,0,
                              0,-1,0, 0,-1,0, 0,+1,0, 0,+1,0,
                              -1,0,0, +1,0,0, +1,0,0, -1,0,0,
                              -1,0,0, +1,0,0, +1,0,0, -1,0,0 };

GLubyte identityIndices[] = { 0,2,1,    0,3,2,    // Z-
                              8,9,13,   8,13,12,  // Y-
                              16,23,19, 16,20,23, // X-
                              17,18,22, 17,22,21, // X+
                              10,11,15, 10,15,14, // Y+
                              4,5,6,    4,6,7 };  // Z+

VoxelSystem::VoxelSystem(float treeScale, int maxVoxels)
    : NodeData(NULL),
      _treeScale(treeScale),
      _maxVoxels(maxVoxels),
      _initialized(false) {

    _voxelsInReadArrays = _voxelsInWriteArrays = _voxelsUpdated = 0;
    _writeRenderFullVBO = true;
    _readRenderFullVBO = true;
    _tree = new VoxelTree();
    pthread_mutex_init(&_bufferWriteLock, NULL);
    pthread_mutex_init(&_treeLock, NULL);

    VoxelNode::addDeleteHook(this);
    _abandonedVBOSlots = 0;
    _falseColorizeBySource = false;
    _dataSourceID = UNKNOWN_NODE_ID;
    _voxelServerCount = 0;

    _viewFrustum = Application::getInstance()->getViewFrustum();

    connect(_tree, SIGNAL(importSize(float,float,float)), SIGNAL(importSize(float,float,float)));
    connect(_tree, SIGNAL(importProgress(int)), SIGNAL(importProgress(int)));
}

void VoxelSystem::nodeDeleted(VoxelNode* node) {
    if (node->isKnownBufferIndex() && (node->getVoxelSystem() == this)) {
        freeBufferIndex(node->getBufferIndex());
    }
}

// returns an available index, starts by reusing a previously freed index, but if there isn't one available
// it will use the end of the VBO array and grow our accounting of that array.
// and makes the index available for some other node to use
glBufferIndex VoxelSystem::getNextBufferIndex() {
    glBufferIndex output = GLBUFFER_INDEX_UNKNOWN;
    // if there's a free index, use it...
    if (_freeIndexes.size() > 0) {
        output = _freeIndexes.back();
        _freeIndexes.pop_back();
    } else {
        output = _voxelsInWriteArrays;
        _voxelsInWriteArrays++;
    }
    return output;
}

// Doesn't actually clean up the VBOs for the index, but does release responsibility of the index from the VoxelNode, 
// and makes the index available for some other node to use
void VoxelSystem::freeBufferIndex(glBufferIndex index) {
    _freeIndexes.push_back(index);
}

// This will run through the list of _freeIndexes and reset their VBO array values to be "invisible".
void VoxelSystem::clearFreeBufferIndexes() {
    for (int i = 0; i < _freeIndexes.size(); i++) {
        glBufferIndex nodeIndex = _freeIndexes[i];
        glm::vec3 startVertex(FLT_MAX, FLT_MAX, FLT_MAX);
        float voxelScale = 0;
        _writeVoxelDirtyArray[nodeIndex] = true;
        nodeColor color = {0, 0, 0, 0};
        updateNodeInArrays(nodeIndex, startVertex, voxelScale, color);
        _abandonedVBOSlots++;
    }
    _freeIndexes.clear();
}

VoxelSystem::~VoxelSystem() {
<<<<<<< HEAD
    if (_initialized) {
        // Destroy  glBuffers
        glDeleteBuffers(1, &_vboVerticesID);
        glDeleteBuffers(1, &_vboNormalsID);
        glDeleteBuffers(1, &_vboColorsID);
        glDeleteBuffers(1, &_vboIndicesID);

        delete[] _readVerticesArray;
        delete[] _writeVerticesArray;
        delete[] _readColorsArray;
        delete[] _writeColorsArray;
        delete[] _writeVoxelDirtyArray;
        delete[] _readVoxelDirtyArray;
    }

=======
    glDeleteBuffers(1, &_vboVerticesID);
    glDeleteBuffers(1, &_vboNormalsID);
    glDeleteBuffers(1, &_vboColorsID);
    glDeleteBuffers(1, &_vboIndicesID);
    delete[] _readVerticesArray;
    delete[] _writeVerticesArray;
    delete[] _readColorsArray;
    delete[] _writeColorsArray;
    delete[] _writeVoxelDirtyArray;
    delete[] _readVoxelDirtyArray;
>>>>>>> f0bb42a9
    delete _tree;
    pthread_mutex_destroy(&_bufferWriteLock);
    pthread_mutex_destroy(&_treeLock);

    VoxelNode::removeDeleteHook(this);
}

void VoxelSystem::loadVoxelsFile(const char* fileName, bool wantColorRandomizer) {
    _tree->loadVoxelsFile(fileName, wantColorRandomizer);
    setupNewVoxelsForDrawing();
}

void VoxelSystem::writeToSVOFile(const char* filename, VoxelNode* node) const {
    _tree->writeToSVOFile(filename, node);
}

bool VoxelSystem::readFromSVOFile(const char* filename) {
    bool result = _tree->readFromSVOFile(filename);
    if (result) {
        setupNewVoxelsForDrawing();
    }
    return result;
}

bool VoxelSystem::readFromSquareARGB32Pixels(const char *filename) {
    bool result = _tree->readFromSquareARGB32Pixels(filename);
    if (result) {
        setupNewVoxelsForDrawing();
    }
    return result;
}

bool VoxelSystem::readFromSchematicFile(const char* filename) {
    bool result = _tree->readFromSchematicFile(filename);
    if (result) {
        setupNewVoxelsForDrawing();
    }
    return result;
}

long int VoxelSystem::getVoxelsCreated() {
    return _tree->voxelsCreated;
}

float VoxelSystem::getVoxelsCreatedPerSecondAverage() {
    return (1 / _tree->voxelsCreatedStats.getEventDeltaAverage());
}

long int VoxelSystem::getVoxelsColored() {
    return _tree->voxelsColored;
}

float VoxelSystem::getVoxelsColoredPerSecondAverage() {
    return (1 / _tree->voxelsColoredStats.getEventDeltaAverage());
}

long int VoxelSystem::getVoxelsBytesRead() {
    return _tree->voxelsBytesRead;
}

float VoxelSystem::getVoxelsBytesReadPerSecondAverage() {
    return _tree->voxelsBytesReadStats.getAverageSampleValuePerSecond();
}

int VoxelSystem::parseData(unsigned char* sourceBuffer, int numBytes) {

    unsigned char command = *sourceBuffer;
    int numBytesPacketHeader = numBytesForPacketHeader(sourceBuffer);
    unsigned char* voxelData = sourceBuffer + numBytesPacketHeader;

    pthread_mutex_lock(&_treeLock);

    switch(command) {
        case PACKET_TYPE_VOXEL_DATA: {
            PerformanceWarning warn(Menu::getInstance()->isOptionChecked(MenuOption::PipelineWarnings),
                                    "readBitstreamToTree()");
            // ask the VoxelTree to read the bitstream into the tree
            ReadBitstreamToTreeParams args(WANT_COLOR, WANT_EXISTS_BITS, NULL, getDataSourceID());
            _tree->readBitstreamToTree(voxelData, numBytes - numBytesPacketHeader, args);
        }
            break;
        case PACKET_TYPE_VOXEL_DATA_MONOCHROME: {
            PerformanceWarning warn(Menu::getInstance()->isOptionChecked(MenuOption::PipelineWarnings),
                                    "readBitstreamToTree()");
            // ask the VoxelTree to read the MONOCHROME bitstream into the tree
            ReadBitstreamToTreeParams args(NO_COLOR, WANT_EXISTS_BITS, NULL, getDataSourceID());
            _tree->readBitstreamToTree(voxelData, numBytes - numBytesPacketHeader, args);
        }
            break;
        case PACKET_TYPE_Z_COMMAND:

            // the Z command is a special command that allows the sender to send high level semantic
            // requests, like erase all, or add sphere scene, different receivers may handle these
            // messages differently
            char* packetData = (char *)sourceBuffer;
            char* command = &packetData[numBytesPacketHeader]; // start of the command
            int commandLength = strlen(command); // commands are null terminated strings
            int totalLength = 1+commandLength+1;

            qDebug("got Z message len(%d)= %s\n", numBytes, command);

            while (totalLength <= numBytes) {
                if (0==strcmp(command,(char*)"erase all")) {
                    qDebug("got Z message == erase all\n");
                    _tree->eraseAllVoxels();
                    _voxelsInReadArrays = _voxelsInWriteArrays = 0; // better way to do this??
                }
                if (0==strcmp(command,(char*)"add scene")) {
                    qDebug("got Z message == add scene - NOT SUPPORTED ON INTERFACE\n");
                }
                totalLength += commandLength+1;
            }
        break;
    }

    setupNewVoxelsForDrawing();
    
    pthread_mutex_unlock(&_treeLock);

    Application::getInstance()->getBandwidthMeter()->inputStream(BandwidthMeter::VOXELS).updateValue(numBytes);
 
    return numBytes;
}

void VoxelSystem::setupNewVoxelsForDrawing() {
    PerformanceWarning warn(Menu::getInstance()->isOptionChecked(MenuOption::PipelineWarnings),
                            "setupNewVoxelsForDrawing()"); // would like to include _voxelsInArrays, _voxelsUpdated
    uint64_t start = usecTimestampNow();
    uint64_t sinceLastTime = (start - _setupNewVoxelsForDrawingLastFinished) / 1000;
    
    // clear up the VBOs for any nodes that have been recently deleted.
    clearFreeBufferIndexes();

    bool iAmDebugging = false;  // if you're debugging set this to true, so you won't get skipped for slow debugging
    if (!iAmDebugging && sinceLastTime <= std::max((float) _setupNewVoxelsForDrawingLastElapsed, SIXTY_FPS_IN_MILLISECONDS)) {
        return; // bail early, it hasn't been long enough since the last time we ran
    }

    uint64_t sinceLastViewCulling = (start - _lastViewCulling) / 1000;
    // If the view frustum is no longer changing, but has changed, since last time, then remove nodes that are out of view
    if ((sinceLastViewCulling >= std::max((float) _lastViewCullingElapsed, VIEW_CULLING_RATE_IN_MILLISECONDS))
            && !isViewChanging()) {
        _lastViewCulling = start;

        // When we call removeOutOfView() voxels, we don't actually remove the voxels from the VBOs, but we do remove
        // them from tree, this makes our tree caclulations faster, but doesn't require us to fully rebuild the VBOs (which
        // can be expensive).
        removeOutOfView();
        
        // Once we call cleanupRemovedVoxels() we do need to rebuild our VBOs (if anything was actually removed). So,
        // we should consider putting this someplace else... as this might be able to occur less frequently, and save us on
        // VBO reubuilding. Possibly we should do this only if our actual VBO usage crosses some lower boundary.
        cleanupRemovedVoxels();

        uint64_t endViewCulling = usecTimestampNow();
        _lastViewCullingElapsed = (endViewCulling - start) / 1000;
    }    
    
    bool didWriteFullVBO = _writeRenderFullVBO;
    if (_tree->isDirty()) {
        static char buffer[64] = { 0 };
        if (Menu::getInstance()->isOptionChecked(MenuOption::PipelineWarnings)) {
            sprintf(buffer, "newTreeToArrays() _writeRenderFullVBO=%s", debug::valueOf(_writeRenderFullVBO)); 
        };
        PerformanceWarning warn(Menu::getInstance()->isOptionChecked(MenuOption::PipelineWarnings), buffer);
        _callsToTreesToArrays++;
        if (_writeRenderFullVBO) {
            _voxelsInWriteArrays = 0; // reset our VBO
            _freeIndexes.clear(); // reset our free indexes
        }
        _voxelsUpdated = newTreeToArrays(_tree->rootNode);
        _tree->clearDirtyBit(); // after we pull the trees into the array, we can consider the tree clean

        if (_writeRenderFullVBO) {
            _abandonedVBOSlots = 0; // reset the count of our abandoned slots, why is this here and not earlier????
        }
        
        // since we called treeToArrays, we can assume that our VBO is in sync, and so partial updates to the VBOs are
        // ok again, until/unless we call removeOutOfView() 
        _writeRenderFullVBO = false; 
    } else {
        _voxelsUpdated = 0;
    }
    
    // lock on the buffer write lock so we can't modify the data when the GPU is reading it
    pthread_mutex_lock(&_bufferWriteLock);
    
    if (_voxelsUpdated) {
        _voxelsDirty=true;
    }

    // copy the newly written data to the arrays designated for reading, only does something if _voxelsDirty && _voxelsUpdated
    copyWrittenDataToReadArrays(didWriteFullVBO);

    pthread_mutex_unlock(&_bufferWriteLock);

    uint64_t end = usecTimestampNow();
    int elapsedmsec = (end - start) / 1000;
    _setupNewVoxelsForDrawingLastFinished = end;
    _setupNewVoxelsForDrawingLastElapsed = elapsedmsec;
}

void VoxelSystem::cleanupRemovedVoxels() {
    PerformanceWarning warn(Menu::getInstance()->isOptionChecked(MenuOption::PipelineWarnings), "cleanupRemovedVoxels()");
    // This handles cleanup of voxels that were culled as part of our regular out of view culling operation
    if (!_removedVoxels.isEmpty()) {
        while (!_removedVoxels.isEmpty()) {
            delete _removedVoxels.extract();
        }
        _writeRenderFullVBO = true; // if we remove voxels, we must update our full VBOs
    }
    // we also might have VBO slots that have been abandoned, if too many of our VBO slots
    // are abandonded we want to rerender our full VBOs
    const float TOO_MANY_ABANDONED_RATIO = 0.25f;
    if (!_writeRenderFullVBO && (_abandonedVBOSlots > (_voxelsInWriteArrays * TOO_MANY_ABANDONED_RATIO))) {
        _writeRenderFullVBO = true;
    }
}

void VoxelSystem::copyWrittenDataToReadArraysFullVBOs() {
    copyWrittenDataSegmentToReadArrays(0, _voxelsInWriteArrays - 1);

    _voxelsInReadArrays = _voxelsInWriteArrays;
    
    // clear our dirty flags
    memset(_writeVoxelDirtyArray, false, _voxelsInWriteArrays * sizeof(bool));
    
    // let the reader know to get the full array
    _readRenderFullVBO = true;
}

void VoxelSystem::copyWrittenDataToReadArraysPartialVBOs() {
    glBufferIndex segmentStart = 0;
    bool inSegment = false;
    for (glBufferIndex i = 0; i < _voxelsInWriteArrays; i++) {
        bool thisVoxelDirty = _writeVoxelDirtyArray[i];
        _readVoxelDirtyArray[i] |= thisVoxelDirty;
        _writeVoxelDirtyArray[i] = false;
        if (!inSegment) {
            if (thisVoxelDirty) {
                segmentStart = i;
                inSegment = true;
            }
        } else {
            if (!thisVoxelDirty) {
                // If we got here because because this voxel is NOT dirty, so the last dirty voxel was the one before
                // this one and so that's where the "segment" ends
                copyWrittenDataSegmentToReadArrays(segmentStart, i - 1);
                inSegment = false;
            }
        }
    }
    
    // if we got to the end of the array, and we're in an active dirty segment...
    if (inSegment) {
        copyWrittenDataSegmentToReadArrays(segmentStart, _voxelsInWriteArrays - 1);
    }

    // update our length
    _voxelsInReadArrays = _voxelsInWriteArrays;
}

void VoxelSystem::copyWrittenDataSegmentToReadArrays(glBufferIndex segmentStart, glBufferIndex segmentEnd) {
    int segmentLength = (segmentEnd - segmentStart) + 1;

    GLintptr   segmentStartAt   = segmentStart * VERTEX_POINTS_PER_VOXEL * sizeof(GLfloat);
    GLsizeiptr segmentSizeBytes = segmentLength * VERTEX_POINTS_PER_VOXEL * sizeof(GLfloat);
    GLfloat* readVerticesAt     = _readVerticesArray  + (segmentStart * VERTEX_POINTS_PER_VOXEL);
    GLfloat* writeVerticesAt    = _writeVerticesArray + (segmentStart * VERTEX_POINTS_PER_VOXEL);
    memcpy(readVerticesAt, writeVerticesAt, segmentSizeBytes);

    segmentStartAt          = segmentStart * VERTEX_POINTS_PER_VOXEL * sizeof(GLubyte);
    segmentSizeBytes        = segmentLength * VERTEX_POINTS_PER_VOXEL * sizeof(GLubyte);
    GLubyte* readColorsAt   = _readColorsArray   + (segmentStart * VERTEX_POINTS_PER_VOXEL);
    GLubyte* writeColorsAt  = _writeColorsArray  + (segmentStart * VERTEX_POINTS_PER_VOXEL);
    memcpy(readColorsAt, writeColorsAt, segmentSizeBytes);
}

void VoxelSystem::copyWrittenDataToReadArrays(bool fullVBOs) {
    PerformanceWarning warn(Menu::getInstance()->isOptionChecked(MenuOption::PipelineWarnings),
                            "copyWrittenDataToReadArrays()");
    if (_voxelsDirty && _voxelsUpdated) {
        if (fullVBOs) {
            copyWrittenDataToReadArraysFullVBOs();
        } else {
            copyWrittenDataToReadArraysPartialVBOs();
        }
    }
}

int VoxelSystem::newTreeToArrays(VoxelNode* node) {
    int   voxelsUpdated   = 0;
    bool  shouldRender    = false; // assume we don't need to render it
    // if it's colored, we might need to render it!
    shouldRender = node->calculateShouldRender(_viewFrustum);

    node->setShouldRender(shouldRender);
    // let children figure out their renderness
    if (!node->isLeaf()) {
    
        // As we check our children, see if any of them went from shouldRender to NOT shouldRender
        // then we probably dropped LOD and if we don't have color, we want to average our children 
        // for a new color.
        int childrenGotHiddenCount = 0;
        for (int i = 0; i < NUMBER_OF_CHILDREN; i++) {
            VoxelNode* childNode = node->getChildAtIndex(i);
            if (childNode) {
                bool wasShouldRender = childNode->getShouldRender();
                voxelsUpdated += newTreeToArrays(childNode);
                bool isShouldRender = childNode->getShouldRender();
                if (wasShouldRender && !isShouldRender) {
                    childrenGotHiddenCount++;
                }
            }
        }
        if (childrenGotHiddenCount > 0) {
            node->setColorFromAverageOfChildren();
        }
    }
    if (_writeRenderFullVBO) {
        voxelsUpdated += updateNodeInArraysAsFullVBO(node);
    } else {
        voxelsUpdated += updateNodeInArraysAsPartialVBO(node);
    }
    node->clearDirtyBit(); // clear the dirty bit, do this before we potentially delete things.
    
    return voxelsUpdated;
}

int VoxelSystem::updateNodeInArraysAsFullVBO(VoxelNode* node) {
    // If we've run out of room, then just bail...
    if (_voxelsInWriteArrays >= _maxVoxels) {
        return 0;
    }
    
    if (node->getShouldRender()) {
        glm::vec3 startVertex = node->getCorner();
        float voxelScale = node->getScale();
        glBufferIndex nodeIndex = getNextBufferIndex();

        // populate the array with points for the 8 vertices
        // and RGB color for each added vertex
        updateNodeInArrays(nodeIndex, startVertex, voxelScale, node->getColor());
        node->setBufferIndex(nodeIndex);
        node->setVoxelSystem(this);
        return 1; // rendered
    } else {
        node->setBufferIndex(GLBUFFER_INDEX_UNKNOWN);
        node->setVoxelSystem(NULL);
    }
    
    return 0; // not-rendered
}

int VoxelSystem::updateNodeInArraysAsPartialVBO(VoxelNode* node) {
    // If we've run out of room, then just bail...
    if (_voxelsInWriteArrays >= _maxVoxels) {
        return 0;
    }
    
    // Now, if we've changed any attributes (our renderness, our color, etc) then update the Arrays...
    if (node->isDirty()) {
        glm::vec3 startVertex;
        float voxelScale = 0;
        // If we're should render, use our legit location and scale, 
        if (node->getShouldRender()) {
            startVertex = node->getCorner();
            voxelScale = node->getScale();
        } else {
            // if we shouldn't render then set out location to some infinitely distant location, 
            // and our scale as infinitely small
            startVertex[0] = startVertex[1] = startVertex[2] = FLT_MAX;
            voxelScale = 0;
            _abandonedVBOSlots++;
        }

        // If this node has not yet been written to the array, then add it to the end of the array.
        glBufferIndex nodeIndex;
        if (node->isKnownBufferIndex()) {
            nodeIndex = node->getBufferIndex();
        } else {
            nodeIndex = getNextBufferIndex();
            node->setBufferIndex(nodeIndex);
            node->setVoxelSystem(this);
        }
        _writeVoxelDirtyArray[nodeIndex] = true;

        // populate the array with points for the 8 vertices
        // and RGB color for each added vertex
        updateNodeInArrays(nodeIndex, startVertex, voxelScale, node->getColor());
        
        return 1; // updated!
    }
    return 0; // not-updated
}

void VoxelSystem::updateNodeInArrays(glBufferIndex nodeIndex, const glm::vec3& startVertex,
                                     float voxelScale, const nodeColor& color) {
    for (int j = 0; j < VERTEX_POINTS_PER_VOXEL; j++ ) {
        GLfloat* writeVerticesAt = _writeVerticesArray + (nodeIndex * VERTEX_POINTS_PER_VOXEL);
        GLubyte* writeColorsAt   = _writeColorsArray   + (nodeIndex * VERTEX_POINTS_PER_VOXEL);
        *(writeVerticesAt+j) = startVertex[j % 3] + (identityVertices[j] * voxelScale);
        *(writeColorsAt  +j) = color[j % 3];
    }
}

glm::vec3 VoxelSystem::computeVoxelVertex(const glm::vec3& startVertex, float voxelScale, int index) const {
    const float* identityVertex = identityVertices + index * 3;
    return startVertex + glm::vec3(identityVertex[0], identityVertex[1], identityVertex[2]) * voxelScale;
}

ProgramObject VoxelSystem::_perlinModulateProgram;

void VoxelSystem::init() {
    if (_initialized) {
        qDebug("[ERROR] VoxelSystem is already initialized.\n");
        return;
    }

    _callsToTreesToArrays = 0;
    _setupNewVoxelsForDrawingLastFinished = 0;
    _setupNewVoxelsForDrawingLastElapsed = 0;
    _lastViewCullingElapsed = _lastViewCulling = 0;

    // When we change voxels representations in the arrays, we'll update this
    _voxelsDirty = false;
    _voxelsInWriteArrays = 0;
    _voxelsInReadArrays = 0;

    GLuint* indicesArray = new GLuint[INDICES_PER_VOXEL * _maxVoxels];

    // populate the indicesArray
    // this will not change given new voxels, so we can set it all up now
    for (int n = 0; n < _maxVoxels; n++) {
        // fill the indices array
        int voxelIndexOffset = n * INDICES_PER_VOXEL;
        GLuint* currentIndicesPos = indicesArray + voxelIndexOffset;
        int startIndex = (n * VERTICES_PER_VOXEL);

        for (int i = 0; i < INDICES_PER_VOXEL; i++) {
            // add indices for this side of the cube
            currentIndicesPos[i] = startIndex + identityIndices[i];
        }
    }

    GLfloat* normalsArray = new GLfloat[VERTEX_POINTS_PER_VOXEL * _maxVoxels];
    GLfloat* normalsArrayEndPointer = normalsArray;

    // populate the normalsArray
    for (int n = 0; n < _maxVoxels; n++) {
        for (int i = 0; i < VERTEX_POINTS_PER_VOXEL; i++) {
            *(normalsArrayEndPointer++) = identityNormals[i];
        }
    }

    // VBO for the verticesArray
    glGenBuffers(1, &_vboVerticesID);
    glBindBuffer(GL_ARRAY_BUFFER, _vboVerticesID);
    glBufferData(GL_ARRAY_BUFFER, VERTEX_POINTS_PER_VOXEL * sizeof(GLfloat) * _maxVoxels, NULL, GL_DYNAMIC_DRAW);

    // VBO for the normalsArray
    glGenBuffers(1, &_vboNormalsID);
    glBindBuffer(GL_ARRAY_BUFFER, _vboNormalsID);
    glBufferData(GL_ARRAY_BUFFER,
                 VERTEX_POINTS_PER_VOXEL * sizeof(GLfloat) * _maxVoxels,
                 normalsArray, GL_STATIC_DRAW);

    // VBO for colorsArray
    glGenBuffers(1, &_vboColorsID);
    glBindBuffer(GL_ARRAY_BUFFER, _vboColorsID);
    glBufferData(GL_ARRAY_BUFFER, VERTEX_POINTS_PER_VOXEL * sizeof(GLubyte) * _maxVoxels, NULL, GL_DYNAMIC_DRAW);

    // VBO for the indicesArray
    glGenBuffers(1, &_vboIndicesID);
    glBindBuffer(GL_ELEMENT_ARRAY_BUFFER, _vboIndicesID);
    glBufferData(GL_ELEMENT_ARRAY_BUFFER,
                 INDICES_PER_VOXEL * sizeof(GLuint) * _maxVoxels,
                 indicesArray, GL_STATIC_DRAW);

    // delete the indices and normals arrays that are no longer needed
    delete[] indicesArray;
    delete[] normalsArray;


    // we will track individual dirty sections with these arrays of bools
    _writeVoxelDirtyArray = new bool[_maxVoxels];
    memset(_writeVoxelDirtyArray, false, _maxVoxels * sizeof(bool));
    _readVoxelDirtyArray = new bool[_maxVoxels];
    memset(_readVoxelDirtyArray, false, _maxVoxels * sizeof(bool));

    // prep the data structures for incoming voxel data
    _writeVerticesArray = new GLfloat[VERTEX_POINTS_PER_VOXEL * _maxVoxels];
    _readVerticesArray = new GLfloat[VERTEX_POINTS_PER_VOXEL * _maxVoxels];

    _writeColorsArray = new GLubyte[VERTEX_POINTS_PER_VOXEL * _maxVoxels];
    _readColorsArray = new GLubyte[VERTEX_POINTS_PER_VOXEL * _maxVoxels];


    // create our simple fragment shader if we're the first system to init
    if (!_perlinModulateProgram.isLinked()) {
        switchToResourcesParentIfRequired();
        _perlinModulateProgram.addShaderFromSourceFile(QGLShader::Vertex, "resources/shaders/perlin_modulate.vert");
        _perlinModulateProgram.addShaderFromSourceFile(QGLShader::Fragment, "resources/shaders/perlin_modulate.frag");
        _perlinModulateProgram.link();

        _perlinModulateProgram.bind();
        _perlinModulateProgram.setUniformValue("permutationNormalTexture", 0);
        _perlinModulateProgram.release();
    }
    _initialized = true;
}

void VoxelSystem::changeTree(VoxelTree* newTree) {
    disconnect(_tree, 0, this, 0);

    _tree = newTree;
    _tree->setDirtyBit();

    connect(_tree, SIGNAL(importSize(float,float,float)), SIGNAL(importSize(float,float,float)));
    connect(_tree, SIGNAL(importProgress(int)), SIGNAL(importProgress(int)));

    setupNewVoxelsForDrawing();
}

void VoxelSystem::updateFullVBOs() {
    updateVBOSegment(0, _voxelsInReadArrays);
    
    // consider the _readVoxelDirtyArray[] clean!
    memset(_readVoxelDirtyArray, false, _voxelsInReadArrays * sizeof(bool));
}

void VoxelSystem::updatePartialVBOs() {
    glBufferIndex segmentStart = 0;
    bool inSegment = false;
    for (glBufferIndex i = 0; i < _voxelsInReadArrays; i++) {
        bool thisVoxelDirty = _readVoxelDirtyArray[i];
        if (!inSegment) {
            if (thisVoxelDirty) {
                segmentStart = i;
                inSegment = true;
                _readVoxelDirtyArray[i] = false; // consider us clean!
            }
        } else {
            if (!thisVoxelDirty) {
                // If we got here because because this voxel is NOT dirty, so the last dirty voxel was the one before
                // this one and so that's where the "segment" ends
                updateVBOSegment(segmentStart, i - 1);
                inSegment = false;
            }
            _readVoxelDirtyArray[i] = false; // consider us clean!
        }
    }
    
    // if we got to the end of the array, and we're in an active dirty segment...
    if (inSegment) {
        updateVBOSegment(segmentStart, _voxelsInReadArrays - 1);
        inSegment = false;
    }
}

void VoxelSystem::updateVBOs() {
    static char buffer[40] = { 0 };
    if (Menu::getInstance()->isOptionChecked(MenuOption::PipelineWarnings)) {
        sprintf(buffer, "updateVBOs() _readRenderFullVBO=%s", debug::valueOf(_readRenderFullVBO));
    };
    // would like to include _callsToTreesToArrays
    PerformanceWarning warn(Menu::getInstance()->isOptionChecked(MenuOption::PipelineWarnings), buffer);
    if (_voxelsDirty) {
        if (_readRenderFullVBO) {
            updateFullVBOs();
        } else {
            updatePartialVBOs();
        }
        _voxelsDirty = false;
        _readRenderFullVBO = false;
    }
    _callsToTreesToArrays = 0; // clear it
}

void VoxelSystem::updateVBOSegment(glBufferIndex segmentStart, glBufferIndex segmentEnd) {
    int segmentLength = (segmentEnd - segmentStart) + 1;
    GLintptr   segmentStartAt   = segmentStart * VERTEX_POINTS_PER_VOXEL * sizeof(GLfloat);
    GLsizeiptr segmentSizeBytes = segmentLength * VERTEX_POINTS_PER_VOXEL * sizeof(GLfloat);
    GLfloat* readVerticesFrom   = _readVerticesArray + (segmentStart * VERTEX_POINTS_PER_VOXEL);
    glBindBuffer(GL_ARRAY_BUFFER, _vboVerticesID);
    glBufferSubData(GL_ARRAY_BUFFER, segmentStartAt, segmentSizeBytes, readVerticesFrom);
    segmentStartAt          = segmentStart * VERTEX_POINTS_PER_VOXEL * sizeof(GLubyte);
    segmentSizeBytes        = segmentLength * VERTEX_POINTS_PER_VOXEL * sizeof(GLubyte);
    GLubyte* readColorsFrom = _readColorsArray   + (segmentStart * VERTEX_POINTS_PER_VOXEL);
    glBindBuffer(GL_ARRAY_BUFFER, _vboColorsID);
    glBufferSubData(GL_ARRAY_BUFFER, segmentStartAt, segmentSizeBytes, readColorsFrom);
}

void VoxelSystem::render(bool texture) {
    PerformanceWarning warn(Menu::getInstance()->isOptionChecked(MenuOption::PipelineWarnings), "render()");
    
    // get the lock so that the update thread won't change anything
    pthread_mutex_lock(&_bufferWriteLock);
    
    updateVBOs();
    
    // tell OpenGL where to find vertex and color information
    glEnableClientState(GL_VERTEX_ARRAY);
    glEnableClientState(GL_NORMAL_ARRAY);
    glEnableClientState(GL_COLOR_ARRAY);

    glBindBuffer(GL_ARRAY_BUFFER, _vboVerticesID);
    glVertexPointer(3, GL_FLOAT, 0, 0);

    glBindBuffer(GL_ARRAY_BUFFER, _vboNormalsID);
    glNormalPointer(GL_FLOAT, 0, 0);

    glBindBuffer(GL_ARRAY_BUFFER, _vboColorsID);
    glColorPointer(3, GL_UNSIGNED_BYTE, 0, 0);

    applyScaleAndBindProgram(texture);
    
    // for performance, enable backface culling
    glEnable(GL_CULL_FACE);

    // draw the number of voxels we have
    glBindBuffer(GL_ELEMENT_ARRAY_BUFFER, _vboIndicesID);
    glDrawRangeElementsEXT(GL_TRIANGLES, 0, VERTICES_PER_VOXEL * _voxelsInReadArrays - 1,
        36 * _voxelsInReadArrays, GL_UNSIGNED_INT, 0);

    glDisable(GL_CULL_FACE);

    removeScaleAndReleaseProgram(texture);
    
    // deactivate vertex and color arrays after drawing
    glDisableClientState(GL_VERTEX_ARRAY);
    glDisableClientState(GL_NORMAL_ARRAY);
    glDisableClientState(GL_COLOR_ARRAY);

    // bind with 0 to switch back to normal operation
    glBindBuffer(GL_ARRAY_BUFFER, 0);
    glBindBuffer(GL_ELEMENT_ARRAY_BUFFER, 0);
    
    pthread_mutex_unlock(&_bufferWriteLock);
}

void VoxelSystem::applyScaleAndBindProgram(bool texture) {
    glPushMatrix();
    glScalef(_treeScale, _treeScale, _treeScale);

    if (texture) {
        _perlinModulateProgram.bind();
        glBindTexture(GL_TEXTURE_2D, Application::getInstance()->getTextureCache()->getPermutationNormalTextureID());
    }
}

void VoxelSystem::removeScaleAndReleaseProgram(bool texture) {
    // scale back down to 1 so heads aren't massive
    glPopMatrix();
    
    if (texture) {
        _perlinModulateProgram.release();
        glBindTexture(GL_TEXTURE_2D, 0);
    }
}

int VoxelSystem::_nodeCount = 0;

void VoxelSystem::killLocalVoxels() {
    _tree->eraseAllVoxels();
    _voxelsInWriteArrays = _voxelsInReadArrays = 0; // better way to do this??
    //setupNewVoxelsForDrawing();
}


bool VoxelSystem::randomColorOperation(VoxelNode* node, void* extraData) {
    _nodeCount++;
    if (node->isColored()) {
        nodeColor newColor = { 255, randomColorValue(150), randomColorValue(150), 1 };
        node->setColor(newColor);
    }
    return true;
}

void VoxelSystem::randomizeVoxelColors() {
    _nodeCount = 0;
    _tree->recurseTreeWithOperation(randomColorOperation);
    qDebug("setting randomized true color for %d nodes\n", _nodeCount);
    _tree->setDirtyBit();
    setupNewVoxelsForDrawing();
}

bool VoxelSystem::falseColorizeRandomOperation(VoxelNode* node, void* extraData) {
    _nodeCount++;
    // always false colorize
    node->setFalseColor(255, randomColorValue(150), randomColorValue(150));
    return true; // keep going!
}

void VoxelSystem::falseColorizeRandom() {
    _nodeCount = 0;
    _tree->recurseTreeWithOperation(falseColorizeRandomOperation);
    qDebug("setting randomized false color for %d nodes\n", _nodeCount);
    _tree->setDirtyBit();
    setupNewVoxelsForDrawing();
}

bool VoxelSystem::trueColorizeOperation(VoxelNode* node, void* extraData) {
    _nodeCount++;
    node->setFalseColored(false);
    return true;
}

void VoxelSystem::trueColorize() {
    PerformanceWarning warn(true, "trueColorize()",true);
    _nodeCount = 0;
    _tree->recurseTreeWithOperation(trueColorizeOperation);
    qDebug("setting true color for %d nodes\n", _nodeCount);
    _tree->setDirtyBit();
    setupNewVoxelsForDrawing();
}

// Will false colorize voxels that are not in view
bool VoxelSystem::falseColorizeInViewOperation(VoxelNode* node, void* extraData) {
    const ViewFrustum* viewFrustum = (const ViewFrustum*) extraData;
    _nodeCount++;
    if (node->isColored()) {
        if (!node->isInView(*viewFrustum)) {
            // Out of view voxels are colored RED
            node->setFalseColor(255, 0, 0);
        }
    }
    return true; // keep going!
}

void VoxelSystem::falseColorizeInView() {
    _nodeCount = 0;
    _tree->recurseTreeWithOperation(falseColorizeInViewOperation,(void*)_viewFrustum);
    qDebug("setting in view false color for %d nodes\n", _nodeCount);
    _tree->setDirtyBit();
    setupNewVoxelsForDrawing();
}

// helper classes and args for falseColorizeBySource
class groupColor {
public:
    unsigned char red, green, blue;
    groupColor(unsigned char red, unsigned char green, unsigned char blue) :
        red(red), green(green), blue(blue) { };

    groupColor() :
        red(0), green(0), blue(0) { };
};

class colorizeBySourceArgs {
public:
    std::map<uint16_t, groupColor> colors;
};

// Will false colorize voxels that are not in view
bool VoxelSystem::falseColorizeBySourceOperation(VoxelNode* node, void* extraData) {
    colorizeBySourceArgs* args = (colorizeBySourceArgs*)extraData;
    _nodeCount++;
    if (node->isColored()) {
        // pick a color based on the source - we want each source to be obviously different
        uint16_t nodeID = node->getSourceID();
        
        //printf("false colorizing from source %d, color: %d, %d, %d\n", nodeID, 
        //        args->colors[nodeID].red, args->colors[nodeID].green,  args->colors[nodeID].blue);
                
        node->setFalseColor(args->colors[nodeID].red, args->colors[nodeID].green,  args->colors[nodeID].blue);
    }
    return true; // keep going!
}

void VoxelSystem::falseColorizeBySource() {
    _nodeCount = 0;
    colorizeBySourceArgs args;
    const int NUMBER_OF_COLOR_GROUPS = 6;
    const unsigned char MIN_COLOR = 128;
    int voxelServerCount = 0;
    groupColor groupColors[NUMBER_OF_COLOR_GROUPS] = { 
        groupColor(255,   0,   0), 
        groupColor(  0, 255,   0), 
        groupColor(  0,   0, 255),
        groupColor(255,   0, 255),
        groupColor(  0, 255, 255),
        groupColor(255, 255, 255)
    };

    // create a bunch of colors we'll use during colorization
    NodeList* nodeList = NodeList::getInstance();
    for (NodeList::iterator node = nodeList->begin(); node != nodeList->end(); node++) {
        if (node->getType() == NODE_TYPE_VOXEL_SERVER) {
            uint16_t nodeID = node->getNodeID();
            int groupColor = voxelServerCount % NUMBER_OF_COLOR_GROUPS;
            args.colors[nodeID] = groupColors[groupColor];

            //printf("assigning color for source %d, color: %d, %d, %d\n", nodeID,
            //       args.colors[nodeID].red, args.colors[nodeID].green, args.colors[nodeID].blue);
            
            if (groupColors[groupColor].red > 0) {
                groupColors[groupColor].red = ((groupColors[groupColor].red - MIN_COLOR)/2) + MIN_COLOR;
            }
            if (groupColors[groupColor].green > 0) {
                groupColors[groupColor].green = ((groupColors[groupColor].green - MIN_COLOR)/2) + MIN_COLOR;
            }
            if (groupColors[groupColor].blue > 0) {
                groupColors[groupColor].blue = ((groupColors[groupColor].blue - MIN_COLOR)/2) + MIN_COLOR;
            }

            voxelServerCount++;
        }
    }
    
    _tree->recurseTreeWithOperation(falseColorizeBySourceOperation, &args);
    qDebug("setting false color by source for %d nodes\n", _nodeCount);
    _tree->setDirtyBit();
    setupNewVoxelsForDrawing();
}

// Will false colorize voxels based on distance from view
bool VoxelSystem::falseColorizeDistanceFromViewOperation(VoxelNode* node, void* extraData) {
    ViewFrustum* viewFrustum = (ViewFrustum*) extraData;
    if (node->isColored()) {
        float distance = node->distanceToCamera(*viewFrustum);
        _nodeCount++;
        float distanceRatio = (_minDistance == _maxDistance) ? 1 : (distance - _minDistance) / (_maxDistance - _minDistance);

        // We want to colorize this in 16 bug chunks of color
        const unsigned char maxColor = 255;
        const unsigned char colorBands = 16;
        const unsigned char gradientOver = 128;
        unsigned char colorBand = (colorBands * distanceRatio);
        node->setFalseColor((colorBand * (gradientOver / colorBands)) + (maxColor - gradientOver), 0, 0);
    }
    return true; // keep going!
}

float VoxelSystem::_maxDistance = 0.0;
float VoxelSystem::_minDistance = FLT_MAX;

// Helper function will get the distance from view range, would be nice if you could just keep track
// of this as voxels are created and/or colored... seems like some transform math could do that so
// we wouldn't need to do two passes of the tree
bool VoxelSystem::getDistanceFromViewRangeOperation(VoxelNode* node, void* extraData) {
    ViewFrustum* viewFrustum = (ViewFrustum*) extraData;
    // only do this for truly colored voxels...
    if (node->isColored()) {
        float distance = node->distanceToCamera(*viewFrustum);
        // calculate the range of distances
        if (distance > _maxDistance) {
            _maxDistance = distance;
        }
        if (distance < _minDistance) {
            _minDistance = distance;
        }
        _nodeCount++;
    }
    return true; // keep going!
}

void VoxelSystem::falseColorizeDistanceFromView() {
    _nodeCount = 0;
    _maxDistance = 0.0;
    _minDistance = FLT_MAX;
    _tree->recurseTreeWithOperation(getDistanceFromViewRangeOperation, (void*) _viewFrustum);
    qDebug("determining distance range for %d nodes\n", _nodeCount);
    _nodeCount = 0;
    _tree->recurseTreeWithOperation(falseColorizeDistanceFromViewOperation, (void*) _viewFrustum);
    qDebug("setting in distance false color for %d nodes\n", _nodeCount);
    _tree->setDirtyBit();
    setupNewVoxelsForDrawing();
}

// combines the removeOutOfView args into a single class
class removeOutOfViewArgs {
public:
    VoxelSystem*    thisVoxelSystem;
    ViewFrustum*    thisViewFrustum;
    VoxelNodeBag    dontRecurseBag;
    unsigned long   nodesScanned;
    unsigned long   nodesRemoved;
    unsigned long   nodesInside;
    unsigned long   nodesIntersect;
    unsigned long   nodesOutside;
    
    removeOutOfViewArgs(VoxelSystem* voxelSystem) :
        thisVoxelSystem(voxelSystem),
        thisViewFrustum(voxelSystem->getViewFrustum()),
        dontRecurseBag(),
        nodesScanned(0),
        nodesRemoved(0),
        nodesInside(0),
        nodesIntersect(0),
        nodesOutside(0)
    { }
};

void VoxelSystem::cancelImport() {
    _tree->cancelImport();
}

// "Remove" voxels from the tree that are not in view. We don't actually delete them,
// we remove them from the tree and place them into a holding area for later deletion
bool VoxelSystem::removeOutOfViewOperation(VoxelNode* node, void* extraData) {
    removeOutOfViewArgs* args = (removeOutOfViewArgs*)extraData;

    // If our node was previously added to the don't recurse bag, then return false to
    // stop the further recursion. This means that the whole node and it's children are
    // known to be in view, so don't recurse them
    if (args->dontRecurseBag.contains(node)) {
        args->dontRecurseBag.remove(node);
        return false; // stop recursion
    }
    
    VoxelSystem* thisVoxelSystem = args->thisVoxelSystem;
    args->nodesScanned++;
    // Need to operate on our child nodes, so we can remove them
    for (int i = 0; i < NUMBER_OF_CHILDREN; i++) {
        VoxelNode* childNode = node->getChildAtIndex(i);
        if (childNode) {
            ViewFrustum::location inFrustum = childNode->inFrustum(*args->thisViewFrustum);
            switch (inFrustum) {
                case ViewFrustum::OUTSIDE: {
                    args->nodesOutside++;
                    args->nodesRemoved++;
                    node->removeChildAtIndex(i);
                    thisVoxelSystem->_removedVoxels.insert(childNode);
                    // by removing the child, it will not get recursed!
                } break;
                case ViewFrustum::INSIDE: {
                    // if the child node is fully INSIDE the view, then there's no need to recurse it
                    // because we know all it's children will also be in the view, so we want to 
                    // tell the caller to NOT recurse this child
                    args->nodesInside++;
                    args->dontRecurseBag.insert(childNode);
                } break;
                case ViewFrustum::INTERSECT: {
                    // if the child node INTERSECTs the view, then we don't want to remove it because
                    // it is at least partially in view. But we DO want to recurse the children because
                    // some of them may not be in view... nothing specifically to do, just keep iterating
                    // the children
                    args->nodesIntersect++;
                } break;
            }
        }
    }
    return true; // keep going!
}


bool VoxelSystem::isViewChanging() {
    bool result = false; // assume the best

    // If our viewFrustum has changed since our _lastKnowViewFrustum
    if (!_lastKnowViewFrustum.matches(_viewFrustum)) {
        result = true;
        _lastKnowViewFrustum = *_viewFrustum; // save last known
    }
    return result;
}

bool VoxelSystem::hasViewChanged() {
    bool result = false; // assume the best
    
    // If we're still changing, report no change yet.
    if (isViewChanging()) {
        return false;
    }
    
    // If our viewFrustum has changed since our _lastKnowViewFrustum
    if (!_lastStableViewFrustum.matches(_viewFrustum)) {
        result = true;
        _lastStableViewFrustum = *_viewFrustum; // save last stable
    }
    return result;
}

void VoxelSystem::removeOutOfView() {
    PerformanceWarning warn(Menu::getInstance()->isOptionChecked(MenuOption::PipelineWarnings), "removeOutOfView()");
    removeOutOfViewArgs args(this);
    _tree->recurseTreeWithOperation(removeOutOfViewOperation,(void*)&args);

    if (args.nodesRemoved) {
        _tree->setDirtyBit();
    }
    bool showRemoveDebugDetails = false;
    if (showRemoveDebugDetails) {
        qDebug("removeOutOfView() scanned=%ld removed=%ld inside=%ld intersect=%ld outside=%ld _removedVoxels.count()=%d \n", 
                args.nodesScanned, args.nodesRemoved, args.nodesInside, 
                args.nodesIntersect, args.nodesOutside, _removedVoxels.count()
            );
    }
}

bool VoxelSystem::findRayIntersection(const glm::vec3& origin, const glm::vec3& direction,
                                      VoxelDetail& detail, float& distance, BoxFace& face) {
    pthread_mutex_lock(&_treeLock);                                  
    VoxelNode* node;
    if (!_tree->findRayIntersection(origin, direction, node, distance, face)) {
        pthread_mutex_unlock(&_treeLock);
        return false;
    }
    detail.x = node->getCorner().x;
    detail.y = node->getCorner().y;
    detail.z = node->getCorner().z;
    detail.s = node->getScale();
    detail.red = node->getColor()[0];
    detail.green = node->getColor()[1];
    detail.blue = node->getColor()[2];
    pthread_mutex_unlock(&_treeLock);
    return true;
}

bool VoxelSystem::findSpherePenetration(const glm::vec3& center, float radius, glm::vec3& penetration) {
    pthread_mutex_lock(&_treeLock);
    bool result = _tree->findSpherePenetration(center, radius, penetration);
    pthread_mutex_unlock(&_treeLock);
    return result;
}

bool VoxelSystem::findCapsulePenetration(const glm::vec3& start, const glm::vec3& end, float radius, glm::vec3& penetration) {
    pthread_mutex_lock(&_treeLock);
    bool result = _tree->findCapsulePenetration(start, end, radius, penetration);
    pthread_mutex_unlock(&_treeLock);
    return result;
}

class falseColorizeRandomEveryOtherArgs {
public:
    falseColorizeRandomEveryOtherArgs() : totalNodes(0), colorableNodes(0), coloredNodes(0), colorThis(true) {};
    unsigned long totalNodes;
    unsigned long colorableNodes;
    unsigned long coloredNodes;
    bool colorThis;
};

bool VoxelSystem::falseColorizeRandomEveryOtherOperation(VoxelNode* node, void* extraData) {
    falseColorizeRandomEveryOtherArgs* args = (falseColorizeRandomEveryOtherArgs*)extraData;
    args->totalNodes++;
    if (node->isColored()) {
        args->colorableNodes++;
        if (args->colorThis) {
            args->coloredNodes++;
            node->setFalseColor(255, randomColorValue(150), randomColorValue(150));
        }
        args->colorThis = !args->colorThis;
    }
    return true; // keep going!
}

void VoxelSystem::falseColorizeRandomEveryOther() {
    falseColorizeRandomEveryOtherArgs args;
    _tree->recurseTreeWithOperation(falseColorizeRandomEveryOtherOperation,&args);
    qDebug("randomized false color for every other node: total %ld, colorable %ld, colored %ld\n", 
        args.totalNodes, args.colorableNodes, args.coloredNodes);
    _tree->setDirtyBit();
    setupNewVoxelsForDrawing();
}

class collectStatsForTreesAndVBOsArgs {
public:
    collectStatsForTreesAndVBOsArgs() : 
        totalNodes(0), 
        dirtyNodes(0), 
        shouldRenderNodes(0),
        coloredNodes(0),
        nodesInVBO(0),
        nodesInVBONotShouldRender(0),
        nodesInVBOOverExpectedMax(0),
        duplicateVBOIndex(0),
        leafNodes(0)
        {
            memset(hasIndexFound, false, MAX_VOXELS_PER_SYSTEM * sizeof(bool));
        };

    unsigned long totalNodes;
    unsigned long dirtyNodes;
    unsigned long shouldRenderNodes;
    unsigned long coloredNodes;
    unsigned long nodesInVBO;
    unsigned long nodesInVBONotShouldRender;
    unsigned long nodesInVBOOverExpectedMax;
    unsigned long duplicateVBOIndex;
    unsigned long leafNodes;

    unsigned long expectedMax;
    
    bool hasIndexFound[MAX_VOXELS_PER_SYSTEM];
};

bool VoxelSystem::collectStatsForTreesAndVBOsOperation(VoxelNode* node, void* extraData) {
    collectStatsForTreesAndVBOsArgs* args = (collectStatsForTreesAndVBOsArgs*)extraData;
    args->totalNodes++;

    if (node->isLeaf()) {
        args->leafNodes++;
    }

    if (node->isColored()) {
        args->coloredNodes++;
    }

    if (node->getShouldRender()) {
        args->shouldRenderNodes++;
    }

    if (node->isDirty()) {
        args->dirtyNodes++;
    }

    if (node->isKnownBufferIndex()) {
        args->nodesInVBO++;
        unsigned long nodeIndex = node->getBufferIndex();
        if (args->hasIndexFound[nodeIndex]) {
            args->duplicateVBOIndex++;
            qDebug("duplicateVBO found... index=%ld, isDirty=%s, shouldRender=%s \n", nodeIndex, 
                    debug::valueOf(node->isDirty()), debug::valueOf(node->getShouldRender()));
        } else {
            args->hasIndexFound[nodeIndex] = true;
        }
        if (nodeIndex > args->expectedMax) {
            args->nodesInVBOOverExpectedMax++;
        }
        
        // if it's in VBO but not-shouldRender, track that also...
        if (!node->getShouldRender()) {
            args->nodesInVBONotShouldRender++;
        }
    }

    return true; // keep going!
}

void VoxelSystem::collectStatsForTreesAndVBOs() {
    PerformanceWarning warn(true, "collectStatsForTreesAndVBOs()", true);

    glBufferIndex minDirty = GLBUFFER_INDEX_UNKNOWN;
    glBufferIndex maxDirty = 0;

    for (glBufferIndex i = 0; i < _voxelsInWriteArrays; i++) {
        if (_writeVoxelDirtyArray[i]) {
            minDirty = std::min(minDirty,i);
            maxDirty = std::max(maxDirty,i);
        }
    }

    collectStatsForTreesAndVBOsArgs args;
    args.expectedMax = _voxelsInWriteArrays;
    _tree->recurseTreeWithOperation(collectStatsForTreesAndVBOsOperation,&args);

    qDebug("Local Voxel Tree Statistics:\n total nodes %ld \n leaves %ld \n dirty %ld \n colored %ld \n shouldRender %ld \n",
        args.totalNodes, args.leafNodes, args.dirtyNodes, args.coloredNodes, args.shouldRenderNodes);

    qDebug(" _voxelsDirty=%s \n _voxelsInWriteArrays=%ld \n minDirty=%ld \n maxDirty=%ld \n", debug::valueOf(_voxelsDirty),
        _voxelsInWriteArrays, minDirty, maxDirty);

    qDebug(" inVBO %ld \n nodesInVBOOverExpectedMax %ld \n duplicateVBOIndex %ld \n nodesInVBONotShouldRender %ld \n", 
        args.nodesInVBO, args.nodesInVBOOverExpectedMax, args.duplicateVBOIndex, args.nodesInVBONotShouldRender);

    glBufferIndex minInVBO = GLBUFFER_INDEX_UNKNOWN;
    glBufferIndex maxInVBO = 0;

    for (glBufferIndex i = 0; i < MAX_VOXELS_PER_SYSTEM; i++) {
        if (args.hasIndexFound[i]) {
            minInVBO = std::min(minInVBO,i);
            maxInVBO = std::max(maxInVBO,i);
        }
    }

    qDebug(" minInVBO=%ld \n maxInVBO=%ld \n _voxelsInWriteArrays=%ld \n _voxelsInReadArrays=%ld \n", 
            minInVBO, maxInVBO, _voxelsInWriteArrays, _voxelsInReadArrays);

}


void VoxelSystem::deleteVoxelAt(float x, float y, float z, float s) {
    pthread_mutex_lock(&_treeLock);
    
    _tree->deleteVoxelAt(x, y, z, s);
    
    // redraw!
    setupNewVoxelsForDrawing();  // do we even need to do this? Or will the next network receive kick in?
    
    pthread_mutex_unlock(&_treeLock);
};

VoxelNode* VoxelSystem::getVoxelAt(float x, float y, float z, float s) const { 
    return _tree->getVoxelAt(x, y, z, s); 
};

void VoxelSystem::createVoxel(float x, float y, float z, float s, 
                              unsigned char red, unsigned char green, unsigned char blue, bool destructive) {
    pthread_mutex_lock(&_treeLock);
    
    //qDebug("VoxelSystem::createVoxel(%f,%f,%f,%f)\n",x,y,z,s);
    _tree->createVoxel(x, y, z, s, red, green, blue, destructive); 
    setupNewVoxelsForDrawing(); 
    
    pthread_mutex_unlock(&_treeLock);
};

void VoxelSystem::createLine(glm::vec3 point1, glm::vec3 point2, float unitSize, rgbColor color, bool destructive) { 
    _tree->createLine(point1, point2, unitSize, color, destructive); 
    setupNewVoxelsForDrawing(); 
};

void VoxelSystem::createSphere(float r,float xc, float yc, float zc, float s, bool solid, 
                               creationMode mode, bool destructive, bool debug) { 
    _tree->createSphere(r, xc, yc, zc, s, solid, mode, destructive, debug); 
    setupNewVoxelsForDrawing(); 
};

void VoxelSystem::copySubTreeIntoNewTree(VoxelNode* startNode, VoxelSystem* destination, bool rebaseToRoot) {
    _tree->copySubTreeIntoNewTree(startNode, destination->_tree, rebaseToRoot);
    destination->setupNewVoxelsForDrawing();
}

void VoxelSystem::copySubTreeIntoNewTree(VoxelNode* startNode, VoxelTree* destination, bool rebaseToRoot) {
    _tree->copySubTreeIntoNewTree(startNode, destination, rebaseToRoot);
}

void VoxelSystem::copyFromTreeIntoSubTree(VoxelTree* sourceTree, VoxelNode* destinationNode) {
    _tree->copyFromTreeIntoSubTree(sourceTree, destinationNode);
}

void VoxelSystem::recurseTreeWithOperation(RecurseVoxelTreeOperation operation, void* extraData) {
    _tree->recurseTreeWithOperation(operation, extraData);
}

struct FalseColorizeOccludedArgs {
    ViewFrustum* viewFrustum;
    CoverageMap* map;
    CoverageMapV2* mapV2;
    VoxelTree* tree;
    long totalVoxels;
    long coloredVoxels;
    long occludedVoxels;
    long notOccludedVoxels;
    long outOfView;
    long subtreeVoxelsSkipped;
    long nonLeaves;
    long nonLeavesOutOfView;
    long nonLeavesOccluded;
};

struct FalseColorizeSubTreeOperationArgs {
    unsigned char color[NUMBER_OF_COLORS];
    long voxelsTouched;
};

bool VoxelSystem::falseColorizeSubTreeOperation(VoxelNode* node, void* extraData) {
    if (node->getShouldRender()) {
        FalseColorizeSubTreeOperationArgs* args = (FalseColorizeSubTreeOperationArgs*) extraData;
        node->setFalseColor(args->color[0], args->color[1], args->color[2]);
        args->voxelsTouched++;
    }
    return true;    
}

bool VoxelSystem::falseColorizeOccludedOperation(VoxelNode* node, void* extraData) {

    FalseColorizeOccludedArgs* args = (FalseColorizeOccludedArgs*) extraData;
    args->totalVoxels++;

    // If we are a parent, let's see if we're completely occluded.
    if (!node->isLeaf()) {
        args->nonLeaves++;

        AABox voxelBox = node->getAABox();
        voxelBox.scale(TREE_SCALE);
        VoxelProjectedPolygon* voxelPolygon = new VoxelProjectedPolygon(args->viewFrustum->getProjectedPolygon(voxelBox));

        // If we're not all in view, then ignore it, and just return. But keep searching...
        if (!voxelPolygon->getAllInView()) {
            args->nonLeavesOutOfView++;
            delete voxelPolygon;
            return true;
        }

        CoverageMapStorageResult result = args->map->checkMap(voxelPolygon, false);
        if (result == OCCLUDED) {
            args->nonLeavesOccluded++;
            delete voxelPolygon;
            
            FalseColorizeSubTreeOperationArgs subArgs;
            subArgs.color[0] = 0;
            subArgs.color[1] = 255;
            subArgs.color[2] = 0;
            subArgs.voxelsTouched = 0;
            
            args->tree->recurseNodeWithOperation(node, falseColorizeSubTreeOperation, &subArgs );
            
            args->subtreeVoxelsSkipped += (subArgs.voxelsTouched - 1);
            args->totalVoxels += (subArgs.voxelsTouched - 1);
            
            return false;
        }

        delete voxelPolygon;
        return true; // keep looking...
    }

    if (node->isLeaf() && node->isColored() && node->getShouldRender()) {
        args->coloredVoxels++;

        AABox voxelBox = node->getAABox();
        voxelBox.scale(TREE_SCALE);
        VoxelProjectedPolygon* voxelPolygon = new VoxelProjectedPolygon(args->viewFrustum->getProjectedPolygon(voxelBox));

        // If we're not all in view, then ignore it, and just return. But keep searching...
        if (!voxelPolygon->getAllInView()) {
            args->outOfView++;
            delete voxelPolygon;
            return true;
        }

        CoverageMapStorageResult result = args->map->checkMap(voxelPolygon, true);
        if (result == OCCLUDED) {
            node->setFalseColor(255, 0, 0);
            args->occludedVoxels++;
        } else if (result == STORED) {
            args->notOccludedVoxels++;
            //qDebug("***** falseColorizeOccludedOperation() NODE is STORED *****\n");
        } else if (result == DOESNT_FIT) {
            //qDebug("***** falseColorizeOccludedOperation() NODE DOESNT_FIT???? *****\n");
        }
    }
    return true; // keep going!
}

void VoxelSystem::falseColorizeOccluded() {
    PerformanceWarning warn(true, "falseColorizeOccluded()",true);
    myCoverageMap.erase();
    
    FalseColorizeOccludedArgs args;
    args.viewFrustum = _viewFrustum;
    args.map = &myCoverageMap; 
    args.totalVoxels = 0;
    args.coloredVoxels = 0;
    args.occludedVoxels = 0;
    args.notOccludedVoxels = 0;
    args.outOfView = 0;
    args.subtreeVoxelsSkipped = 0;
    args.nonLeaves = 0;
    args.nonLeavesOutOfView = 0;
    args.nonLeavesOccluded = 0;
    args.tree = _tree;

    VoxelProjectedPolygon::pointInside_calls = 0;
    VoxelProjectedPolygon::occludes_calls = 0;
    VoxelProjectedPolygon::intersects_calls = 0;
    
    glm::vec3 position = args.viewFrustum->getPosition() * (1.0f/TREE_SCALE);

    _tree->recurseTreeWithOperationDistanceSorted(falseColorizeOccludedOperation, position, (void*)&args);

    qDebug("falseColorizeOccluded()\n    position=(%f,%f)\n    total=%ld\n    colored=%ld\n    occluded=%ld\n    notOccluded=%ld\n    outOfView=%ld\n    subtreeVoxelsSkipped=%ld\n    nonLeaves=%ld\n    nonLeavesOutOfView=%ld\n    nonLeavesOccluded=%ld\n    pointInside_calls=%ld\n    occludes_calls=%ld\n intersects_calls=%ld\n", 
        position.x, position.y,
        args.totalVoxels, args.coloredVoxels, args.occludedVoxels, 
        args.notOccludedVoxels, args.outOfView, args.subtreeVoxelsSkipped, 
        args.nonLeaves, args.nonLeavesOutOfView, args.nonLeavesOccluded,
        VoxelProjectedPolygon::pointInside_calls,
        VoxelProjectedPolygon::occludes_calls,
        VoxelProjectedPolygon::intersects_calls
    );


    //myCoverageMap.erase();

    _tree->setDirtyBit();
    setupNewVoxelsForDrawing();
}

bool VoxelSystem::falseColorizeOccludedV2Operation(VoxelNode* node, void* extraData) {

    FalseColorizeOccludedArgs* args = (FalseColorizeOccludedArgs*) extraData;
    args->totalVoxels++;

    // If we are a parent, let's see if we're completely occluded.
    if (!node->isLeaf()) {
        args->nonLeaves++;

        AABox voxelBox = node->getAABox();
        voxelBox.scale(TREE_SCALE);
        VoxelProjectedPolygon* voxelPolygon = new VoxelProjectedPolygon(args->viewFrustum->getProjectedPolygon(voxelBox));

        // If we're not all in view, then ignore it, and just return. But keep searching...
        if (!voxelPolygon->getAllInView()) {
            args->nonLeavesOutOfView++;
            delete voxelPolygon;
            return true;
        }

        CoverageMapV2StorageResult result = args->mapV2->checkMap(voxelPolygon, false);
        if (result == V2_OCCLUDED) {
            args->nonLeavesOccluded++;
            delete voxelPolygon;
            
            FalseColorizeSubTreeOperationArgs subArgs;
            subArgs.color[0] = 0;
            subArgs.color[1] = 255;
            subArgs.color[2] = 0;
            subArgs.voxelsTouched = 0;
            
            args->tree->recurseNodeWithOperation(node, falseColorizeSubTreeOperation, &subArgs );
            
            args->subtreeVoxelsSkipped += (subArgs.voxelsTouched - 1);
            args->totalVoxels += (subArgs.voxelsTouched - 1);
            
            return false;
        }

        delete voxelPolygon;
        return true; // keep looking...
    }

    if (node->isLeaf() && node->isColored() && node->getShouldRender()) {
        args->coloredVoxels++;

        AABox voxelBox = node->getAABox();
        voxelBox.scale(TREE_SCALE);
        VoxelProjectedPolygon* voxelPolygon = new VoxelProjectedPolygon(args->viewFrustum->getProjectedPolygon(voxelBox));

        // If we're not all in view, then ignore it, and just return. But keep searching...
        if (!voxelPolygon->getAllInView()) {
            args->outOfView++;
            delete voxelPolygon;
            return true;
        }

        CoverageMapV2StorageResult result = args->mapV2->checkMap(voxelPolygon, true);
        if (result == V2_OCCLUDED) {
            node->setFalseColor(255, 0, 0);
            args->occludedVoxels++;
        } else if (result == V2_STORED) {
            args->notOccludedVoxels++;
            //qDebug("***** falseColorizeOccludedOperation() NODE is STORED *****\n");
        } else if (result == V2_DOESNT_FIT) {
            //qDebug("***** falseColorizeOccludedOperation() NODE DOESNT_FIT???? *****\n");
        }
        delete voxelPolygon; // V2 maps don't store polygons, so we're always in charge of freeing
    }
    return true; // keep going!
}


void VoxelSystem::falseColorizeOccludedV2() {
    PerformanceWarning warn(true, "falseColorizeOccludedV2()",true);
    myCoverageMapV2.erase();

    CoverageMapV2::wantDebugging = true;

    VoxelProjectedPolygon::pointInside_calls = 0;
    VoxelProjectedPolygon::occludes_calls = 0;
    VoxelProjectedPolygon::intersects_calls = 0;
    
    FalseColorizeOccludedArgs args;
    args.viewFrustum = _viewFrustum;
    args.mapV2 = &myCoverageMapV2; 
    args.totalVoxels = 0;
    args.coloredVoxels = 0;
    args.occludedVoxels = 0;
    args.notOccludedVoxels = 0;
    args.outOfView = 0;
    args.subtreeVoxelsSkipped = 0;
    args.nonLeaves = 0;
    args.nonLeavesOutOfView = 0;
    args.nonLeavesOccluded = 0;
    args.tree = _tree;
    
    glm::vec3 position = args.viewFrustum->getPosition() * (1.0f/TREE_SCALE);

    _tree->recurseTreeWithOperationDistanceSorted(falseColorizeOccludedV2Operation, position, (void*)&args);

    qDebug("falseColorizeOccludedV2()\n    position=(%f,%f)\n    total=%ld\n    colored=%ld\n    occluded=%ld\n    notOccluded=%ld\n    outOfView=%ld\n    subtreeVoxelsSkipped=%ld\n    nonLeaves=%ld\n    nonLeavesOutOfView=%ld\n    nonLeavesOccluded=%ld\n    pointInside_calls=%ld\n    occludes_calls=%ld\n    intersects_calls=%ld\n", 
        position.x, position.y,
        args.totalVoxels, args.coloredVoxels, args.occludedVoxels, 
        args.notOccludedVoxels, args.outOfView, args.subtreeVoxelsSkipped, 
        args.nonLeaves, args.nonLeavesOutOfView, args.nonLeavesOccluded,
        VoxelProjectedPolygon::pointInside_calls,
        VoxelProjectedPolygon::occludes_calls,
        VoxelProjectedPolygon::intersects_calls
    );
    //myCoverageMapV2.erase();
    _tree->setDirtyBit();
    setupNewVoxelsForDrawing();
}

void VoxelSystem::nodeAdded(Node* node) {
    if (node->getType() == NODE_TYPE_VOXEL_SERVER) {
        uint16_t nodeID = node->getNodeID();
        printf("VoxelSystem... voxel server %u added...\n", nodeID);
        _voxelServerCount++;
    }
}

bool VoxelSystem::killSourceVoxelsOperation(VoxelNode* node, void* extraData) {
    uint16_t killedNodeID = *(uint16_t*)extraData;
    for (int i = 0; i < NUMBER_OF_CHILDREN; i++) {
        VoxelNode* childNode = node->getChildAtIndex(i);
        if (childNode) {
            uint16_t childNodeID = childNode->getSourceID();
            if (childNodeID == killedNodeID) {
                node->safeDeepDeleteChildAtIndex(i);
            }
        }
    }
    return true;
}

void VoxelSystem::nodeKilled(Node* node) {
    if (node->getType() == NODE_TYPE_VOXEL_SERVER) {
        _voxelServerCount--;
        uint16_t nodeID = node->getNodeID();
        printf("VoxelSystem... voxel server %u removed...\n", nodeID);
        
        if (_voxelServerCount > 0) {
            // Kill any voxels from the local tree that match this nodeID
            _tree->recurseTreeWithOperation(killSourceVoxelsOperation, &nodeID);
            _tree->setDirtyBit();
        } else {
            // Last server, take the easy way and kill all the local voxels!
            _tree->eraseAllVoxels();
            _voxelsInWriteArrays = _voxelsInReadArrays = 0; // better way to do this??
        }
        setupNewVoxelsForDrawing();
    }
}

<|MERGE_RESOLUTION|>--- conflicted
+++ resolved
@@ -119,7 +119,6 @@
 }
 
 VoxelSystem::~VoxelSystem() {
-<<<<<<< HEAD
     if (_initialized) {
         // Destroy  glBuffers
         glDeleteBuffers(1, &_vboVerticesID);
@@ -135,18 +134,6 @@
         delete[] _readVoxelDirtyArray;
     }
 
-=======
-    glDeleteBuffers(1, &_vboVerticesID);
-    glDeleteBuffers(1, &_vboNormalsID);
-    glDeleteBuffers(1, &_vboColorsID);
-    glDeleteBuffers(1, &_vboIndicesID);
-    delete[] _readVerticesArray;
-    delete[] _writeVerticesArray;
-    delete[] _readColorsArray;
-    delete[] _writeColorsArray;
-    delete[] _writeVoxelDirtyArray;
-    delete[] _readVoxelDirtyArray;
->>>>>>> f0bb42a9
     delete _tree;
     pthread_mutex_destroy(&_bufferWriteLock);
     pthread_mutex_destroy(&_treeLock);
