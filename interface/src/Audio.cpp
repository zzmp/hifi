--- conflicted
+++ resolved
@@ -1380,7 +1380,6 @@
         // add this to our list of local injected outputs, we will need to clean it up when the injector says it is done
         _injectedOutputInterfaces.insert(injector, localOutput);
         
-<<<<<<< HEAD
         connect(injector, &AudioInjector::finished, this, &Audio::cleanupLocalOutputInterface);
         
         localOutput->start(injector->getLocalBuffer());
@@ -1397,16 +1396,6 @@
         
         outputInterface->stop();
         outputInterface->deleteLater();
-=======
-        QIODevice* localIODevice = localSoundOutput->start();
-        if (localIODevice) {
-            localIODevice->write(audioByteArray);
-        } else {
-            qDebug() << "Unable to handle audio byte array. Error:" << localSoundOutput->error();
-        }
-    } else {
-        qDebug() << "Audio::handleAudioByteArray called with an empty byte array. Sound is likely still downloading.";
->>>>>>> 1d80fd7e
     }
 }
 
