--- conflicted
+++ resolved
@@ -802,11 +802,12 @@
     mutePacketStream.writeBytes(reinterpret_cast<const char *>(&MUTE_RADIUS), sizeof(float));
     
     // grab our audio mixer from the NodeList, if it exists
-    SharedNodePointer audioMixer = NodeList::getInstance()->soloNodeOfType(NodeType::AudioMixer);
+    auto nodelist = DependencyManager::get<NodeList>();
+    SharedNodePointer audioMixer = nodelist->soloNodeOfType(NodeType::AudioMixer);
     
     if (audioMixer) {
         // send off this mute packet
-        NodeList::getInstance()->writeDatagram(mutePacket, audioMixer);
+        nodelist->writeDatagram(mutePacket, audioMixer);
     }
 }
 
@@ -840,55 +841,6 @@
     }
 }
 
-<<<<<<< HEAD
-void Audio::sendDownstreamAudioStatsPacket() {
-
-    // since this function is called every second, we'll sample for some of our stats here
-    _inputRingBufferMsecsAvailableStats.update(getInputRingBufferMsecsAvailable());
-    _audioOutputMsecsUnplayedStats.update(getAudioOutputMsecsUnplayed());
-
-    // also, call _receivedAudioStream's per-second callback
-    _receivedAudioStream.perSecondCallbackForUpdatingStats();
-
-    char packet[MAX_PACKET_SIZE];
-
-    // pack header
-    int numBytesPacketHeader = populatePacketHeader(packet, PacketTypeAudioStreamStats);
-    char* dataAt = packet + numBytesPacketHeader;
-
-    // pack append flag
-    quint8 appendFlag = 0;
-    memcpy(dataAt, &appendFlag, sizeof(quint8));
-    dataAt += sizeof(quint8);
-
-    // pack number of stats packed
-    quint16 numStreamStatsToPack = 1;
-    memcpy(dataAt, &numStreamStatsToPack, sizeof(quint16));
-    dataAt += sizeof(quint16);
-
-    // pack downstream audio stream stats
-    AudioStreamStats stats = _receivedAudioStream.getAudioStreamStats();
-    memcpy(dataAt, &stats, sizeof(AudioStreamStats));
-    dataAt += sizeof(AudioStreamStats);
-    
-    // send packet
-    auto nodeList = DependencyManager::get<NodeList>();
-    SharedNodePointer audioMixer = nodeList->soloNodeOfType(NodeType::AudioMixer);
-    nodeList->writeDatagram(packet, dataAt - packet, audioMixer);
-}
-
-
-
-bool Audio::mousePressEvent(int x, int y) {
-    if (_iconBounds.contains(x, y)) {
-        toggleMute();
-        return true;
-    }
-    return false;
-}
-
-=======
->>>>>>> 1b1fd2bc
 void Audio::toggleMute() {
     _muted = !_muted;
     muteToggled();
@@ -948,518 +900,7 @@
     return false;
 }
 
-<<<<<<< HEAD
-void Audio::renderToolBox(int x, int y, bool boxed) {
-
-    glEnable(GL_TEXTURE_2D);
-
-    if (boxed) {
-
-        bool isClipping = ((getTimeSinceLastClip() > 0.0f) && (getTimeSinceLastClip() < 1.0f));
-        const int BOX_LEFT_PADDING = 5;
-        const int BOX_TOP_PADDING = 10;
-        const int BOX_WIDTH = 266;
-        const int BOX_HEIGHT = 44;
-
-        QRect boxBounds = QRect(x - BOX_LEFT_PADDING, y - BOX_TOP_PADDING, BOX_WIDTH, BOX_HEIGHT);
-
-        glBindTexture(GL_TEXTURE_2D, _boxTextureId);
-
-        if (isClipping) {
-            glColor3f(1.0f, 0.0f, 0.0f);
-        } else {
-            glColor3f(0.41f, 0.41f, 0.41f);
-        }
-        glBegin(GL_QUADS);
-
-        glTexCoord2f(1, 1);
-        glVertex2f(boxBounds.left(), boxBounds.top());
-
-        glTexCoord2f(0, 1);
-        glVertex2f(boxBounds.right(), boxBounds.top());
-
-        glTexCoord2f(0, 0);
-        glVertex2f(boxBounds.right(), boxBounds.bottom());
-        
-        glTexCoord2f(1, 0);
-        glVertex2f(boxBounds.left(), boxBounds.bottom());
-        
-        glEnd();
-    }
-
-    _iconBounds = QRect(x, y, MUTE_ICON_SIZE, MUTE_ICON_SIZE);
-    if (!_muted) {
-        glBindTexture(GL_TEXTURE_2D, _micTextureId);
-        _iconColor = 1.0f;
-    } else {
-        glBindTexture(GL_TEXTURE_2D, _muteTextureId);
-        
-        // Make muted icon pulsate
-        static const float PULSE_MIN = 0.4f;
-        static const float PULSE_MAX = 1.0f;
-        static const float PULSE_FREQUENCY = 1.0f; // in Hz
-        qint64 now = usecTimestampNow();
-        if (now - _iconPulseTimeReference > (qint64)USECS_PER_SECOND) {
-            // Prevents t from getting too big, which would diminish glm::cos precision
-            _iconPulseTimeReference = now - ((now - _iconPulseTimeReference) % USECS_PER_SECOND);
-        }
-        float t = (float)(now - _iconPulseTimeReference) / (float)USECS_PER_SECOND;
-        float pulseFactor = (glm::cos(t * PULSE_FREQUENCY * 2.0f * PI) + 1.0f) / 2.0f;
-        _iconColor = PULSE_MIN + (PULSE_MAX - PULSE_MIN) * pulseFactor;
-    }
-
-    glColor3f(_iconColor, _iconColor, _iconColor);
-    glBegin(GL_QUADS);
-
-    glTexCoord2f(1.0f, 1.0f);
-    glVertex2f(_iconBounds.left(), _iconBounds.top());
-
-    glTexCoord2f(0.0f, 1.0f);
-    glVertex2f(_iconBounds.right(), _iconBounds.top());
-
-    glTexCoord2f(0.0f, 0.0f);
-    glVertex2f(_iconBounds.right(), _iconBounds.bottom());
-
-    glTexCoord2f(1.0f, 0.0f);
-    glVertex2f(_iconBounds.left(), _iconBounds.bottom());
-
-    glEnd();
-
-    glDisable(GL_TEXTURE_2D);
-}
-
-void Audio::toggleScope() {
-    _scopeEnabled = !_scopeEnabled;
-    if (_scopeEnabled) {
-        allocateScope();
-    } else {
-        freeScope();
-    }
-}
-
-void Audio::toggleScopePause() {
-    _scopeEnabledPause = !_scopeEnabledPause;
-}
-
-void Audio::toggleStats() {
-    _statsEnabled = !_statsEnabled;
-}
-
-void Audio::toggleStatsShowInjectedStreams() {
-    _statsShowInjectedStreams = !_statsShowInjectedStreams;
-}
-
-void Audio::selectAudioScopeFiveFrames() {
-    if (Menu::getInstance()->isOptionChecked(MenuOption::AudioScopeFiveFrames)) {
-        reallocateScope(5);
-    }
-}
-
-void Audio::selectAudioScopeTwentyFrames() {
-    if (Menu::getInstance()->isOptionChecked(MenuOption::AudioScopeTwentyFrames)) {
-        reallocateScope(20);
-    }
-}
-
-void Audio::selectAudioScopeFiftyFrames() {
-    if (Menu::getInstance()->isOptionChecked(MenuOption::AudioScopeFiftyFrames)) {
-        reallocateScope(50);
-    }
-}
-
-void Audio::allocateScope() {
-    _scopeInputOffset = 0;
-    _scopeOutputOffset = 0;
-    int num = _samplesPerScope * sizeof(int16_t);
-    _scopeInput = new QByteArray(num, 0);
-    _scopeOutputLeft = new QByteArray(num, 0);
-    _scopeOutputRight = new QByteArray(num, 0);
-}
-
-void Audio::reallocateScope(int frames) {
-    if (_framesPerScope != frames) {
-        _framesPerScope = frames;
-        _samplesPerScope = NETWORK_SAMPLES_PER_FRAME * _framesPerScope;
-        QMutexLocker lock(&_guard);
-        freeScope();
-        allocateScope();
-    }
-}
-
-void Audio::freeScope() {
-    if (_scopeInput) {
-        delete _scopeInput;
-        _scopeInput = 0;
-    }
-    if (_scopeOutputLeft) {
-        delete _scopeOutputLeft;
-        _scopeOutputLeft = 0;
-    }
-    if (_scopeOutputRight) {
-        delete _scopeOutputRight;
-        _scopeOutputRight = 0;
-    }
-}
-
-int Audio::addBufferToScope(QByteArray* byteArray, int frameOffset, const int16_t* source, int sourceSamplesPerChannel,
-    unsigned int sourceChannel, unsigned int sourceNumberOfChannels, float fade) {
-    if (!_scopeEnabled || _scopeEnabledPause) {
-        return 0;
-    }
-    
-    // Temporary variable receives sample value
-    float sample;
-
-    QMutexLocker lock(&_guard);
-    // Short int pointer to mapped samples in byte array
-    int16_t* destination = (int16_t*) byteArray->data();
-
-    for (int i = 0; i < sourceSamplesPerChannel; i++) {
-        sample = (float)source[i * sourceNumberOfChannels + sourceChannel];
-        destination[frameOffset] = sample / (float) MAX_16_BIT_AUDIO_SAMPLE * (float)SCOPE_HEIGHT / 2.0f;
-        frameOffset = (frameOffset == _samplesPerScope - 1) ? 0 : frameOffset + 1;
-    }
-    return frameOffset;
-}
-
-int Audio::addSilenceToScope(QByteArray* byteArray, int frameOffset, int silentSamples) {
-
-    QMutexLocker lock(&_guard);
-    // Short int pointer to mapped samples in byte array
-    int16_t* destination = (int16_t*)byteArray->data();
-
-    if (silentSamples >= _samplesPerScope) {
-        memset(destination, 0, byteArray->size());
-        return frameOffset;
-    }
-
-    int samplesToBufferEnd = _samplesPerScope - frameOffset;
-    if (silentSamples > samplesToBufferEnd) {
-        memset(destination + frameOffset, 0, samplesToBufferEnd * sizeof(int16_t));
-        memset(destination, 0, silentSamples - samplesToBufferEnd * sizeof(int16_t));
-    } else {
-        memset(destination + frameOffset, 0, silentSamples * sizeof(int16_t));
-    }
-
-    return (frameOffset + silentSamples) % _samplesPerScope;
-}
-
-void Audio::renderStats(const float* color, int width, int height) {
-    if (!_statsEnabled) {
-        return;
-    }
-
-    const int linesWhenCentered = _statsShowInjectedStreams ? 34 : 27;
-    const int CENTERED_BACKGROUND_HEIGHT = STATS_HEIGHT_PER_LINE * linesWhenCentered;
-
-    int lines = _statsShowInjectedStreams ? _audioMixerInjectedStreamAudioStatsMap.size() * 7 + 27 : 27;
-    int statsHeight = STATS_HEIGHT_PER_LINE * lines;
-
-
-    static const float backgroundColor[4] = { 0.2f, 0.2f, 0.2f, 0.6f };
-
-    int x = std::max((width - (int)STATS_WIDTH) / 2, 0);
-    int y = std::max((height - CENTERED_BACKGROUND_HEIGHT) / 2, 0);
-    int w = STATS_WIDTH;
-    int h = statsHeight;
-    renderBackground(backgroundColor, x, y, w, h);
-
-
-    int horizontalOffset = x + 5;
-    int verticalOffset = y;
-    
-    float scale = 0.10f;
-    float rotation = 0.0f;
-    int font = 2;
-
-
-    char latencyStatString[512];
-
-    const float BUFFER_SEND_INTERVAL_MSECS = BUFFER_SEND_INTERVAL_USECS / (float)USECS_PER_MSEC;
-
-    float audioInputBufferLatency = 0.0f, inputRingBufferLatency = 0.0f, networkRoundtripLatency = 0.0f, mixerRingBufferLatency = 0.0f, outputRingBufferLatency = 0.0f, audioOutputBufferLatency = 0.0f;
-
-    AudioStreamStats downstreamAudioStreamStats = _receivedAudioStream.getAudioStreamStats();
-    SharedNodePointer audioMixerNodePointer = DependencyManager::get<NodeList>()->soloNodeOfType(NodeType::AudioMixer);
-    if (!audioMixerNodePointer.isNull()) {
-        audioInputBufferLatency = _audioInputMsecsReadStats.getWindowAverage();
-        inputRingBufferLatency = getInputRingBufferAverageMsecsAvailable();
-        networkRoundtripLatency = audioMixerNodePointer->getPingMs();
-        mixerRingBufferLatency = _audioMixerAvatarStreamAudioStats._framesAvailableAverage * BUFFER_SEND_INTERVAL_MSECS;
-        outputRingBufferLatency = downstreamAudioStreamStats._framesAvailableAverage * BUFFER_SEND_INTERVAL_MSECS;
-        audioOutputBufferLatency = _audioOutputMsecsUnplayedStats.getWindowAverage();
-    }
-    float totalLatency = audioInputBufferLatency + inputRingBufferLatency + networkRoundtripLatency + mixerRingBufferLatency + outputRingBufferLatency + audioOutputBufferLatency;
-
-    sprintf(latencyStatString, "     Audio input buffer: %7.2fms    - avg msecs of samples read to the input ring buffer in last 10s", audioInputBufferLatency);
-    verticalOffset += STATS_HEIGHT_PER_LINE;
-    drawText(horizontalOffset, verticalOffset, scale, rotation, font, latencyStatString, color);
-
-    sprintf(latencyStatString, "      Input ring buffer: %7.2fms    - avg msecs of samples in input ring buffer in last 10s", inputRingBufferLatency);
-    verticalOffset += STATS_HEIGHT_PER_LINE;
-    drawText(horizontalOffset, verticalOffset, scale, rotation, font, latencyStatString, color);
-
-    sprintf(latencyStatString, "       Network to mixer: %7.2fms    - half of last ping value calculated by the node list", networkRoundtripLatency / 2.0f);
-    verticalOffset += STATS_HEIGHT_PER_LINE;
-    drawText(horizontalOffset, verticalOffset, scale, rotation, font, latencyStatString, color);
-
-    sprintf(latencyStatString, " AudioMixer ring buffer: %7.2fms    - avg msecs of samples in audio mixer's ring buffer in last 10s", mixerRingBufferLatency);
-    verticalOffset += STATS_HEIGHT_PER_LINE;
-    drawText(horizontalOffset, verticalOffset, scale, rotation, font, latencyStatString, color);
-
-    sprintf(latencyStatString, "      Network to client: %7.2fms    - half of last ping value calculated by the node list", networkRoundtripLatency / 2.0f);
-    verticalOffset += STATS_HEIGHT_PER_LINE;
-    drawText(horizontalOffset, verticalOffset, scale, rotation, font, latencyStatString, color);
-    
-    sprintf(latencyStatString, "     Output ring buffer: %7.2fms    - avg msecs of samples in output ring buffer in last 10s", outputRingBufferLatency);
-    verticalOffset += STATS_HEIGHT_PER_LINE;
-    drawText(horizontalOffset, verticalOffset, scale, rotation, font, latencyStatString, color);
-
-    sprintf(latencyStatString, "    Audio output buffer: %7.2fms    - avg msecs of samples in audio output buffer in last 10s", audioOutputBufferLatency);
-    verticalOffset += STATS_HEIGHT_PER_LINE;
-    drawText(horizontalOffset, verticalOffset, scale, rotation, font, latencyStatString, color);
-    
-    sprintf(latencyStatString, "                  TOTAL: %7.2fms\n", totalLatency);
-    verticalOffset += STATS_HEIGHT_PER_LINE;
-    drawText(horizontalOffset, verticalOffset, scale, rotation, font, latencyStatString, color);
-
-
-    verticalOffset += STATS_HEIGHT_PER_LINE;    // blank line
-
-    char clientUpstreamMicLabelString[] = "Upstream Mic Audio Packets Sent Gaps (by client):";
-    verticalOffset += STATS_HEIGHT_PER_LINE;
-    drawText(horizontalOffset, verticalOffset, scale, rotation, font, clientUpstreamMicLabelString, color);
-
-    char stringBuffer[512];
-    sprintf(stringBuffer, "  Inter-packet timegaps (overall) | min: %9s, max: %9s, avg: %9s",
-        formatUsecTime(_packetSentTimeGaps.getMin()).toLatin1().data(),
-        formatUsecTime(_packetSentTimeGaps.getMax()).toLatin1().data(),
-        formatUsecTime(_packetSentTimeGaps.getAverage()).toLatin1().data());
-    verticalOffset += STATS_HEIGHT_PER_LINE;
-    drawText(horizontalOffset, verticalOffset, scale, rotation, font, stringBuffer, color);
-
-    sprintf(stringBuffer, " Inter-packet timegaps (last 30s) | min: %9s, max: %9s, avg: %9s",
-        formatUsecTime(_packetSentTimeGaps.getWindowMin()).toLatin1().data(),
-        formatUsecTime(_packetSentTimeGaps.getWindowMax()).toLatin1().data(),
-        formatUsecTime(_packetSentTimeGaps.getWindowAverage()).toLatin1().data());
-    verticalOffset += STATS_HEIGHT_PER_LINE;
-    drawText(horizontalOffset, verticalOffset, scale, rotation, font, stringBuffer, color);
-
-    verticalOffset += STATS_HEIGHT_PER_LINE;    // blank line
-
-    char upstreamMicLabelString[] = "Upstream mic audio stats (received and reported by audio-mixer):";
-    verticalOffset += STATS_HEIGHT_PER_LINE;
-    drawText(horizontalOffset, verticalOffset, scale, rotation, font, upstreamMicLabelString, color);
-
-    renderAudioStreamStats(_audioMixerAvatarStreamAudioStats, horizontalOffset, verticalOffset, scale, rotation, font, color);
-
-
-    verticalOffset += STATS_HEIGHT_PER_LINE;    // blank line
-
-    char downstreamLabelString[] = "Downstream mixed audio stats:";
-    verticalOffset += STATS_HEIGHT_PER_LINE;
-    drawText(horizontalOffset, verticalOffset, scale, rotation, font, downstreamLabelString, color);
-
-    renderAudioStreamStats(downstreamAudioStreamStats, horizontalOffset, verticalOffset, scale, rotation, font, color, true);
-
-
-    if (_statsShowInjectedStreams) {
-
-        foreach(const AudioStreamStats& injectedStreamAudioStats, _audioMixerInjectedStreamAudioStatsMap) {
-
-            verticalOffset += STATS_HEIGHT_PER_LINE;    // blank line
-
-            char upstreamInjectedLabelString[512];
-            sprintf(upstreamInjectedLabelString, "Upstream injected audio stats:      stream ID: %s",
-                injectedStreamAudioStats._streamIdentifier.toString().toLatin1().data());
-            verticalOffset += STATS_HEIGHT_PER_LINE;
-            drawText(horizontalOffset, verticalOffset, scale, rotation, font, upstreamInjectedLabelString, color);
-
-            renderAudioStreamStats(injectedStreamAudioStats, horizontalOffset, verticalOffset, scale, rotation, font, color);
-        }
-    }
-}
-
-void Audio::renderAudioStreamStats(const AudioStreamStats& streamStats, int horizontalOffset, int& verticalOffset,
-    float scale, float rotation, int font, const float* color, bool isDownstreamStats) {
-    
-    char stringBuffer[512];
-
-    sprintf(stringBuffer, "                      Packet loss | overall: %5.2f%% (%d lost), last_30s: %5.2f%% (%d lost)",
-        streamStats._packetStreamStats.getLostRate() * 100.0f,
-        streamStats._packetStreamStats._lost,
-        streamStats._packetStreamWindowStats.getLostRate() * 100.0f,
-        streamStats._packetStreamWindowStats._lost);
-    verticalOffset += STATS_HEIGHT_PER_LINE;
-    drawText(horizontalOffset, verticalOffset, scale, rotation, font, stringBuffer, color);
-
-    if (isDownstreamStats) {
-
-        const float BUFFER_SEND_INTERVAL_MSECS = BUFFER_SEND_INTERVAL_USECS / (float)USECS_PER_MSEC;
-        sprintf(stringBuffer, "                Ringbuffer frames | desired: %u, avg_available(10s): %u+%d, available: %u+%d",
-            streamStats._desiredJitterBufferFrames,
-            streamStats._framesAvailableAverage,
-            (int)(getAudioOutputAverageMsecsUnplayed() / BUFFER_SEND_INTERVAL_MSECS),
-            streamStats._framesAvailable,
-            (int)(getAudioOutputMsecsUnplayed() / BUFFER_SEND_INTERVAL_MSECS));
-    } else {
-        sprintf(stringBuffer, "                Ringbuffer frames | desired: %u, avg_available(10s): %u, available: %u",
-            streamStats._desiredJitterBufferFrames,
-            streamStats._framesAvailableAverage,
-            streamStats._framesAvailable);
-    }
-    
-    verticalOffset += STATS_HEIGHT_PER_LINE;
-    drawText(horizontalOffset, verticalOffset, scale, rotation, font, stringBuffer, color);
-
-    sprintf(stringBuffer, "                 Ringbuffer stats | starves: %u, prev_starve_lasted: %u, frames_dropped: %u, overflows: %u",
-        streamStats._starveCount,
-        streamStats._consecutiveNotMixedCount,
-        streamStats._framesDropped,
-        streamStats._overflowCount);
-    verticalOffset += STATS_HEIGHT_PER_LINE;
-    drawText(horizontalOffset, verticalOffset, scale, rotation, font, stringBuffer, color);
-
-    sprintf(stringBuffer, "  Inter-packet timegaps (overall) | min: %9s, max: %9s, avg: %9s",
-        formatUsecTime(streamStats._timeGapMin).toLatin1().data(),
-        formatUsecTime(streamStats._timeGapMax).toLatin1().data(),
-        formatUsecTime(streamStats._timeGapAverage).toLatin1().data());
-    verticalOffset += STATS_HEIGHT_PER_LINE;
-    drawText(horizontalOffset, verticalOffset, scale, rotation, font, stringBuffer, color);
-
-    sprintf(stringBuffer, " Inter-packet timegaps (last 30s) | min: %9s, max: %9s, avg: %9s",
-        formatUsecTime(streamStats._timeGapWindowMin).toLatin1().data(),
-        formatUsecTime(streamStats._timeGapWindowMax).toLatin1().data(),
-        formatUsecTime(streamStats._timeGapWindowAverage).toLatin1().data());
-    verticalOffset += STATS_HEIGHT_PER_LINE;
-    drawText(horizontalOffset, verticalOffset, scale, rotation, font, stringBuffer, color);
-}
-
-
-void Audio::renderScope(int width, int height) {
-
-    if (!_scopeEnabled)
-        return;
-
-    static const float backgroundColor[4] = { 0.4f, 0.4f, 0.4f, 0.6f };
-    static const float gridColor[4] = { 0.7f, 0.7f, 0.7f, 1.0f };
-    static const float inputColor[4] = { 0.3f, 1.0f, 0.3f, 1.0f };
-    static const float outputLeftColor[4] = { 1.0f, 0.3f, 0.3f, 1.0f };
-    static const float outputRightColor[4] = { 0.3f, 0.3f, 1.0f, 1.0f };
-    static const int gridRows = 2;
-    int gridCols = _framesPerScope;
-
-    int x = (width - (int)SCOPE_WIDTH) / 2;
-    int y = (height - (int)SCOPE_HEIGHT) / 2;
-    int w = (int)SCOPE_WIDTH;
-    int h = (int)SCOPE_HEIGHT;
-
-    renderBackground(backgroundColor, x, y, w, h);
-    renderGrid(gridColor, x, y, w, h, gridRows, gridCols);
-
-    QMutexLocker lock(&_guard);
-    renderLineStrip(inputColor, x, y, _samplesPerScope, _scopeInputOffset, _scopeInput);
-    renderLineStrip(outputLeftColor, x, y, _samplesPerScope, _scopeOutputOffset, _scopeOutputLeft);
-    renderLineStrip(outputRightColor, x, y, _samplesPerScope, _scopeOutputOffset, _scopeOutputRight);
-}
-
-void Audio::renderBackground(const float* color, int x, int y, int width, int height) {
-
-    glColor4fv(color);
-    glBegin(GL_QUADS);
-
-    glVertex2i(x, y);
-    glVertex2i(x + width, y);
-    glVertex2i(x + width, y + height);
-    glVertex2i(x , y + height);
-
-    glEnd();
-    glColor4f(1, 1, 1, 1); 
-}
-
-void Audio::renderGrid(const float* color, int x, int y, int width, int height, int rows, int cols) {
-
-    glColor4fv(color);
-    glBegin(GL_LINES);
-
-    int dx = width / cols;
-    int dy = height / rows;
-    int tx = x;
-    int ty = y;
-
-    // Draw horizontal grid lines
-    for (int i = rows + 1; --i >= 0; ) {
-        glVertex2i(x, ty);
-        glVertex2i(x + width, ty);
-        ty += dy;
-    }
-    // Draw vertical grid lines
-    for (int i = cols + 1; --i >= 0; ) {
-        glVertex2i(tx, y);
-        glVertex2i(tx, y + height);
-        tx += dx;
-    }
-    glEnd();
-    glColor4f(1, 1, 1, 1); 
-}
-
-void Audio::renderLineStrip(const float* color, int x, int y, int n, int offset, const QByteArray* byteArray) {
-
-    glColor4fv(color);
-    glBegin(GL_LINE_STRIP);
-
-    int16_t sample;
-    int16_t* samples = ((int16_t*) byteArray->data()) + offset;
-    int numSamplesToAverage = _framesPerScope / DEFAULT_FRAMES_PER_SCOPE;
-    int count = (n - offset) / numSamplesToAverage;
-    int remainder = (n - offset) % numSamplesToAverage;
-    y += SCOPE_HEIGHT / 2;
-
-    // Compute and draw the sample averages from the offset position
-    for (int i = count; --i >= 0; ) {
-        sample = 0;
-        for (int j = numSamplesToAverage; --j >= 0; ) {
-            sample += *samples++;
-        }
-        sample /= numSamplesToAverage;
-        glVertex2i(x++, y - sample);
-    }
-
-    // Compute and draw the sample average across the wrap boundary
-    if (remainder != 0) {
-        sample = 0;
-        for (int j = remainder; --j >= 0; ) {
-            sample += *samples++;
-        }
-    
-        samples = (int16_t*) byteArray->data();
-
-        for (int j = numSamplesToAverage - remainder; --j >= 0; ) {
-            sample += *samples++;
-        }
-        sample /= numSamplesToAverage;
-        glVertex2i(x++, y - sample);
-    } else {
-        samples = (int16_t*) byteArray->data();
-    }
-
-    // Compute and draw the sample average from the beginning to the offset
-    count = (offset - remainder) / numSamplesToAverage;
-    for (int i = count; --i >= 0; ) {
-        sample = 0;
-        for (int j = numSamplesToAverage; --j >= 0; ) {
-            sample += *samples++;
-        }
-        sample /= numSamplesToAverage;
-        glVertex2i(x++, y - sample);
-    }
-    glEnd();
-    glColor4f(1, 1, 1, 1); 
-}
-
-
-=======
->>>>>>> 1b1fd2bc
+
 void Audio::outputFormatChanged() {
     int outputFormatChannelCountTimesSampleRate = _outputFormat.channelCount() * _outputFormat.sampleRate();
     _outputFrameSize = AudioConstants::NETWORK_FRAME_SAMPLES_PER_CHANNEL * outputFormatChannelCountTimesSampleRate / _desiredOutputFormat.sampleRate();
