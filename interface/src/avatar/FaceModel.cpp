--- conflicted
+++ resolved
@@ -71,11 +71,7 @@
                                              glm::angleAxis(-pitchYawRoll.z, glm::normalize(inverse * axes[2]))
                                              * glm::angleAxis(pitchYawRoll.y, glm::normalize(inverse * axes[1]))
                                              * glm::angleAxis(-pitchYawRoll.x, glm::normalize(inverse * axes[0]))
-<<<<<<< HEAD
-                                             * state.getOriginalRotation(), DEFAULT_PRIORITY);
-=======
                                              * state.getDefaultRotation(), DEFAULT_PRIORITY);
->>>>>>> b1e69537
 }
 
 void FaceModel::maybeUpdateEyeRotation(Model* model, const JointState& parentState, const JointState& state, int index) {
@@ -83,11 +79,7 @@
     // NOTE: at the moment we do the math in the world-frame, hence the inverse transform is more complex than usual.
     glm::mat4 inverse = glm::inverse(glm::mat4_cast(model->getRotation()) * parentState.getTransform() *
                                      glm::translate(_rig->getJointDefaultTranslationInConstrainedFrame(index)) *
-<<<<<<< HEAD
-                                     state.getPreTransform() * glm::mat4_cast(state.getPreRotation() * state.getOriginalRotation()));
-=======
                                      state.getPreTransform() * glm::mat4_cast(state.getPreRotation() * state.getDefaultRotation()));
->>>>>>> b1e69537
     glm::vec3 front = glm::vec3(inverse * glm::vec4(_owningHead->getFinalOrientationInWorldFrame() * IDENTITY_FRONT, 0.0f));
     glm::vec3 lookAtDelta = _owningHead->getCorrectedLookAtPosition() - model->getTranslation();
     glm::vec3 lookAt = glm::vec3(inverse * glm::vec4(lookAtDelta + glm::length(lookAtDelta) * _owningHead->getSaccade(), 1.0f));
@@ -95,11 +87,7 @@
     const float MAX_ANGLE = 30.0f * RADIANS_PER_DEGREE;
     _rig->setJointRotationInConstrainedFrame(index, glm::angleAxis(glm::clamp(glm::angle(between),
                                                                               -MAX_ANGLE, MAX_ANGLE), glm::axis(between)) *
-<<<<<<< HEAD
-                                             state.getOriginalRotation(), DEFAULT_PRIORITY);
-=======
                                              state.getDefaultRotation(), DEFAULT_PRIORITY);
->>>>>>> b1e69537
 }
 
 void FaceModel::maybeUpdateNeckAndEyeRotation(int index) {
