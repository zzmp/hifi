--- conflicted
+++ resolved
@@ -65,9 +65,7 @@
     void getObjectsToChange(VectorOfMotionStates& motionStates);
     void handleOutgoingChanges(const VectorOfMotionStates& motionStates);
     void handleCollisionEvents(const CollisionEvents& collisionEvents);
-
-<<<<<<< HEAD
-    void updateAvatarPhysicsShape(const QUuid& id);
+    void updateAvatarPhysicsShape(Avatar* avatar);
     
     // Expose results and parameter-tuning operations to other systems, such as stats and javascript.
     Q_INVOKABLE float getRenderDistance() { return _renderDistance; }
@@ -79,9 +77,6 @@
     Q_INVOKABLE void setRenderDistanceKD(float newValue) { _renderDistanceController.setKD(newValue); }
     Q_INVOKABLE void setRenderDistanceLowLimit(float newValue) { _renderDistanceController.setControlledValueLowLimit(newValue); }
     Q_INVOKABLE void setRenderDistanceHighLimit(float newValue) { _renderDistanceController.setControlledValueHighLimit(newValue); }
-=======
-    void updateAvatarPhysicsShape(Avatar* avatar);
->>>>>>> c7673aad
    
 public slots:
     void setShouldShowReceiveStats(bool shouldShowReceiveStats) { _shouldShowReceiveStats = shouldShowReceiveStats; }
