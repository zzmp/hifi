//
//  MyAvatar.cpp
//  interface/src/avatar
//
//  Created by Mark Peng on 8/16/13.
//  Copyright 2012 High Fidelity, Inc.
//
//  Distributed under the Apache License, Version 2.0.
//  See the accompanying file LICENSE or http://www.apache.org/licenses/LICENSE-2.0.html
//

#include <algorithm>
#include <vector>

#include <QBuffer>

#include <glm/gtx/norm.hpp>
#include <glm/gtx/vector_angle.hpp>

#include <QtCore/QTimer>

#include <AccountManager.h>
#include <AddressManager.h>
#include <AnimationHandle.h>
#include <AudioClient.h>
#include <DependencyManager.h>
#include <GeometryUtil.h>
#include <NodeList.h>
#include <udt/PacketHeaders.h>
#include <PathUtils.h>
#include <PerfStat.h>
#include <ShapeCollider.h>
#include <SharedUtil.h>
#include <TextRenderer3D.h>
#include <UserActivityLogger.h>

#include "devices/Faceshift.h"

#include "Application.h"
#include "AvatarManager.h"
#include "Environment.h"
#include "Menu.h"
#include "ModelReferential.h"
#include "MyAvatar.h"
#include "Physics.h"
#include "Recorder.h"
#include "Util.h"
#include "InterfaceLogging.h"

#include "gpu/GLBackend.h"


using namespace std;

const glm::vec3 DEFAULT_UP_DIRECTION(0.0f, 1.0f, 0.0f);
const float YAW_SPEED = 150.0f;   // degrees/sec
const float PITCH_SPEED = 100.0f; // degrees/sec
const float DEFAULT_REAL_WORLD_FIELD_OF_VIEW_DEGREES = 30.0f;

const float MAX_WALKING_SPEED = 2.5f; // human walking speed
const float MAX_BOOST_SPEED = 0.5f * MAX_WALKING_SPEED; // keyboard motor gets additive boost below this speed
const float MIN_AVATAR_SPEED = 0.05f; // speed is set to zero below this

// TODO: normalize avatar speed for standard avatar size, then scale all motion logic
// to properly follow avatar size.
float MAX_AVATAR_SPEED = 300.0f;
float MAX_KEYBOARD_MOTOR_SPEED = MAX_AVATAR_SPEED;
float DEFAULT_KEYBOARD_MOTOR_TIMESCALE = 0.25f;
float MIN_SCRIPTED_MOTOR_TIMESCALE = 0.005f;
float DEFAULT_SCRIPTED_MOTOR_TIMESCALE = 1.0e6f;
const int SCRIPTED_MOTOR_CAMERA_FRAME = 0;
const int SCRIPTED_MOTOR_AVATAR_FRAME = 1;
const int SCRIPTED_MOTOR_WORLD_FRAME = 2;
const QString& DEFAULT_AVATAR_COLLISION_SOUND_URL = "https://s3.amazonaws.com/hifi-public/sounds/Collisions-hitsandslaps/airhockey_hit1.wav";

const float MyAvatar::ZOOM_MIN = 0.5f;
const float MyAvatar::ZOOM_MAX = 25.0f;
const float MyAvatar::ZOOM_DEFAULT = 1.5f;

MyAvatar::MyAvatar() :
    Avatar(),
    _gravity(0.0f, 0.0f, 0.0f),
    _wasPushing(false),
    _isPushing(false),
    _isBraking(false),
    _boomLength(ZOOM_DEFAULT),
    _trapDuration(0.0f),
    _thrust(0.0f),
    _keyboardMotorVelocity(0.0f),
    _keyboardMotorTimescale(DEFAULT_KEYBOARD_MOTOR_TIMESCALE),
    _scriptedMotorVelocity(0.0f),
    _scriptedMotorTimescale(DEFAULT_SCRIPTED_MOTOR_TIMESCALE),
    _scriptedMotorFrame(SCRIPTED_MOTOR_CAMERA_FRAME),
    _motionBehaviors(AVATAR_MOTION_DEFAULTS),
    _collisionSoundURL(""),
    _characterController(this),
    _lookAtTargetAvatar(),
    _shouldRender(true),
    _billboardValid(false),
    _feetTouchFloor(true),
    _eyeContactTarget(LEFT_EYE),
    _realWorldFieldOfView("realWorldFieldOfView",
                          DEFAULT_REAL_WORLD_FIELD_OF_VIEW_DEGREES),
    _firstPersonSkeletonModel(this),
    _prevShouldDrawHead(true),
    _hmdSensorMatrix(),
    _hmdSensorOrientation(),
    _hmdSensorPosition(),
    _bodySensorMatrix(),
    _sensorToWorldMatrix(),
    _standingHMDSensorMode(false),
    _goToPending(false),
    _goToPosition(),
    _goToOrientation()
{
    _firstPersonSkeletonModel.setIsFirstPerson(true);

    ShapeCollider::initDispatchTable();
    for (int i = 0; i < MAX_DRIVE_KEYS; i++) {
        _driveKeys[i] = 0.0f;
    }

    _skeletonModel.setEnableShapes(true);

    // connect to AddressManager signal for location jumps
    connect(DependencyManager::get<AddressManager>().data(), &AddressManager::locationChangeRequired,
            this, &MyAvatar::goToLocation);
    _characterController.setEnabled(true);
}

MyAvatar::~MyAvatar() {
    _lookAtTargetAvatar.reset();
}

QByteArray MyAvatar::toByteArray() {
    CameraMode mode = Application::getInstance()->getCamera()->getMode();
    if (mode == CAMERA_MODE_THIRD_PERSON || mode == CAMERA_MODE_INDEPENDENT) {
        // fake the avatar position that is sent up to the AvatarMixer
        glm::vec3 oldPosition = _position;
        _position = getSkeletonPosition();
        QByteArray array = AvatarData::toByteArray();
        // copy the correct position back
        _position = oldPosition;
        return array;
    }
    return AvatarData::toByteArray();
}

void MyAvatar::reset() {
    _skeletonModel.reset();
    _firstPersonSkeletonModel.reset();
    getHead()->reset();

    _targetVelocity = glm::vec3(0.0f);
    setThrust(glm::vec3(0.0f));
    //  Reset the pitch and roll components of the avatar's orientation, preserve yaw direction
    glm::vec3 eulers = safeEulerAngles(getOrientation());
    eulers.x = 0.0f;
    eulers.z = 0.0f;
    setOrientation(glm::quat(eulers));
}

void MyAvatar::update(float deltaTime) {

    if (_goToPending) {
        setPosition(_goToPosition);
        setOrientation(_goToOrientation);
        _goToPending = false;
    }

    if (_referential) {
        _referential->update();
    }

    Head* head = getHead();
    head->relaxLean(deltaTime);
    updateFromTrackers(deltaTime);

    //  Get audio loudness data from audio input device
    auto audio = DependencyManager::get<AudioClient>();
    head->setAudioLoudness(audio->getLastInputLoudness());
    head->setAudioAverageLoudness(audio->getAudioAverageInputLoudness());

    simulate(deltaTime);
    if (_feetTouchFloor) {
        _skeletonModel.updateStandingFoot();
    }
}

void MyAvatar::simulate(float deltaTime) {
    PerformanceTimer perfTimer("simulate");

    // Play back recording
    if (_player && _player->isPlaying()) {
        _player->play();
    }

    if (_scale != _targetScale) {
        float scale = (1.0f - SMOOTHING_RATIO) * _scale + SMOOTHING_RATIO * _targetScale;
        setScale(scale);
    }

    {
        PerformanceTimer perfTimer("transform");
        updateOrientation(deltaTime);
        updatePosition(deltaTime);
    }

    {
        PerformanceTimer perfTimer("hand");
        // update avatar skeleton and simulate hand and head
        getHand()->simulate(deltaTime, true);
    }

    {
        PerformanceTimer perfTimer("skeleton");
        _skeletonModel.simulate(deltaTime);
        _firstPersonSkeletonModel.simulate(deltaTime);
    }

    if (!_skeletonModel.hasSkeleton()) {
        // All the simulation that can be done has been done
        return;
    }

    {
        PerformanceTimer perfTimer("attachments");
        simulateAttachments(deltaTime);
    }

    {
        PerformanceTimer perfTimer("joints");
        // copy out the skeleton joints from the model
        _jointData.resize(_skeletonModel.getJointStateCount());
        for (int i = 0; i < _jointData.size(); i++) {
            JointData& data = _jointData[i];
            data.valid = _skeletonModel.getJointState(i, data.rotation);
        }
    }

    {
        PerformanceTimer perfTimer("head");
        Head* head = getHead();
        glm::vec3 headPosition;
        if (!_skeletonModel.getHeadPosition(headPosition)) {
            headPosition = _position;
        }
        head->setPosition(headPosition);
        head->setScale(_scale);
        head->simulate(deltaTime, true);
    }

    // Record avatars movements.
    if (_recorder && _recorder->isRecording()) {
        _recorder->record();
    }

    // consider updating our billboard
    maybeUpdateBillboard();
}

glm::mat4 MyAvatar::getSensorToWorldMatrix() const {
    if (getStandingHMDSensorMode()) {
        return _sensorToWorldMatrix;
    } else {
        return createMatFromQuatAndPos(getWorldAlignedOrientation(), getDefaultEyePosition());
    }
}

// best called at end of main loop, just before rendering.
// update sensor to world matrix from current body position and hmd sensor.
// This is so the correct camera can be used for rendering.
void MyAvatar::updateFromHMDSensorMatrix(const glm::mat4& hmdSensorMatrix) {
    // update the sensorMatrices based on the new hmd pose
    _hmdSensorMatrix = hmdSensorMatrix;
    _hmdSensorPosition = extractTranslation(hmdSensorMatrix);
    _hmdSensorOrientation = glm::quat_cast(hmdSensorMatrix);
    _bodySensorMatrix = deriveBodyFromHMDSensor();

    if (getStandingHMDSensorMode()) {
        // set the body position/orientation to reflect motion due to the head.
        auto worldMat = _sensorToWorldMatrix * _bodySensorMatrix;
        setPosition(extractTranslation(worldMat));
        setOrientation(glm::quat_cast(worldMat));
    }
}

// best called at end of main loop, just before rendering.
// update sensor to world matrix from current body position and hmd sensor.
// This is so the correct camera can be used for rendering.
void MyAvatar::updateSensorToWorldMatrix() {
    // update the sensor mat so that the body position will end up in the desired
    // position when driven from the head.
    glm::mat4 desiredMat = createMatFromQuatAndPos(getOrientation(), getPosition());
    _sensorToWorldMatrix = desiredMat * glm::inverse(_bodySensorMatrix);
}

//  Update avatar head rotation with sensor data
void MyAvatar::updateFromTrackers(float deltaTime) {
    glm::vec3 estimatedPosition, estimatedRotation;

    bool inHmd = qApp->isHMDMode();

    if (isPlaying() && inHmd) {
        return;
    }

    FaceTracker* tracker = Application::getInstance()->getActiveFaceTracker();
    bool inFacetracker = tracker && !tracker->isMuted();

    if (inHmd) {
        estimatedPosition = extractTranslation(getHMDSensorMatrix());
        estimatedPosition.x *= -1.0f;
        _trackedHeadPosition = estimatedPosition;

        const float OCULUS_LEAN_SCALE = 0.05f;
        estimatedPosition /= OCULUS_LEAN_SCALE;
    } else if (inFacetracker) {
        estimatedPosition = tracker->getHeadTranslation();
        _trackedHeadPosition = estimatedPosition;
        estimatedRotation = glm::degrees(safeEulerAngles(tracker->getHeadRotation()));
        if (Application::getInstance()->getCamera()->getMode() == CAMERA_MODE_MIRROR) {
            // Invert yaw and roll when in mirror mode
            // NOTE: this is kinda a hack, it's the same hack we use to make the head tilt. But it's not really a mirror
            // it just makes you feel like you're looking in a mirror because the body movements of the avatar appear to
            // match your body movements.
            YAW(estimatedRotation) *= -1.0f;
            ROLL(estimatedRotation) *= -1.0f;
        }
    }

    //  Rotate the body if the head is turned beyond the screen
    if (Menu::getInstance()->isOptionChecked(MenuOption::TurnWithHead)) {
        const float TRACKER_YAW_TURN_SENSITIVITY = 0.5f;
        const float TRACKER_MIN_YAW_TURN = 15.0f;
        const float TRACKER_MAX_YAW_TURN = 50.0f;
        if ( (fabs(estimatedRotation.y) > TRACKER_MIN_YAW_TURN) &&
             (fabs(estimatedRotation.y) < TRACKER_MAX_YAW_TURN) ) {
            if (estimatedRotation.y > 0.0f) {
                _bodyYawDelta += (estimatedRotation.y - TRACKER_MIN_YAW_TURN) * TRACKER_YAW_TURN_SENSITIVITY;
            } else {
                _bodyYawDelta += (estimatedRotation.y + TRACKER_MIN_YAW_TURN) * TRACKER_YAW_TURN_SENSITIVITY;
            }
        }
    }

    // Set the rotation of the avatar's head (as seen by others, not affecting view frustum)
    // to be scaled such that when the user's physical head is pointing at edge of screen, the
    // avatar head is at the edge of the in-world view frustum.  So while a real person may move
    // their head only 30 degrees or so, this may correspond to a 90 degree field of view.
    // Note that roll is magnified by a constant because it is not related to field of view.


    Head* head = getHead();
    if (inHmd || isPlaying()) {
        if (!getStandingHMDSensorMode()) {
            head->setDeltaPitch(estimatedRotation.x);
            head->setDeltaYaw(estimatedRotation.y);
            head->setDeltaRoll(estimatedRotation.z);
        }
    } else {
        float magnifyFieldOfView = qApp->getFieldOfView() /
                                   _realWorldFieldOfView.get();
        head->setDeltaPitch(estimatedRotation.x * magnifyFieldOfView);
        head->setDeltaYaw(estimatedRotation.y * magnifyFieldOfView);
        head->setDeltaRoll(estimatedRotation.z);
    }

    //  Update torso lean distance based on accelerometer data
    const float TORSO_LENGTH = 0.5f;
    glm::vec3 relativePosition = estimatedPosition - glm::vec3(0.0f, -TORSO_LENGTH, 0.0f);
    const float MAX_LEAN = 45.0f;

    // Invert left/right lean when in mirror mode
    // NOTE: this is kinda a hack, it's the same hack we use to make the head tilt. But it's not really a mirror
    // it just makes you feel like you're looking in a mirror because the body movements of the avatar appear to
    // match your body movements.
    if ((inHmd || inFacetracker) && Application::getInstance()->getCamera()->getMode() == CAMERA_MODE_MIRROR) {
        relativePosition.x = -relativePosition.x;
    }

    if (!(inHmd && getStandingHMDSensorMode())) {
        head->setLeanSideways(glm::clamp(glm::degrees(atanf(relativePosition.x * _leanScale / TORSO_LENGTH)),
                                         -MAX_LEAN, MAX_LEAN));
        head->setLeanForward(glm::clamp(glm::degrees(atanf(relativePosition.z * _leanScale / TORSO_LENGTH)),
                                        -MAX_LEAN, MAX_LEAN));
    }
}


// virtual
void MyAvatar::render(RenderArgs* renderArgs, const glm::vec3& cameraPosition) {
    // don't render if we've been asked to disable local rendering
    if (!_shouldRender) {
        return; // exit early
    }

    Avatar::render(renderArgs, cameraPosition);

    // don't display IK constraints in shadow mode
    if (Menu::getInstance()->isOptionChecked(MenuOption::ShowIKConstraints) &&
        renderArgs && renderArgs->_batch) {
        _skeletonModel.renderIKConstraints(*renderArgs->_batch);
    }
}

const glm::vec3 HAND_TO_PALM_OFFSET(0.0f, 0.12f, 0.08f);

glm::vec3 MyAvatar::getLeftPalmPosition() {
    glm::vec3 leftHandPosition;
    getSkeletonModel().getLeftHandPosition(leftHandPosition);
    glm::quat leftRotation;
    getSkeletonModel().getJointRotationInWorldFrame(getSkeletonModel().getLeftHandJointIndex(), leftRotation);
    leftHandPosition += HAND_TO_PALM_OFFSET * glm::inverse(leftRotation);
    return leftHandPosition;
}

glm::quat MyAvatar::getLeftPalmRotation() {
    glm::quat leftRotation;
    getSkeletonModel().getJointRotationInWorldFrame(getSkeletonModel().getLeftHandJointIndex(), leftRotation);
    return leftRotation;
}

glm::vec3 MyAvatar::getRightPalmPosition() {
    glm::vec3 rightHandPosition;
    getSkeletonModel().getRightHandPosition(rightHandPosition);
    glm::quat rightRotation;
    getSkeletonModel().getJointRotationInWorldFrame(getSkeletonModel().getRightHandJointIndex(), rightRotation);
    rightHandPosition += HAND_TO_PALM_OFFSET * glm::inverse(rightRotation);
    return rightHandPosition;
}

glm::quat MyAvatar::getRightPalmRotation() {
    glm::quat rightRotation;
    getSkeletonModel().getJointRotationInWorldFrame(getSkeletonModel().getRightHandJointIndex(), rightRotation);
    return rightRotation;
}

void MyAvatar::clearReferential() {
    changeReferential(NULL);
}

bool MyAvatar::setModelReferential(const QUuid& id) {
    EntityTree* tree = Application::getInstance()->getEntities()->getTree();
    changeReferential(new ModelReferential(id, tree, this));
    if (_referential->isValid()) {
        return true;
    } else {
        changeReferential(NULL);
        return false;
    }
}

bool MyAvatar::setJointReferential(const QUuid& id, int jointIndex) {
    EntityTree* tree = Application::getInstance()->getEntities()->getTree();
    changeReferential(new JointReferential(jointIndex, id, tree, this));
    if (!_referential->isValid()) {
        return true;
    } else {
        changeReferential(NULL);
        return false;
    }
}

bool MyAvatar::isRecording() {
    if (!_recorder) {
        return false;
    }
    if (QThread::currentThread() != thread()) {
        bool result;
        QMetaObject::invokeMethod(this, "isRecording", Qt::BlockingQueuedConnection,
                                  Q_RETURN_ARG(bool, result));
        return result;
    }
    return _recorder && _recorder->isRecording();
}

qint64 MyAvatar::recorderElapsed() {
    if (!_recorder) {
        return 0;
    }
    if (QThread::currentThread() != thread()) {
        qint64 result;
        QMetaObject::invokeMethod(this, "recorderElapsed", Qt::BlockingQueuedConnection,
                                  Q_RETURN_ARG(qint64, result));
        return result;
    }
    return _recorder->elapsed();
}

void MyAvatar::startRecording() {
    if (QThread::currentThread() != thread()) {
        QMetaObject::invokeMethod(this, "startRecording", Qt::BlockingQueuedConnection);
        return;
    }
    if (!_recorder) {
        _recorder = QSharedPointer<Recorder>::create(this);
    }
    // connect to AudioClient's signal so we get input audio
    auto audioClient = DependencyManager::get<AudioClient>();
    connect(audioClient.data(), &AudioClient::inputReceived, _recorder.data(),
            &Recorder::recordAudio, Qt::BlockingQueuedConnection);

    _recorder->startRecording();
}

void MyAvatar::stopRecording() {
    if (!_recorder) {
        return;
    }
    if (QThread::currentThread() != thread()) {
        QMetaObject::invokeMethod(this, "stopRecording", Qt::BlockingQueuedConnection);
        return;
    }
    if (_recorder) {
        // stop grabbing audio from the AudioClient
        auto audioClient = DependencyManager::get<AudioClient>();
        disconnect(audioClient.data(), 0, _recorder.data(), 0);

        _recorder->stopRecording();
    }
}

void MyAvatar::saveRecording(QString filename) {
    if (!_recorder) {
        qCDebug(interfaceapp) << "There is no recording to save";
        return;
    }
    if (QThread::currentThread() != thread()) {
        QMetaObject::invokeMethod(this, "saveRecording", Qt::BlockingQueuedConnection,
                                  Q_ARG(QString, filename));
        return;
    }
    if (_recorder) {
        _recorder->saveToFile(filename);
    }
}

void MyAvatar::loadLastRecording() {
    if (QThread::currentThread() != thread()) {
        QMetaObject::invokeMethod(this, "loadLastRecording", Qt::BlockingQueuedConnection);
        return;
    }
    if (!_recorder) {
        qCDebug(interfaceapp) << "There is no recording to load";
        return;
    }
    if (!_player) {
        _player = QSharedPointer<Player>::create(this);
    }

    _player->loadRecording(_recorder->getRecording());
}

AnimationHandlePointer MyAvatar::addAnimationHandle() {
    AnimationHandlePointer handle = _skeletonModel.createAnimationHandle();
    _animationHandles.append(handle);
    return handle;
}

void MyAvatar::removeAnimationHandle(const AnimationHandlePointer& handle) {
    handle->stop();
    _animationHandles.removeOne(handle);
}

void MyAvatar::startAnimation(const QString& url, float fps, float priority,
        bool loop, bool hold, float firstFrame, float lastFrame, const QStringList& maskedJoints) {
    if (QThread::currentThread() != thread()) {
        QMetaObject::invokeMethod(this, "startAnimation", Q_ARG(const QString&, url), Q_ARG(float, fps),
            Q_ARG(float, priority), Q_ARG(bool, loop), Q_ARG(bool, hold), Q_ARG(float, firstFrame),
            Q_ARG(float, lastFrame), Q_ARG(const QStringList&, maskedJoints));
        return;
    }
    AnimationHandlePointer handle = _skeletonModel.createAnimationHandle();
    handle->setURL(url);
    handle->setFPS(fps);
    handle->setPriority(priority);
    handle->setLoop(loop);
    handle->setHold(hold);
    handle->setFirstFrame(firstFrame);
    handle->setLastFrame(lastFrame);
    handle->setMaskedJoints(maskedJoints);
    handle->start();
}

void MyAvatar::startAnimationByRole(const QString& role, const QString& url, float fps, float priority,
        bool loop, bool hold, float firstFrame, float lastFrame, const QStringList& maskedJoints) {
    if (QThread::currentThread() != thread()) {
        QMetaObject::invokeMethod(this, "startAnimationByRole", Q_ARG(const QString&, role), Q_ARG(const QString&, url),
            Q_ARG(float, fps), Q_ARG(float, priority), Q_ARG(bool, loop), Q_ARG(bool, hold), Q_ARG(float, firstFrame),
            Q_ARG(float, lastFrame), Q_ARG(const QStringList&, maskedJoints));
        return;
    }
    // check for a configured animation for the role
    foreach (const AnimationHandlePointer& handle, _animationHandles) {
        if (handle->getRole() == role) {
            handle->start();
            return;
        }
    }
    // no joy; use the parameters provided
    AnimationHandlePointer handle = _skeletonModel.createAnimationHandle();
    handle->setRole(role);
    handle->setURL(url);
    handle->setFPS(fps);
    handle->setPriority(priority);
    handle->setLoop(loop);
    handle->setHold(hold);
    handle->setFirstFrame(firstFrame);
    handle->setLastFrame(lastFrame);
    handle->setMaskedJoints(maskedJoints);
    handle->start();
}

void MyAvatar::stopAnimationByRole(const QString& role) {
    if (QThread::currentThread() != thread()) {
        QMetaObject::invokeMethod(this, "stopAnimationByRole", Q_ARG(const QString&, role));
        return;
    }
    foreach (const AnimationHandlePointer& handle, _skeletonModel.getRunningAnimations()) {
        if (handle->getRole() == role) {
            handle->stop();
        }
    }
}

void MyAvatar::stopAnimation(const QString& url) {
    if (QThread::currentThread() != thread()) {
        QMetaObject::invokeMethod(this, "stopAnimation", Q_ARG(const QString&, url));
        return;
    }
    foreach (const AnimationHandlePointer& handle, _skeletonModel.getRunningAnimations()) {
        if (handle->getURL() == url) {
            handle->stop();
        }
    }
}

AnimationDetails MyAvatar::getAnimationDetailsByRole(const QString& role) {
    AnimationDetails result;
    if (QThread::currentThread() != thread()) {
        QMetaObject::invokeMethod(this, "getAnimationDetailsByRole", Qt::BlockingQueuedConnection,
            Q_RETURN_ARG(AnimationDetails, result),
            Q_ARG(const QString&, role));
        return result;
    }
    foreach (const AnimationHandlePointer& handle, _skeletonModel.getRunningAnimations()) {
        if (handle->getRole() == role) {
            result = handle->getAnimationDetails();
            break;
        }
    }
    return result;
}

AnimationDetails MyAvatar::getAnimationDetails(const QString& url) {
    AnimationDetails result;
    if (QThread::currentThread() != thread()) {
        QMetaObject::invokeMethod(this, "getAnimationDetails", Qt::BlockingQueuedConnection,
            Q_RETURN_ARG(AnimationDetails, result),
            Q_ARG(const QString&, url));
        return result;
    }
    foreach (const AnimationHandlePointer& handle, _skeletonModel.getRunningAnimations()) {
        if (handle->getURL() == url) {
            result = handle->getAnimationDetails();
            break;
        }
    }
    return result;
}

void MyAvatar::saveData() {
    Settings settings;
    settings.beginGroup("Avatar");

    settings.setValue("headPitch", getHead()->getBasePitch());

    settings.setValue("pupilDilation", getHead()->getPupilDilation());

    settings.setValue("leanScale", _leanScale);
    settings.setValue("scale", _targetScale);

    settings.setValue("useFullAvatar", _useFullAvatar);
    settings.setValue("fullAvatarURL", _fullAvatarURLFromPreferences);
    settings.setValue("faceModelURL", _headURLFromPreferences);
    settings.setValue("skeletonModelURL", _skeletonURLFromPreferences);
    settings.setValue("headModelName", _headModelName);
    settings.setValue("bodyModelName", _bodyModelName);
    settings.setValue("fullAvatarModelName", _fullAvatarModelName);

    settings.beginWriteArray("attachmentData");
    for (int i = 0; i < _attachmentData.size(); i++) {
        settings.setArrayIndex(i);
        const AttachmentData& attachment = _attachmentData.at(i);
        settings.setValue("modelURL", attachment.modelURL);
        settings.setValue("jointName", attachment.jointName);
        settings.setValue("translation_x", attachment.translation.x);
        settings.setValue("translation_y", attachment.translation.y);
        settings.setValue("translation_z", attachment.translation.z);
        glm::vec3 eulers = safeEulerAngles(attachment.rotation);
        settings.setValue("rotation_x", eulers.x);
        settings.setValue("rotation_y", eulers.y);
        settings.setValue("rotation_z", eulers.z);
        settings.setValue("scale", attachment.scale);
    }
    settings.endArray();

    settings.beginWriteArray("animationHandles");
    for (int i = 0; i < _animationHandles.size(); i++) {
        settings.setArrayIndex(i);
        const AnimationHandlePointer& pointer = _animationHandles.at(i);
        settings.setValue("role", pointer->getRole());
        settings.setValue("url", pointer->getURL());
        settings.setValue("fps", pointer->getFPS());
        settings.setValue("priority", pointer->getPriority());
        settings.setValue("loop", pointer->getLoop());
        settings.setValue("hold", pointer->getHold());
        settings.setValue("startAutomatically", pointer->getStartAutomatically());
        settings.setValue("firstFrame", pointer->getFirstFrame());
        settings.setValue("lastFrame", pointer->getLastFrame());
        settings.setValue("maskedJoints", pointer->getMaskedJoints());
    }
    settings.endArray();

    settings.setValue("displayName", _displayName);
    settings.setValue("collisionSoundURL", _collisionSoundURL);

    settings.endGroup();
}

float loadSetting(QSettings& settings, const char* name, float defaultValue) {
    float value = settings.value(name, defaultValue).toFloat();
    if (glm::isnan(value)) {
        value = defaultValue;
    }
    return value;
}

void MyAvatar::loadData() {
    Settings settings;
    settings.beginGroup("Avatar");

    getHead()->setBasePitch(loadSetting(settings, "headPitch", 0.0f));

    getHead()->setPupilDilation(loadSetting(settings, "pupilDilation", 0.0f));

    _leanScale = loadSetting(settings, "leanScale", 0.05f);
    _targetScale = loadSetting(settings, "scale", 1.0f);
    setScale(_scale);

    // The old preferences only stored the face and skeleton URLs, we didn't track if the user wanted to use 1 or 2 urls
    // for their avatar, So we need to attempt to detect this old case and set our new preferences accordingly. If
    // the head URL is empty, then we will assume they are using a full url...
    bool isOldSettings = !(settings.contains("useFullAvatar") || settings.contains("fullAvatarURL"));

    _useFullAvatar = settings.value("useFullAvatar").toBool();
    _headURLFromPreferences = settings.value("faceModelURL", DEFAULT_HEAD_MODEL_URL).toUrl();
    _fullAvatarURLFromPreferences = settings.value("fullAvatarURL", DEFAULT_FULL_AVATAR_MODEL_URL).toUrl();
    _skeletonURLFromPreferences = settings.value("skeletonModelURL", DEFAULT_BODY_MODEL_URL).toUrl();
    _headModelName = settings.value("headModelName", DEFAULT_HEAD_MODEL_NAME).toString();
    _bodyModelName = settings.value("bodyModelName", DEFAULT_BODY_MODEL_NAME).toString();
    _fullAvatarModelName = settings.value("fullAvatarModelName", DEFAULT_FULL_AVATAR_MODEL_NAME).toString();

    if (isOldSettings) {
        bool assumeFullAvatar = _headURLFromPreferences.isEmpty();
        _useFullAvatar = assumeFullAvatar;

        if (_useFullAvatar) {
            _fullAvatarURLFromPreferences = settings.value("skeletonModelURL").toUrl();
            _headURLFromPreferences = DEFAULT_HEAD_MODEL_URL;
            _skeletonURLFromPreferences = DEFAULT_BODY_MODEL_URL;

            QVariantHash fullAvatarFST = FSTReader::downloadMapping(_fullAvatarURLFromPreferences.toString());

            _headModelName = "Default";
            _bodyModelName = "Default";
            _fullAvatarModelName = fullAvatarFST["name"].toString();

        } else {
            _fullAvatarURLFromPreferences = DEFAULT_FULL_AVATAR_MODEL_URL;
            _skeletonURLFromPreferences = settings.value("skeletonModelURL", DEFAULT_BODY_MODEL_URL).toUrl();

            if (_skeletonURLFromPreferences == DEFAULT_BODY_MODEL_URL) {
                _bodyModelName = DEFAULT_BODY_MODEL_NAME;
            } else {
                QVariantHash bodyFST = FSTReader::downloadMapping(_skeletonURLFromPreferences.toString());
                _bodyModelName = bodyFST["name"].toString();
            }

            if (_headURLFromPreferences == DEFAULT_HEAD_MODEL_URL) {
                _headModelName = DEFAULT_HEAD_MODEL_NAME;
            } else {
                QVariantHash headFST = FSTReader::downloadMapping(_headURLFromPreferences.toString());
                _headModelName = headFST["name"].toString();
            }

            _fullAvatarModelName = "Default";
        }
    }

    if (_useFullAvatar) {
        useFullAvatarURL(_fullAvatarURLFromPreferences, _fullAvatarModelName);
    } else {
        useHeadAndBodyURLs(_headURLFromPreferences, _skeletonURLFromPreferences, _headModelName, _bodyModelName);
    }

    QVector<AttachmentData> attachmentData;
    int attachmentCount = settings.beginReadArray("attachmentData");
    for (int i = 0; i < attachmentCount; i++) {
        settings.setArrayIndex(i);
        AttachmentData attachment;
        attachment.modelURL = settings.value("modelURL").toUrl();
        attachment.jointName = settings.value("jointName").toString();
        attachment.translation.x = loadSetting(settings, "translation_x", 0.0f);
        attachment.translation.y = loadSetting(settings, "translation_y", 0.0f);
        attachment.translation.z = loadSetting(settings, "translation_z", 0.0f);
        glm::vec3 eulers;
        eulers.x = loadSetting(settings, "rotation_x", 0.0f);
        eulers.y = loadSetting(settings, "rotation_y", 0.0f);
        eulers.z = loadSetting(settings, "rotation_z", 0.0f);
        attachment.rotation = glm::quat(eulers);
        attachment.scale = loadSetting(settings, "scale", 1.0f);
        attachmentData.append(attachment);
    }
    settings.endArray();
    setAttachmentData(attachmentData);

    int animationCount = settings.beginReadArray("animationHandles");
    while (_animationHandles.size() > animationCount) {
        _animationHandles.takeLast()->stop();
    }
    while (_animationHandles.size() < animationCount) {
        addAnimationHandle();
    }
    for (int i = 0; i < animationCount; i++) {
        settings.setArrayIndex(i);
        const AnimationHandlePointer& handle = _animationHandles.at(i);
        handle->setRole(settings.value("role", "idle").toString());
        handle->setURL(settings.value("url").toUrl());
        handle->setFPS(loadSetting(settings, "fps", 30.0f));
        handle->setPriority(loadSetting(settings, "priority", 1.0f));
        handle->setLoop(settings.value("loop", true).toBool());
        handle->setHold(settings.value("hold", false).toBool());
        handle->setFirstFrame(settings.value("firstFrame", 0.0f).toFloat());
        handle->setLastFrame(settings.value("lastFrame", INT_MAX).toFloat());
        handle->setMaskedJoints(settings.value("maskedJoints").toStringList());
        handle->setStartAutomatically(settings.value("startAutomatically", true).toBool());
    }
    settings.endArray();

    setDisplayName(settings.value("displayName").toString());
    setCollisionSoundURL(settings.value("collisionSoundURL", DEFAULT_AVATAR_COLLISION_SOUND_URL).toString());

    settings.endGroup();
}

void MyAvatar::saveAttachmentData(const AttachmentData& attachment) const {
    Settings settings;
    settings.beginGroup("savedAttachmentData");
    settings.beginGroup(_skeletonModel.getURL().toString());
    settings.beginGroup(attachment.modelURL.toString());
    settings.setValue("jointName", attachment.jointName);

    settings.beginGroup(attachment.jointName);
    settings.setValue("translation_x", attachment.translation.x);
    settings.setValue("translation_y", attachment.translation.y);
    settings.setValue("translation_z", attachment.translation.z);
    glm::vec3 eulers = safeEulerAngles(attachment.rotation);
    settings.setValue("rotation_x", eulers.x);
    settings.setValue("rotation_y", eulers.y);
    settings.setValue("rotation_z", eulers.z);
    settings.setValue("scale", attachment.scale);

    settings.endGroup();
    settings.endGroup();
    settings.endGroup();
    settings.endGroup();
}

AttachmentData MyAvatar::loadAttachmentData(const QUrl& modelURL, const QString& jointName) const {
    Settings settings;
    settings.beginGroup("savedAttachmentData");
    settings.beginGroup(_skeletonModel.getURL().toString());
    settings.beginGroup(modelURL.toString());

    AttachmentData attachment;
    attachment.modelURL = modelURL;
    if (jointName.isEmpty()) {
        attachment.jointName = settings.value("jointName").toString();
    } else {
        attachment.jointName = jointName;
    }
    settings.beginGroup(attachment.jointName);
    if (settings.contains("translation_x")) {
        attachment.translation.x = loadSetting(settings, "translation_x", 0.0f);
        attachment.translation.y = loadSetting(settings, "translation_y", 0.0f);
        attachment.translation.z = loadSetting(settings, "translation_z", 0.0f);
        glm::vec3 eulers;
        eulers.x = loadSetting(settings, "rotation_x", 0.0f);
        eulers.y = loadSetting(settings, "rotation_y", 0.0f);
        eulers.z = loadSetting(settings, "rotation_z", 0.0f);
        attachment.rotation = glm::quat(eulers);
        attachment.scale = loadSetting(settings, "scale", 1.0f);
    } else {
        attachment = AttachmentData();
    }

    settings.endGroup();
    settings.endGroup();
    settings.endGroup();
    settings.endGroup();

    return attachment;
}

int MyAvatar::parseDataFromBuffer(const QByteArray& buffer) {
    qCDebug(interfaceapp) << "Error: ignoring update packet for MyAvatar"
        << " packetLength = " << buffer.size();
    // this packet is just bad, so we pretend that we unpacked it ALL
    return buffer.size();
}

void MyAvatar::sendKillAvatar() {
    auto killPacket = NLPacket::create(PacketType::KillAvatar, 0);
    DependencyManager::get<NodeList>()->broadcastToNodes(std::move(killPacket), NodeSet() << NodeType::AvatarMixer);
}

void MyAvatar::updateLookAtTargetAvatar() {
    //
    //  Look at the avatar whose eyes are closest to the ray in direction of my avatar's head
    //
    _lookAtTargetAvatar.reset();
    _targetAvatarPosition = glm::vec3(0.0f);

    glm::vec3 lookForward = getHead()->getFinalOrientationInWorldFrame() * IDENTITY_FRONT;
    glm::vec3 cameraPosition = Application::getInstance()->getCamera()->getPosition();

    float smallestAngleTo = glm::radians(DEFAULT_FIELD_OF_VIEW_DEGREES) / 2.0f;
    const float KEEP_LOOKING_AT_CURRENT_ANGLE_FACTOR = 1.3f;
    const float GREATEST_LOOKING_AT_DISTANCE = 10.0f;

    foreach (const AvatarSharedPointer& avatarPointer, DependencyManager::get<AvatarManager>()->getAvatarHash()) {
        auto avatar = static_pointer_cast<Avatar>(avatarPointer);
        bool isCurrentTarget = avatar->getIsLookAtTarget();
        float distanceTo = glm::length(avatar->getHead()->getEyePosition() - cameraPosition);
        avatar->setIsLookAtTarget(false);
        if (!avatar->isMyAvatar() && avatar->isInitialized() && (distanceTo < GREATEST_LOOKING_AT_DISTANCE * getScale())) {
            float angleTo = glm::angle(lookForward, glm::normalize(avatar->getHead()->getEyePosition() - cameraPosition));
            if (angleTo < (smallestAngleTo * (isCurrentTarget ? KEEP_LOOKING_AT_CURRENT_ANGLE_FACTOR : 1.0f))) {
                _lookAtTargetAvatar = avatarPointer;
                _targetAvatarPosition = avatarPointer->getPosition();
                smallestAngleTo = angleTo;
            }
            if (Application::getInstance()->isLookingAtMyAvatar(avatar)) {
                // Alter their gaze to look directly at my camera; this looks more natural than looking at my avatar's face.
                // Offset their gaze according to whether they're looking at one of my eyes or my mouth.
                glm::vec3 gazeOffset = avatar->getHead()->getLookAtPosition() - getHead()->getEyePosition();
                const float HUMAN_EYE_SEPARATION = 0.065f;
                float myEyeSeparation = glm::length(getHead()->getLeftEyePosition() - getHead()->getRightEyePosition());
                gazeOffset = gazeOffset * HUMAN_EYE_SEPARATION / myEyeSeparation;

                if (Application::getInstance()->isHMDMode()) {
                    avatar->getHead()->setCorrectedLookAtPosition(Application::getInstance()->getViewFrustum()->getPosition()
                        + glm::vec3(qApp->getHMDSensorPose()[3]) + gazeOffset);
                } else {
                    avatar->getHead()->setCorrectedLookAtPosition(Application::getInstance()->getViewFrustum()->getPosition()
                        + gazeOffset);
                }
            } else {
                avatar->getHead()->clearCorrectedLookAtPosition();
            }
        }
    }
    auto avatarPointer = _lookAtTargetAvatar.lock();
    if (avatarPointer) {
        static_pointer_cast<Avatar>(avatarPointer)->setIsLookAtTarget(true);
    }
}

void MyAvatar::clearLookAtTargetAvatar() {
    _lookAtTargetAvatar.reset();
}

eyeContactTarget MyAvatar::getEyeContactTarget() {
    float const CHANCE_OF_CHANGING_TARGET = 0.01f;
    if (randFloat() < CHANCE_OF_CHANGING_TARGET) {
        float const FIFTY_FIFTY_CHANCE = 0.5f;
        switch (_eyeContactTarget) {
            case LEFT_EYE:
                _eyeContactTarget = (randFloat() < FIFTY_FIFTY_CHANCE) ? MOUTH : RIGHT_EYE;
                break;
            case RIGHT_EYE:
                _eyeContactTarget = (randFloat() < FIFTY_FIFTY_CHANCE) ? LEFT_EYE : MOUTH;
                break;
            case MOUTH:
                _eyeContactTarget = (randFloat() < FIFTY_FIFTY_CHANCE) ? RIGHT_EYE : LEFT_EYE;
                break;
        }
    }

    return _eyeContactTarget;
}

glm::vec3 MyAvatar::getDefaultEyePosition() const {
    return getPosition() + getWorldAlignedOrientation() * _skeletonModel.getDefaultEyeModelPosition();
}

const float SCRIPT_PRIORITY = DEFAULT_PRIORITY + 1.0f;
const float RECORDER_PRIORITY = SCRIPT_PRIORITY + 1.0f;

void MyAvatar::setJointRotations(QVector<glm::quat> jointRotations) {
    int numStates = glm::min(_skeletonModel.getJointStateCount(), jointRotations.size());
    for (int i = 0; i < numStates; ++i) {
        // HACK: ATM only Recorder calls setJointRotations() so we hardcode its priority here
        _skeletonModel.setJointState(i, true, jointRotations[i], RECORDER_PRIORITY);
    }
}

void MyAvatar::setJointData(int index, const glm::quat& rotation) {
    if (QThread::currentThread() == thread()) {
        // HACK: ATM only JS scripts call setJointData() on MyAvatar so we hardcode the priority
        _skeletonModel.setJointState(index, true, rotation, SCRIPT_PRIORITY);
    }
}

void MyAvatar::clearJointData(int index) {
    if (QThread::currentThread() == thread()) {
        // HACK: ATM only JS scripts call clearJointData() on MyAvatar so we hardcode the priority
        _skeletonModel.setJointState(index, false, glm::quat(), 0.0f);
        _skeletonModel.clearJointAnimationPriority(index);
    }
}

void MyAvatar::clearJointsData() {
    clearJointAnimationPriorities();
}

void MyAvatar::clearJointAnimationPriorities() {
    int numStates = _skeletonModel.getJointStateCount();
    for (int i = 0; i < numStates; ++i) {
        _skeletonModel.clearJointAnimationPriority(i);
    }
}

QString MyAvatar::getModelDescription() const {
    QString result;
    if (_useFullAvatar) {
        if (!getFullAvartarModelName().isEmpty()) {
            result = "Full Avatar \"" + getFullAvartarModelName() + "\"";
        } else {
            result = "Full Avatar \"" + _fullAvatarURLFromPreferences.fileName() + "\"";
        }
    } else {
        if (!getHeadModelName().isEmpty()) {
            result = "Head \"" + getHeadModelName() + "\"";
        } else {
            result = "Head \"" + _headURLFromPreferences.fileName() + "\"";
        }
        if (!getBodyModelName().isEmpty()) {
            result += " and Body \"" + getBodyModelName() + "\"";
        } else {
            result += " and Body \"" + _skeletonURLFromPreferences.fileName() + "\"";
        }
    }
    return result;
}

void MyAvatar::setFaceModelURL(const QUrl& faceModelURL) {

    Avatar::setFaceModelURL(faceModelURL);
    render::ScenePointer scene = Application::getInstance()->getMain3DScene();
    getHead()->getFaceModel().setVisibleInScene(_prevShouldDrawHead, scene);
    _billboardValid = false;
}

void MyAvatar::setSkeletonModelURL(const QUrl& skeletonModelURL) {

    Avatar::setSkeletonModelURL(skeletonModelURL);
    render::ScenePointer scene = Application::getInstance()->getMain3DScene();
    _billboardValid = false;

    if (_useFullAvatar) {
        _skeletonModel.setVisibleInScene(_prevShouldDrawHead, scene);

        const QUrl DEFAULT_SKELETON_MODEL_URL = QUrl::fromLocalFile(PathUtils::resourcesPath() + "meshes/defaultAvatar_body.fst");
        _firstPersonSkeletonModel.setURL(_skeletonModelURL, DEFAULT_SKELETON_MODEL_URL, true, !isMyAvatar());
        _firstPersonSkeletonModel.setVisibleInScene(!_prevShouldDrawHead, scene);
    } else {
        _skeletonModel.setVisibleInScene(true, scene);

        _firstPersonSkeletonModel.setVisibleInScene(false, scene);
        _firstPersonSkeletonModel.reset();
    }
}

void MyAvatar::useFullAvatarURL(const QUrl& fullAvatarURL, const QString& modelName) {

    if (QThread::currentThread() != thread()) {
        QMetaObject::invokeMethod(this, "useFullAvatarURL", Qt::BlockingQueuedConnection,
                                  Q_ARG(const QUrl&, fullAvatarURL),
                                  Q_ARG(const QString&, modelName));
        return;
    }

    _useFullAvatar = true;

    if (_fullAvatarURLFromPreferences != fullAvatarURL) {
        _fullAvatarURLFromPreferences = fullAvatarURL;
        if (modelName.isEmpty()) {
            QVariantHash fullAvatarFST = FSTReader::downloadMapping(_fullAvatarURLFromPreferences.toString());
            _fullAvatarModelName = fullAvatarFST["name"].toString();
        } else {
            _fullAvatarModelName = modelName;
        }
    }

    if (!getFaceModelURLString().isEmpty()) {
        setFaceModelURL(QString());
    }

    if (fullAvatarURL != getSkeletonModelURL()) {
        setSkeletonModelURL(fullAvatarURL);
        UserActivityLogger::getInstance().changedModel("skeleton", fullAvatarURL.toString());
    }
    sendIdentityPacket();
}

void MyAvatar::useHeadURL(const QUrl& headURL, const QString& modelName) {
    useHeadAndBodyURLs(headURL, _skeletonURLFromPreferences, modelName, _bodyModelName);
}

void MyAvatar::useBodyURL(const QUrl& bodyURL, const QString& modelName) {
    useHeadAndBodyURLs(_headURLFromPreferences, bodyURL, _headModelName, modelName);
}

void MyAvatar::useHeadAndBodyURLs(const QUrl& headURL, const QUrl& bodyURL, const QString& headName, const QString& bodyName) {
    if (QThread::currentThread() != thread()) {
        QMetaObject::invokeMethod(this, "useFullAvatarURL", Qt::BlockingQueuedConnection,
                                  Q_ARG(const QUrl&, headURL),
                                  Q_ARG(const QUrl&, bodyURL),
                                  Q_ARG(const QString&, headName),
                                  Q_ARG(const QString&, bodyName));
        return;
    }

    _useFullAvatar = false;

    if (_headURLFromPreferences != headURL) {
        _headURLFromPreferences = headURL;
        if (headName.isEmpty()) {
            QVariantHash headFST = FSTReader::downloadMapping(_headURLFromPreferences.toString());
            _headModelName = headFST["name"].toString();
        } else {
            _headModelName = headName;
        }
    }

    if (_skeletonURLFromPreferences != bodyURL) {
        _skeletonURLFromPreferences = bodyURL;
        if (bodyName.isEmpty()) {
            QVariantHash bodyFST = FSTReader::downloadMapping(_skeletonURLFromPreferences.toString());
            _bodyModelName = bodyFST["name"].toString();
        } else {
            _bodyModelName = bodyName;
        }
    }

    if (headURL != getFaceModelURL()) {
        setFaceModelURL(headURL);
        UserActivityLogger::getInstance().changedModel("head", headURL.toString());
    }

    if (bodyURL != getSkeletonModelURL()) {
        setSkeletonModelURL(bodyURL);
        UserActivityLogger::getInstance().changedModel("skeleton", bodyURL.toString());
    }
    sendIdentityPacket();
}


void MyAvatar::setAttachmentData(const QVector<AttachmentData>& attachmentData) {
    Avatar::setAttachmentData(attachmentData);
    if (QThread::currentThread() != thread()) {
        QMetaObject::invokeMethod(this, "setAttachmentData", Qt::DirectConnection,
                                  Q_ARG(const QVector<AttachmentData>, attachmentData));
        return;
    }
    _billboardValid = false;
}

glm::vec3 MyAvatar::getSkeletonPosition() const {
    CameraMode mode = Application::getInstance()->getCamera()->getMode();
    if (mode == CAMERA_MODE_THIRD_PERSON || mode == CAMERA_MODE_INDEPENDENT) {
        // The avatar is rotated PI about the yAxis, so we have to correct for it
        // to get the skeleton offset contribution in the world-frame.
        const glm::quat FLIP = glm::angleAxis(PI, glm::vec3(0.0f, 1.0f, 0.0f));
        glm::vec3 skeletonOffset = _skeletonOffset;
        if (_feetTouchFloor) {
            skeletonOffset += _skeletonModel.getStandingOffset();
        }
        return _position + getOrientation() * FLIP * skeletonOffset;
    }
    return Avatar::getPosition();
}

void MyAvatar::rebuildSkeletonBody() {
    // compute localAABox
    const CapsuleShape& capsule = _skeletonModel.getBoundingShape();
    float radius = capsule.getRadius();
    float height = 2.0f * (capsule.getHalfHeight() + radius);
    glm::vec3 corner(-radius, -0.5f * height, -radius);
    corner += _skeletonModel.getBoundingShapeOffset();
    glm::vec3 scale(2.0f * radius, height, 2.0f * radius);
    _characterController.setLocalBoundingBox(corner, scale);
}

QString MyAvatar::getScriptedMotorFrame() const {
    QString frame = "avatar";
    if (_scriptedMotorFrame == SCRIPTED_MOTOR_CAMERA_FRAME) {
        frame = "camera";
    } else if (_scriptedMotorFrame == SCRIPTED_MOTOR_WORLD_FRAME) {
        frame = "world";
    }
    return frame;
}

void MyAvatar::setScriptedMotorVelocity(const glm::vec3& velocity) {
    float MAX_SCRIPTED_MOTOR_SPEED = 500.0f;
    _scriptedMotorVelocity = velocity;
    float speed = glm::length(_scriptedMotorVelocity);
    if (speed > MAX_SCRIPTED_MOTOR_SPEED) {
        _scriptedMotorVelocity *= MAX_SCRIPTED_MOTOR_SPEED / speed;
    }
}

void MyAvatar::setScriptedMotorTimescale(float timescale) {
    // we clamp the timescale on the large side (instead of just the low side) to prevent
    // obnoxiously large values from introducing NaN into avatar's velocity
    _scriptedMotorTimescale = glm::clamp(timescale, MIN_SCRIPTED_MOTOR_TIMESCALE,
            DEFAULT_SCRIPTED_MOTOR_TIMESCALE);
}

void MyAvatar::setScriptedMotorFrame(QString frame) {
    if (frame.toLower() == "camera") {
        _scriptedMotorFrame = SCRIPTED_MOTOR_CAMERA_FRAME;
    } else if (frame.toLower() == "avatar") {
        _scriptedMotorFrame = SCRIPTED_MOTOR_AVATAR_FRAME;
    } else if (frame.toLower() == "world") {
        _scriptedMotorFrame = SCRIPTED_MOTOR_WORLD_FRAME;
    }
}

void MyAvatar::clearScriptableSettings() {
    clearJointAnimationPriorities();
    _scriptedMotorVelocity = glm::vec3(0.0f);
    _scriptedMotorTimescale = DEFAULT_SCRIPTED_MOTOR_TIMESCALE;
}

void MyAvatar::setCollisionSoundURL(const QString& url) {
    _collisionSoundURL = url;
    if (!url.isEmpty() && (url != _collisionSoundURL)) {
        emit newCollisionSoundURL(QUrl(url));
    }
}

void MyAvatar::attach(const QString& modelURL, const QString& jointName, const glm::vec3& translation,
        const glm::quat& rotation, float scale, bool allowDuplicates, bool useSaved) {
    if (QThread::currentThread() != thread()) {
        Avatar::attach(modelURL, jointName, translation, rotation, scale, allowDuplicates, useSaved);
        return;
    }
    if (useSaved) {
        AttachmentData attachment = loadAttachmentData(modelURL, jointName);
        if (attachment.isValid()) {
            Avatar::attach(modelURL, attachment.jointName, attachment.translation,
                attachment.rotation, attachment.scale, allowDuplicates, useSaved);
            return;
        }
    }
    Avatar::attach(modelURL, jointName, translation, rotation, scale, allowDuplicates, useSaved);
}

void MyAvatar::renderBody(RenderArgs* renderArgs, ViewFrustum* renderFrustum, float glowLevel) {

    if (!(_skeletonModel.isRenderable() && getHead()->getFaceModel().isRenderable())) {
        return; // wait until all models are loaded
    }

    fixupModelsInScene();

    //  Render head so long as the camera isn't inside it
    if (shouldRenderHead(renderArgs)) {
        getHead()->render(renderArgs, 1.0f, renderFrustum);
    }
    getHand()->render(renderArgs, true);
}

void MyAvatar::setVisibleInSceneIfReady(Model* model, render::ScenePointer scene, bool visible) {
    if (model->isActive() && model->isRenderable()) {
        model->setVisibleInScene(visible, scene);
    }
}

void MyAvatar::preRender(RenderArgs* renderArgs) {

    render::ScenePointer scene = Application::getInstance()->getMain3DScene();
    const bool shouldDrawHead = shouldRenderHead(renderArgs);

    _skeletonModel.initWhenReady(scene);
    if (_useFullAvatar) {
        _firstPersonSkeletonModel.initWhenReady(scene);
    }

    if (shouldDrawHead != _prevShouldDrawHead) {
        if (_useFullAvatar) {
            if (shouldDrawHead) {
                _skeletonModel.setVisibleInScene(true, scene);
                _firstPersonSkeletonModel.setVisibleInScene(false, scene);
            } else {
                _skeletonModel.setVisibleInScene(false, scene);
                _firstPersonSkeletonModel.setVisibleInScene(true, scene);
            }
        } else {
            getHead()->getFaceModel().setVisibleInScene(shouldDrawHead, scene);
        }

    }
    _prevShouldDrawHead = shouldDrawHead;
}

const float RENDER_HEAD_CUTOFF_DISTANCE = 0.50f;

bool MyAvatar::cameraInsideHead() const {
    const Head* head = getHead();
    const glm::vec3 cameraPosition = Application::getInstance()->getCamera()->getPosition();
    return glm::length(cameraPosition - head->getEyePosition()) < (RENDER_HEAD_CUTOFF_DISTANCE * _scale);
}

bool MyAvatar::shouldRenderHead(const RenderArgs* renderArgs) const {
    return ((renderArgs->_renderMode != RenderArgs::DEFAULT_RENDER_MODE) ||
            (Application::getInstance()->getCamera()->getMode() != CAMERA_MODE_FIRST_PERSON) ||
            !cameraInsideHead());
}

void MyAvatar::updateOrientation(float deltaTime) {
    //  Smoothly rotate body with arrow keys
    float driveLeft = _driveKeys[ROT_LEFT] - _driveKeys[ROT_RIGHT];
    float targetSpeed = (_driveKeys[ROT_LEFT] - _driveKeys[ROT_RIGHT]) * YAW_SPEED;
    if (targetSpeed != 0.0f) {
        const float ROTATION_RAMP_TIMESCALE = 0.1f;
        float blend = deltaTime / ROTATION_RAMP_TIMESCALE;
        if (blend > 1.0f) {
            blend = 1.0f;
        }
        _bodyYawDelta = (1.0f - blend) * _bodyYawDelta + blend * targetSpeed;
    } else if (_bodyYawDelta != 0.0f) {
        // attenuate body rotation speed
        const float ROTATION_DECAY_TIMESCALE = 0.05f;
        float attenuation = 1.0f - deltaTime / ROTATION_DECAY_TIMESCALE;
        if (attenuation < 0.0f) {
            attenuation = 0.0f;
        }
        _bodyYawDelta *= attenuation;

<<<<<<< HEAD
    glm::quat twist = glm::quat(glm::radians(glm::vec3(0.0f, _bodyYawDelta, 0.0f) * deltaTime));
    setOrientation(twist * getOrientation());

    // decay body rotation momentum
    const float BODY_SPIN_FRICTION = 7.5f;
    float bodySpinMomentum = 1.0f - BODY_SPIN_FRICTION * deltaTime;
    if (bodySpinMomentum < 0.0f) { bodySpinMomentum = 0.0f; }
    _bodyYawDelta *= bodySpinMomentum;

    float MINIMUM_ROTATION_RATE = 2.0f;
    if (fabs(_bodyYawDelta) < MINIMUM_ROTATION_RATE) { _bodyYawDelta = 0.0f; }
=======
        float MINIMUM_ROTATION_RATE = 2.0f;
        if (fabsf(_bodyYawDelta) < MINIMUM_ROTATION_RATE) {
            _bodyYawDelta = 0.0f;
        }
    }

    getHead()->setBasePitch(getHead()->getBasePitch() + (_driveKeys[ROT_UP] - _driveKeys[ROT_DOWN]) * PITCH_SPEED * deltaTime);
    // update body orientation by movement inputs
    setOrientation(getOrientation() *
                   glm::quat(glm::radians(glm::vec3(0.0f, _bodyYawDelta * deltaTime, 0.0f))));
>>>>>>> 939638a3

    if (qApp->isHMDMode()) {
        glm::quat orientation = glm::quat_cast(getSensorToWorldMatrix()) * getHMDSensorOrientation();
        glm::quat bodyOrientation = getWorldBodyOrientation();
        glm::quat localOrientation = glm::inverse(bodyOrientation) * orientation;

        // these angles will be in radians
        // ... so they need to be converted to degrees before we do math...
        glm::vec3 euler = glm::eulerAngles(localOrientation) * DEGREES_PER_RADIAN;

        //Invert yaw and roll when in mirror mode
        if (Application::getInstance()->getCamera()->getMode() == CAMERA_MODE_MIRROR) {
            YAW(euler) *= -1.0f;
            ROLL(euler) *= -1.0f;
        }

        Head* head = getHead();
        head->setBaseYaw(YAW(euler));
        head->setBasePitch(PITCH(euler));
        head->setBaseRoll(ROLL(euler));
    }
}

glm::vec3 MyAvatar::applyKeyboardMotor(float deltaTime, const glm::vec3& localVelocity, bool isHovering) {
    if (! (_motionBehaviors & AVATAR_MOTION_KEYBOARD_MOTOR_ENABLED)) {
        return localVelocity;
    }
    // compute motor efficiency
    // The timescale of the motor is the approximate time it takes for the motor to
    // accomplish its intended localVelocity.  A short timescale makes the motor strong,
    // and a long timescale makes it weak.  The value of timescale to use depends
    // on what the motor is doing:
    //
    // (1) braking --> short timescale (aggressive motor assertion)
    // (2) pushing --> medium timescale (mild motor assertion)
    // (3) inactive --> long timescale (gentle friction for low speeds)
    float MIN_KEYBOARD_MOTOR_TIMESCALE = 0.125f;
    float MAX_KEYBOARD_MOTOR_TIMESCALE = 0.4f;
    float MIN_KEYBOARD_BRAKE_SPEED = 0.3f;
    float timescale = MAX_KEYBOARD_MOTOR_TIMESCALE;
    bool isThrust = (glm::length2(_thrust) > EPSILON);
    if (_isPushing || isThrust ||
            (_scriptedMotorTimescale < MAX_KEYBOARD_MOTOR_TIMESCALE &&
            _motionBehaviors | AVATAR_MOTION_SCRIPTED_MOTOR_ENABLED)) {
        // we don't want to brake if something is pushing the avatar around
        timescale = _keyboardMotorTimescale;
        _isBraking = false;
    } else {
        float speed = glm::length(localVelocity);
        _isBraking = _wasPushing || (_isBraking && speed > MIN_KEYBOARD_BRAKE_SPEED);
        if (_isBraking) {
            timescale = MIN_KEYBOARD_MOTOR_TIMESCALE;
        }
    }
    _wasPushing = _isPushing || isThrust;
    _isPushing = false;
    float motorEfficiency = glm::clamp(deltaTime / timescale, 0.0f, 1.0f);

    glm::vec3 newLocalVelocity = localVelocity;
    float keyboardInput = fabsf(_driveKeys[FWD] - _driveKeys[BACK]) +
        (fabsf(_driveKeys[RIGHT] - _driveKeys[LEFT])) +
        fabsf(_driveKeys[UP] - _driveKeys[DOWN]);
    if (keyboardInput) {
        // Compute keyboard input
        glm::vec3 front = (_driveKeys[FWD] - _driveKeys[BACK]) * IDENTITY_FRONT;
        glm::vec3 right = (_driveKeys[RIGHT] - _driveKeys[LEFT]) * IDENTITY_RIGHT;
        glm::vec3 up = (_driveKeys[UP] - _driveKeys[DOWN]) * IDENTITY_UP;

        glm::vec3 direction = front + right + up;
        float directionLength = glm::length(direction);

        //qCDebug(interfaceapp, "direction = (%.5f, %.5f, %.5f)", direction.x, direction.y, direction.z);

        // Compute motor magnitude
        if (directionLength > EPSILON) {
            direction /= directionLength;

            if (isHovering) {
                // we're flying --> complex acceleration curve with high max speed
                float motorSpeed = glm::length(_keyboardMotorVelocity);
                float finalMaxMotorSpeed = _scale * MAX_KEYBOARD_MOTOR_SPEED;
                float speedGrowthTimescale  = 2.0f;
                float speedIncreaseFactor = 1.8f;
                motorSpeed *= 1.0f + glm::clamp(deltaTime / speedGrowthTimescale , 0.0f, 1.0f) * speedIncreaseFactor;
                const float maxBoostSpeed = _scale * MAX_BOOST_SPEED;
                if (motorSpeed < maxBoostSpeed) {
                    // an active keyboard motor should never be slower than this
                    float boostCoefficient = (maxBoostSpeed - motorSpeed) / maxBoostSpeed;
                    motorSpeed += MIN_AVATAR_SPEED * boostCoefficient;
                    motorEfficiency += (1.0f - motorEfficiency) * boostCoefficient;
                } else if (motorSpeed > finalMaxMotorSpeed) {
                    motorSpeed = finalMaxMotorSpeed;
                }
                _keyboardMotorVelocity = motorSpeed * direction;

            } else {
                // we're using a floor --> simple exponential decay toward target walk speed
                const float WALK_ACCELERATION_TIMESCALE = 0.7f;  // seconds to decrease delta to 1/e
                _keyboardMotorVelocity = MAX_WALKING_SPEED * direction;
                motorEfficiency = glm::clamp(deltaTime / WALK_ACCELERATION_TIMESCALE, 0.0f, 1.0f);
            }
            _isPushing = true;
        }
        newLocalVelocity = localVelocity + motorEfficiency * (_keyboardMotorVelocity - localVelocity);
    } else {
        _keyboardMotorVelocity = glm::vec3(0.0f);
        newLocalVelocity = (1.0f - motorEfficiency) * localVelocity;
        if (!isHovering && !_wasPushing) {
            float speed = glm::length(newLocalVelocity);
            if (speed > MIN_AVATAR_SPEED) {
                // add small constant friction to help avatar drift to a stop sooner at low speeds
                const float CONSTANT_FRICTION_DECELERATION = MIN_AVATAR_SPEED / 0.20f;
                newLocalVelocity *= (speed - timescale * CONSTANT_FRICTION_DECELERATION) / speed;
            }
        }
    }

    float boomChange = _driveKeys[BOOM_OUT] - _driveKeys[BOOM_IN];
    _boomLength += 2.0f * _boomLength * boomChange + boomChange * boomChange;
    _boomLength = glm::clamp<float>(_boomLength, ZOOM_MIN, ZOOM_MAX);

    return newLocalVelocity;
}

glm::vec3 MyAvatar::applyScriptedMotor(float deltaTime, const glm::vec3& localVelocity) {
    // NOTE: localVelocity is in camera-frame because that's the frame of the default avatar motor
    if (! (_motionBehaviors & AVATAR_MOTION_SCRIPTED_MOTOR_ENABLED)) {
        return localVelocity;
    }
    glm::vec3 deltaVelocity(0.0f);
    if (_scriptedMotorFrame == SCRIPTED_MOTOR_CAMERA_FRAME) {
        // camera frame
        deltaVelocity = _scriptedMotorVelocity - localVelocity;
    } else if (_scriptedMotorFrame == SCRIPTED_MOTOR_AVATAR_FRAME) {
        // avatar frame
        glm::quat rotation = glm::inverse(getHead()->getCameraOrientation()) * getOrientation();
        deltaVelocity = rotation * _scriptedMotorVelocity - localVelocity;
    } else {
        // world-frame
        glm::quat rotation = glm::inverse(getHead()->getCameraOrientation());
        deltaVelocity = rotation * _scriptedMotorVelocity - localVelocity;
    }
    float motorEfficiency = glm::clamp(deltaTime / _scriptedMotorTimescale, 0.0f, 1.0f);
    return localVelocity + motorEfficiency * deltaVelocity;
}

void MyAvatar::updatePosition(float deltaTime) {
    // rotate velocity into camera frame
    glm::quat rotation = getHead()->getCameraOrientation();
    glm::vec3 localVelocity = glm::inverse(rotation) * _targetVelocity;

    bool isHovering = _characterController.isHovering();
    glm::vec3 newLocalVelocity = applyKeyboardMotor(deltaTime, localVelocity, isHovering);
    newLocalVelocity = applyScriptedMotor(deltaTime, newLocalVelocity);

    // rotate back into world-frame
    _targetVelocity = rotation * newLocalVelocity;

    _targetVelocity += _thrust * deltaTime;
    _thrust = glm::vec3(0.0f);

    // cap avatar speed
    float speed = glm::length(_targetVelocity);
    if (speed > MAX_AVATAR_SPEED) {
        _targetVelocity *= MAX_AVATAR_SPEED / speed;
        speed = MAX_AVATAR_SPEED;
    }

    if (speed > MIN_AVATAR_SPEED && !_characterController.isEnabled()) {
        // update position ourselves
        applyPositionDelta(deltaTime * _targetVelocity);
        measureMotionDerivatives(deltaTime);
    } // else physics will move avatar later

    // update _moving flag based on speed
    const float MOVING_SPEED_THRESHOLD = 0.01f;
    _moving = speed > MOVING_SPEED_THRESHOLD;
}

void MyAvatar::updateCollisionSound(const glm::vec3 &penetration, float deltaTime, float frequency) {
    // COLLISION SOUND API in Audio has been removed
}

bool findAvatarAvatarPenetration(const glm::vec3 positionA, float radiusA, float heightA,
        const glm::vec3 positionB, float radiusB, float heightB, glm::vec3& penetration) {
    glm::vec3 positionBA = positionB - positionA;
    float xzDistance = sqrt(positionBA.x * positionBA.x + positionBA.z * positionBA.z);
    if (xzDistance < (radiusA + radiusB)) {
        float yDistance = fabs(positionBA.y);
        float halfHeights = 0.5f * (heightA + heightB);
        if (yDistance < halfHeights) {
            // cylinders collide
            if (xzDistance > 0.0f) {
                positionBA.y = 0.0f;
                // note, penetration should point from A into B
                penetration = positionBA * ((radiusA + radiusB - xzDistance) / xzDistance);
                return true;
            } else {
                // exactly coaxial -- we'll return false for this case
                return false;
            }
        } else if (yDistance < halfHeights + radiusA + radiusB) {
            // caps collide
            if (positionBA.y < 0.0f) {
                // A is above B
                positionBA.y += halfHeights;
                float BA = glm::length(positionBA);
                penetration = positionBA * (radiusA + radiusB - BA) / BA;
                return true;
            } else {
                // A is below B
                positionBA.y -= halfHeights;
                float BA = glm::length(positionBA);
                penetration = positionBA * (radiusA + radiusB - BA) / BA;
                return true;
            }
        }
    }
    return false;
}

void MyAvatar::maybeUpdateBillboard() {
    if (_billboardValid || !(_skeletonModel.isLoadedWithTextures() && getHead()->getFaceModel().isLoadedWithTextures())) {
        return;
    }
    foreach (Model* model, _attachmentModels) {
        if (!model->isLoadedWithTextures()) {
            return;
        }
    }

    RenderArgs renderArgs(qApp->getGPUContext());
    QImage image = qApp->renderAvatarBillboard(&renderArgs);
    _billboard.clear();
    QBuffer buffer(&_billboard);
    buffer.open(QIODevice::WriteOnly);
    image.save(&buffer, "PNG");
#ifdef DEBUG
    image.save("billboard.png", "PNG");
#endif
    _billboardValid = true;

    sendBillboardPacket();
}

void MyAvatar::increaseSize() {
    if ((1.0f + SCALING_RATIO) * _targetScale < MAX_AVATAR_SCALE) {
        _targetScale *= (1.0f + SCALING_RATIO);
        qCDebug(interfaceapp, "Changed scale to %f", (double)_targetScale);
    }
}

void MyAvatar::decreaseSize() {
    if (MIN_AVATAR_SCALE < (1.0f - SCALING_RATIO) * _targetScale) {
        _targetScale *= (1.0f - SCALING_RATIO);
        qCDebug(interfaceapp, "Changed scale to %f", (double)_targetScale);
    }
}

void MyAvatar::resetSize() {
    _targetScale = 1.0f;
    qCDebug(interfaceapp, "Reseted scale to %f", (double)_targetScale);
}

void MyAvatar::goToLocation(const glm::vec3& newPosition,
                            bool hasOrientation, const glm::quat& newOrientation,
                            bool shouldFaceLocation) {

    qCDebug(interfaceapp).nospace() << "MyAvatar goToLocation - moving to " << newPosition.x << ", "
        << newPosition.y << ", " << newPosition.z;

    _goToPending = true;
    _goToPosition = newPosition;
    _goToOrientation = getOrientation();
    if (hasOrientation) {
        qCDebug(interfaceapp).nospace() << "MyAvatar goToLocation - new orientation is "
                                        << newOrientation.x << ", " << newOrientation.y << ", " << newOrientation.z << ", " << newOrientation.w;

        // orient the user to face the target
        glm::quat quatOrientation = newOrientation;

        if (shouldFaceLocation) {
            quatOrientation = newOrientation * glm::angleAxis(PI, glm::vec3(0.0f, 1.0f, 0.0f));

            // move the user a couple units away
            const float DISTANCE_TO_USER = 2.0f;
            _goToPosition = newPosition - quatOrientation * IDENTITY_FRONT * DISTANCE_TO_USER;
        }

        _goToOrientation = quatOrientation;
    }

    emit transformChanged();
}

void MyAvatar::updateMotionBehaviorFromMenu() {
    Menu* menu = Menu::getInstance();
    if (menu->isOptionChecked(MenuOption::KeyboardMotorControl)) {
        _motionBehaviors |= AVATAR_MOTION_KEYBOARD_MOTOR_ENABLED;
    } else {
        _motionBehaviors &= ~AVATAR_MOTION_KEYBOARD_MOTOR_ENABLED;
    }
    if (menu->isOptionChecked(MenuOption::ScriptedMotorControl)) {
        _motionBehaviors |= AVATAR_MOTION_SCRIPTED_MOTOR_ENABLED;
    } else {
        _motionBehaviors &= ~AVATAR_MOTION_SCRIPTED_MOTOR_ENABLED;
    }
    _characterController.setEnabled(menu->isOptionChecked(MenuOption::EnableCharacterController));
    _feetTouchFloor = menu->isOptionChecked(MenuOption::ShiftHipsForIdleAnimations);
}

void MyAvatar::updateStandingHMDModeFromMenu() {
    Menu* menu = Menu::getInstance();
    _standingHMDSensorMode = menu->isOptionChecked(MenuOption::StandingHMDSensorMode);
}

//Renders sixense laser pointers for UI selection with controllers
void MyAvatar::renderLaserPointers(gpu::Batch& batch) {
    const float PALM_TIP_ROD_RADIUS = 0.002f;

    //If the Oculus is enabled, we will draw a blue cursor ray

    for (size_t i = 0; i < getHand()->getNumPalms(); ++i) {
        PalmData& palm = getHand()->getPalms()[i];
        if (palm.isActive()) {
            glm::vec3 tip = getLaserPointerTipPosition(&palm);
            glm::vec3 root = palm.getPosition();

            //Scale the root vector with the avatar scale
            scaleVectorRelativeToPosition(root);
            Transform transform = Transform();
            transform.setTranslation(glm::vec3());
            batch.setModelTransform(transform);
            Avatar::renderJointConnectingCone(batch, root, tip, PALM_TIP_ROD_RADIUS, PALM_TIP_ROD_RADIUS, glm::vec4(0, 1, 1, 1));
        }
    }
}

//Gets the tip position for the laser pointer
glm::vec3 MyAvatar::getLaserPointerTipPosition(const PalmData* palm) {
    glm::vec3 direction = glm::normalize(palm->getTipPosition() - palm->getPosition());

    glm::vec3 position = palm->getPosition();
    //scale the position with the avatar
    scaleVectorRelativeToPosition(position);


    glm::vec3 result;
    const auto& compositor = qApp->getApplicationCompositor();
    if (compositor.calculateRayUICollisionPoint(position, direction, result)) {
        return result;
    }

    return palm->getPosition();
}

void MyAvatar::clearDriveKeys() {
    for (int i = 0; i < MAX_DRIVE_KEYS; ++i) {
        _driveKeys[i] = 0.0f;
    }
}

void MyAvatar::relayDriveKeysToCharacterController() {
    if (_driveKeys[UP] > 0.0f) {
        _characterController.jump();
    }
}

glm::vec3 MyAvatar::getWorldBodyPosition() const {
    return transformPoint(_sensorToWorldMatrix, extractTranslation(_bodySensorMatrix));
}

glm::quat MyAvatar::getWorldBodyOrientation() const {
    return glm::quat_cast(_sensorToWorldMatrix * _bodySensorMatrix);
}

// derive avatar body position and orientation from the current HMD Sensor location.
// results are in sensor space
glm::mat4 MyAvatar::deriveBodyFromHMDSensor() const {

    // HMD is in sensor space.
    const glm::vec3 hmdPosition = getHMDSensorPosition();
    const glm::quat hmdOrientation = getHMDSensorOrientation();
    const glm::quat hmdOrientationYawOnly = cancelOutRollAndPitch(hmdOrientation);

    // In sensor space, figure out where the avatar body should be,
    // by applying offsets from the avatar's neck & head joints.
    vec3 localEyes = _skeletonModel.getDefaultEyeModelPosition();
    vec3 localNeck(0.0f, 0.48f, 0.0f);  // start with some kind of guess if the skeletonModel is not loaded yet.
    _skeletonModel.getLocalNeckPosition(localNeck);

    // apply simplistic head/neck model
    // eyeToNeck offset is relative full HMD orientation.
    // while neckToRoot offset is only relative to HMDs yaw.
    glm::vec3 eyeToNeck = hmdOrientation * (localNeck - localEyes);
    glm::vec3 neckToRoot = hmdOrientationYawOnly * -localNeck;
    glm::vec3 bodyPos = hmdPosition + eyeToNeck + neckToRoot;

    // avatar facing is determined solely by hmd orientation.
    return createMatFromQuatAndPos(hmdOrientationYawOnly, bodyPos);
}<|MERGE_RESOLUTION|>--- conflicted
+++ resolved
@@ -1363,19 +1363,6 @@
         }
         _bodyYawDelta *= attenuation;
 
-<<<<<<< HEAD
-    glm::quat twist = glm::quat(glm::radians(glm::vec3(0.0f, _bodyYawDelta, 0.0f) * deltaTime));
-    setOrientation(twist * getOrientation());
-
-    // decay body rotation momentum
-    const float BODY_SPIN_FRICTION = 7.5f;
-    float bodySpinMomentum = 1.0f - BODY_SPIN_FRICTION * deltaTime;
-    if (bodySpinMomentum < 0.0f) { bodySpinMomentum = 0.0f; }
-    _bodyYawDelta *= bodySpinMomentum;
-
-    float MINIMUM_ROTATION_RATE = 2.0f;
-    if (fabs(_bodyYawDelta) < MINIMUM_ROTATION_RATE) { _bodyYawDelta = 0.0f; }
-=======
         float MINIMUM_ROTATION_RATE = 2.0f;
         if (fabsf(_bodyYawDelta) < MINIMUM_ROTATION_RATE) {
             _bodyYawDelta = 0.0f;
@@ -1386,7 +1373,6 @@
     // update body orientation by movement inputs
     setOrientation(getOrientation() *
                    glm::quat(glm::radians(glm::vec3(0.0f, _bodyYawDelta * deltaTime, 0.0f))));
->>>>>>> 939638a3
 
     if (qApp->isHMDMode()) {
         glm::quat orientation = glm::quat_cast(getSensorToWorldMatrix()) * getHMDSensorOrientation();
