--- conflicted
+++ resolved
@@ -491,20 +491,6 @@
     _player->loadRecording(_recorder->getRecording());
 }
 
-<<<<<<< HEAD
-AnimationHandlePointer MyAvatar::addAnimationHandle() {
-    AnimationHandlePointer handle = _rig->createAnimationHandle();
-    _animationHandles.append(handle);
-    return handle;
-}
-
-void MyAvatar::removeAnimationHandle(const AnimationHandlePointer& handle) {
-    handle->stop();
-    _animationHandles.removeOne(handle);
-}
-
-=======
->>>>>>> 8b5f24e4
 void MyAvatar::startAnimation(const QString& url, float fps, float priority,
         bool loop, bool hold, float firstFrame, float lastFrame, const QStringList& maskedJoints) {
     if (QThread::currentThread() != thread()) {
@@ -513,20 +499,7 @@
             Q_ARG(float, lastFrame), Q_ARG(const QStringList&, maskedJoints));
         return;
     }
-<<<<<<< HEAD
-    AnimationHandlePointer handle = _rig->createAnimationHandle();
-    handle->setURL(url);
-    handle->setFPS(fps);
-    handle->setPriority(priority);
-    handle->setLoop(loop);
-    handle->setHold(hold);
-    handle->setFirstFrame(firstFrame);
-    handle->setLastFrame(lastFrame);
-    handle->setMaskedJoints(maskedJoints);
-    handle->start();
-=======
     _rig->startAnimation(url, fps, priority, loop, hold, firstFrame, lastFrame, maskedJoints);
->>>>>>> 8b5f24e4
 }
 
 void MyAvatar::startAnimationByRole(const QString& role, const QString& url, float fps, float priority,
@@ -537,29 +510,7 @@
             Q_ARG(float, lastFrame), Q_ARG(const QStringList&, maskedJoints));
         return;
     }
-<<<<<<< HEAD
-    // check for a configured animation for the role
-    foreach (const AnimationHandlePointer& handle, _animationHandles) {
-        if (handle->getRole() == role) {
-            handle->start();
-            return;
-        }
-    }
-    // no joy; use the parameters provided
-    AnimationHandlePointer handle = _rig->createAnimationHandle();
-    handle->setRole(role);
-    handle->setURL(url);
-    handle->setFPS(fps);
-    handle->setPriority(priority);
-    handle->setLoop(loop);
-    handle->setHold(hold);
-    handle->setFirstFrame(firstFrame);
-    handle->setLastFrame(lastFrame);
-    handle->setMaskedJoints(maskedJoints);
-    handle->start();
-=======
     _rig->startAnimationByRole(role, url, fps, priority, loop, hold, firstFrame, lastFrame, maskedJoints);
->>>>>>> 8b5f24e4
 }
 
 void MyAvatar::stopAnimationByRole(const QString& role) {
