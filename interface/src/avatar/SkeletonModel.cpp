--- conflicted
+++ resolved
@@ -260,15 +260,7 @@
     }
     JointState& state = _jointStates[index];
     const FBXJoint& joint = state.getFBXJoint();
-<<<<<<< HEAD
-    if (joint.parentIndex != -1) {
-        if (joint.parentIndex < 0 || joint.parentIndex >= _jointStates.size()) {
-            qDebug() << "Bad parent index";
-            return;
-        }
-=======
     if (joint.parentIndex != -1 && joint.parentIndex <= _jointStates.size()) {
->>>>>>> f491a7a7
         const JointState& parentState = _jointStates.at(joint.parentIndex);
         const FBXGeometry& geometry = _geometry->getFBXGeometry();
         if (index == geometry.leanJointIndex) {
