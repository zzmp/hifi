--- conflicted
+++ resolved
@@ -234,30 +234,6 @@
 
     bool hasNewJointData() const { return _hasNewJointData; }
 
-<<<<<<< HEAD
-=======
-    inline float easeInOutQuad(float lerpValue) {
-        assert(!((lerpValue < 0.0f) || (lerpValue > 1.0f)));
-
-        if (lerpValue < 0.5f) {
-            return (2.0f * lerpValue * lerpValue);
-        }
-
-        return (lerpValue*(4.0f - 2.0f * lerpValue) - 1.0f);
-    }
-    float getBoundingRadius() const;
-
-    void addToScene(AvatarSharedPointer self, const render::ScenePointer& scene);
-    void ensureInScene(AvatarSharedPointer self, const render::ScenePointer& scene);
-    bool isInScene() const { return render::Item::isValidID(_renderItemID); }
-    bool isMoving() const { return _moving; }
-
-    //void setMotionState(AvatarMotionState* motionState);
-    void setPhysicsCallback(AvatarPhysicsCallback cb);
-    void addPhysicsFlags(uint32_t flags);
-    bool isInPhysicsSimulation() const { return _physicsCallback != nullptr; }
-
->>>>>>> 425405f7
 public slots:
 
     // FIXME - these should be migrated to use Pose data instead
