//
//  Avatar.cpp
//  interface/src/avatar
//
//  Created by Philip Rosedale on 9/11/12.
//  Copyright 2013 High Fidelity, Inc.
//
//  Distributed under the Apache License, Version 2.0.
//  See the accompanying file LICENSE or http://www.apache.org/licenses/LICENSE-2.0.html
//

#include <vector>

#include <glm/glm.hpp>
#include <glm/gtx/quaternion.hpp>
#include <glm/gtx/vector_angle.hpp>
#include <glm/gtc/type_ptr.hpp>

#include <GeometryUtil.h>
#include <NodeList.h>
#include <PacketHeaders.h>
#include <PerfStat.h>
#include <SharedUtil.h>

#include "Application.h"
#include "Avatar.h"
#include "Hand.h"
#include "Head.h"
#include "Menu.h"
#include "Physics.h"
#include "world.h"
#include "devices/OculusManager.h"
#include "renderer/TextureCache.h"
#include "ui/TextRenderer.h"

using namespace std;

const glm::vec3 DEFAULT_UP_DIRECTION(0.0f, 1.0f, 0.0f);
const int   NUM_BODY_CONE_SIDES = 9;
const float CHAT_MESSAGE_SCALE = 0.0015f;
const float CHAT_MESSAGE_HEIGHT = 0.1f;
const float DISPLAYNAME_FADE_TIME = 0.5f;
const float DISPLAYNAME_FADE_FACTOR = pow(0.01f, 1.0f / DISPLAYNAME_FADE_TIME);
const float DISPLAYNAME_ALPHA = 0.95f;
const float DISPLAYNAME_BACKGROUND_ALPHA = 0.4f;

Avatar::Avatar() :
    AvatarData(),
    _hair(),
    _skeletonModel(this),
    _bodyYawDelta(0.0f),
    _velocity(0.0f, 0.0f, 0.0f),
    _lastVelocity(0.0f, 0.0f, 0.0f),
    _acceleration(0.0f, 0.0f, 0.0f),
    _angularVelocity(0.0f, 0.0f, 0.0f),
    _lastOrientation(),
    _leanScale(0.5f),
    _scale(1.0f),
    _worldUpDirection(DEFAULT_UP_DIRECTION),
    _mouseRayOrigin(0.0f, 0.0f, 0.0f),
    _mouseRayDirection(0.0f, 0.0f, 0.0f),
    _moving(false),
    _collisionGroups(0),
<<<<<<< HEAD
    _numLocalLights(1),
=======
    _numLocalLights(2),
>>>>>>> 43ac8689
    _initialized(false),
    _shouldRenderBillboard(true)
{
    // we may have been created in the network thread, but we live in the main thread
    moveToThread(Application::getInstance()->thread());
    
    // give the pointer to our head to inherited _headData variable from AvatarData
    _headData = static_cast<HeadData*>(new Head(this));
    _handData = static_cast<HandData*>(new Hand(this));
}

Avatar::~Avatar() {
}

const float BILLBOARD_LOD_DISTANCE = 40.0f;

void Avatar::init() {
    getHead()->init();
    _skeletonModel.init();
    _initialized = true;
    _shouldRenderBillboard = (getLODDistance() >= BILLBOARD_LOD_DISTANCE);

    for (int i = 0; i < MAX_LOCAL_LIGHTS; i++) {
        _localLightColors[i] = glm::vec3(0.0f, 0.0f, 0.0f);
        _localLightDirections[i] = glm::vec3(0.0f, 0.0f, 0.0f);
    }
  
    glm::vec3 darkGrayColor(0.4f, 0.4f, 0.4f);
    glm::vec3 greenColor(0.0f, 1.0f, 0.0f);
    glm::vec3 directionX(1.0f, 0.0f, 0.0f);
    glm::vec3 directionY(0.0f, 1.0f, 0.0f);
 
    // initialize local lights
    _localLightColors[0] = darkGrayColor;
    _localLightColors[1] = darkGrayColor;
    
    _localLightDirections[0] = directionX;
    _localLightDirections[1] = directionY;
}

glm::vec3 Avatar::getChestPosition() const {
    // for now, let's just assume that the "chest" is halfway between the root and the neck
    glm::vec3 neckPosition;
    return _skeletonModel.getNeckPosition(neckPosition) ? (_position + neckPosition) * 0.5f : _position;
}

glm::quat Avatar::getWorldAlignedOrientation () const {
    return computeRotationFromBodyToWorldUp() * getOrientation();
}

float Avatar::getLODDistance() const {
    return Menu::getInstance()->getAvatarLODDistanceMultiplier() *
        glm::distance(Application::getInstance()->getCamera()->getPosition(), _position) / _scale;
}

void Avatar::simulate(float deltaTime) {
    PerformanceTimer perfTimer("simulate");
    if (_scale != _targetScale) {
        setScale(_targetScale);
    }

    // update the billboard render flag
    const float BILLBOARD_HYSTERESIS_PROPORTION = 0.1f;
    if (_shouldRenderBillboard) {
        if (getLODDistance() < BILLBOARD_LOD_DISTANCE * (1.0f - BILLBOARD_HYSTERESIS_PROPORTION)) {
            _shouldRenderBillboard = false;
        }
    } else if (getLODDistance() > BILLBOARD_LOD_DISTANCE * (1.0f + BILLBOARD_HYSTERESIS_PROPORTION)) {
        _shouldRenderBillboard = true;
    }

    // simple frustum check
    float boundingRadius = getBillboardSize();
    bool inViewFrustum = Application::getInstance()->getViewFrustum()->sphereInFrustum(_position, boundingRadius) !=
        ViewFrustum::OUTSIDE;

    {
        PerformanceTimer perfTimer("hand");
        getHand()->simulate(deltaTime, false);
    }
    _skeletonModel.setLODDistance(getLODDistance());
    
    if (!_shouldRenderBillboard && inViewFrustum) {
        {
            PerformanceTimer perfTimer("skeleton");
            if (_hasNewJointRotations) {
                for (int i = 0; i < _jointData.size(); i++) {
                    const JointData& data = _jointData.at(i);
                    _skeletonModel.setJointState(i, data.valid, data.rotation);
                }
            }
            _skeletonModel.simulate(deltaTime, _hasNewJointRotations);
            simulateAttachments(deltaTime);
            _hasNewJointRotations = false;
        }
        {
            PerformanceTimer perfTimer("head");
            glm::vec3 headPosition = _position;
            _skeletonModel.getHeadPosition(headPosition);
            Head* head = getHead();
            head->setPosition(headPosition);
            head->setScale(_scale);
            head->simulate(deltaTime, false, _shouldRenderBillboard);
        }
        if (Menu::getInstance()->isOptionChecked(MenuOption::StringHair)) {
            PerformanceTimer perfTimer("hair");
            _hair.setAcceleration(getAcceleration() * getHead()->getFinalOrientationInWorldFrame());
            _hair.setAngularVelocity(getAngularVelocity() + getHead()->getAngularVelocity() * getHead()->getFinalOrientationInWorldFrame());
            _hair.setGravity(Application::getInstance()->getEnvironment()->getGravity(getPosition()) * getHead()->getFinalOrientationInWorldFrame());
            _hair.simulate(deltaTime);
        }
    }
    
    // update position by velocity, and subtract the change added earlier for gravity
    _position += _velocity * deltaTime;
    updateAcceleration(deltaTime);
    
    // update animation for display name fade in/out
    if ( _displayNameTargetAlpha != _displayNameAlpha) {
        // the alpha function is 
        // Fade out => alpha(t) = factor ^ t => alpha(t+dt) = alpha(t) * factor^(dt)
        // Fade in  => alpha(t) = 1 - factor^t => alpha(t+dt) = 1-(1-alpha(t))*coef^(dt)
        // factor^(dt) = coef
        float coef = pow(DISPLAYNAME_FADE_FACTOR, deltaTime);
        if (_displayNameTargetAlpha < _displayNameAlpha) {
            // Fading out
            _displayNameAlpha *= coef;
        } else {
            // Fading in
            _displayNameAlpha = 1 - (1 - _displayNameAlpha) * coef;
        }
        _displayNameAlpha = abs(_displayNameAlpha - _displayNameTargetAlpha) < 0.01f ? _displayNameTargetAlpha : _displayNameAlpha;
    }
}

void Avatar::updateAcceleration(float deltaTime) {
    // Linear Component of Acceleration
    _acceleration = (_velocity - _lastVelocity) * (1.f / deltaTime);
    _lastVelocity = _velocity;
    //  Angular Component of Acceleration
    glm::quat orientation = getOrientation();
    glm::quat delta = glm::inverse(_lastOrientation) * orientation;
    _angularVelocity = safeEulerAngles(delta) * (1.f / deltaTime);
    _lastOrientation = getOrientation();
}

void Avatar::setMouseRay(const glm::vec3 &origin, const glm::vec3 &direction) {
    _mouseRayOrigin = origin;
    _mouseRayDirection = direction;
}

enum TextRendererType {
    CHAT, 
    DISPLAYNAME
};

static TextRenderer* textRenderer(TextRendererType type) {
    static TextRenderer* chatRenderer = new TextRenderer(SANS_FONT_FAMILY, 24, -1, false, TextRenderer::SHADOW_EFFECT);
    static TextRenderer* displayNameRenderer = new TextRenderer(SANS_FONT_FAMILY, 12, -1, false, TextRenderer::NO_EFFECT);

    switch(type) {
    case CHAT:
        return chatRenderer;
    case DISPLAYNAME:
        return displayNameRenderer;
    }

    return displayNameRenderer;
}

void Avatar::render(const glm::vec3& cameraPosition, RenderMode renderMode) {
    // simple frustum check
    float boundingRadius = getBillboardSize();
    ViewFrustum* frustum = (renderMode == Avatar::SHADOW_RENDER_MODE) ?
        Application::getInstance()->getShadowViewFrustum() : Application::getInstance()->getViewFrustum();
    if (frustum->sphereInFrustum(_position, boundingRadius) == ViewFrustum::OUTSIDE) {
        return;
    }

    glm::vec3 toTarget = cameraPosition - Application::getInstance()->getAvatar()->getPosition();
    float distanceToTarget = glm::length(toTarget);
   
    {
        // glow when moving far away
        const float GLOW_DISTANCE = 20.0f;
        const float GLOW_MAX_LOUDNESS = 2500.0f;
        const float MAX_GLOW = 0.5f;
     
        float GLOW_FROM_AVERAGE_LOUDNESS = ((this == Application::getInstance()->getAvatar())
                                            ? 0.0f
                                            : MAX_GLOW * getHeadData()->getAudioLoudness() / GLOW_MAX_LOUDNESS);
        if (!Menu::getInstance()->isOptionChecked(MenuOption::GlowWhenSpeaking)) {
            GLOW_FROM_AVERAGE_LOUDNESS = 0.0f;
        }
            
        float glowLevel = _moving && distanceToTarget > GLOW_DISTANCE && renderMode == NORMAL_RENDER_MODE
                      ? 1.0f
                      : GLOW_FROM_AVERAGE_LOUDNESS;
        
        
        // local lights directions and colors
        getSkeletonModel().setNumLocalLights(_numLocalLights);
        getHead()->getFaceModel().setNumLocalLights(_numLocalLights);
        for (int i = 0; i < MAX_LOCAL_LIGHTS; i++) {
            glm::vec3 normalized = glm::normalize(_localLightDirections[i]);
            
            // body
            getSkeletonModel().setLocalLightColor(_localLightColors[i], i);
            getSkeletonModel().setLocalLightDirection(normalized, i);
            
            // head
            getHead()->getFaceModel().setLocalLightColor(_localLightColors[i], i);
            getHead()->getFaceModel().setLocalLightDirection(_localLightDirections[i], i);
        }
        
        // render body
        if (Menu::getInstance()->isOptionChecked(MenuOption::Avatars)) {
            renderBody(renderMode, glowLevel);
        }
        if (renderMode != SHADOW_RENDER_MODE) {
            bool renderSkeleton = Menu::getInstance()->isOptionChecked(MenuOption::RenderSkeletonCollisionShapes);
            bool renderHead = Menu::getInstance()->isOptionChecked(MenuOption::RenderHeadCollisionShapes);
            bool renderBounding = Menu::getInstance()->isOptionChecked(MenuOption::RenderBoundingCollisionShapes);

            if (renderSkeleton) {
                _skeletonModel.renderJointCollisionShapes(0.7f);
            }

            if (renderHead && shouldRenderHead(cameraPosition, renderMode)) {
                getHead()->getFaceModel().renderJointCollisionShapes(0.7f);
            }
            if (renderBounding && shouldRenderHead(cameraPosition, renderMode)) {
                _skeletonModel.renderBoundingCollisionShapes(0.7f);
            }

            // If this is the avatar being looked at, render a little ball above their head
            if (_isLookAtTarget && Menu::getInstance()->isOptionChecked(MenuOption::FocusIndicators)) {
                const float LOOK_AT_INDICATOR_RADIUS = 0.03f;
                const float LOOK_AT_INDICATOR_OFFSET = 0.22f;
                const float LOOK_AT_INDICATOR_COLOR[] = { 0.8f, 0.0f, 0.0f, 0.75f };
                glPushMatrix();
                glColor4fv(LOOK_AT_INDICATOR_COLOR);
                if (_displayName.isEmpty() || _displayNameAlpha == 0.0f) {
                    glTranslatef(_position.x, getDisplayNamePosition().y, _position.z);
                } else {
                    glTranslatef(_position.x, getDisplayNamePosition().y + LOOK_AT_INDICATOR_OFFSET, _position.z);
                }
                glutSolidSphere(LOOK_AT_INDICATOR_RADIUS, 15, 15);
                glPopMatrix();
            }
        }

        // quick check before falling into the code below:
        // (a 10 degree breadth of an almost 2 meter avatar kicks in at about 12m)
        const float MIN_VOICE_SPHERE_DISTANCE = 12.0f;
        if (distanceToTarget > MIN_VOICE_SPHERE_DISTANCE) {
            // render voice intensity sphere for avatars that are farther away
            const float MAX_SPHERE_ANGLE = 10.0f * RADIANS_PER_DEGREE;
            const float MIN_SPHERE_ANGLE = 1.0f * RADIANS_PER_DEGREE;
            const float MIN_SPHERE_SIZE = 0.01f;
            const float SPHERE_LOUDNESS_SCALING = 0.0005f;
            const float SPHERE_COLOR[] = { 0.5f, 0.8f, 0.8f };
            float height = getSkeletonHeight();
            glm::vec3 delta = height * (getHead()->getCameraOrientation() * IDENTITY_UP) / 2.0f;
            float angle = abs(angleBetween(toTarget + delta, toTarget - delta));
            float sphereRadius = getHead()->getAverageLoudness() * SPHERE_LOUDNESS_SCALING;
            
            if (renderMode == NORMAL_RENDER_MODE && (sphereRadius > MIN_SPHERE_SIZE) &&
                    (angle < MAX_SPHERE_ANGLE) && (angle > MIN_SPHERE_ANGLE)) {
                glColor4f(SPHERE_COLOR[0], SPHERE_COLOR[1], SPHERE_COLOR[2], 1.0f - angle / MAX_SPHERE_ANGLE);
                glPushMatrix();
                glTranslatef(_position.x, _position.y, _position.z);
                glScalef(height, height, height);
                glutSolidSphere(sphereRadius, 15, 15);
                glPopMatrix();
            }
        }
    }

    const float DISPLAYNAME_DISTANCE = 10.0f;
    setShowDisplayName(renderMode == NORMAL_RENDER_MODE && distanceToTarget < DISPLAYNAME_DISTANCE);
    if (renderMode != NORMAL_RENDER_MODE || (isMyAvatar() &&
            Application::getInstance()->getCamera()->getMode() == CAMERA_MODE_FIRST_PERSON)) {
        return;
    }
    renderDisplayName();
    
    if (!_chatMessage.empty()) {
        int width = 0;
        int lastWidth = 0;
        for (string::iterator it = _chatMessage.begin(); it != _chatMessage.end(); it++) {
            width += (lastWidth = textRenderer(CHAT)->computeWidth(*it));
        }
        glPushMatrix();
        
        glm::vec3 chatPosition = getHead()->getEyePosition() + getBodyUpDirection() * CHAT_MESSAGE_HEIGHT * _scale;
        glTranslatef(chatPosition.x, chatPosition.y, chatPosition.z);
        glm::quat chatRotation = Application::getInstance()->getCamera()->getRotation();
        glm::vec3 chatAxis = glm::axis(chatRotation);
        glRotatef(glm::degrees(glm::angle(chatRotation)), chatAxis.x, chatAxis.y, chatAxis.z);
        
        glColor3f(0.0f, 0.8f, 0.0f);
        glRotatef(180.0f, 0.0f, 1.0f, 0.0f);
        glRotatef(180.0f, 0.0f, 0.0f, 1.0f);
        glScalef(_scale * CHAT_MESSAGE_SCALE, _scale * CHAT_MESSAGE_SCALE, 1.0f);
        
        glDisable(GL_LIGHTING);
        glDepthMask(false);
        if (_keyState == NO_KEY_DOWN) {
            textRenderer(CHAT)->draw(-width / 2.0f, 0, _chatMessage.c_str());
            
        } else {
            // rather than using substr and allocating a new string, just replace the last
            // character with a null, then restore it
            int lastIndex = _chatMessage.size() - 1;
            char lastChar = _chatMessage[lastIndex];
            _chatMessage[lastIndex] = '\0';
            textRenderer(CHAT)->draw(-width / 2.0f, 0, _chatMessage.c_str());
            _chatMessage[lastIndex] = lastChar;
            glColor3f(0.0f, 1.0f, 0.0f);
            textRenderer(CHAT)->draw(width / 2.0f - lastWidth, 0, _chatMessage.c_str() + lastIndex);
        }
        glEnable(GL_LIGHTING);
        glDepthMask(true);
        
        glPopMatrix();
    }
}

glm::quat Avatar::computeRotationFromBodyToWorldUp(float proportion) const {
    glm::quat orientation = getOrientation();
    glm::vec3 currentUp = orientation * IDENTITY_UP;
    float angle = acosf(glm::clamp(glm::dot(currentUp, _worldUpDirection), -1.0f, 1.0f));
    if (angle < EPSILON) {
        return glm::quat();
    }
    glm::vec3 axis;
    if (angle > 179.99f * RADIANS_PER_DEGREE) { // 180 degree rotation; must use another axis
        axis = orientation * IDENTITY_RIGHT;
    } else {
        axis = glm::normalize(glm::cross(currentUp, _worldUpDirection));
    }
    return glm::angleAxis(angle * proportion, axis);
}

void Avatar::renderBody(RenderMode renderMode, float glowLevel) {
    Model::RenderMode modelRenderMode = (renderMode == SHADOW_RENDER_MODE) ?
                            Model::SHADOW_RENDER_MODE : Model::DEFAULT_RENDER_MODE;
    {
        Glower glower(glowLevel);
        
        if (_shouldRenderBillboard || !(_skeletonModel.isRenderable() && getHead()->getFaceModel().isRenderable())) {
            // render the billboard until both models are loaded
            renderBillboard();
            return;
        }
        
        _skeletonModel.render(1.0f, modelRenderMode, Menu::getInstance()->isOptionChecked(MenuOption::AvatarsReceiveShadows));
        renderAttachments(renderMode);
        getHand()->render(false, modelRenderMode);
    }
    getHead()->render(1.0f, modelRenderMode);
    
    if (Menu::getInstance()->isOptionChecked(MenuOption::StringHair)) {
        // Render Hair
        glPushMatrix();
        glm::vec3 headPosition = getHead()->getPosition();
        glTranslatef(headPosition.x, headPosition.y, headPosition.z);
        const glm::quat& rotation = getHead()->getFinalOrientationInWorldFrame();
        glm::vec3 axis = glm::axis(rotation);
        glRotatef(glm::degrees(glm::angle(rotation)), axis.x, axis.y, axis.z);
        _hair.render();
        glPopMatrix();
    }
}

bool Avatar::shouldRenderHead(const glm::vec3& cameraPosition, RenderMode renderMode) const {
    return true;
}

void Avatar::simulateAttachments(float deltaTime) {
    for (int i = 0; i < _attachmentModels.size(); i++) {
        const AttachmentData& attachment = _attachmentData.at(i);
        Model* model = _attachmentModels.at(i);
        int jointIndex = getJointIndex(attachment.jointName);
        glm::vec3 jointPosition;
        glm::quat jointRotation;
        if (!isMyAvatar()) {
            model->setLODDistance(getLODDistance());
        }
        if (_skeletonModel.getJointPositionInWorldFrame(jointIndex, jointPosition) &&
                _skeletonModel.getJointCombinedRotation(jointIndex, jointRotation)) {
            model->setTranslation(jointPosition + jointRotation * attachment.translation * _scale);
            model->setRotation(jointRotation * attachment.rotation);
            model->setScaleToFit(true, _scale * attachment.scale);
            model->simulate(deltaTime);
        }
    }
}

void Avatar::renderAttachments(RenderMode renderMode) {
    Model::RenderMode modelRenderMode = (renderMode == SHADOW_RENDER_MODE) ?
        Model::SHADOW_RENDER_MODE : Model::DEFAULT_RENDER_MODE;
    bool receiveShadows = Menu::getInstance()->isOptionChecked(MenuOption::AvatarsReceiveShadows);
    foreach (Model* model, _attachmentModels) {
        model->render(1.0f, modelRenderMode, receiveShadows);
    }
}

void Avatar::updateJointMappings() {
    // no-op; joint mappings come from skeleton model
}

void Avatar::renderBillboard() {
    if (_billboard.isEmpty()) {
        return;
    }
    if (!_billboardTexture) {
        QImage image = QImage::fromData(_billboard);
        if (image.format() != QImage::Format_ARGB32) {
            image = image.convertToFormat(QImage::Format_ARGB32);
        }
        _billboardTexture.reset(new Texture());
        glBindTexture(GL_TEXTURE_2D, _billboardTexture->getID());
        glTexImage2D(GL_TEXTURE_2D, 0, GL_RGBA, image.width(), image.height(), 0,
            GL_BGRA, GL_UNSIGNED_BYTE, image.constBits());
        glTexParameteri(GL_TEXTURE_2D, GL_TEXTURE_MIN_FILTER, GL_LINEAR);
    
    } else {
        glBindTexture(GL_TEXTURE_2D, _billboardTexture->getID());
    }
    
    glEnable(GL_ALPHA_TEST);
    glAlphaFunc(GL_GREATER, 0.5f);
    
    glEnable(GL_TEXTURE_2D);
    glDisable(GL_LIGHTING);
    
    glPushMatrix();
    glTranslatef(_position.x, _position.y, _position.z);
    
    // rotate about vertical to face the camera
    glm::quat rotation = getOrientation();
    glm::vec3 cameraVector = glm::inverse(rotation) * (Application::getInstance()->getCamera()->getPosition() - _position);
    rotation = rotation * glm::angleAxis(atan2f(-cameraVector.x, -cameraVector.z), glm::vec3(0.0f, 1.0f, 0.0f));
    glm::vec3 axis = glm::axis(rotation);
    glRotatef(glm::degrees(glm::angle(rotation)), axis.x, axis.y, axis.z);
    
    // compute the size from the billboard camera parameters and scale
    float size = getBillboardSize();
    glScalef(size, size, size);
    
    glColor3f(1.0f, 1.0f, 1.0f);
    
    glBegin(GL_QUADS);
    glTexCoord2f(0.0f, 0.0f);
    glVertex2f(-1.0f, -1.0f);
    glTexCoord2f(1.0f, 0.0f);
    glVertex2f(1.0f, -1.0f);
    glTexCoord2f(1.0f, 1.0f);
    glVertex2f(1.0f, 1.0f);
    glTexCoord2f(0.0f, 1.0f);
    glVertex2f(-1.0f, 1.0f);
    glEnd();
    
    glPopMatrix();
    
    glDisable(GL_TEXTURE_2D);
    glEnable(GL_LIGHTING);
    glDisable(GL_ALPHA_TEST);
    
    glBindTexture(GL_TEXTURE_2D, 0);
}

float Avatar::getBillboardSize() const {
    return _scale * BILLBOARD_DISTANCE * tanf(glm::radians(BILLBOARD_FIELD_OF_VIEW / 2.0f));
}

glm::vec3 Avatar::getDisplayNamePosition() {
    glm::vec3 namePosition;
    if (getSkeletonModel().getNeckPosition(namePosition)) {
        namePosition += getBodyUpDirection() * getHeadHeight() * 1.1f;
    } else {
        const float HEAD_PROPORTION = 0.75f;
        namePosition = _position + getBodyUpDirection() * (getBillboardSize() * HEAD_PROPORTION);
    }
    return namePosition;
}

void Avatar::renderDisplayName() {

    if (_displayName.isEmpty() || _displayNameAlpha == 0.0f) {
        return;
    }
       
    glDisable(GL_LIGHTING);
    
    glPushMatrix();
    glm::vec3 textPosition = getDisplayNamePosition();
    
    glTranslatef(textPosition.x, textPosition.y, textPosition.z); 

    // we need "always facing camera": we must remove the camera rotation from the stack
    glm::quat rotation = Application::getInstance()->getCamera()->getRotation();
    glm::vec3 axis = glm::axis(rotation);
    glRotatef(glm::degrees(glm::angle(rotation)), axis.x, axis.y, axis.z);

    // We need to compute the scale factor such as the text remains with fixed size respect to window coordinates
    // We project a unit vector and check the difference in screen coordinates, to check which is the 
    // correction scale needed
    // save the matrices for later scale correction factor 
    glm::dmat4 modelViewMatrix;
    glm::dmat4 projectionMatrix;
    GLint viewportMatrix[4];
    Application::getInstance()->getModelViewMatrix(&modelViewMatrix);
    Application::getInstance()->getProjectionMatrix(&projectionMatrix);
    glGetIntegerv(GL_VIEWPORT, viewportMatrix);
    GLdouble result0[3], result1[3];

    // The up vector must be relative to the rotation current rotation matrix:
    // we set the identity
    glm::dvec3 testPoint0 = glm::dvec3(textPosition);
    glm::dvec3 testPoint1 = glm::dvec3(textPosition) + glm::dvec3(Application::getInstance()->getCamera()->getRotation() * IDENTITY_UP);
    
    bool success;
    success = gluProject(testPoint0.x, testPoint0.y, testPoint0.z,
        (GLdouble*)&modelViewMatrix, (GLdouble*)&projectionMatrix, viewportMatrix, 
        &result0[0], &result0[1], &result0[2]);
    success = success && 
        gluProject(testPoint1.x, testPoint1.y, testPoint1.z,
        (GLdouble*)&modelViewMatrix, (GLdouble*)&projectionMatrix, viewportMatrix, 
        &result1[0], &result1[1], &result1[2]);

    if (success) {
        double textWindowHeight = abs(result1[1] - result0[1]);
        float scaleFactor = (textWindowHeight > EPSILON) ? 1.0f / textWindowHeight : 1.0f;
        glScalef(scaleFactor, scaleFactor, 1.0);  
        
        glScalef(1.0f, -1.0f, 1.0f);  // TextRenderer::draw paints the text upside down in y axis

        int text_x = -_displayNameBoundingRect.width() / 2;
        int text_y = -_displayNameBoundingRect.height() / 2;

        // draw a gray background
        int left = text_x + _displayNameBoundingRect.x();
        int right = left + _displayNameBoundingRect.width();
        int bottom = text_y + _displayNameBoundingRect.y();
        int top = bottom + _displayNameBoundingRect.height();
        const int border = 8;
        bottom -= border;
        left -= border;
        top += border;
        right += border;

        // We are drawing coplanar textures with depth: need the polygon offset
        glEnable(GL_POLYGON_OFFSET_FILL);
        glPolygonOffset(1.0f, 1.0f);

        glColor4f(0.2f, 0.2f, 0.2f, _displayNameAlpha * DISPLAYNAME_BACKGROUND_ALPHA / DISPLAYNAME_ALPHA);
        renderBevelCornersRect(left, bottom, right - left, top - bottom, 3);
       
        glColor4f(0.93f, 0.93f, 0.93f, _displayNameAlpha);
        QByteArray ba = _displayName.toLocal8Bit();
        const char* text = ba.data();
        
        glDisable(GL_POLYGON_OFFSET_FILL);
        textRenderer(DISPLAYNAME)->draw(text_x, text_y, text); 
     

    }

    glPopMatrix();

    glEnable(GL_LIGHTING);
}

bool Avatar::findRayIntersection(const glm::vec3& origin, const glm::vec3& direction, float& distance) const {
    float minDistance = FLT_MAX;
    float modelDistance;
    if (_skeletonModel.findRayIntersection(origin, direction, modelDistance)) {
        minDistance = qMin(minDistance, modelDistance);
    }
    if (getHead()->getFaceModel().findRayIntersection(origin, direction, modelDistance)) {
        minDistance = qMin(minDistance, modelDistance);
    }
    if (minDistance < FLT_MAX) {
        distance = minDistance;
        return true;
    }
    return false;
}

bool Avatar::findSphereCollisions(const glm::vec3& penetratorCenter, float penetratorRadius, CollisionList& collisions) {
    return _skeletonModel.findSphereCollisions(penetratorCenter, penetratorRadius, collisions);
    // TODO: Andrew to fix: Temporarily disabling collisions against the head
    //return getHead()->getFaceModel().findSphereCollisions(penetratorCenter, penetratorRadius, collisions);
}

bool Avatar::findPlaneCollisions(const glm::vec4& plane, CollisionList& collisions) {
    return _skeletonModel.findPlaneCollisions(plane, collisions) ||
        getHead()->getFaceModel().findPlaneCollisions(plane, collisions);
}

bool Avatar::findCollisions(const QVector<const Shape*>& shapes, CollisionList& collisions) {
    // TODO: Andrew to fix: also collide against _skeleton
    //bool collided = _skeletonModel.findCollisions(shapes, collisions);

    Model& headModel = getHead()->getFaceModel();
    //collided = headModel.findCollisions(shapes, collisions) || collided;
    bool collided = headModel.findCollisions(shapes, collisions);
    return collided;
}

glm::quat Avatar::getJointRotation(int index) const {
    if (QThread::currentThread() != thread()) {
        return AvatarData::getJointRotation(index);
    }
    glm::quat rotation;
    _skeletonModel.getJointState(index, rotation);
    return rotation;
}

int Avatar::getJointIndex(const QString& name) const {
    if (QThread::currentThread() != thread()) {
        int result;
        QMetaObject::invokeMethod(const_cast<Avatar*>(this), "getJointIndex", Qt::BlockingQueuedConnection,
            Q_RETURN_ARG(int, result), Q_ARG(const QString&, name));
        return result;
    }
    return _skeletonModel.isActive() ? _skeletonModel.getGeometry()->getFBXGeometry().getJointIndex(name) : -1;
}

QStringList Avatar::getJointNames() const {
    if (QThread::currentThread() != thread()) {
        QStringList result;
        QMetaObject::invokeMethod(const_cast<Avatar*>(this), "getJointNames", Qt::BlockingQueuedConnection,
            Q_RETURN_ARG(QStringList, result));
        return result;
    }
    return _skeletonModel.isActive() ? _skeletonModel.getGeometry()->getFBXGeometry().getJointNames() : QStringList();
}

glm::vec3 Avatar::getJointPosition(int index) const {
    if (QThread::currentThread() != thread()) {
        glm::vec3 position;
        QMetaObject::invokeMethod(const_cast<Avatar*>(this), "getJointPosition", Qt::BlockingQueuedConnection,
                                  Q_RETURN_ARG(glm::vec3, position), Q_ARG(const int, index));
        return position;
    }
    glm::vec3 position;
    _skeletonModel.getJointPositionInWorldFrame(index, position);
    return position;
}

glm::vec3 Avatar::getJointPosition(const QString& name) const {
    if (QThread::currentThread() != thread()) {
        glm::vec3 position;
        QMetaObject::invokeMethod(const_cast<Avatar*>(this), "getJointPosition", Qt::BlockingQueuedConnection,
                                  Q_RETURN_ARG(glm::vec3, position), Q_ARG(const QString&, name));
        return position;
    }
    glm::vec3 position;
    _skeletonModel.getJointPositionInWorldFrame(getJointIndex(name), position);
    return position;
}

glm::quat Avatar::getJointCombinedRotation(int index) const {
    if (QThread::currentThread() != thread()) {
        glm::quat rotation;
        QMetaObject::invokeMethod(const_cast<Avatar*>(this), "getJointCombinedRotation", Qt::BlockingQueuedConnection,
                                  Q_RETURN_ARG(glm::quat, rotation), Q_ARG(const int, index));
        return rotation;
    }
    glm::quat rotation;
    _skeletonModel.getJointCombinedRotation(index, rotation);
    return rotation;
}

glm::quat Avatar::getJointCombinedRotation(const QString& name) const {
    if (QThread::currentThread() != thread()) {
        glm::quat rotation;
        QMetaObject::invokeMethod(const_cast<Avatar*>(this), "getJointCombinedRotation", Qt::BlockingQueuedConnection,
                                  Q_RETURN_ARG(glm::quat, rotation), Q_ARG(const QString&, name));
        return rotation;
    }
    glm::quat rotation;
    _skeletonModel.getJointCombinedRotation(getJointIndex(name), rotation);
    return rotation;
}

void Avatar::scaleVectorRelativeToPosition(glm::vec3 &positionToScale) const {
    //Scale a world space vector as if it was relative to the position
    positionToScale = _position + _scale * (positionToScale - _position);
}

void Avatar::setFaceModelURL(const QUrl& faceModelURL) {
    AvatarData::setFaceModelURL(faceModelURL);
    const QUrl DEFAULT_FACE_MODEL_URL = QUrl::fromLocalFile(Application::resourcesPath() + "meshes/defaultAvatar_head.fst");
    getHead()->getFaceModel().setURL(_faceModelURL, DEFAULT_FACE_MODEL_URL, true, !isMyAvatar());
}

void Avatar::setSkeletonModelURL(const QUrl& skeletonModelURL) {
    AvatarData::setSkeletonModelURL(skeletonModelURL);
    const QUrl DEFAULT_SKELETON_MODEL_URL = QUrl::fromLocalFile(Application::resourcesPath() + "meshes/defaultAvatar_body.fst");
    _skeletonModel.setURL(_skeletonModelURL, DEFAULT_SKELETON_MODEL_URL, true, !isMyAvatar());
}

void Avatar::setAttachmentData(const QVector<AttachmentData>& attachmentData) {
    AvatarData::setAttachmentData(attachmentData);
    if (QThread::currentThread() != thread()) {    
        return;
    }
    // make sure we have as many models as attachments
    while (_attachmentModels.size() < attachmentData.size()) {
        Model* model = new Model(this);
        model->init();
        _attachmentModels.append(model);
    }
    while (_attachmentModels.size() > attachmentData.size()) {
        delete _attachmentModels.takeLast();
    }
    
    // update the urls
    for (int i = 0; i < attachmentData.size(); i++) {
        _attachmentModels[i]->setSnapModelToCenter(true);
        _attachmentModels[i]->setScaleToFit(true, _scale * _attachmentData.at(i).scale);
        _attachmentModels[i]->setURL(attachmentData.at(i).modelURL);
    }
}

void Avatar::setDisplayName(const QString& displayName) {
    AvatarData::setDisplayName(displayName);
    _displayNameBoundingRect = textRenderer(DISPLAYNAME)->metrics().tightBoundingRect(displayName);
}

void Avatar::setBillboard(const QByteArray& billboard) {
    AvatarData::setBillboard(billboard);
    
    // clear out any existing billboard texture
    _billboardTexture.reset();
}

int Avatar::parseDataAtOffset(const QByteArray& packet, int offset) {
    if (!_initialized) {
        // now that we have data for this Avatar we are go for init
        init();
    }
    
    // change in position implies movement
    glm::vec3 oldPosition = _position;
    
    int bytesRead = AvatarData::parseDataAtOffset(packet, offset);
    
    const float MOVE_DISTANCE_THRESHOLD = 0.001f;
    _moving = glm::distance(oldPosition, _position) > MOVE_DISTANCE_THRESHOLD;
    
    return bytesRead;
}

// render a makeshift cone section that serves as a body part connecting joint spheres
void Avatar::renderJointConnectingCone(glm::vec3 position1, glm::vec3 position2, float radius1, float radius2) {
    
    glBegin(GL_TRIANGLES);
    
    glm::vec3 axis = position2 - position1;
    float length = glm::length(axis);
    
    if (length > 0.0f) {
        
        axis /= length;
        
        glm::vec3 perpSin = glm::vec3(1.0f, 0.0f, 0.0f);
        glm::vec3 perpCos = glm::normalize(glm::cross(axis, perpSin));
        perpSin = glm::cross(perpCos, axis);
        
        float anglea = 0.0f;
        float angleb = 0.0f;
        
        for (int i = 0; i < NUM_BODY_CONE_SIDES; i ++) {
            
            // the rectangles that comprise the sides of the cone section are
            // referenced by "a" and "b" in one dimension, and "1", and "2" in the other dimension.
            anglea = angleb;
            angleb = ((float)(i+1) / (float)NUM_BODY_CONE_SIDES) * TWO_PI;
            
            float sa = sinf(anglea);
            float sb = sinf(angleb);
            float ca = cosf(anglea);
            float cb = cosf(angleb);
            
            glm::vec3 p1a = position1 + perpSin * sa * radius1 + perpCos * ca * radius1;
            glm::vec3 p1b = position1 + perpSin * sb * radius1 + perpCos * cb * radius1; 
            glm::vec3 p2a = position2 + perpSin * sa * radius2 + perpCos * ca * radius2;   
            glm::vec3 p2b = position2 + perpSin * sb * radius2 + perpCos * cb * radius2;  
            
            glVertex3f(p1a.x, p1a.y, p1a.z); 
            glVertex3f(p1b.x, p1b.y, p1b.z); 
            glVertex3f(p2a.x, p2a.y, p2a.z); 
            glVertex3f(p1b.x, p1b.y, p1b.z); 
            glVertex3f(p2a.x, p2a.y, p2a.z); 
            glVertex3f(p2b.x, p2b.y, p2b.z); 
        }
    }
    
    glEnd();
}

void Avatar::updateCollisionGroups() {
    _collisionGroups = 0;
    if (Menu::getInstance()->isOptionChecked(MenuOption::CollideWithEnvironment)) {
        _collisionGroups |= COLLISION_GROUP_ENVIRONMENT;
    }
    if (Menu::getInstance()->isOptionChecked(MenuOption::CollideWithAvatars)) {
        _collisionGroups |= COLLISION_GROUP_AVATARS;
    }
    if (Menu::getInstance()->isOptionChecked(MenuOption::CollideWithVoxels)) {
        _collisionGroups |= COLLISION_GROUP_VOXELS;
    }
    if (Menu::getInstance()->isOptionChecked(MenuOption::CollideWithParticles)) {
        _collisionGroups |= COLLISION_GROUP_PARTICLES;
    }
}

void Avatar::setScale(float scale) {
    _scale = scale;

    if (_targetScale * (1.0f - RESCALING_TOLERANCE) < _scale &&
            _scale < _targetScale * (1.0f + RESCALING_TOLERANCE)) {
        _scale = _targetScale;
    }
}

float Avatar::getSkeletonHeight() const {
    Extents extents = _skeletonModel.getBindExtents();
    return extents.maximum.y - extents.minimum.y;
}

float Avatar::getHeadHeight() const {
    Extents extents = getHead()->getFaceModel().getBindExtents();
    if (!extents.isEmpty()) {
        return extents.maximum.y - extents.minimum.y;
    }
    glm::vec3 neckPosition;
    glm::vec3 headPosition;
    if (_skeletonModel.getNeckPosition(neckPosition) && _skeletonModel.getHeadPosition(headPosition)) {
        return glm::distance(neckPosition, headPosition);
    }
    const float DEFAULT_HEAD_HEIGHT = 0.1f;
    return DEFAULT_HEAD_HEIGHT;
}

float Avatar::getBoundingRadius() const {
    // TODO: also use head model when computing the avatar's bounding radius
    return _skeletonModel.getBoundingRadius();
}

float Avatar::getPelvisFloatingHeight() const {
    return -_skeletonModel.getBindExtents().minimum.y;
}

float Avatar::getPelvisToHeadLength() const {
    return glm::distance(_position, getHead()->getPosition());
}

void Avatar::setShowDisplayName(bool showDisplayName) {
    // For myAvatar, the alpha update is not done (called in simulate for other avatars)
    if (Application::getInstance()->getAvatar() == this) {
        if (showDisplayName) {
            _displayNameAlpha = DISPLAYNAME_ALPHA;
        } else {
            _displayNameAlpha = 0.0f;
        }
    } 

    if (showDisplayName) {
        _displayNameTargetAlpha = DISPLAYNAME_ALPHA;
    } else {
        _displayNameTargetAlpha = 0.0f;
    }

}

void Avatar::setLocalLightDirection(const glm::vec3& direction, int lightIndex) {
    _localLightDirections[lightIndex] = direction;
    qDebug( "set light %d direction ( %f, %f, %f )\n", lightIndex, direction.x, direction.y, direction.z );
}

void Avatar::setLocalLightColor(const glm::vec3& color, int lightIndex) {
    _localLightColors[lightIndex] = color;
    qDebug( "set light %d color ( %f, %f, %f )\n", lightIndex, color.x, color.y, color.z );
}

void Avatar::addLocalLight() {
    if (_numLocalLights + 1 <= MAX_LOCAL_LIGHTS) {
        ++_numLocalLights;
    }

    qDebug("ADD LOCAL LIGHT (numLocalLights = %d)\n", _numLocalLights);
}

void Avatar::removeLocalLight() {
    if (_numLocalLights - 1 >= 0) {
        --_numLocalLights;
    }
    
    qDebug("REMOVE LOCAL LIGHT (numLocalLights = %d)\n", _numLocalLights);
}
<|MERGE_RESOLUTION|>--- conflicted
+++ resolved
@@ -61,11 +61,7 @@
     _mouseRayDirection(0.0f, 0.0f, 0.0f),
     _moving(false),
     _collisionGroups(0),
-<<<<<<< HEAD
-    _numLocalLights(1),
-=======
     _numLocalLights(2),
->>>>>>> 43ac8689
     _initialized(false),
     _shouldRenderBillboard(true)
 {
