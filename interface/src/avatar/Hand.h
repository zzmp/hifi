//
//  Hand.h
//  interface
//
//  Copyright (c) 2013 High Fidelity, Inc. All rights reserved.
//

#ifndef hifi_Hand_h
#define hifi_Hand_h

#include <vector>

#include <QAction>

#include <glm/glm.hpp>

#include <SharedUtil.h>

#include <AvatarData.h>
#include <AudioScriptingInterface.h>
#include <HandData.h>

#include "InterfaceConfig.h"
#include "world.h"


class Avatar;
class ProgramObject;

const float HAND_PADDLE_OFFSET = 0.1f;
const float HAND_PADDLE_THICKNESS = 0.01f;
const float HAND_PADDLE_RADIUS = 0.15f;

class Hand : public HandData {
public:
    Hand(Avatar* owningAvatar);
    
    struct HandBall
    {
        glm::vec3        position;       // the actual dynamic position of the ball at any given time
        glm::quat        rotation;       // the rotation of the ball
        glm::vec3        velocity;       // the velocity of the ball
        float            radius;         // the radius of the ball
        bool             isCollidable;   // whether or not the ball responds to collisions
        bool             isColliding;    // ball is currently colliding
        float            touchForce;     // a scalar determining the amount that the cursor (or hand) is penetrating the ball
    };
    
    void init();
    void reset();
    void simulate(float deltaTime, bool isMine);
    void render(bool isMine);

    // getters
    const glm::vec3& getLeapFingerTipBallPosition (int ball) const { return _leapFingerTipBalls [ball].position;}
    const glm::vec3& getLeapFingerRootBallPosition(int ball) const { return _leapFingerRootBalls[ball].position;}
    
    void collideAgainstAvatarOld(Avatar* avatar, bool isMyHand);
    void collideAgainstAvatar(Avatar* avatar, bool isMyHand);
    void collideAgainstOurself();

    void resolvePenetrations();

private:
    // disallow copies of the Hand, copy of owning Avatar is disallowed too
    Hand(const Hand&);
    Hand& operator= (const Hand&);
        
    int _controllerButtons;             ///  Button states read from hand-held controllers

    Avatar*        _owningAvatar;
    float          _renderAlpha;
    std::vector<HandBall> _leapFingerTipBalls;
    std::vector<HandBall> _leapFingerRootBalls;
    
<<<<<<< HEAD
    glm::vec3 _lastFingerAddVoxel, _lastFingerDeleteVoxel;
    VoxelDetail _collidingVoxel;
    
    glm::vec3 _collisionCenter;
    float _collisionAge;
    float _collisionDuration;
    
=======
    // private methods
    void setLeapHands(const std::vector<glm::vec3>& handPositions,
                      const std::vector<glm::vec3>& handNormals);

>>>>>>> 746630b3
    void renderLeapHands(bool isMine);
    void renderLeapFingerTrails();
    
    void calculateGeometry();
    
    void playSlaps(PalmData& palm, Avatar* avatar);
};

#endif<|MERGE_RESOLUTION|>--- conflicted
+++ resolved
@@ -73,20 +73,6 @@
     std::vector<HandBall> _leapFingerTipBalls;
     std::vector<HandBall> _leapFingerRootBalls;
     
-<<<<<<< HEAD
-    glm::vec3 _lastFingerAddVoxel, _lastFingerDeleteVoxel;
-    VoxelDetail _collidingVoxel;
-    
-    glm::vec3 _collisionCenter;
-    float _collisionAge;
-    float _collisionDuration;
-    
-=======
-    // private methods
-    void setLeapHands(const std::vector<glm::vec3>& handPositions,
-                      const std::vector<glm::vec3>& handNormals);
-
->>>>>>> 746630b3
     void renderLeapHands(bool isMine);
     void renderLeapFingerTrails();
     
