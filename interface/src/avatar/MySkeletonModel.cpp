//
//  Created by Bradley Austin Davis on 2017/04/27
//  Copyright 2013-2017 High Fidelity, Inc.
//
//  Distributed under the Apache License, Version 2.0.
//  See the accompanying file LICENSE or http://www.apache.org/licenses/LICENSE-2.0.html
//

#include "MySkeletonModel.h"

#include <avatars-renderer/Avatar.h>

#include "Application.h"
#include "InterfaceLogging.h"

MySkeletonModel::MySkeletonModel(Avatar* owningAvatar, QObject* parent) : SkeletonModel(owningAvatar, parent) {
}

Rig::CharacterControllerState convertCharacterControllerState(CharacterController::State state) {
    switch (state) {
        default:
        case CharacterController::State::Ground:
            return Rig::CharacterControllerState::Ground;
        case CharacterController::State::Takeoff:
            return Rig::CharacterControllerState::Takeoff;
        case CharacterController::State::InAir:
            return Rig::CharacterControllerState::InAir;
        case CharacterController::State::Hover:
            return Rig::CharacterControllerState::Hover;
    };
}

// Called within Model::simulate call, below.
void MySkeletonModel::updateRig(float deltaTime, glm::mat4 parentTransform) {
    const FBXGeometry& geometry = getFBXGeometry();

    Head* head = _owningAvatar->getHead();

    // make sure lookAt is not too close to face (avoid crosseyes)
    glm::vec3 lookAt = head->getLookAtPosition();
    glm::vec3 focusOffset = lookAt - _owningAvatar->getHead()->getEyePosition();
    float focusDistance = glm::length(focusOffset);
    const float MIN_LOOK_AT_FOCUS_DISTANCE = 1.0f;
    if (focusDistance < MIN_LOOK_AT_FOCUS_DISTANCE && focusDistance > EPSILON) {
        lookAt = _owningAvatar->getHead()->getEyePosition() + (MIN_LOOK_AT_FOCUS_DISTANCE / focusDistance) * focusOffset;
    }

    MyAvatar* myAvatar = static_cast<MyAvatar*>(_owningAvatar);

    Rig::ControllerParameters params;

    AnimPose avatarToRigPose(glm::vec3(1.0f), Quaternions::Y_180, glm::vec3(0.0f));

    // input action is the highest priority source for head orientation.
    auto avatarHeadPose = myAvatar->getHeadControllerPoseInAvatarFrame();
    if (avatarHeadPose.isValid()) {
        AnimPose pose(avatarHeadPose.getRotation(), avatarHeadPose.getTranslation());
        params.controllerPoses[Rig::ControllerType_Head] = avatarToRigPose * pose;
        params.controllerActiveFlags[Rig::ControllerType_Head] = true;
    } else {
        // even though full head IK is disabled, the rig still needs the head orientation to rotate the head up and
        // down in desktop mode.
        // preMult 180 is necessary to convert from avatar to rig coordinates.
        // postMult 180 is necessary to convert head from -z forward to z forward.
        glm::quat headRot = Quaternions::Y_180 * head->getFinalOrientationInLocalFrame() * Quaternions::Y_180;
        params.controllerPoses[Rig::ControllerType_Head] = AnimPose(glm::vec3(1.0f), headRot, glm::vec3(0.0f));
        params.controllerActiveFlags[Rig::ControllerType_Head] = false;
    }

    auto avatarHipsPose = myAvatar->getHipsControllerPoseInAvatarFrame();
    if (avatarHipsPose.isValid()) {
        AnimPose pose(avatarHipsPose.getRotation(), avatarHipsPose.getTranslation());
        params.controllerPoses[Rig::ControllerType_Hips] = avatarToRigPose * pose;
        params.controllerActiveFlags[Rig::ControllerType_Hips] = true;
    } else {
        params.controllerPoses[Rig::ControllerType_Hips] = AnimPose::identity;
        params.controllerActiveFlags[Rig::ControllerType_Hips] = false;
    }

    auto avatarSpine2Pose = myAvatar->getSpine2ControllerPoseInAvatarFrame();
    if (avatarSpine2Pose.isValid()) {
        AnimPose pose(avatarSpine2Pose.getRotation(), avatarSpine2Pose.getTranslation());
        params.controllerPoses[Rig::ControllerType_Spine2] = avatarToRigPose * pose;
        params.controllerActiveFlags[Rig::ControllerType_Spine2] = true;
    } else {
        params.controllerPoses[Rig::ControllerType_Spine2] = AnimPose::identity;
        params.controllerActiveFlags[Rig::ControllerType_Spine2] = false;
    }

    auto avatarRightArmPose = myAvatar->getRightArmControllerPoseInAvatarFrame();
    if (avatarRightArmPose.isValid()) {
        AnimPose pose(avatarRightArmPose.getRotation(), avatarRightArmPose.getTranslation());
        params.controllerPoses[Rig::ControllerType_RightArm] = avatarToRigPose * pose;
        params.controllerActiveFlags[Rig::ControllerType_RightArm] = true;
    } else {
        params.controllerPoses[Rig::ControllerType_RightArm] = AnimPose::identity;
        params.controllerActiveFlags[Rig::ControllerType_RightArm] = false;
    }

    auto avatarLeftArmPose = myAvatar->getLeftArmControllerPoseInAvatarFrame();
    if (avatarLeftArmPose.isValid()) {
        AnimPose pose(avatarLeftArmPose.getRotation(), avatarLeftArmPose.getTranslation());
        params.controllerPoses[Rig::ControllerType_LeftArm] = avatarToRigPose * pose;
        params.controllerActiveFlags[Rig::ControllerType_LeftArm] = true;
    } else {
        params.controllerPoses[Rig::ControllerType_LeftArm] = AnimPose::identity;
        params.controllerActiveFlags[Rig::ControllerType_LeftArm] = false;
    }

<<<<<<< HEAD
    headParams.isTalking = head->getTimeWithoutTalking() <= 1.5f;

    _rig.updateFromHeadParameters(headParams, deltaTime);

    Rig::HandAndFeetParameters handAndFeetParams;

    auto leftHandPose = myAvatar->getLeftHandControllerPoseInAvatarFrame();
    if (leftHandPose.isValid()) {
        handAndFeetParams.isLeftEnabled = true;
        handAndFeetParams.leftPosition = Quaternions::Y_180 * leftHandPose.getTranslation();
        handAndFeetParams.leftOrientation = Quaternions::Y_180 * leftHandPose.getRotation();
=======
    auto avatarLeftHandPose = myAvatar->getLeftHandControllerPoseInAvatarFrame();
    if (avatarLeftHandPose.isValid()) {
        AnimPose pose(avatarLeftHandPose.getRotation(), avatarLeftHandPose.getTranslation());
        params.controllerPoses[Rig::ControllerType_LeftHand] = avatarToRigPose * pose;
        params.controllerActiveFlags[Rig::ControllerType_LeftHand] = true;
>>>>>>> 9ae39085
    } else {
        params.controllerPoses[Rig::ControllerType_LeftHand] = AnimPose::identity;
        params.controllerActiveFlags[Rig::ControllerType_LeftHand] = false;
    }

<<<<<<< HEAD
    auto rightHandPose = myAvatar->getRightHandControllerPoseInAvatarFrame();
    if (rightHandPose.isValid()) {
        handAndFeetParams.isRightEnabled = true;
        handAndFeetParams.rightPosition = Quaternions::Y_180 * rightHandPose.getTranslation();
        handAndFeetParams.rightOrientation = Quaternions::Y_180 * rightHandPose.getRotation();
=======
    auto avatarRightHandPose = myAvatar->getRightHandControllerPoseInAvatarFrame();
    if (avatarRightHandPose.isValid()) {
        AnimPose pose(avatarRightHandPose.getRotation(), avatarRightHandPose.getTranslation());
        params.controllerPoses[Rig::ControllerType_RightHand] = avatarToRigPose * pose;
        params.controllerActiveFlags[Rig::ControllerType_RightHand] = true;
>>>>>>> 9ae39085
    } else {
        params.controllerPoses[Rig::ControllerType_RightHand] = AnimPose::identity;
        params.controllerActiveFlags[Rig::ControllerType_RightHand] = false;
    }

    auto avatarLeftFootPose = myAvatar->getLeftFootControllerPoseInAvatarFrame();
    if (avatarLeftFootPose.isValid()) {
        AnimPose pose(avatarLeftFootPose.getRotation(), avatarLeftFootPose.getTranslation());
        params.controllerPoses[Rig::ControllerType_LeftFoot] = avatarToRigPose * pose;
        params.controllerActiveFlags[Rig::ControllerType_LeftFoot] = true;
    } else {
        params.controllerPoses[Rig::ControllerType_LeftFoot] = AnimPose::identity;
        params.controllerActiveFlags[Rig::ControllerType_LeftFoot] = false;
    }

    auto avatarRightFootPose = myAvatar->getRightFootControllerPoseInAvatarFrame();
    if (avatarRightFootPose.isValid()) {
        AnimPose pose(avatarRightFootPose.getRotation(), avatarRightFootPose.getTranslation());
        params.controllerPoses[Rig::ControllerType_RightFoot] = avatarToRigPose * pose;
        params.controllerActiveFlags[Rig::ControllerType_RightFoot] = true;
    } else {
        params.controllerPoses[Rig::ControllerType_RightFoot] = AnimPose::identity;
        params.controllerActiveFlags[Rig::ControllerType_RightFoot] = false;
    }

    params.bodyCapsuleRadius = myAvatar->getCharacterController()->getCapsuleRadius();
    params.bodyCapsuleHalfHeight = myAvatar->getCharacterController()->getCapsuleHalfHeight();
    params.bodyCapsuleLocalOffset = myAvatar->getCharacterController()->getCapsuleLocalOffset();

    params.isTalking = head->getTimeWithoutTalking() <= 1.5f;

    _rig.updateFromControllerParameters(params, deltaTime);

    Rig::CharacterControllerState ccState = convertCharacterControllerState(myAvatar->getCharacterController()->getState());

    auto velocity = myAvatar->getLocalVelocity();
    auto position = myAvatar->getLocalPosition();
    auto orientation = myAvatar->getLocalOrientation();
    _rig.computeMotionAnimationState(deltaTime, position, velocity, orientation, ccState);

    // evaluate AnimGraph animation and update jointStates.
    Model::updateRig(deltaTime, parentTransform);

    Rig::EyeParameters eyeParams;
    eyeParams.eyeLookAt = lookAt;
    eyeParams.eyeSaccade = head->getSaccade();
    eyeParams.modelRotation = getRotation();
    eyeParams.modelTranslation = getTranslation();
    eyeParams.leftEyeJointIndex = geometry.leftEyeJointIndex;
    eyeParams.rightEyeJointIndex = geometry.rightEyeJointIndex;

    _rig.updateFromEyeParameters(eyeParams);

    updateFingers(myAvatar->getLeftHandFingerControllerPosesInSensorFrame());
    updateFingers(myAvatar->getRightHandFingerControllerPosesInSensorFrame());
}


void MySkeletonModel::updateFingers(const MyAvatar::FingerPosesMap& fingerPoses) {
    // Assumes that finger poses are kept in order in the poses map.

    if (fingerPoses.size() == 0) {
        return;
    }

    auto posesMapItr = fingerPoses.begin();

    bool isLeftHand = posesMapItr->first < (int)controller::Action::RIGHT_HAND_THUMB1;

    MyAvatar* myAvatar = static_cast<MyAvatar*>(_owningAvatar);
    auto handPose = isLeftHand 
        ? myAvatar->getLeftHandControllerPoseInSensorFrame() 
        : myAvatar->getRightHandControllerPoseInSensorFrame();
    auto handJointRotation = handPose.getRotation();

    bool isHandValid = handPose.isValid();
    bool isFingerValid = false;
    glm::quat previousJointRotation;

    while (posesMapItr != fingerPoses.end()) {
        auto jointName = posesMapItr->second.second;
        if (isHandValid && jointName.right(1) == "1") {
            isFingerValid = posesMapItr->second.first.isValid();
            previousJointRotation = handJointRotation;
        }

        if (isHandValid && isFingerValid) {
            auto thisJointRotation = posesMapItr->second.first.getRotation();
            const float CONTROLLER_PRIORITY = 2.0f;
            _rig.setJointRotation(_rig.indexOfJoint(jointName), true, glm::inverse(previousJointRotation) * thisJointRotation, 
                CONTROLLER_PRIORITY);
            previousJointRotation = thisJointRotation;
        } else {
            _rig.clearJointAnimationPriority(_rig.indexOfJoint(jointName));
        }

        posesMapItr++;
    }
}<|MERGE_RESOLUTION|>--- conflicted
+++ resolved
@@ -96,7 +96,7 @@
         params.controllerPoses[Rig::ControllerType_RightArm] = AnimPose::identity;
         params.controllerActiveFlags[Rig::ControllerType_RightArm] = false;
     }
-
+    
     auto avatarLeftArmPose = myAvatar->getLeftArmControllerPoseInAvatarFrame();
     if (avatarLeftArmPose.isValid()) {
         AnimPose pose(avatarLeftArmPose.getRotation(), avatarLeftArmPose.getTranslation());
@@ -107,43 +107,21 @@
         params.controllerActiveFlags[Rig::ControllerType_LeftArm] = false;
     }
 
-<<<<<<< HEAD
-    headParams.isTalking = head->getTimeWithoutTalking() <= 1.5f;
-
-    _rig.updateFromHeadParameters(headParams, deltaTime);
-
-    Rig::HandAndFeetParameters handAndFeetParams;
-
-    auto leftHandPose = myAvatar->getLeftHandControllerPoseInAvatarFrame();
-    if (leftHandPose.isValid()) {
-        handAndFeetParams.isLeftEnabled = true;
-        handAndFeetParams.leftPosition = Quaternions::Y_180 * leftHandPose.getTranslation();
-        handAndFeetParams.leftOrientation = Quaternions::Y_180 * leftHandPose.getRotation();
-=======
     auto avatarLeftHandPose = myAvatar->getLeftHandControllerPoseInAvatarFrame();
     if (avatarLeftHandPose.isValid()) {
         AnimPose pose(avatarLeftHandPose.getRotation(), avatarLeftHandPose.getTranslation());
         params.controllerPoses[Rig::ControllerType_LeftHand] = avatarToRigPose * pose;
         params.controllerActiveFlags[Rig::ControllerType_LeftHand] = true;
->>>>>>> 9ae39085
     } else {
         params.controllerPoses[Rig::ControllerType_LeftHand] = AnimPose::identity;
         params.controllerActiveFlags[Rig::ControllerType_LeftHand] = false;
     }
 
-<<<<<<< HEAD
-    auto rightHandPose = myAvatar->getRightHandControllerPoseInAvatarFrame();
-    if (rightHandPose.isValid()) {
-        handAndFeetParams.isRightEnabled = true;
-        handAndFeetParams.rightPosition = Quaternions::Y_180 * rightHandPose.getTranslation();
-        handAndFeetParams.rightOrientation = Quaternions::Y_180 * rightHandPose.getRotation();
-=======
     auto avatarRightHandPose = myAvatar->getRightHandControllerPoseInAvatarFrame();
     if (avatarRightHandPose.isValid()) {
         AnimPose pose(avatarRightHandPose.getRotation(), avatarRightHandPose.getTranslation());
         params.controllerPoses[Rig::ControllerType_RightHand] = avatarToRigPose * pose;
         params.controllerActiveFlags[Rig::ControllerType_RightHand] = true;
->>>>>>> 9ae39085
     } else {
         params.controllerPoses[Rig::ControllerType_RightHand] = AnimPose::identity;
         params.controllerActiveFlags[Rig::ControllerType_RightHand] = false;
@@ -207,7 +185,7 @@
 
     if (fingerPoses.size() == 0) {
         return;
-    }
+}
 
     auto posesMapItr = fingerPoses.begin();
 
