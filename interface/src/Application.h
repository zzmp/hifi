//
//  Application.h
//  interface
//
//  Created by Andrzej Kapolka on 5/10/13.
//  Copyright (c) 2013 High Fidelity, Inc. All rights reserved.
//

#ifndef __interface__Application__
#define __interface__Application__

#include <map>
#include <pthread.h> 
#include <time.h>

#include <QApplication>
#include <QAction>
#include <QSettings>
#include <QTouchEvent>
#include <QList>

#include <NetworkPacket.h>
#include <NodeList.h>
#include <PacketHeaders.h>

#ifndef _WIN32
#include "Audio.h"
#endif

#include "BandwidthMeter.h"
#include "Camera.h"
#include "Environment.h"
#include "GLCanvas.h"
#include "PacketHeaders.h"
#include "PieMenu.h"
#include "Stars.h"
#include "Swatch.h"
#include "ToolsPalette.h"
#include "ViewFrustum.h"
#include "VoxelFade.h"
#include "VoxelEditPacketSender.h"
#include "VoxelPacketProcessor.h"
#include "VoxelSystem.h"
#include "VoxelImporter.h"
#include "avatar/Avatar.h"
#include "avatar/MyAvatar.h"
#include "avatar/HandControl.h"
#include "devices/Faceshift.h"
#include "devices/SerialInterface.h"
#include "devices/Webcam.h"
#include "renderer/AmbientOcclusionEffect.h"
#include "renderer/GeometryCache.h"
#include "renderer/GlowEffect.h"
#include "renderer/VoxelShader.h"
#include "renderer/TextureCache.h"
#include "ui/BandwidthDialog.h"
#include "ui/ChatEntry.h"
#include "ui/VoxelStatsDialog.h"

class QAction;
class QActionGroup;
class QGLWidget;
class QKeyEvent;
class QMainWindow;
class QMouseEvent;
class QNetworkAccessManager;
class QSettings;
class QWheelEvent;

class Node;
class ProgramObject;

static const float NODE_ADDED_RED   = 0.0f;
static const float NODE_ADDED_GREEN = 1.0f;
static const float NODE_ADDED_BLUE  = 0.0f;
static const float NODE_KILLED_RED   = 1.0f;
static const float NODE_KILLED_GREEN = 0.0f;
static const float NODE_KILLED_BLUE  = 0.0f;

class Application : public QApplication, public NodeListHook, public PacketSenderNotify, public DomainChangeListener {
    Q_OBJECT

    friend class VoxelPacketProcessor;
    friend class VoxelEditPacketSender;

public:
    static Application* getInstance() { return static_cast<Application*>(QCoreApplication::instance()); }

    Application(int& argc, char** argv, timeval &startup_time);
    ~Application();

    void initializeGL();
    void paintGL();
    void resizeGL(int width, int height);

    void keyPressEvent(QKeyEvent* event);
    void keyReleaseEvent(QKeyEvent* event);
    
    void mouseMoveEvent(QMouseEvent* event);
    void mousePressEvent(QMouseEvent* event);
    void mouseReleaseEvent(QMouseEvent* event);

    void touchBeginEvent(QTouchEvent* event);
    void touchEndEvent(QTouchEvent* event);
    void touchUpdateEvent(QTouchEvent* event);
    
    void wheelEvent(QWheelEvent* event);
    
    const glm::vec3 getMouseVoxelWorldCoordinates(const VoxelDetail _mouseVoxel);
    
    QGLWidget* getGLWidget() { return _glWidget; }
    MyAvatar* getAvatar() { return &_myAvatar; }
    Audio* getAudio() { return &_audio; }
    Camera* getCamera() { return &_myCamera; }
    ViewFrustum* getViewFrustum() { return &_viewFrustum; }
    VoxelSystem* getVoxels() { return &_voxels; }
    VoxelSystem* getSharedVoxelSystem() { return &_sharedVoxelSystem; }
    VoxelTree* getClipboard() { return &_clipboard; }
    Environment* getEnvironment() { return &_environment; }
    SerialInterface* getSerialHeadSensor() { return &_serialHeadSensor; }
    Webcam* getWebcam() { return &_webcam; }
    Faceshift* getFaceshift() { return &_faceshift; }
    BandwidthMeter* getBandwidthMeter() { return &_bandwidthMeter; }
    QSettings* getSettings() { return _settings; }
    Swatch*  getSwatch() { return &_swatch; }
    QMainWindow* getWindow() { return _window; }
    VoxelSceneStats* getVoxelSceneStats() { return &_voxelSceneStats; }
    
    QNetworkAccessManager* getNetworkAccessManager() { return _networkAccessManager; }
    GeometryCache* getGeometryCache() { return &_geometryCache; }
    TextureCache* getTextureCache() { return &_textureCache; }
    GlowEffect* getGlowEffect() { return &_glowEffect; }
    
    Avatar* getLookatTargetAvatar() const { return _lookatTargetAvatar; }
    
    static void controlledBroadcastToNodes(unsigned char* broadcastData, size_t dataBytes,
                                           const char* nodeTypes, int numNodeTypes);
    
    void setupWorldLight(Camera& whichCamera);

    /// Computes the off-axis frustum parameters for the view frustum, taking mirroring into account.
    void computeOffAxisFrustum(float& left, float& right, float& bottom, float& top, float& near,
        float& far, glm::vec4& nearClipPlane, glm::vec4& farClipPlane) const;

    virtual void nodeAdded(Node* node);
    virtual void nodeKilled(Node* node);
    virtual void packetSentNotification(ssize_t length);
    
<<<<<<< HEAD
    virtual void domainChanged(QString domain);
=======
    VoxelShader& getVoxelShader() { return _voxelShader; }
>>>>>>> 6e99955e

public slots:
    void sendAvatarFaceVideoMessage(int frameCount, const QByteArray& data);
    void exportVoxels();
    void importVoxels();
    void cutVoxels();
    void copyVoxels();
    void pasteVoxels();
    void nudgeVoxels();
    void deleteVoxels();
    
    void setRenderVoxels(bool renderVoxels);
    void doKillLocalVoxels();
    void decreaseVoxelSize();
    void increaseVoxelSize();
    void setListenModeNormal();
    void setListenModePoint();
    void setListenModeSingleSource();
    
private slots:
    
    void timer();
    void idle();
    void terminate();
    
    void setFullscreen(bool fullscreen);
    
    void renderThrustAtVoxel(const glm::vec3& thrust);
    void renderLineToTouchedVoxel();
    
    void renderCoverageMap();
    void renderCoverageMapsRecursively(CoverageMap* map);

    void renderCoverageMapV2();
    void renderCoverageMapsV2Recursively(CoverageMapV2* map);

    glm::vec2 getScaledScreenPoint(glm::vec2 projectedPoint);

    void toggleFollowMode();

private:
    void resetCamerasOnResizeGL(Camera& camera, int width, int height);
    void updateProjectionMatrix();

    static bool sendVoxelsOperation(VoxelNode* node, void* extraData);
    static void processAvatarURLsMessage(unsigned char* packetData, size_t dataBytes);
    static void processAvatarFaceVideoMessage(unsigned char* packetData, size_t dataBytes);
    static void sendPingPackets();
    
    void initDisplay();
    void init();
    
    void update(float deltaTime);
    
    void updateLookatTargetAvatar(const glm::vec3& mouseRayOrigin, const glm::vec3& mouseRayDirection,
        glm::vec3& eyePosition);
    Avatar* findLookatTargetAvatar(const glm::vec3& mouseRayOrigin, const glm::vec3& mouseRayDirection,
        glm::vec3& eyePosition, uint16_t& nodeID);
    bool isLookingAtMyAvatar(Avatar* avatar);
                                
    void renderLookatIndicator(glm::vec3 pointOfInterest, Camera& whichCamera);
    void renderFollowIndicator();
    void updateAvatar(float deltaTime);
    void loadViewFrustum(Camera& camera, ViewFrustum& viewFrustum);
    
    void displayOculus(Camera& whichCamera);
    void displaySide(Camera& whichCamera);
    void displayOverlay();
    void displayStats();
    void renderViewFrustum(ViewFrustum& viewFrustum);
   
    void checkBandwidthMeterClick();
     
    bool maybeEditVoxelUnderCursor();
    void deleteVoxelUnderCursor();
    void eyedropperVoxelUnderCursor();
    void resetSensors();
    void injectVoxelAddedSoundEffect();
            
    void setMenuShortcutsEnabled(bool enabled);
    
    void updateCursor();
    
    static void attachNewHeadToNode(Node *newNode);
    static void* networkReceive(void* args); // network receive thread

    void findAxisAlignment();   

    QMainWindow* _window;
    QGLWidget* _glWidget;
    
    QAction* _followMode;
    
    BandwidthMeter _bandwidthMeter;

    SerialInterface _serialHeadSensor;
    QNetworkAccessManager* _networkAccessManager;
    QSettings* _settings;
    bool _displayLevels;
    
    glm::vec3 _gravity;
    
    // Frame Rate Measurement
    int _frameCount;
    float _fps;
    timeval _applicationStartupTime;
    timeval _timerStart, _timerEnd;
    timeval _lastTimeUpdated;
    bool _justStarted;

    Stars _stars;
    
    VoxelSystem _voxels;
    VoxelTree _clipboard; // if I copy/paste
    VoxelImporter _voxelImporter;
    VoxelSystem _sharedVoxelSystem;
    ViewFrustum _sharedVoxelSystemViewFrustum;

    QByteArray _voxelsFilename;
    bool _wantToKillLocalVoxels;
    
    ViewFrustum _viewFrustum;  // current state of view frustum, perspective, orientation, etc.

    Oscilloscope _audioScope;
    
    MyAvatar _myAvatar;                  // The rendered avatar of oneself
    
    Transmitter _myTransmitter;        // Gets UDP data from transmitter app used to animate the avatar
    
    Webcam _webcam;                    // The webcam interface
    
    Faceshift _faceshift;
    
    Camera _myCamera;                  // My view onto the world
    Camera _viewFrustumOffsetCamera;   // The camera we use to sometimes show the view frustum from an offset mode
    
    Environment _environment;
    
    int _headMouseX, _headMouseY;
    
    HandControl _handControl;
    
    int _mouseX;
    int _mouseY;
    int _mouseDragStartedX;
    int _mouseDragStartedY;

    float _touchAvgX;
    float _touchAvgY;
    float _lastTouchAvgX;
    float _lastTouchAvgY;
    float _touchDragStartedAvgX;
    float _touchDragStartedAvgY;
    bool _isTouchPressed; //  true if multitouch has been pressed (clear when finished)
    float _yawFromTouch;
    float _pitchFromTouch;
    
    VoxelDetail _mouseVoxelDragging;
    bool _mousePressed; //  true if mouse has been pressed (clear when finished)

    VoxelDetail _hoverVoxel;      // Stuff about the voxel I am hovering or clicking
    bool _isHoverVoxel;
    bool _isHoverVoxelSounding;
    nodeColor _hoverVoxelOriginalColor;
    
    VoxelDetail _mouseVoxel;      // details of the voxel to be edited
    float _mouseVoxelScale;       // the scale for adding/removing voxels
    glm::vec3 _lastMouseVoxelPos; // the position of the last mouse voxel edit
    bool _justEditedVoxel;        // set when we've just added/deleted/colored a voxel

    VoxelDetail _nudgeVoxel; // details of the voxel to be nudged
    bool _nudgeStarted;
    bool _lookingAlongX;
    bool _lookingAwayFromOrigin;
    glm::vec3 _nudgeGuidePosition;

    Avatar* _lookatTargetAvatar;
    glm::vec3 _lookatOtherPosition;
    float _lookatIndicatorScale;
    
    glm::vec3 _transmitterPickStart;
    glm::vec3 _transmitterPickEnd;
    
    bool _perfStatsOn; //  Do we want to display perfStats? 
    
    ChatEntry _chatEntry; // chat entry field 
    bool _chatEntryOn;    // Whether to show the chat entry 
    
    ProgramObject* _oculusProgram;  // The GLSL program containing the distortion shader 
    float _oculusDistortionScale;   // Controls the Oculus field of view
    int _textureLocation;
    int _lensCenterLocation;
    int _screenCenterLocation;
    int _scaleLocation;
    int _scaleInLocation;
    int _hmdWarpParamLocation;
    
    GeometryCache _geometryCache;
    TextureCache _textureCache;
    
    GlowEffect _glowEffect;
    AmbientOcclusionEffect _ambientOcclusionEffect;
    VoxelShader _voxelShader;
    
    #ifndef _WIN32
    Audio _audio;
    #endif
    
    bool _enableNetworkThread;
    pthread_t _networkReceiveThread;
    bool _stopNetworkReceiveThread;
    
    bool _enableProcessVoxelsThread;
    VoxelPacketProcessor     _voxelProcessor;
    VoxelEditPacketSender   _voxelEditSender;
    
    unsigned char _incomingPacket[MAX_PACKET_SIZE];
    int _packetCount;
    int _packetsPerSecond;
    int _bytesPerSecond;
    int _bytesCount;
    
    StDev _idleLoopStdev;
    float _idleLoopMeasuredJitter;

    ToolsPalette _palette;
    Swatch _swatch;

    bool _pasteMode;

    PieMenu _pieMenu;
    
    VoxelSceneStats _voxelSceneStats;
    int parseVoxelStats(unsigned char* messageData, ssize_t messageLength, sockaddr senderAddress);
    
    NodeToJurisdictionMap _voxelServerJurisdictions;
    
    std::vector<VoxelFade> _voxelFades;
};

#endif /* defined(__interface__Application__) */<|MERGE_RESOLUTION|>--- conflicted
+++ resolved
@@ -77,7 +77,7 @@
 static const float NODE_KILLED_GREEN = 0.0f;
 static const float NODE_KILLED_BLUE  = 0.0f;
 
-class Application : public QApplication, public NodeListHook, public PacketSenderNotify, public DomainChangeListener {
+class Application : public QApplication, public NodeListHook, public PacketSenderNotify {
     Q_OBJECT
 
     friend class VoxelPacketProcessor;
@@ -146,11 +146,7 @@
     virtual void nodeKilled(Node* node);
     virtual void packetSentNotification(ssize_t length);
     
-<<<<<<< HEAD
-    virtual void domainChanged(QString domain);
-=======
     VoxelShader& getVoxelShader() { return _voxelShader; }
->>>>>>> 6e99955e
 
 public slots:
     void sendAvatarFaceVideoMessage(int frameCount, const QByteArray& data);
