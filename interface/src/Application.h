//
//  Application.h
//  interface/src
//
//  Created by Andrzej Kapolka on 5/10/13.
//  Copyright 2013 High Fidelity, Inc.
//
//  Distributed under the Apache License, Version 2.0.
//  See the accompanying file LICENSE or http://www.apache.org/licenses/LICENSE-2.0.html
//

#ifndef hifi_Application_h
#define hifi_Application_h

#include <gpu/GPUConfig.h>

#include <QApplication>
#include <QHash>
#include <QImage>
#include <QPointer>
#include <QSet>
#include <QStringList>
#include <QUndoStack>

#include <AbstractScriptingServicesInterface.h>
#include <AbstractViewStateInterface.h>
#include <EntityEditPacketSender.h>
#include <EntityTreeRenderer.h>
#include <GeometryCache.h>
#include <NetworkPacket.h>
#include <NodeList.h>
#include <OctreeQuery.h>
#include <PacketHeaders.h>
#include <PhysicsEngine.h>
#include <ScriptEngine.h>
#include <StDev.h>
#include <TextureCache.h>
#include <ViewFrustum.h>

#include "AudioClient.h"
#include "Bookmarks.h"
#include "Camera.h"
#include "DatagramProcessor.h"
#include "Environment.h"
#include "FileLogger.h"
#include "GLCanvas.h"
#include "Menu.h"
#include "PacketHeaders.h"
#include "Physics.h"
#include "Stars.h"
#include "avatar/Avatar.h"
#include "avatar/MyAvatar.h"
#include "devices/SixenseManager.h"
#include "scripting/ControllerScriptingInterface.h"
#include "scripting/WebWindowClass.h"
#include "ui/BandwidthDialog.h"
#include "ui/HMDToolsDialog.h"
#include "ui/ModelsBrowser.h"
#include "ui/NodeBounds.h"
#include "ui/OctreeStatsDialog.h"
#include "ui/RearMirrorTools.h"
#include "ui/SnapshotShareDialog.h"
#include "ui/LodToolsDialog.h"
#include "ui/LogDialog.h"
#include "ui/UpdateDialog.h"
#include "ui/overlays/Overlays.h"
#include "ui/ApplicationOverlay.h"
#include "ui/RunningScriptsWidget.h"
#include "ui/ToolWindow.h"
#include "octree/OctreeFade.h"
#include "octree/OctreePacketProcessor.h"
#include "UndoStackScriptingInterface.h"


class QGLWidget;
class QKeyEvent;
class QMouseEvent;
class QSystemTrayIcon;
class QTouchEvent;
class QWheelEvent;

class FaceTracker;
class MainWindow;
class Node;
class ProgramObject;
class ScriptEngine;

static const float NODE_ADDED_RED   = 0.0f;
static const float NODE_ADDED_GREEN = 1.0f;
static const float NODE_ADDED_BLUE  = 0.0f;
static const float NODE_KILLED_RED   = 1.0f;
static const float NODE_KILLED_GREEN = 0.0f;
static const float NODE_KILLED_BLUE  = 0.0f;

static const QString SNAPSHOT_EXTENSION  = ".jpg";
static const QString SVO_EXTENSION  = ".svo";
static const QString SVO_JSON_EXTENSION  = ".svo.json";
static const QString JS_EXTENSION  = ".js";
static const QString FST_EXTENSION  = ".fst";

static const float BILLBOARD_FIELD_OF_VIEW = 30.0f; // degrees
static const float BILLBOARD_DISTANCE = 5.56f;       // meters

static const int MIRROR_VIEW_TOP_PADDING = 5;
static const int MIRROR_VIEW_LEFT_PADDING = 10;
static const int MIRROR_VIEW_WIDTH = 265;
static const int MIRROR_VIEW_HEIGHT = 215;
static const float MIRROR_FULLSCREEN_DISTANCE = 0.389f;
static const float MIRROR_REARVIEW_DISTANCE = 0.722f;
static const float MIRROR_REARVIEW_BODY_DISTANCE = 2.56f;
static const float MIRROR_FIELD_OF_VIEW = 30.0f;

static const quint64 TOO_LONG_SINCE_LAST_SEND_DOWNSTREAM_AUDIO_STATS = 1 * USECS_PER_SECOND;

static const QString INFO_HELP_PATH = "html/interface-welcome.html";
static const QString INFO_EDIT_ENTITIES_PATH = "html/edit-commands.html";

#ifdef Q_OS_WIN
static const UINT UWM_IDENTIFY_INSTANCES = 
    RegisterWindowMessage("UWM_IDENTIFY_INSTANCES_{8AB82783-B74A-4258-955B-8188C22AA0D6}");
static const UINT UWM_SHOW_APPLICATION =
    RegisterWindowMessage("UWM_SHOW_APPLICATION_{71123FD6-3DA8-4DC1-9C27-8A12A6250CBA}");
#endif

class Application;
#if defined(qApp)
#undef qApp
#endif
#define qApp (static_cast<Application*>(QCoreApplication::instance()))

typedef bool (Application::* AcceptURLMethod)(const QString &);

class Application : public QApplication, public AbstractViewStateInterface, AbstractScriptingServicesInterface {
    Q_OBJECT

    friend class OctreePacketProcessor;
    friend class DatagramProcessor;

public:
    static Application* getInstance() { return qApp; } // TODO: replace fully by qApp
    static const glm::vec3& getPositionForPath() { return getInstance()->_myAvatar->getPosition(); }
    static glm::quat getOrientationForPath() { return getInstance()->_myAvatar->getOrientation(); }
    static glm::vec3 getPositionForAudio() { return getInstance()->_myAvatar->getHead()->getPosition(); }
    static glm::quat getOrientationForAudio() { return getInstance()->_myAvatar->getHead()->getFinalOrientationInWorldFrame(); }

    Application(int& argc, char** argv, QElapsedTimer &startup_time);
    ~Application();

    void loadScripts();
    QString getPreviousScriptLocation();
    void setPreviousScriptLocation(const QString& previousScriptLocation);
    void clearScriptsBeforeRunning();
    void initializeGL();
    void paintGL();
    void resizeGL(int width, int height);

    void keyPressEvent(QKeyEvent* event);
    void keyReleaseEvent(QKeyEvent* event);

    void focusOutEvent(QFocusEvent* event);
    void focusInEvent(QFocusEvent* event);

    void mouseMoveEvent(QMouseEvent* event, unsigned int deviceID = 0);
    void mousePressEvent(QMouseEvent* event, unsigned int deviceID = 0);
    void mouseReleaseEvent(QMouseEvent* event, unsigned int deviceID = 0);

    void touchBeginEvent(QTouchEvent* event);
    void touchEndEvent(QTouchEvent* event);
    void touchUpdateEvent(QTouchEvent* event);

    void wheelEvent(QWheelEvent* event);
    void dropEvent(QDropEvent *event);

    bool event(QEvent* event);
    bool eventFilter(QObject* object, QEvent* event);

    GLCanvas* getGLWidget() { return _glWidget; }
    bool isThrottleRendering() const { return _glWidget->isThrottleRendering(); }

    Camera* getCamera() { return &_myCamera; }
    // Represents the current view frustum of the avatar.  
    ViewFrustum* getViewFrustum();
    // Represents the view frustum of the current rendering pass, 
    // which might be different from the viewFrustum, i.e. shadowmap 
    // passes, mirror window passes, etc
    ViewFrustum* getDisplayViewFrustum();
    ViewFrustum* getShadowViewFrustum() { return &_shadowViewFrustum; }
    const OctreePacketProcessor& getOctreePacketProcessor() const { return _octreeProcessor; }
    EntityTreeRenderer* getEntities() { return &_entities; }
    Environment* getEnvironment() { return &_environment; }
    QUndoStack* getUndoStack() { return &_undoStack; }
    MainWindow* getWindow() { return _window; }
    OctreeQuery& getOctreeQuery() { return _octreeQuery; }
    EntityTree* getEntityClipboard() { return &_entityClipboard; }
    EntityTreeRenderer* getEntityClipboardRenderer() { return &_entityClipboardRenderer; }
    
    bool isMousePressed() const { return _mousePressed; }
    bool isMouseHidden() const { return !_cursorVisible; }
    const glm::vec3& getMouseRayOrigin() const { return _mouseRayOrigin; }
    const glm::vec3& getMouseRayDirection() const { return _mouseRayDirection; }
    bool mouseOnScreen() const;
    int getMouseX() const;
    int getMouseY() const;
    int getTrueMouseX() const { return _glWidget->mapFromGlobal(QCursor::pos()).x(); }
    int getTrueMouseY() const { return _glWidget->mapFromGlobal(QCursor::pos()).y(); }
    int getMouseDragStartedX() const;
    int getMouseDragStartedY() const;
    int getTrueMouseDragStartedX() const { return _mouseDragStartedX; }
    int getTrueMouseDragStartedY() const { return _mouseDragStartedY; }
    bool getLastMouseMoveWasSimulated() const { return _lastMouseMoveWasSimulated; }
    
    FaceTracker* getActiveFaceTracker();
    QSystemTrayIcon* getTrayIcon() { return _trayIcon; }
    ApplicationOverlay& getApplicationOverlay() { return _applicationOverlay; }
    Overlays& getOverlays() { return _overlays; }

    float getFps() const { return _fps; }
    const glm::vec3& getViewMatrixTranslation() const { return _viewMatrixTranslation; }
    void setViewMatrixTranslation(const glm::vec3& translation) { _viewMatrixTranslation = translation; }

    virtual const Transform& getViewTransform() const { return _viewTransform; }
    void setViewTransform(const Transform& view);
    
    float getFieldOfView() { return _fieldOfView.get(); }
    void setFieldOfView(float fov) { _fieldOfView.set(fov); }

    bool importSVOFromURL(const QString& urlString);

    NodeToOctreeSceneStats* getOcteeSceneStats() { return &_octreeServerSceneStats; }
    void lockOctreeSceneStats() { _octreeSceneStatsLock.lockForRead(); }
    void unlockOctreeSceneStats() { _octreeSceneStatsLock.unlock(); }

    ToolWindow* getToolWindow() { return _toolWindow ; }

    virtual AbstractControllerScriptingInterface* getControllerScriptingInterface() { return &_controllerScriptingInterface; }
    virtual void registerScriptEngineWithApplicationServices(ScriptEngine* scriptEngine);

    void resetProfile(const QString& username);

    void controlledBroadcastToNodes(const QByteArray& packet, const NodeSet& destinationNodeTypes);

    virtual void setupWorldLight();
    virtual bool shouldRenderMesh(float largestDimension, float distanceToCamera);

    QImage renderAvatarBillboard();

    void displaySide(Camera& whichCamera, bool selfAvatarOnly = false, RenderArgs::RenderSide renderSide = RenderArgs::MONO);

    /// Stores the current modelview matrix as the untranslated view matrix to use for transforms and the supplied vector as
    /// the view matrix translation.
    void updateUntranslatedViewMatrix(const glm::vec3& viewMatrixTranslation = glm::vec3());

    const glm::mat4& getUntranslatedViewMatrix() const { return _untranslatedViewMatrix; }

    /// Loads a view matrix that incorporates the specified model translation without the precision issues that can
    /// result from matrix multiplication at high translation magnitudes.
    void loadTranslatedViewMatrix(const glm::vec3& translation);

    void getModelViewMatrix(glm::dmat4* modelViewMatrix);
    void getProjectionMatrix(glm::dmat4* projectionMatrix);

    virtual const glm::vec3& getShadowDistances() const { return _shadowDistances; }

    /// Computes the off-axis frustum parameters for the view frustum, taking mirroring into account.
    virtual void computeOffAxisFrustum(float& left, float& right, float& bottom, float& top, float& nearVal,
        float& farVal, glm::vec4& nearClipPlane, glm::vec4& farClipPlane) const;

    virtual ViewFrustum* getCurrentViewFrustum() { return getDisplayViewFrustum(); }
    virtual bool getShadowsEnabled();
    virtual bool getCascadeShadowsEnabled();
    virtual QThread* getMainThread() { return thread(); }
    virtual float getSizeScale() const;
    virtual int getBoundaryLevelAdjust() const;
    virtual PickRay computePickRay(float x, float y);
    virtual const glm::vec3& getAvatarPosition() const { return _myAvatar->getPosition(); }

    NodeBounds& getNodeBoundsDisplay()  { return _nodeBoundsDisplay; }

    FileLogger* getLogger() { return _logger; }

    glm::vec2 getViewportDimensions() const { return glm::vec2(_glWidget->getDeviceWidth(),
                                                               _glWidget->getDeviceHeight()); }
    NodeToJurisdictionMap& getEntityServerJurisdictions() { return _entityServerJurisdictions; }

    void skipVersion(QString latestVersion);

    QStringList getRunningScripts() { return _scriptEnginesHash.keys(); }
    ScriptEngine* getScriptEngine(QString scriptHash) { return _scriptEnginesHash.contains(scriptHash) ? _scriptEnginesHash[scriptHash] : NULL; }
    
    bool isLookingAtMyAvatar(Avatar* avatar);

    float getRenderResolutionScale() const;
    int getRenderAmbientLight() const;

    unsigned int getRenderTargetFramerate() const;
    bool isVSyncOn() const;
    bool isVSyncEditable() const;
    bool isAboutToQuit() const { return _aboutToQuit; }

    // the isHMDmode is true whenever we use the interface from an HMD and not a standard flat display
    // rendering of several elements depend on that
    // TODO: carry that information on the Camera as a setting
    bool isHMDMode() const;
    
    QRect getDesirableApplicationGeometry();
    RunningScriptsWidget* getRunningScriptsWidget() { return _runningScriptsWidget; }

    Bookmarks* getBookmarks() const { return _bookmarks; }
    
    QString getScriptsLocation();
    void setScriptsLocation(const QString& scriptsLocation);
    
    void initializeAcceptedFiles();
    bool canAcceptURL(const QString& url);
    bool acceptURL(const QString& url);

signals:

    /// Fired when we're simulating; allows external parties to hook in.
    void simulating(float deltaTime);

    /// Fired when we're rendering in-world interface elements; allows external parties to hook in.
    void renderingInWorldInterface();

    /// Fired when we're rendering the overlay.
    void renderingOverlay();

    /// Fired when the import window is closed
    void importDone();
    
    void scriptLocationChanged(const QString& newPath);

    void svoImportRequested(const QString& url);

    void checkBackgroundDownloads();
    void domainConnectionRefused(const QString& reason);

<<<<<<< HEAD
    void headURLChanged(const QString& newValue, const QString& modelName);
    void bodyURLChanged(const QString& newValue, const QString& modelName);
    void fullAvatarURLChanged(const QString& newValue, const QString& modelName);
=======
    void faceURLChanged(const QString& newValue);
    void skeletonURLChanged(const QString& newValue);
    
    void beforeAboutToQuit();
>>>>>>> fe482b35

public slots:
    void domainChanged(const QString& domainHostname);
    void updateWindowTitle();
    void nodeAdded(SharedNodePointer node);
    void nodeKilled(SharedNodePointer node);
    void packetSent(quint64 length);

    QVector<EntityItemID> pasteEntities(float x, float y, float z);
    bool exportEntities(const QString& filename, const QVector<EntityItemID>& entityIDs);
    bool exportEntities(const QString& filename, float x, float y, float z, float scale);
    bool importEntities(const QString& url);

    void setLowVelocityFilter(bool lowVelocityFilter);
    void loadDialog();
    void loadScriptURLDialog();
    void toggleLogDialog();
    bool acceptSnapshot(const QString& urlString);
    bool askToSetAvatarUrl(const QString& url);
    bool askToLoadScript(const QString& scriptFilenameOrURL);
    ScriptEngine* loadScript(const QString& scriptFilename = QString(), bool isUserLoaded = true, 
        bool loadScriptFromEditor = false, bool activateMainWindow = false);
    void scriptFinished(const QString& scriptName);
    void stopAllScripts(bool restart = false);
    void stopScript(const QString& scriptName);
    void reloadAllScripts();
    void loadDefaultScripts();
    void toggleRunningScriptsWidget();
    void saveScripts();
    void showFriendsWindow();
    void friendsWindowClosed();

    void packageModel();
    
    void openUrl(const QUrl& url);

    void updateMyAvatarTransform();
    
    void domainSettingsReceived(const QJsonObject& domainSettingsObject);

    void setVSyncEnabled();

    void resetSensors();
    void aboutApp();
    void showEditEntitiesHelp();
    
    void loadSettings();
    void saveSettings();

    void notifyPacketVersionMismatch();

    void setActiveFaceTracker();

    void domainConnectionDenied(const QString& reason);

private slots:
    void clearDomainOctreeDetails();
    void checkFPS();
    void idle();
    void aboutToQuit();
    
    void handleScriptEngineLoaded(const QString& scriptFilename);
    void handleScriptLoadError(const QString& scriptFilename);

    void connectedToDomain(const QString& hostname);

    friend class HMDToolsDialog;
    void setFullscreen(bool fullscreen);
    void setEnable3DTVMode(bool enable3DTVMode);
    void setEnableVRMode(bool enableVRMode);
    void cameraMenuChanged();

    glm::vec2 getScaledScreenPoint(glm::vec2 projectedPoint);

    void closeMirrorView();
    void restoreMirrorView();
    void shrinkMirrorView();

    void parseVersionXml();

    void manageRunningScriptsWidgetVisibility(bool shown);
    
    void runTests();
    
    void audioMuteToggled();

    void setCursorVisible(bool visible);

private:
    void resetCamerasOnResizeGL(Camera& camera, int width, int height);
    void updateProjectionMatrix();
    void updateProjectionMatrix(Camera& camera, bool updateViewFrustum = true);

    void updateCursorVisibility();

    void sendPingPackets();

    void initDisplay();
    void init();
    
    void cleanupBeforeQuit();

    void update(float deltaTime);

    // Various helper functions called during update()
    void updateLOD();
    void updateMouseRay();
    void updateMyAvatarLookAtPosition();
    void updateThreads(float deltaTime);
    void updateCamera(float deltaTime);
    void updateDialogs(float deltaTime);
    void updateCursor(float deltaTime);

    Avatar* findLookatTargetAvatar(glm::vec3& eyePosition, QUuid &nodeUUID);

    void renderLookatIndicator(glm::vec3 pointOfInterest);

    void queryOctree(NodeType_t serverType, PacketType packetType, NodeToJurisdictionMap& jurisdictions);
    void loadViewFrustum(Camera& camera, ViewFrustum& viewFrustum);

    glm::vec3 getSunDirection();

    void updateShadowMap();
    void renderRearViewMirror(const QRect& region, bool billboard = false);
    void setMenuShortcutsEnabled(bool enabled);

    static void attachNewHeadToNode(Node *newNode);
    static void* networkReceive(void* args); // network receive thread

    int sendNackPackets();

    bool _dependencyManagerIsSetup;
    MainWindow* _window;

    ToolWindow* _toolWindow;
    WebWindowClass* _friendsWindow;
    
    DatagramProcessor* _datagramProcessor;

    QUndoStack _undoStack;
    UndoStackScriptingInterface _undoStackScriptingInterface;

    glm::vec3 _gravity;

    // Frame Rate Measurement

    int _frameCount;
    float _fps;
    QElapsedTimer _applicationStartupTime;
    QElapsedTimer _timerStart;
    QElapsedTimer _lastTimeUpdated;
    bool _justStarted;
    Stars _stars;

    PhysicsEngine _physicsEngine;

    EntityTreeRenderer _entities;
    EntityTreeRenderer _entityClipboardRenderer;
    EntityTree _entityClipboard;

    ViewFrustum _viewFrustum; // current state of view frustum, perspective, orientation, etc.
    ViewFrustum _lastQueriedViewFrustum; /// last view frustum used to query octree servers (voxels)
    ViewFrustum _displayViewFrustum;
    ViewFrustum _shadowViewFrustum;
    quint64 _lastQueriedTime;

    float _trailingAudioLoudness;

    OctreeQuery _octreeQuery; // NodeData derived class for querying octee cells from octree servers

    MyAvatar* _myAvatar;            // TODO: move this and relevant code to AvatarManager (or MyAvatar as the case may be)

    Camera _myCamera;                  // My view onto the world
    Camera _mirrorCamera;              // Cammera for mirror view
    QRect _mirrorViewRect;
    RearMirrorTools* _rearMirrorTools;
    
    Setting::Handle<bool> _firstRun;
    Setting::Handle<QString> _previousScriptLocation;
    Setting::Handle<QString> _scriptsLocationHandle;
    Setting::Handle<float> _fieldOfView;

    Transform _viewTransform;
    glm::mat4 _untranslatedViewMatrix;
    glm::vec3 _viewMatrixTranslation;
    glm::mat4 _projectionMatrix;

    float _scaleMirror;
    float _rotateMirror;
    float _raiseMirror;

    static const int CASCADED_SHADOW_MATRIX_COUNT = 4;
    glm::mat4 _shadowMatrices[CASCADED_SHADOW_MATRIX_COUNT];
    glm::vec3 _shadowDistances;

    Environment _environment;

    bool _cursorVisible;
    int _mouseDragStartedX;
    int _mouseDragStartedY;
    quint64 _lastMouseMove;
    bool _lastMouseMoveWasSimulated;

    glm::vec3 _mouseRayOrigin;
    glm::vec3 _mouseRayDirection;

    float _touchAvgX;
    float _touchAvgY;
    float _touchDragStartedAvgX;
    float _touchDragStartedAvgY;
    bool _isTouchPressed; //  true if multitouch has been pressed (clear when finished)

    bool _mousePressed; //  true if mouse has been pressed (clear when finished)

    QSet<int> _keysPressed;

    bool _enableProcessOctreeThread;

    OctreePacketProcessor _octreeProcessor;
    EntityEditPacketSender _entityEditSender;

    StDev _idleLoopStdev;
    float _idleLoopMeasuredJitter;

    int parseOctreeStats(const QByteArray& packet, const SharedNodePointer& sendingNode);
    void trackIncomingOctreePacket(const QByteArray& packet, const SharedNodePointer& sendingNode, bool wasStatsPacket);

    NodeToJurisdictionMap _entityServerJurisdictions;
    NodeToOctreeSceneStats _octreeServerSceneStats;
    QReadWriteLock _octreeSceneStatsLock;

    NodeBounds _nodeBoundsDisplay;

    std::vector<OctreeFade> _octreeFades;
    QReadWriteLock _octreeFadesLock;
    ControllerScriptingInterface _controllerScriptingInterface;
    QPointer<LogDialog> _logDialog;
    QPointer<SnapshotShareDialog> _snapshotShareDialog;

    FileLogger* _logger;

    void checkVersion();
    void displayUpdateDialog();
    bool shouldSkipVersion(QString latestVersion);
    void takeSnapshot();

    TouchEvent _lastTouchEvent;

    Overlays _overlays;
    ApplicationOverlay _applicationOverlay;

    RunningScriptsWidget* _runningScriptsWidget;
    QHash<QString, ScriptEngine*> _scriptEnginesHash;
    bool _runningScriptsWidgetWasVisible;
    QString _scriptsLocation;

    QSystemTrayIcon* _trayIcon;

    quint64 _lastNackTime;
    quint64 _lastSendDownstreamAudioStats;

    bool _isVSyncOn;
    
    bool _aboutToQuit;

    Bookmarks* _bookmarks;

    bool _notifiedPacketVersionMismatchThisDomain;
    
    QThread _settingsThread;
    QTimer _settingsTimer;
    
    GLCanvas* _glWidget = new GLCanvas(); // our GLCanvas has a couple extra features

    void checkSkeleton();

    QWidget* _fullscreenMenuWidget = new QWidget();
    int _menuBarHeight;
    
    QHash<QString, AcceptURLMethod> _acceptedExtensions;

    QList<QString> _domainConnectionRefusals;
};

#endif // hifi_Application_h<|MERGE_RESOLUTION|>--- conflicted
+++ resolved
@@ -335,16 +335,11 @@
     void checkBackgroundDownloads();
     void domainConnectionRefused(const QString& reason);
 
-<<<<<<< HEAD
     void headURLChanged(const QString& newValue, const QString& modelName);
     void bodyURLChanged(const QString& newValue, const QString& modelName);
     void fullAvatarURLChanged(const QString& newValue, const QString& modelName);
-=======
-    void faceURLChanged(const QString& newValue);
-    void skeletonURLChanged(const QString& newValue);
     
     void beforeAboutToQuit();
->>>>>>> fe482b35
 
 public slots:
     void domainChanged(const QString& domainHostname);
