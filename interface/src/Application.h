--- conflicted
+++ resolved
@@ -303,12 +303,8 @@
     void loadScriptURLDialog();
     void toggleLogDialog();
     void initAvatarAndViewFrustum();
-<<<<<<< HEAD
     ScriptEngine* loadScript(const QString& fileNameString = QString(), bool loadScriptFromEditor = false);
-=======
-    ScriptEngine* loadScript(const QString& fileNameString, bool loadScriptFromEditor = false);
     void scriptFinished(const QString& scriptName);
->>>>>>> 6bb93399
     void stopAllScripts(bool restart = false);
     void stopScript(const QString& scriptName);
     void reloadAllScripts();
