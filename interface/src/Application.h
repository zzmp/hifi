--- conflicted
+++ resolved
@@ -280,23 +280,7 @@
 
     QImage renderAvatarBillboard();
 
-<<<<<<< HEAD
     void displaySide(const Camera& camera, bool selfAvatarOnly = false);
-    
-=======
-    void displaySide(Camera& whichCamera, bool selfAvatarOnly = false, bool billboard = false, RenderArgs::RenderSide renderSide = RenderArgs::MONO);
-
-    /// Stores the current modelview matrix as the untranslated view matrix to use for transforms and the supplied vector as
-    /// the view matrix translation.
-    void updateUntranslatedViewMatrix(const glm::vec3& viewMatrixTranslation = glm::vec3());
-
-    const glm::mat4& getUntranslatedViewMatrix() const { return _untranslatedViewMatrix; }
-
-    /// Loads a view matrix that incorporates the specified model translation without the precision issues that can
-    /// result from matrix multiplication at high translation magnitudes.
-    void loadTranslatedViewMatrix(const glm::vec3& translation);
-
->>>>>>> ef5fa48c
     void getModelViewMatrix(glm::dmat4* modelViewMatrix);
     void getProjectionMatrix(glm::dmat4* projectionMatrix);
 
