--- conflicted
+++ resolved
@@ -125,10 +125,6 @@
 public slots:
     void sendAvatarFaceVideoMessage(int frameCount, const QByteArray& data);    
     
-<<<<<<< HEAD
-    
-=======
->>>>>>> 8a912feb
 private slots:
     
     void timer();
