//
//  Application.h
//  interface
//
//  Created by Andrzej Kapolka on 5/10/13.
//  Copyright (c) 2013 High Fidelity, Inc. All rights reserved.
//

#ifndef __interface__Application__
#define __interface__Application__

#include <pthread.h> 
#include <time.h>

#include <QApplication>

#include <AgentList.h>

#ifndef _WIN32
#include "Audio.h"
#endif

#include "Camera.h"
#include "Environment.h"
#include "HandControl.h"
#include "SerialInterface.h"
#include "Stars.h"
#include "ViewFrustum.h"
#include "VoxelSystem.h"
#include "ui/ChatEntry.h"

class QAction;
class QGLWidget;
class QKeyEvent;
class QMainWindow;
class QMouseEvent;

class Agent;
class ProgramObject;

class Application : public QApplication {
    Q_OBJECT

public:
    Application(int& argc, char** argv);

<<<<<<< HEAD
    #ifndef _WIN32
    Audio& getAudio() { return _audio; }
    #endif

    void initializeGL();
    void paintGL();
    void resizeGL(int width, int height);

    void keyPressEvent(QKeyEvent* event);
    void keyReleaseEvent(QKeyEvent* event);
    
    void mouseMoveEvent(QMouseEvent* event);
    void mousePressEvent(QMouseEvent* event);
    void mouseReleaseEvent(QMouseEvent* event);

private slots:
    
    void timer();
    void idle();
    void terminate();
    
    void setHead(bool head);
    void setNoise(bool noise);
    void setFullscreen(bool fullscreen);
    
    void setRenderFirstPerson(bool firstPerson);
    void setOculus(bool oculus);
    
    void setMenu(bool menu);
    
    void setFrustumOffset(bool frustumOffset);
    void cycleFrustumRenderMode();
    
    void setRenderWarnings(bool renderWarnings);
    void doKillLocalVoxels();
    void doRandomizeVoxelColors();
    void doFalseRandomizeVoxelColors();
    void doFalseRandomizeEveryOtherVoxelColors();
    void doFalseColorizeByDistance();
    void doFalseColorizeInView();
    void doTrueVoxelColors();
    void doTreeStats();
    
private:
    
    void initMenu();
    void updateFrustumRenderModeAction();
    void initDisplay();
    void init();
    
    void updateAvatar(float deltaTime);
    void loadViewFrustum(ViewFrustum& viewFrustum);
    
    void displayOculus(Camera& whichCamera);
    void displaySide(Camera& whichCamera);
    void displayOverlay();
    void displayStats();
    
    void renderViewFrustum(ViewFrustum& viewFrustum);
    
    void setupPaintingVoxel();
    void shiftPaintingColor();
    void addVoxelInFrontOfAvatar();
    void addVoxelUnderCursor();
    void deleteVoxelUnderCursor();
    
    void resetSensors();
    
    static void attachNewHeadToAgent(Agent *newAgent);
    #ifndef _WIN32
    static void audioMixerUpdate(in_addr_t newMixerAddress, in_port_t newMixerPort);
    #endif
    static void* networkReceive(void* args);
    
    QMainWindow* _window;
    QGLWidget* _glWidget;
    
    QAction* _lookingInMirror;
    QAction* _gyroLook;
    QAction* _renderVoxels;
    QAction* _renderStarsOn;
    QAction* _renderAtmosphereOn;
    QAction* _renderAvatarsOn;
    QAction* _oculusOn;
    QAction* _renderStatsOn;
    QAction* _logOn;
    QAction* _frustumOn;
    QAction* _viewFrustumFromOffset;
    QAction* _cameraFrustum;
    QAction* _frustumRenderModeAction;
    
    SerialInterface _serialPort;
    bool _displayLevels;
    
    glm::vec3 _gravity;
    
    // Frame Rate Measurement
    int _frameCount;
    float _fps;
    timeval _applicationStartupTime;
    timeval _timerStart, _timerEnd;
    timeval _lastTimeIdle;
    bool _justStarted;
    
    Stars _stars;
    
    VoxelSystem _voxels;
    QByteArray _voxelsFilename;
    bool _wantToKillLocalVoxels;
    
    ViewFrustum _viewFrustum;  // current state of view frustum, perspective, orientation, etc.
    
    enum FrustumDrawMode { FRUSTUM_DRAW_MODE_ALL, FRUSTUM_DRAW_MODE_VECTORS, FRUSTUM_DRAW_MODE_PLANES,
        FRUSTUM_DRAW_MODE_NEAR_PLANE, FRUSTUM_DRAW_MODE_FAR_PLANE, FRUSTUM_DRAW_MODE_COUNT };
    FrustumDrawMode _frustumDrawingMode;
    
    float _viewFrustumOffsetYaw;      // the following variables control yaw, pitch, roll and distance form regular
    float _viewFrustumOffsetPitch;    // camera to the offset camera
    float _viewFrustumOffsetRoll;
    float _viewFrustumOffsetDistance;
    float _viewFrustumOffsetUp;

    float _mouseViewShiftYaw;
    float _mouseViewShiftPitch;

    Oscilloscope _audioScope;
    
    Avatar _myAvatar;                  // The rendered avatar of oneself
    Camera _myCamera;                  // My view onto the world
    Camera _viewFrustumOffsetCamera;   // The camera we use to sometimes show the view frustum from an offset mode
    
    Environment _environment;
    
    int _headMouseX, _headMouseY;
    
    HandControl _handControl;
    
    int _mouseX;
    int _mouseY;
    bool _mousePressed;
    
    // The current mode for mouse interaction
    enum MouseMode { NO_EDIT_MODE, ADD_VOXEL_MODE, DELETE_VOXEL_MODE, COLOR_VOXEL_MODE };
    MouseMode _mouseMode;
    VoxelDetail _mouseVoxel; // details of the voxel under the mouse cursor
    float _mouseVoxelScale; // the scale for adding/removing voxels
    
    bool _paintOn;
    unsigned char _dominantColor;
    VoxelDetail _paintingVoxel;
    
    bool _perfStatsOn;
    
    ChatEntry _chatEntry;
    bool _chatEntryOn;
    
    GLuint _oculusTextureID;
    ProgramObject* _oculusProgram;
    float _oculusDistortionScale;
    int _textureLocation;
    int _lensCenterLocation;
    int _screenCenterLocation;
    int _scaleLocation;
    int _scaleInLocation;
    int _hmdWarpParamLocation;
    
    #ifndef _WIN32
    Audio _audio;
    #endif
    
    bool _enableNetworkThread;
    pthread_t _networkReceiveThread;
    bool _stopNetworkReceiveThread;
    
    unsigned char _incomingPacket[MAX_PACKET_SIZE];
    int _packetCount;
    int _packetsPerSecond;
    int _bytesPerSecond;
    int _bytesCount;
=======
public slots:
    void pair();
>>>>>>> 669336a5
};

#endif /* defined(__interface__Application__) */<|MERGE_RESOLUTION|>--- conflicted
+++ resolved
@@ -44,11 +44,6 @@
 public:
     Application(int& argc, char** argv);
 
-<<<<<<< HEAD
-    #ifndef _WIN32
-    Audio& getAudio() { return _audio; }
-    #endif
-
     void initializeGL();
     void paintGL();
     void resizeGL(int width, int height);
@@ -65,6 +60,8 @@
     void timer();
     void idle();
     void terminate();
+    
+    void pair();
     
     void setHead(bool head);
     void setNoise(bool noise);
@@ -224,10 +221,6 @@
     int _packetsPerSecond;
     int _bytesPerSecond;
     int _bytesCount;
-=======
-public slots:
-    void pair();
->>>>>>> 669336a5
 };
 
 #endif /* defined(__interface__Application__) */