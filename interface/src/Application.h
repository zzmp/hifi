--- conflicted
+++ resolved
@@ -633,12 +633,8 @@
     quint64 _lastSendDownstreamAudioStats;
 
     bool _isVSyncOn;
-<<<<<<< HEAD
-
-=======
     bool _isThrottleFPSEnabled;
     
->>>>>>> 9ee93eb4
     bool _aboutToQuit;
 
     Bookmarks* _bookmarks;
