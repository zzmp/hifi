//
//  Application.h
//  interface
//
//  Created by Andrzej Kapolka on 5/10/13.
//  Copyright (c) 2013 High Fidelity, Inc. All rights reserved.
//

#ifndef __interface__Application__
#define __interface__Application__

#include <map>
#include <time.h>

#include <QApplication>
#include <QAction>
#include <QImage>
#include <QSettings>
#include <QTouchEvent>
#include <QList>
#include <QSet>
#include <QStringList>
#include <QPointer>
#include <QHash>

#include <NetworkPacket.h>
#include <NodeList.h>
#include <PacketHeaders.h>
#include <ParticleCollisionSystem.h>
#include <ParticleEditPacketSender.h>
#include <ScriptEngine.h>
#include <OctreeQuery.h>
#include <ViewFrustum.h>
#include <VoxelEditPacketSender.h>

#include "Audio.h"
#include "BuckyBalls.h"
#include "Camera.h"
#include "DatagramProcessor.h"
#include "Environment.h"
#include "FileLogger.h"
#include "GLCanvas.h"
#include "Menu.h"
#include "MetavoxelSystem.h"
#include "PacketHeaders.h"
#include "ParticleTreeRenderer.h"
#include "Stars.h"
#include "avatar/Avatar.h"
#include "avatar/AvatarManager.h"
#include "avatar/MyAvatar.h"
#include "devices/Faceshift.h"
#include "devices/SixenseManager.h"
#include "devices/Visage.h"
#include "renderer/AmbientOcclusionEffect.h"
#include "renderer/GeometryCache.h"
#include "renderer/GlowEffect.h"
#include "renderer/PointShader.h"
#include "renderer/TextureCache.h"
#include "renderer/VoxelShader.h"
#include "scripting/ControllerScriptingInterface.h"
#include "ui/BandwidthDialog.h"
#include "ui/BandwidthMeter.h"
#include "ui/OctreeStatsDialog.h"
#include "ui/RearMirrorTools.h"
#include "ui/LodToolsDialog.h"
#include "ui/LogDialog.h"
#include "ui/UpdateDialog.h"
#include "ui/overlays/Overlays.h"
#include "ui/RunningScriptsWidget.h"
#include "voxels/VoxelFade.h"
#include "voxels/VoxelHideShowThread.h"
#include "voxels/VoxelImporter.h"
#include "voxels/VoxelPacketProcessor.h"
#include "voxels/VoxelSystem.h"


class QAction;
class QActionGroup;
class QGLWidget;
class QKeyEvent;
class QMainWindow;
class QMouseEvent;
class QNetworkAccessManager;
class QSettings;
class QWheelEvent;

class Node;
class ProgramObject;

static const float NODE_ADDED_RED   = 0.0f;
static const float NODE_ADDED_GREEN = 1.0f;
static const float NODE_ADDED_BLUE  = 0.0f;
static const float NODE_KILLED_RED   = 1.0f;
static const float NODE_KILLED_GREEN = 0.0f;
static const float NODE_KILLED_BLUE  = 0.0f;

static const QString SNAPSHOT_EXTENSION  = ".jpg";

static const float BILLBOARD_FIELD_OF_VIEW = 30.0f; // degrees
static const float BILLBOARD_DISTANCE = 5.0f;       // meters

class Application : public QApplication {
    Q_OBJECT

    friend class VoxelPacketProcessor;
    friend class VoxelEditPacketSender;
    friend class DatagramProcessor;

public:
    static Application* getInstance() { return static_cast<Application*>(QCoreApplication::instance()); }
    static QString& resourcesPath();

    Application(int& argc, char** argv, timeval &startup_time);
    ~Application();

    void restoreSizeAndPosition();
    void loadScript(const QString& fileNameString);
    void loadScripts();
    void storeSizeAndPosition();
    void clearScriptsBeforeRunning();
    void saveScripts();
    void initializeGL();
    void paintGL();
    void resizeGL(int width, int height);

    void keyPressEvent(QKeyEvent* event);
    void keyReleaseEvent(QKeyEvent* event);

    void focusOutEvent(QFocusEvent* event);

    void mouseMoveEvent(QMouseEvent* event);
    void mousePressEvent(QMouseEvent* event);
    void mouseReleaseEvent(QMouseEvent* event);

    void touchBeginEvent(QTouchEvent* event);
    void touchEndEvent(QTouchEvent* event);
    void touchUpdateEvent(QTouchEvent* event);

    void wheelEvent(QWheelEvent* event);
    void dropEvent(QDropEvent *event);

    bool event(QEvent* event);

    void makeVoxel(glm::vec3 position,
                   float scale,
                   unsigned char red,
                   unsigned char green,
                   unsigned char blue,
                   bool isDestructive);

    void removeVoxel(glm::vec3 position, float scale);

    glm::vec3 getMouseVoxelWorldCoordinates(const VoxelDetail& mouseVoxel);

    QGLWidget* getGLWidget() { return _glWidget; }
    bool isThrottleRendering() const { return _glWidget->isThrottleRendering(); }
    MyAvatar* getAvatar() { return _myAvatar; }
    Audio* getAudio() { return &_audio; }
    Camera* getCamera() { return &_myCamera; }
    ViewFrustum* getViewFrustum() { return &_viewFrustum; }
    ViewFrustum* getShadowViewFrustum() { return &_shadowViewFrustum; }
    VoxelSystem* getVoxels() { return &_voxels; }
    VoxelTree* getVoxelTree() { return _voxels.getTree(); }
    ParticleTreeRenderer* getParticles() { return &_particles; }
    MetavoxelSystem* getMetavoxels() { return &_metavoxels; }
    bool getImportSucceded() { return _importSucceded; }
    VoxelSystem* getSharedVoxelSystem() { return &_sharedVoxelSystem; }
    VoxelTree* getClipboard() { return &_clipboard; }
    Environment* getEnvironment() { return &_environment; }
    bool isMousePressed() const { return _mousePressed; }
    bool isMouseHidden() const { return _mouseHidden; }
    const glm::vec3& getMouseRayOrigin() const { return _mouseRayOrigin; }
    const glm::vec3& getMouseRayDirection() const { return _mouseRayDirection; }
    Faceshift* getFaceshift() { return &_faceshift; }
    Visage* getVisage() { return &_visage; }
    SixenseManager* getSixenseManager() { return &_sixenseManager; }
    BandwidthMeter* getBandwidthMeter() { return &_bandwidthMeter; }

    /// if you need to access the application settings, use lockSettings()/unlockSettings()
    QSettings* lockSettings() { _settingsMutex.lock(); return _settings; }
    void unlockSettings() { _settingsMutex.unlock(); }

    QMainWindow* getWindow() { return _window; }
    NodeToOctreeSceneStats* getOcteeSceneStats() { return &_octreeServerSceneStats; }
    void lockOctreeSceneStats() { _octreeSceneStatsLock.lockForRead(); }
    void unlockOctreeSceneStats() { _octreeSceneStatsLock.unlock(); }

    QNetworkAccessManager* getNetworkAccessManager() { return _networkAccessManager; }
    GeometryCache* getGeometryCache() { return &_geometryCache; }
    TextureCache* getTextureCache() { return &_textureCache; }
    GlowEffect* getGlowEffect() { return &_glowEffect; }
    ControllerScriptingInterface* getControllerScriptingInterface() { return &_controllerScriptingInterface; }

    AvatarManager& getAvatarManager() { return _avatarManager; }
    void resetProfile(const QString& username);

    void controlledBroadcastToNodes(const QByteArray& packet, const NodeSet& destinationNodeTypes);

    void setupWorldLight();

    QImage renderAvatarBillboard();

    void displaySide(Camera& whichCamera, bool selfAvatarOnly = false);

    /// Loads a view matrix that incorporates the specified model translation without the precision issues that can
    /// result from matrix multiplication at high translation magnitudes.
    void loadTranslatedViewMatrix(const glm::vec3& translation);

    const glm::mat4& getShadowMatrix() const { return _shadowMatrix; }

    void getModelViewMatrix(glm::dmat4* modelViewMatrix);
    void getProjectionMatrix(glm::dmat4* projectionMatrix);

    /// Computes the off-axis frustum parameters for the view frustum, taking mirroring into account.
    void computeOffAxisFrustum(float& left, float& right, float& bottom, float& top, float& nearVal,
        float& farVal, glm::vec4& nearClipPlane, glm::vec4& farClipPlane) const;



    VoxelShader& getVoxelShader() { return _voxelShader; }
    PointShader& getPointShader() { return _pointShader; }
    FileLogger* getLogger() { return _logger; }

    glm::vec2 getViewportDimensions() const{ return glm::vec2(_glWidget->width(),_glWidget->height()); }
    NodeToJurisdictionMap& getVoxelServerJurisdictions() { return _voxelServerJurisdictions; }
    NodeToJurisdictionMap& getParticleServerJurisdictions() { return _particleServerJurisdictions; }
    void pasteVoxelsToOctalCode(const unsigned char* octalCodeDestination);

    void skipVersion(QString latestVersion);

    QStringList getRunningScripts() { return _scriptEnginesHash.keys(); }

signals:

    /// Fired when we're simulating; allows external parties to hook in.
    void simulating(float deltaTime);

    /// Fired when we're rendering in-world interface elements; allows external parties to hook in.
    void renderingInWorldInterface();

    /// Fired when the import window is closed
    void importDone();

public slots:
    void domainChanged(const QString& domainHostname);
    void updateWindowTitle();
    void nodeAdded(SharedNodePointer node);
    void nodeKilled(SharedNodePointer node);
    void packetSent(quint64 length);

    void importVoxels(); // doesn't include source voxel because it goes to clipboard
    void cutVoxels(const VoxelDetail& sourceVoxel);
    void copyVoxels(const VoxelDetail& sourceVoxel);
    void pasteVoxels(const VoxelDetail& sourceVoxel);
    void deleteVoxels(const VoxelDetail& sourceVoxel);
    void exportVoxels(const VoxelDetail& sourceVoxel);
    void nudgeVoxelsByVector(const VoxelDetail& sourceVoxel, const glm::vec3& nudgeVec);

    void setRenderVoxels(bool renderVoxels);
    void doKillLocalVoxels();
    void loadDialog();
    void loadScriptURLDialog();
    void toggleLogDialog();
    void initAvatarAndViewFrustum();
    void stopAllScripts();
    void stopScript(const QString& scriptName);
    void reloadAllScripts();
<<<<<<< HEAD
    void toggleRunningScriptsWidget();

    void uploadFST();
=======
    
    void uploadFST(bool isHead);
    void uploadHead();
    void uploadSkeleton();
>>>>>>> 389091ac

private slots:
    void timer();
    void idle();

    void connectedToDomain(const QString& hostname);

    void setFullscreen(bool fullscreen);
    void setEnable3DTVMode(bool enable3DTVMode);
    void cameraMenuChanged();

    glm::vec2 getScaledScreenPoint(glm::vec2 projectedPoint);

    void closeMirrorView();
    void restoreMirrorView();
    void shrinkMirrorView();
    void resetSensors();

    void parseVersionXml();

private:
    void resetCamerasOnResizeGL(Camera& camera, int width, int height);
    void updateProjectionMatrix();
    void updateProjectionMatrix(Camera& camera, bool updateViewFrustum = true);

    static bool sendVoxelsOperation(OctreeElement* node, void* extraData);
    void sendPingPackets();

    void initDisplay();
    void init();

    void update(float deltaTime);

    // Various helper functions called during update()
    void updateLOD();
    void updateMouseRay();
    void updateFaceshift();
    void updateVisage();
    void updateMyAvatarLookAtPosition();
    void updateHandAndTouch(float deltaTime);
    void updateLeap(float deltaTime);
    void updateSixense(float deltaTime);
    void updateSerialDevices(float deltaTime);
    void updateThreads(float deltaTime);
    void updateMetavoxels(float deltaTime);
    void updateCamera(float deltaTime);
    void updateDialogs(float deltaTime);
    void updateCursor(float deltaTime);

    Avatar* findLookatTargetAvatar(glm::vec3& eyePosition, QUuid &nodeUUID);
    bool isLookingAtMyAvatar(Avatar* avatar);

    void renderLookatIndicator(glm::vec3 pointOfInterest);

    void updateMyAvatar(float deltaTime);
    void queryOctree(NodeType_t serverType, PacketType packetType, NodeToJurisdictionMap& jurisdictions);
    void loadViewFrustum(Camera& camera, ViewFrustum& viewFrustum);

    glm::vec3 getSunDirection();

    void updateShadowMap();
    void displayOverlay();
    void displayStatsBackground(unsigned int rgba, int x, int y, int width, int height);
    void displayStats();
    void checkStatsClick();
    void toggleStatsExpanded();
    void renderRearViewMirror(const QRect& region, bool billboard = false);
    void renderViewFrustum(ViewFrustum& viewFrustum);

    void checkBandwidthMeterClick();

    void deleteVoxelAt(const VoxelDetail& voxel);
    void eyedropperVoxelUnderCursor();

    void setMenuShortcutsEnabled(bool enabled);

    static void attachNewHeadToNode(Node *newNode);
    static void* networkReceive(void* args); // network receive thread

    void findAxisAlignment();

    void displayRearMirrorTools();

    QMainWindow* _window;
    GLCanvas* _glWidget; // our GLCanvas has a couple extra features

    bool _statsExpanded;
    BandwidthMeter _bandwidthMeter;

    QThread* _nodeThread;
    DatagramProcessor _datagramProcessor;

    QNetworkAccessManager* _networkAccessManager;
    QMutex _settingsMutex;
    QSettings* _settings;

    glm::vec3 _gravity;

    // Frame Rate Measurement

    int _frameCount;
    float _fps;
    timeval _applicationStartupTime;
    timeval _timerStart, _timerEnd;
    timeval _lastTimeUpdated;
    bool _justStarted;
    Stars _stars;

    BuckyBalls _buckyBalls;

    VoxelSystem _voxels;
    VoxelTree _clipboard; // if I copy/paste
    VoxelImporter* _voxelImporter;
    bool _importSucceded;
    VoxelSystem _sharedVoxelSystem;
    ViewFrustum _sharedVoxelSystemViewFrustum;

    ParticleTreeRenderer _particles;
    ParticleCollisionSystem _particleCollisionSystem;

    QByteArray _voxelsFilename;
    bool _wantToKillLocalVoxels;

    MetavoxelSystem _metavoxels;

    ViewFrustum _viewFrustum; // current state of view frustum, perspective, orientation, etc.
    ViewFrustum _lastQueriedViewFrustum; /// last view frustum used to query octree servers (voxels, particles)
    ViewFrustum _shadowViewFrustum;
    quint64 _lastQueriedTime;

    Oscilloscope _audioScope;
    float _trailingAudioLoudness;

    OctreeQuery _octreeQuery; // NodeData derived class for querying voxels from voxel server

    AvatarManager _avatarManager;
    MyAvatar* _myAvatar;            // TODO: move this and relevant code to AvatarManager (or MyAvatar as the case may be)

    Faceshift _faceshift;
    Visage _visage;

    SixenseManager _sixenseManager;

    Camera _myCamera;                  // My view onto the world
    Camera _viewFrustumOffsetCamera;   // The camera we use to sometimes show the view frustum from an offset mode
    Camera _mirrorCamera;              // Cammera for mirror view
    QRect _mirrorViewRect;
    RearMirrorTools* _rearMirrorTools;

    glm::mat4 _untranslatedViewMatrix;
    glm::vec3 _viewMatrixTranslation;
    glm::mat4 _projectionMatrix;

    glm::mat4 _shadowMatrix;

    Environment _environment;

    int _mouseX;
    int _mouseY;
    int _mouseDragStartedX;
    int _mouseDragStartedY;
    quint64 _lastMouseMove;
    bool _mouseHidden;
    bool _seenMouseMove;

    glm::vec3 _mouseRayOrigin;
    glm::vec3 _mouseRayDirection;

    float _touchAvgX;
    float _touchAvgY;
    float _lastTouchAvgX;
    float _lastTouchAvgY;
    float _touchDragStartedAvgX;
    float _touchDragStartedAvgY;
    bool _isTouchPressed; //  true if multitouch has been pressed (clear when finished)

    bool _mousePressed; //  true if mouse has been pressed (clear when finished)

    QSet<int> _keysPressed;

    GeometryCache _geometryCache;
    TextureCache _textureCache;

    GlowEffect _glowEffect;
    AmbientOcclusionEffect _ambientOcclusionEffect;
    VoxelShader _voxelShader;
    PointShader _pointShader;

    Audio _audio;

    bool _enableProcessVoxelsThread;
    VoxelPacketProcessor _voxelProcessor;
    VoxelHideShowThread _voxelHideShowThread;
    VoxelEditPacketSender _voxelEditSender;
    ParticleEditPacketSender _particleEditSender;

    int _packetsPerSecond;
    int _bytesPerSecond;

    int _recentMaxPackets; // recent max incoming voxel packets to process
    bool _resetRecentMaxPacketsSoon;

    StDev _idleLoopStdev;
    float _idleLoopMeasuredJitter;

    int parseOctreeStats(const QByteArray& packet, const SharedNodePointer& sendingNode);
    void trackIncomingVoxelPacket(const QByteArray& packet, const SharedNodePointer& sendingNode, bool wasStatsPacket);

    NodeToJurisdictionMap _voxelServerJurisdictions;
    NodeToJurisdictionMap _particleServerJurisdictions;
    NodeToOctreeSceneStats _octreeServerSceneStats;
    QReadWriteLock _octreeSceneStatsLock;

    std::vector<VoxelFade> _voxelFades;
    ControllerScriptingInterface _controllerScriptingInterface;
    QPointer<LogDialog> _logDialog;

    QString _previousScriptLocation;

    FileLogger* _logger;

    void checkVersion();
    void displayUpdateDialog();
    bool shouldSkipVersion(QString latestVersion);
    void takeSnapshot();

    TouchEvent _lastTouchEvent;

    Overlays _overlays;

    QPointer<RunningScriptsWidget> _runningScriptsWidget;
    QHash<QString, ScriptEngine*> _scriptEnginesHash;
};

#endif /* defined(__interface__Application__) */<|MERGE_RESOLUTION|>--- conflicted
+++ resolved
@@ -265,16 +265,11 @@
     void stopAllScripts();
     void stopScript(const QString& scriptName);
     void reloadAllScripts();
-<<<<<<< HEAD
     void toggleRunningScriptsWidget();
 
-    void uploadFST();
-=======
-    
     void uploadFST(bool isHead);
     void uploadHead();
     void uploadSkeleton();
->>>>>>> 389091ac
 
 private slots:
     void timer();
