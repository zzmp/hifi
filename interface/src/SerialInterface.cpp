//
//  SerialInterface.cpp
//  2012 by Philip Rosedale for High Fidelity Inc.
//
//  Read interface data from the gyros/accelerometer Invensense board using the SerialUSB
//

#include "SerialInterface.h"
<<<<<<< HEAD
=======
#include "Util.h"
>>>>>>> ece117e0
#include <glm/gtx/vector_angle.hpp>
#include <math.h>

#ifdef __APPLE__
#include <regex.h>
#include <sys/time.h>
#include <string>
#endif

const short NO_READ_MAXIMUM_MSECS = 3000;
const int GRAVITY_SAMPLES = 60;                     //  Use the first few samples to baseline values
<<<<<<< HEAD
const int SENSOR_FUSION_SAMPLES = 200;
=======
const int SENSOR_FUSION_SAMPLES = 20;
>>>>>>> ece117e0
const int LONG_TERM_RATE_SAMPLES = 1000;            

const bool USING_INVENSENSE_MPU9150 = 1;

void SerialInterface::pair() {
    
#ifdef __APPLE__
    // look for a matching gyro setup
    DIR *devDir;
    struct dirent *entry;
    int matchStatus;
    regex_t regex;
    
    // for now this only works on OS X, where the usb serial shows up as /dev/tty.usb*
    if((devDir = opendir("/dev"))) {
        while((entry = readdir(devDir))) {
            regcomp(&regex, "tty\\.usb", REG_EXTENDED|REG_NOSUB);
            matchStatus = regexec(&regex, entry->d_name, (size_t) 0, NULL, 0);
            if (matchStatus == 0) {
                char *serialPortname = new char[100];
                sprintf(serialPortname, "/dev/%s", entry->d_name);
                
                initializePort(serialPortname);
                
                delete [] serialPortname;
            }
            regfree(&regex);
        }
        closedir(devDir);
    }    
#endif
}

//  connect to the serial port
void SerialInterface::initializePort(char* portname) {
#ifdef __APPLE__
    _serialDescriptor = open(portname, O_RDWR | O_NOCTTY | O_NDELAY);
    
    printLog("Opening SerialUSB %s: ", portname);
    
    if (_serialDescriptor == -1) {
        printLog("Failed.\n");
        return;
    }
    
    struct termios options;
    tcgetattr(_serialDescriptor, &options);
        
    options.c_cflag |= (CLOCAL | CREAD | CS8);
    options.c_cflag &= ~PARENB;
    options.c_cflag &= ~CSTOPB;
    options.c_cflag &= ~CSIZE;
    tcsetattr(_serialDescriptor, TCSANOW, &options);
    
    cfsetispeed(&options,B115200);
    cfsetospeed(&options,B115200);
    
    if (USING_INVENSENSE_MPU9150) {
        // block on invensense reads until there is data to read
        int currentFlags = fcntl(_serialDescriptor, F_GETFL);
        fcntl(_serialDescriptor, F_SETFL, currentFlags & ~O_NONBLOCK);
        
        // there are extra commands to send to the invensense when it fires up
        
        // this takes it out of SLEEP
        write(_serialDescriptor, "WR686B01\n", 9);
        
        // delay after the wakeup
        usleep(10000);
        
        // this disables streaming so there's no garbage data on reads
        write(_serialDescriptor, "SD\n", 3);
        
        // delay after disabling streaming
        usleep(10000);
        
        // flush whatever was produced by the last two commands
        tcflush(_serialDescriptor, TCIOFLUSH);
    }
    
    printLog("Connected.\n");
    resetSerial();
    
    active = true;
 #endif
}

//  Render the serial interface channel values onscreen as vertical lines
void SerialInterface::renderLevels(int width, int height) {
    char val[40];
    if (USING_INVENSENSE_MPU9150) {
        //  For invensense gyros, render as horizontal bars
        const int LEVEL_CORNER_X = 10;
        const int LEVEL_CORNER_Y = 200;
        
        // Draw the numeric degree/sec values from the gyros
        sprintf(val, "Yaw    %4.1f", _estimatedRotation.y);
        drawtext(LEVEL_CORNER_X, LEVEL_CORNER_Y, 0.10, 0, 1.0, 1, val, 0, 1, 0);
        sprintf(val, "Pitch %4.1f", _estimatedRotation.x);
        drawtext(LEVEL_CORNER_X, LEVEL_CORNER_Y + 15, 0.10, 0, 1.0, 1, val, 0, 1, 0);
        sprintf(val, "Roll  %4.1f", _estimatedRotation.z);
        drawtext(LEVEL_CORNER_X, LEVEL_CORNER_Y + 30, 0.10, 0, 1.0, 1, val, 0, 1, 0);
        sprintf(val, "X     %4.3f", _lastAcceleration.x - _gravity.x);
        drawtext(LEVEL_CORNER_X, LEVEL_CORNER_Y + 45, 0.10, 0, 1.0, 1, val, 0, 1, 0);
        sprintf(val, "Y     %4.3f", _lastAcceleration.y - _gravity.y);
        drawtext(LEVEL_CORNER_X, LEVEL_CORNER_Y + 60, 0.10, 0, 1.0, 1, val, 0, 1, 0);
        sprintf(val, "Z     %4.3f", _lastAcceleration.z - _gravity.z);
        drawtext(LEVEL_CORNER_X, LEVEL_CORNER_Y + 75, 0.10, 0, 1.0, 1, val, 0, 1, 0);
        
        //  Draw the levels as horizontal lines        
        const int LEVEL_CENTER = 150;
        const float ACCEL_VIEW_SCALING = 10.f;
        const float POSITION_SCALING = 400.f;

        glLineWidth(2.0);
        glBegin(GL_LINES);
        // Rotation rates
        glColor4f(1, 1, 1, 1);
        glVertex2f(LEVEL_CORNER_X + LEVEL_CENTER, LEVEL_CORNER_Y - 3);
        glVertex2f(LEVEL_CORNER_X + LEVEL_CENTER + getLastYawRate(), LEVEL_CORNER_Y - 3);
        glVertex2f(LEVEL_CORNER_X + LEVEL_CENTER, LEVEL_CORNER_Y + 12);
        glVertex2f(LEVEL_CORNER_X + LEVEL_CENTER + getLastPitchRate(), LEVEL_CORNER_Y + 12);
        glVertex2f(LEVEL_CORNER_X + LEVEL_CENTER, LEVEL_CORNER_Y + 27);
        glVertex2f(LEVEL_CORNER_X + LEVEL_CENTER + getLastRollRate(), LEVEL_CORNER_Y + 27);
        // Estimated Rotation
        glColor4f(0, 1, 1, 1);
        glVertex2f(LEVEL_CORNER_X + LEVEL_CENTER, LEVEL_CORNER_Y - 1);
        glVertex2f(LEVEL_CORNER_X + LEVEL_CENTER + _estimatedRotation.y, LEVEL_CORNER_Y - 1);
        glVertex2f(LEVEL_CORNER_X + LEVEL_CENTER, LEVEL_CORNER_Y + 14);
        glVertex2f(LEVEL_CORNER_X + LEVEL_CENTER + _estimatedRotation.x, LEVEL_CORNER_Y + 14);
        glVertex2f(LEVEL_CORNER_X + LEVEL_CENTER, LEVEL_CORNER_Y + 29);
        glVertex2f(LEVEL_CORNER_X + LEVEL_CENTER + _estimatedRotation.z, LEVEL_CORNER_Y + 29);

        // Acceleration rates
        glColor4f(1, 1, 1, 1);
        glVertex2f(LEVEL_CORNER_X + LEVEL_CENTER, LEVEL_CORNER_Y + 42);
        glVertex2f(LEVEL_CORNER_X + LEVEL_CENTER + (int)((_lastAcceleration.x - _gravity.x) *ACCEL_VIEW_SCALING), LEVEL_CORNER_Y + 42);
        glVertex2f(LEVEL_CORNER_X + LEVEL_CENTER, LEVEL_CORNER_Y + 57);
        glVertex2f(LEVEL_CORNER_X + LEVEL_CENTER + (int)((_lastAcceleration.y - _gravity.y) *ACCEL_VIEW_SCALING), LEVEL_CORNER_Y + 57);
        glVertex2f(LEVEL_CORNER_X + LEVEL_CENTER, LEVEL_CORNER_Y + 72);
        glVertex2f(LEVEL_CORNER_X + LEVEL_CENTER + (int)((_lastAcceleration.z - _gravity.z) * ACCEL_VIEW_SCALING), LEVEL_CORNER_Y + 72);
        
        // Estimated Position
        glColor4f(0, 1, 1, 1);
        glVertex2f(LEVEL_CORNER_X + LEVEL_CENTER, LEVEL_CORNER_Y + 44);
        glVertex2f(LEVEL_CORNER_X + LEVEL_CENTER + (int)(_estimatedPosition.x * POSITION_SCALING), LEVEL_CORNER_Y + 44);
        glVertex2f(LEVEL_CORNER_X + LEVEL_CENTER, LEVEL_CORNER_Y + 59);
        glVertex2f(LEVEL_CORNER_X + LEVEL_CENTER + (int)(_estimatedPosition.y * POSITION_SCALING), LEVEL_CORNER_Y + 59);
        glVertex2f(LEVEL_CORNER_X + LEVEL_CENTER, LEVEL_CORNER_Y + 74);
        glVertex2f(LEVEL_CORNER_X + LEVEL_CENTER + (int)(_estimatedPosition.z * POSITION_SCALING), LEVEL_CORNER_Y + 74);


        glEnd();
        //  Draw green vertical centerline
        glColor4f(0, 1, 0, 0.5);
        glBegin(GL_LINES);
        glVertex2f(LEVEL_CORNER_X + LEVEL_CENTER, LEVEL_CORNER_Y - 6);
        glVertex2f(LEVEL_CORNER_X + LEVEL_CENTER, LEVEL_CORNER_Y + 30);
        glEnd();
    }
}

void convertHexToInt(unsigned char* sourceBuffer, int& destinationInt) {
    unsigned int byte[2];
    
    for(int i = 0; i < 2; i++) {
        sscanf((char*) sourceBuffer + 2 * i, "%2x", &byte[i]);
    }
    
    int16_t result = (byte[0] << 8);
    result += byte[1];
    
    destinationInt = result;
}
void SerialInterface::readData(float deltaTime) {
#ifdef __APPLE__
    
    int initialSamples = totalSamples;
    
    if (USING_INVENSENSE_MPU9150) { 
        unsigned char sensorBuffer[36];
        
        // ask the invensense for raw gyro data
        write(_serialDescriptor, "RD683B0E\n", 9);
        read(_serialDescriptor, sensorBuffer, 36);
        
        int accelXRate, accelYRate, accelZRate;
        
        convertHexToInt(sensorBuffer + 6, accelZRate);
        convertHexToInt(sensorBuffer + 10, accelYRate);
        convertHexToInt(sensorBuffer + 14, accelXRate);
        
        const float LSB_TO_METERS_PER_SECOND2 = 1.f / 16384.f * GRAVITY_EARTH;
                                                                //  From MPU-9150 register map, with setting on
                                                                //  highest resolution = +/- 2G
        
<<<<<<< HEAD
        _lastAcceleration = glm::vec3(accelXRate, accelYRate, -accelZRate) * LSB_TO_METERS_PER_SECOND2;
=======
        _lastAcceleration = glm::vec3(-accelXRate, -accelYRate, -accelZRate) * LSB_TO_METERS_PER_SECOND2;
>>>>>>> ece117e0
                
        int rollRate, yawRate, pitchRate;
        
        convertHexToInt(sensorBuffer + 22, rollRate);
        convertHexToInt(sensorBuffer + 26, yawRate);
        convertHexToInt(sensorBuffer + 30, pitchRate);
        
        //  Convert the integer rates to floats
        const float LSB_TO_DEGREES_PER_SECOND = 1.f / 16.4f;     //  From MPU-9150 register map, 2000 deg/sec.
        _lastRotationRates[0] = ((float) -pitchRate) * LSB_TO_DEGREES_PER_SECOND;
        _lastRotationRates[1] = ((float) -yawRate) * LSB_TO_DEGREES_PER_SECOND;
        _lastRotationRates[2] = ((float) -rollRate) * LSB_TO_DEGREES_PER_SECOND;

        //  Update raw rotation estimates
<<<<<<< HEAD
        _estimatedRotation += deltaTime * (_lastRotationRates - _averageRotationRates);

=======
        glm::quat estimatedRotation = glm::quat(glm::radians(_estimatedRotation)) *
            glm::quat(glm::radians(deltaTime * (_lastRotationRates - _averageRotationRates)));
>>>>>>> ece117e0
        
        //  Update estimated position and velocity
        float const DECAY_VELOCITY = 0.95f;
        float const DECAY_POSITION = 0.95f;
        _estimatedVelocity += deltaTime * (_lastAcceleration - _averageAcceleration);
        _estimatedPosition += deltaTime * _estimatedVelocity;
        _estimatedVelocity *= DECAY_VELOCITY;
        _estimatedPosition *= DECAY_POSITION;
                
        //  Accumulate a set of initial baseline readings for setting gravity
        if (totalSamples == 0) {
            _averageRotationRates = _lastRotationRates;
            _averageAcceleration = _lastAcceleration;
            _gravity = _lastAcceleration;
        } 
        else {
            //  Cumulate long term average to (hopefully) take DC bias out of rotation rates
            _averageRotationRates = (1.f - 1.f / (float)LONG_TERM_RATE_SAMPLES) * _averageRotationRates
                                    + 1.f / (float)LONG_TERM_RATE_SAMPLES * _lastRotationRates;
            _averageAcceleration = (1.f - 1.f / (float)LONG_TERM_RATE_SAMPLES) * _averageAcceleration
                                    + 1.f / (float)LONG_TERM_RATE_SAMPLES * _lastAcceleration;
            
            if (totalSamples < GRAVITY_SAMPLES) {
                _gravity = (1.f - 1.f/(float)GRAVITY_SAMPLES) * _gravity +
                1.f/(float)GRAVITY_SAMPLES * _lastAcceleration;
            } else {
                //  Use gravity reading to do sensor fusion on the pitch and roll estimation
<<<<<<< HEAD
                float truePitchAngle = glm::angle(glm::normalize(glm::vec3(0, _gravity.y, _gravity.z)),
                                                  glm::normalize(glm::vec3(0, _lastAcceleration.y, _lastAcceleration.z))) 
                                       * ((_lastAcceleration.z > _gravity.z) ? -1.0 : 1.0);
                
                float trueRollAngle = glm::angle(glm::normalize(glm::vec3(_gravity.x, _gravity.y, 0)),
                                                 glm::normalize(glm::vec3(_lastAcceleration.x, _lastAcceleration.y, 0))) 
                                      * ((_lastAcceleration.x > _gravity.x) ? -1.0 : 1.0);
                
                //  PER:  BUG:   This is bizarre, because glm::angle() SOMETIMES returns NaN for what seem to
                //               be perfectly valid inputs.  So I added these NaN tests,  gotta fix.  
                if (!glm::isnan(truePitchAngle) && !glm::isnan(trueRollAngle)) {
                    _estimatedRotation.x = (1.f - 1.f/(float)SENSOR_FUSION_SAMPLES) * _estimatedRotation.x 
                                           + 1.f/(float)SENSOR_FUSION_SAMPLES * truePitchAngle;
                    _estimatedRotation.z = (1.f - 1.f/(float)SENSOR_FUSION_SAMPLES) * _estimatedRotation.z 
                                           + 1.f/(float)SENSOR_FUSION_SAMPLES * trueRollAngle;
                    //  Without a compass heading, always decay estimated Yaw slightly
                    const float YAW_DECAY = 0.995;
                    _estimatedRotation.y *= YAW_DECAY;
                }
                
=======
                estimatedRotation = safeMix(estimatedRotation,
                    rotationBetween(estimatedRotation * _lastAcceleration, _gravity) * estimatedRotation,
                    1.0f / SENSOR_FUSION_SAMPLES);
                
                //  Without a compass heading, always decay estimated Yaw slightly
                const float YAW_DECAY = 0.999f;
                glm::vec3 forward = estimatedRotation * glm::vec3(0.0f, 0.0f, -1.0f);
                estimatedRotation = safeMix(glm::angleAxis(glm::degrees(atan2f(forward.x, -forward.z)),
                    glm::vec3(0.0f, 1.0f, 0.0f)) * estimatedRotation, estimatedRotation, YAW_DECAY);
>>>>>>> ece117e0
            }
        }
         
        
        _estimatedRotation = safeEulerAngles(estimatedRotation); 
        
        totalSamples++;
    } 
    
    if (initialSamples == totalSamples) {        
        timeval now;
        gettimeofday(&now, NULL);
        
        if (diffclock(&lastGoodRead, &now) > NO_READ_MAXIMUM_MSECS) {
            printLog("No data - Shutting down SerialInterface.\n");
            resetSerial();
        }
    } else {
        gettimeofday(&lastGoodRead, NULL);
    }
#endif
}

void SerialInterface::resetAverages() {
    totalSamples = 0;
    _gravity = glm::vec3(0, 0, 0);
    _averageRotationRates = glm::vec3(0, 0, 0);
    _averageAcceleration = glm::vec3(0, 0, 0);
    _lastRotationRates = glm::vec3(0, 0, 0);
    _estimatedRotation = glm::vec3(0, 0, 0);
    _estimatedPosition = glm::vec3(0, 0, 0);
    _estimatedVelocity = glm::vec3(0, 0, 0);
}

void SerialInterface::resetSerial() {
#ifdef __APPLE__
    resetAverages();
    active = false;
    gettimeofday(&lastGoodRead, NULL);
#endif
}



<|MERGE_RESOLUTION|>--- conflicted
+++ resolved
@@ -6,10 +6,7 @@
 //
 
 #include "SerialInterface.h"
-<<<<<<< HEAD
-=======
 #include "Util.h"
->>>>>>> ece117e0
 #include <glm/gtx/vector_angle.hpp>
 #include <math.h>
 
@@ -21,11 +18,7 @@
 
 const short NO_READ_MAXIMUM_MSECS = 3000;
 const int GRAVITY_SAMPLES = 60;                     //  Use the first few samples to baseline values
-<<<<<<< HEAD
-const int SENSOR_FUSION_SAMPLES = 200;
-=======
 const int SENSOR_FUSION_SAMPLES = 20;
->>>>>>> ece117e0
 const int LONG_TERM_RATE_SAMPLES = 1000;            
 
 const bool USING_INVENSENSE_MPU9150 = 1;
@@ -222,11 +215,7 @@
                                                                 //  From MPU-9150 register map, with setting on
                                                                 //  highest resolution = +/- 2G
         
-<<<<<<< HEAD
-        _lastAcceleration = glm::vec3(accelXRate, accelYRate, -accelZRate) * LSB_TO_METERS_PER_SECOND2;
-=======
         _lastAcceleration = glm::vec3(-accelXRate, -accelYRate, -accelZRate) * LSB_TO_METERS_PER_SECOND2;
->>>>>>> ece117e0
                 
         int rollRate, yawRate, pitchRate;
         
@@ -241,13 +230,8 @@
         _lastRotationRates[2] = ((float) -rollRate) * LSB_TO_DEGREES_PER_SECOND;
 
         //  Update raw rotation estimates
-<<<<<<< HEAD
-        _estimatedRotation += deltaTime * (_lastRotationRates - _averageRotationRates);
-
-=======
         glm::quat estimatedRotation = glm::quat(glm::radians(_estimatedRotation)) *
             glm::quat(glm::radians(deltaTime * (_lastRotationRates - _averageRotationRates)));
->>>>>>> ece117e0
         
         //  Update estimated position and velocity
         float const DECAY_VELOCITY = 0.95f;
@@ -275,28 +259,6 @@
                 1.f/(float)GRAVITY_SAMPLES * _lastAcceleration;
             } else {
                 //  Use gravity reading to do sensor fusion on the pitch and roll estimation
-<<<<<<< HEAD
-                float truePitchAngle = glm::angle(glm::normalize(glm::vec3(0, _gravity.y, _gravity.z)),
-                                                  glm::normalize(glm::vec3(0, _lastAcceleration.y, _lastAcceleration.z))) 
-                                       * ((_lastAcceleration.z > _gravity.z) ? -1.0 : 1.0);
-                
-                float trueRollAngle = glm::angle(glm::normalize(glm::vec3(_gravity.x, _gravity.y, 0)),
-                                                 glm::normalize(glm::vec3(_lastAcceleration.x, _lastAcceleration.y, 0))) 
-                                      * ((_lastAcceleration.x > _gravity.x) ? -1.0 : 1.0);
-                
-                //  PER:  BUG:   This is bizarre, because glm::angle() SOMETIMES returns NaN for what seem to
-                //               be perfectly valid inputs.  So I added these NaN tests,  gotta fix.  
-                if (!glm::isnan(truePitchAngle) && !glm::isnan(trueRollAngle)) {
-                    _estimatedRotation.x = (1.f - 1.f/(float)SENSOR_FUSION_SAMPLES) * _estimatedRotation.x 
-                                           + 1.f/(float)SENSOR_FUSION_SAMPLES * truePitchAngle;
-                    _estimatedRotation.z = (1.f - 1.f/(float)SENSOR_FUSION_SAMPLES) * _estimatedRotation.z 
-                                           + 1.f/(float)SENSOR_FUSION_SAMPLES * trueRollAngle;
-                    //  Without a compass heading, always decay estimated Yaw slightly
-                    const float YAW_DECAY = 0.995;
-                    _estimatedRotation.y *= YAW_DECAY;
-                }
-                
-=======
                 estimatedRotation = safeMix(estimatedRotation,
                     rotationBetween(estimatedRotation * _lastAcceleration, _gravity) * estimatedRotation,
                     1.0f / SENSOR_FUSION_SAMPLES);
@@ -306,10 +268,8 @@
                 glm::vec3 forward = estimatedRotation * glm::vec3(0.0f, 0.0f, -1.0f);
                 estimatedRotation = safeMix(glm::angleAxis(glm::degrees(atan2f(forward.x, -forward.z)),
                     glm::vec3(0.0f, 1.0f, 0.0f)) * estimatedRotation, estimatedRotation, YAW_DECAY);
->>>>>>> ece117e0
             }
         }
-         
         
         _estimatedRotation = safeEulerAngles(estimatedRotation); 
         
