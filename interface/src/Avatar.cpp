//
//  Avatar.cpp
//  interface
//
//  Created by Philip Rosedale on 9/11/12.
//	adapted by Jeffrey Ventrella
//  Copyright (c) 2012 Physical, Inc.. All rights reserved.
//

#include <glm/glm.hpp>
#include <vector>
#include <lodepng.h>
#include <SharedUtil.h>
#include "Avatar.h"
#include "Log.h"
#include <AgentList.h>
#include <AgentTypes.h>
#include <PacketHeaders.h>

using namespace std;

float skinColor[] = {1.0, 0.84, 0.66};
float lightBlue[] = { 0.7, 0.8, 1.0 };
float browColor[] = {210.0/255.0, 105.0/255.0, 30.0/255.0};
float mouthColor[] = {1, 0, 0};

float BrowRollAngle[5] = {0, 15, 30, -30, -15};
float BrowPitchAngle[3] = {-70, -60, -50};
float eyeColor[3] = {1,1,1};

float MouthWidthChoices[3] = {0.5, 0.77, 0.3};

float browWidth = 0.8;
float browThickness = 0.16;

bool usingBigSphereCollisionTest = true;

char iris_texture_file[] = "resources/images/green_eye.png";

float chatMessageScale = 0.00025;
float chatMessageHeight = 0.4;

vector<unsigned char> iris_texture;
unsigned int iris_texture_width = 512;
unsigned int iris_texture_height = 256;

Avatar::Avatar(bool isMine) {
    
    _orientation.setToIdentity();
    
	_velocity           = glm::vec3( 0.0, 0.0, 0.0 );
	_thrust		        = glm::vec3( 0.0, 0.0, 0.0 );
    _rotation           = glm::quat( 0.0f, 0.0f, 0.0f, 0.0f );
	_bodyYaw            = -90.0;
	_bodyPitch          = 0.0;
	_bodyRoll           = 0.0;
	_bodyYawDelta       = 0.0;
	_mousePressed       = false;
	_mode               = AVATAR_MODE_STANDING;
    _isMine             = isMine;
    _maxArmLength       = 0.0;
    //_transmitterTimer   = 0;
    _transmitterHz      = 0.0;
    _transmitterPackets = 0;
    _speed              = 0.0;
    _pelvisStandingHeight = 0.0f;
    
    _TEST_bigSphereRadius = 0.3f;
    _TEST_bigSpherePosition = glm::vec3( 0.0f, _TEST_bigSphereRadius, 2.0f );
    
    for (int i = 0; i < MAX_DRIVE_KEYS; i++) _driveKeys[i] = false;
    
    _head.pupilSize           = 0.10;
    _head.interPupilDistance  = 0.6;
    _head.interBrowDistance   = 0.75;
    _head.nominalPupilSize    = 0.10;
    _head.pitchRate           = 0.0;
    _head.yawRate             = 0.0;
    _head.rollRate            = 0.0;
    _head.eyebrowPitch[0]     = -30;
    _head.eyebrowPitch[1]     = -30;
    _head.eyebrowRoll [0]     = 20;
    _head.eyebrowRoll [1]     = -20;
    _head.mouthPitch          = 0;
    _head.mouthYaw            = 0;
    _head.mouthWidth          = 1.0;
    _head.mouthHeight         = 0.2;
    _head.eyeballPitch[0]     = 0;
    _head.eyeballPitch[1]     = 0;
    _head.eyeballScaleX       = 1.2;
    _head.eyeballScaleY       = 1.5;
    _head.eyeballScaleZ       = 1.0;
    _head.eyeballYaw[0]       = 0;
    _head.eyeballYaw[1]       = 0;
    _head.pitchTarget         = 0;
    _head.yawTarget           = 0;
    _head.noiseEnvelope       = 1.0;
    _head.pupilConverge       = 10.0;
    _head.leanForward         = 0.0;
    _head.leanSideways        = 0.0;
    _head.eyeContact          = 1;
    _head.eyeContactTarget    = LEFT_EYE;
    _head.scale               = 1.0;
    _head.audioAttack         = 0.0;
    _head.averageLoudness     = 0.0;
    _head.lastLoudness        = 0.0;
    _head.browAudioLift       = 0.0;
    _head.noise               = 0;
	_movedHandOffset          = glm::vec3( 0.0, 0.0, 0.0 );
    _usingBodySprings         = true;
	_springForce              = 6.0f;
	_springVelocityDecay      = 16.0f;
    _renderYaw                = 0.0;
    _renderPitch              = 0.0;
	_sphere                   = NULL;
    _interactingOther         = NULL;
	_interactingOtherIsNearby = false;
    
    _handHolding.position = glm::vec3( 0.0, 0.0, 0.0 );
    _handHolding.velocity = glm::vec3( 0.0, 0.0, 0.0 );
    _handHolding.force    = 10.0f;
    
    initializeSkeleton();
    
    if (iris_texture.size() == 0) {
        switchToResourcesParentIfRequired();
        unsigned error = lodepng::decode(iris_texture, iris_texture_width, iris_texture_height, iris_texture_file);
        if (error != 0) {
            printLog("error %u: %s\n", error, lodepng_error_text(error));
        }
    }
    
    _balls = new Balls(10);
}


Avatar::Avatar(const Avatar &otherAvatar) {
    
    _velocity                 = otherAvatar._velocity;
	_thrust                   = otherAvatar._thrust;
    _rotation                 = otherAvatar._rotation;
	_interactingOtherIsNearby = otherAvatar._interactingOtherIsNearby;
	_bodyYaw                  = otherAvatar._bodyYaw;
	_bodyPitch                = otherAvatar._bodyPitch;
	_bodyRoll                 = otherAvatar._bodyRoll;
	_bodyYawDelta             = otherAvatar._bodyYawDelta;
	_mousePressed             = otherAvatar._mousePressed;
	_mode                     = otherAvatar._mode;
    _isMine                   = otherAvatar._isMine;
    _renderYaw                = otherAvatar._renderYaw;
    _renderPitch              = otherAvatar._renderPitch;
    _maxArmLength             = otherAvatar._maxArmLength;
    _transmitterTimer         = otherAvatar._transmitterTimer;
    _transmitterHz            = otherAvatar._transmitterHz;
    _transmitterPackets       = otherAvatar._transmitterPackets;
    _TEST_bigSphereRadius     = otherAvatar._TEST_bigSphereRadius;
    _TEST_bigSpherePosition   = otherAvatar._TEST_bigSpherePosition;
	_movedHandOffset          = otherAvatar._movedHandOffset;
	_usingBodySprings         = otherAvatar._usingBodySprings;
	_springForce              = otherAvatar._springForce;
	_springVelocityDecay      = otherAvatar._springVelocityDecay;
	_orientation.set( otherAvatar._orientation );
    
	_sphere = NULL;
    
    initializeSkeleton();
    
    for (int i = 0; i < MAX_DRIVE_KEYS; i++) _driveKeys[i] = otherAvatar._driveKeys[i];
    
    _head.pupilSize          = otherAvatar._head.pupilSize;
    _head.interPupilDistance = otherAvatar._head.interPupilDistance;
    _head.interBrowDistance  = otherAvatar._head.interBrowDistance;
    _head.nominalPupilSize   = otherAvatar._head.nominalPupilSize;
    _head.yawRate            = otherAvatar._head.yawRate;
    _head.pitchRate          = otherAvatar._head.pitchRate;
    _head.rollRate           = otherAvatar._head.rollRate;
    _head.eyebrowPitch[0]    = otherAvatar._head.eyebrowPitch[0];
    _head.eyebrowPitch[1]    = otherAvatar._head.eyebrowPitch[1];
    _head.eyebrowRoll [0]    = otherAvatar._head.eyebrowRoll [0];
    _head.eyebrowRoll [1]    = otherAvatar._head.eyebrowRoll [1];
    _head.mouthPitch         = otherAvatar._head.mouthPitch;
    _head.mouthYaw           = otherAvatar._head.mouthYaw;
    _head.mouthWidth         = otherAvatar._head.mouthWidth;
    _head.mouthHeight        = otherAvatar._head.mouthHeight;
    _head.eyeballPitch[0]    = otherAvatar._head.eyeballPitch[0];
    _head.eyeballPitch[1]    = otherAvatar._head.eyeballPitch[1];
    _head.eyeballScaleX      = otherAvatar._head.eyeballScaleX;
    _head.eyeballScaleY      = otherAvatar._head.eyeballScaleY;
    _head.eyeballScaleZ      = otherAvatar._head.eyeballScaleZ;
    _head.eyeballYaw[0]      = otherAvatar._head.eyeballYaw[0];
    _head.eyeballYaw[1]      = otherAvatar._head.eyeballYaw[1];
    _head.pitchTarget        = otherAvatar._head.pitchTarget;
    _head.yawTarget          = otherAvatar._head.yawTarget;
    _head.noiseEnvelope      = otherAvatar._head.noiseEnvelope;
    _head.pupilConverge      = otherAvatar._head.pupilConverge;
    _head.leanForward        = otherAvatar._head.leanForward;
    _head.leanSideways       = otherAvatar._head.leanSideways;
    _head.eyeContact         = otherAvatar._head.eyeContact;
    _head.eyeContactTarget   = otherAvatar._head.eyeContactTarget;
    _head.scale              = otherAvatar._head.scale;
    _head.audioAttack        = otherAvatar._head.audioAttack;
    _head.averageLoudness    = otherAvatar._head.averageLoudness;
    _head.lastLoudness       = otherAvatar._head.lastLoudness;
    _head.browAudioLift      = otherAvatar._head.browAudioLift;
    _head.noise              = otherAvatar._head.noise;
    

    initializeSkeleton();
    
    if (iris_texture.size() == 0) {
        switchToResourcesParentIfRequired();
        unsigned error = lodepng::decode(iris_texture, iris_texture_width, iris_texture_height, iris_texture_file);
        if (error != 0) {
            printLog("error %u: %s\n", error, lodepng_error_text(error));
        }
    }
}

Avatar::~Avatar()  {
    if (_sphere != NULL) {
        gluDeleteQuadric(_sphere);
    }
}

Avatar* Avatar::clone() const {
    return new Avatar(*this);
}

void Avatar::reset() {
    _headPitch = _headYaw = _headRoll = 0;
    _head.leanForward = _head.leanSideways = 0;
}


//this pertains to moving the head with the glasses
void Avatar::UpdateGyros(float frametime, SerialInterface * serialInterface, glm::vec3 * gravity)
//  Using serial data, update avatar/render position and angles
{
    const float PITCH_ACCEL_COUPLING = 0.5;
    const float ROLL_ACCEL_COUPLING = -1.0;
    float measured_pitch_rate = serialInterface->getRelativeValue(HEAD_PITCH_RATE);
    _head.yawRate = serialInterface->getRelativeValue(HEAD_YAW_RATE);
    float measured_lateral_accel = serialInterface->getRelativeValue(ACCEL_X) -
    ROLL_ACCEL_COUPLING*serialInterface->getRelativeValue(HEAD_ROLL_RATE);
    float measured_fwd_accel = serialInterface->getRelativeValue(ACCEL_Z) -
    PITCH_ACCEL_COUPLING*serialInterface->getRelativeValue(HEAD_PITCH_RATE);
    float measured_roll_rate = serialInterface->getRelativeValue(HEAD_ROLL_RATE);
    
    //printLog("Pitch Rate: %d ACCEL_Z: %d\n", serialInterface->getRelativeValue(PITCH_RATE),
    //                                         serialInterface->getRelativeValue(ACCEL_Z));
    //printLog("Pitch Rate: %d ACCEL_X: %d\n", serialInterface->getRelativeValue(PITCH_RATE),
    //                                         serialInterface->getRelativeValue(ACCEL_Z));
    //printLog("Pitch: %f\n", Pitch);
    
    //  Update avatar head position based on measured gyro rates
    const float HEAD_ROTATION_SCALE = 0.70;
    const float HEAD_ROLL_SCALE = 0.40;
    const float HEAD_LEAN_SCALE = 0.01;
    const float MAX_PITCH = 45;
    const float MIN_PITCH = -45;
    const float MAX_YAW = 85;
    const float MIN_YAW = -85;
    
    if ((_headPitch < MAX_PITCH) && (_headPitch > MIN_PITCH))
        addHeadPitch(measured_pitch_rate * -HEAD_ROTATION_SCALE * frametime);
    
    addHeadRoll(measured_roll_rate * HEAD_ROLL_SCALE * frametime);
    
    if ((_headYaw < MAX_YAW) && (_headYaw > MIN_YAW))
        addHeadYaw(_head.yawRate * HEAD_ROTATION_SCALE * frametime);
    
    addLean(-measured_lateral_accel * frametime * HEAD_LEAN_SCALE, -measured_fwd_accel*frametime * HEAD_LEAN_SCALE);
}

void Avatar::addLean(float x, float z) {
    //  Add Body lean as impulse
    _head.leanSideways += x;
    _head.leanForward  += z;
}


void Avatar::setLeanForward(float dist){
    _head.leanForward = dist;
}

void Avatar::setLeanSideways(float dist){
    _head.leanSideways = dist;
}

void Avatar::setMousePressed( bool d ) {
	_mousePressed = d;
}

void Avatar::simulate(float deltaTime) {
<<<<<<< HEAD

    // update balls
    if (_balls) { _balls->simulate(deltaTime); }
=======
>>>>>>> d1589270
    
	// update avatar skeleton
	updateSkeleton();
	
	// reset hand and arm positions according to hand movement
	updateHandMovement( deltaTime );
    
    if ( !_interactingOtherIsNearby ) {
        //initialize _handHolding
        _handHolding.position = _bone[ AVATAR_BONE_RIGHT_HAND ].position;
        _handHolding.velocity = glm::vec3( 0.0, 0.0, 0.0 );
    }
    
    _interactingOtherIsNearby = false;

    // if the avatar being simulated is mine, then loop through
    // all the other avatars for potential interactions...
    if ( _isMine )
    {
        float closestDistance = 10000.0f;
        
        AgentList* agentList = AgentList::getInstance();
        
        for (AgentList::iterator agent = agentList->begin(); agent != agentList->end(); agent++) {
            if (agent->getLinkedData() != NULL && agent->getType() == AGENT_TYPE_AVATAR) {
                Avatar *otherAvatar = (Avatar *)agent->getLinkedData();
                
                // check for collisions with other avatars and respond
                updateAvatarCollisionDetectionAndResponse(otherAvatar->getPosition(),
                                                          0.1,
                                                          0.1,
                                                          otherAvatar->getBodyUpDirection(),
                                                          deltaTime);
                
                // test other avatar hand position for proximity
                glm::vec3 v( _bone[ AVATAR_BONE_RIGHT_SHOULDER ].position );
                v -= otherAvatar->getBonePosition( AVATAR_BONE_RIGHT_HAND );
                
                float distance = glm::length( v );
                if ( distance < _maxArmLength + _maxArmLength ) {
                
                    //if ( distance < closestDistance ) { // perhaps I don't need this if we want to allow multi-avatar interactions
                    {
                        closestDistance = distance;
                        _interactingOther = otherAvatar;
                        _interactingOtherIsNearby = true;
                        
                        // if I am holding hands with another avatar, a force is applied
                        if (( _handState == 1 ) ||  ( _interactingOther->_handState == 1 )) {
                            glm::vec3 vectorToOtherHand = _interactingOther->_handPosition - _handHolding.position;
                            glm::vec3 vectorToMyHand = _bone[ AVATAR_BONE_RIGHT_HAND ].position - _handHolding.position;
                            
                            _handHolding.velocity *= 0.7;
                            _handHolding.velocity += ( vectorToOtherHand + vectorToMyHand ) * _handHolding.force * deltaTime;
                            _handHolding.position += _handHolding.velocity;
                            
                            _bone[ AVATAR_BONE_RIGHT_HAND ].position = _handHolding.position;
                        }
                    }
                }
            }
        }
        
        //  Set the vector we send for hand position to other people to be our right hand
        setHandPosition(_bone[ AVATAR_BONE_RIGHT_HAND ].position);
        
    }
    
    updateArmIKAndConstraints( deltaTime );
    
    if (!_interactingOtherIsNearby) {
        _interactingOther = NULL;
    }
    
    if (usingBigSphereCollisionTest) {
        // test for avatar collision response (using a big sphere :)
        updateAvatarCollisionDetectionAndResponse(_TEST_bigSpherePosition,
                                                  _TEST_bigSphereRadius,
                                                  _TEST_bigSphereRadius,
                                                  glm::vec3( 0.0, 1.0, 0.0 ),
                                                  deltaTime);
    }
    
    if ( AVATAR_GRAVITY ) {
        if ( _position.y > _pelvisStandingHeight + 0.01 ) {
            _velocity += glm::dvec3(getGravity(getPosition())) * ( 6.0 * deltaTime );
        } else if ( _position.y < _pelvisStandingHeight ) {
            _position.y = _pelvisStandingHeight;
            _velocity.y = 0.0;
        }
    }
    
	// update body springs
    updateBodySprings( deltaTime );
    
    // driving the avatar around should only apply if this is my avatar (as opposed to an avatar being driven remotely)
    if ( _isMine ) {
        
        _thrust = glm::vec3( 0.0, 0.0, 0.0 );
        
        if (_driveKeys[FWD]) {
            _thrust += _orientation.getFront() * THRUST_MAG;
        }
        if (_driveKeys[BACK]) {
            _thrust -= _orientation.getFront() * THRUST_MAG;
        }
        if (_driveKeys[RIGHT]) {
            _thrust += _orientation.getRight() * THRUST_MAG;
        }
        if (_driveKeys[LEFT]) {
            _thrust -= _orientation.getRight() * THRUST_MAG;
        }
        if (_driveKeys[UP]) {
            _thrust += _orientation.getUp() * THRUST_MAG;
        }
        if (_driveKeys[DOWN]) {
            _thrust -= _orientation.getUp() * THRUST_MAG;
        }
        if (_driveKeys[ROT_RIGHT]) {
            _bodyYawDelta -= YAW_MAG * deltaTime;
        }
        if (_driveKeys[ROT_LEFT]) {
            _bodyYawDelta += YAW_MAG * deltaTime;
        }
	}
        
    // update body yaw by body yaw delta
    if (_isMine) {
        _bodyYaw += _bodyYawDelta * deltaTime;
    }
    
	// decay body yaw delta
    _bodyYawDelta *= (1.0 - TEST_YAW_DECAY * deltaTime);
    
	// add thrust to velocity
	_velocity += _thrust * deltaTime;

    // update position by velocity
    _position += _velocity * deltaTime;

	// decay velocity
    _velocity *= ( 1.0 - LIN_VEL_DECAY * deltaTime );
	
    //
    //  Update Head information
    //
    
    if (!_head.noise) {
        //  Decay back toward center
        _headPitch *= (1.0f - DECAY * 2 * deltaTime);
        _headYaw   *= (1.0f - DECAY * 2 * deltaTime);
        _headRoll  *= (1.0f - DECAY * 2 * deltaTime);
    }
    else {
        //  Move toward new target
        _headPitch += (_head.pitchTarget - _headPitch) * 10 * deltaTime; // (1.f - DECAY*deltaTime)*Pitch + ;
        _headYaw   += (_head.yawTarget   - _headYaw  ) * 10 * deltaTime; //  (1.f - DECAY*deltaTime);
        _headRoll *= 1.f - (DECAY * deltaTime);
    }
    
    _head.leanForward  *= (1.f - DECAY * 30 * deltaTime);
    _head.leanSideways *= (1.f - DECAY * 30 * deltaTime);
    
    //  Update where the avatar's eyes are
    //
    //  First, decide if we are making eye contact or not
    if (randFloat() < 0.005) {
        _head.eyeContact = !_head.eyeContact;
        _head.eyeContact = 1;
        if (!_head.eyeContact) {
            //  If we just stopped making eye contact,move the eyes markedly away
            _head.eyeballPitch[0] = _head.eyeballPitch[1] = _head.eyeballPitch[0] + 5.0 + (randFloat() - 0.5) * 10;
            _head.eyeballYaw  [0] = _head.eyeballYaw  [1] = _head.eyeballYaw  [0] + 5.0 + (randFloat() - 0.5) * 5;
        } else {
            //  If now making eye contact, turn head to look right at viewer
            SetNewHeadTarget(0,0);
        }
    }
    
    const float DEGREES_BETWEEN_VIEWER_EYES = 3;
    const float DEGREES_TO_VIEWER_MOUTH = 7;
    
    if (_head.eyeContact) {
        //  Should we pick a new eye contact target?
        if (randFloat() < 0.01) {
            //  Choose where to look next
            if (randFloat() < 0.1) {
                _head.eyeContactTarget = MOUTH;
            } else {
                if (randFloat() < 0.5) _head.eyeContactTarget = LEFT_EYE; else _head.eyeContactTarget = RIGHT_EYE;
            }
        }
        //  Set eyeball pitch and yaw to make contact
        float eye_target_yaw_adjust = 0;
        float eye_target_pitch_adjust = 0;
        if (_head.eyeContactTarget == LEFT_EYE) eye_target_yaw_adjust = DEGREES_BETWEEN_VIEWER_EYES;
        if (_head.eyeContactTarget == RIGHT_EYE) eye_target_yaw_adjust = -DEGREES_BETWEEN_VIEWER_EYES;
        if (_head.eyeContactTarget == MOUTH) eye_target_pitch_adjust = DEGREES_TO_VIEWER_MOUTH;
        
        _head.eyeballPitch[0] = _head.eyeballPitch[1] = -_headPitch + eye_target_pitch_adjust;
        _head.eyeballYaw[0] = _head.eyeballYaw[1] = -_headYaw + eye_target_yaw_adjust;
    }
	
    
    if (_head.noise)
    {
        _headPitch += (randFloat() - 0.5) * 0.2 * _head.noiseEnvelope;
        _headYaw += (randFloat() - 0.5) * 0.3 *_head.noiseEnvelope;
        //PupilSize += (randFloat() - 0.5) * 0.001*NoiseEnvelope;
        
        if (randFloat() < 0.005) _head.mouthWidth = MouthWidthChoices[rand()%3];
        
        if (!_head.eyeContact) {
            if (randFloat() < 0.01)  _head.eyeballPitch[0] = _head.eyeballPitch[1] = (randFloat() - 0.5) * 20;
            if (randFloat() < 0.01)  _head.eyeballYaw[0] = _head.eyeballYaw[1] = (randFloat()- 0.5) * 10;
        }
        
        if ((randFloat() < 0.005) && (fabs(_head.pitchTarget - _headPitch) < 1.0) && (fabs(_head.yawTarget - _headYaw) < 1.0)) {
            SetNewHeadTarget((randFloat()-0.5) * 20.0, (randFloat()-0.5) * 45.0);
        }
        
        if (0) {
            
            //  Pick new target
            _head.pitchTarget = (randFloat() - 0.5) * 45;
            _head.yawTarget = (randFloat() - 0.5) * 22;
        }
        if (randFloat() < 0.01)
        {
            _head.eyebrowPitch[0] = _head.eyebrowPitch[1] = BrowPitchAngle[rand()%3];
            _head.eyebrowRoll [0] = _head.eyebrowRoll[1] = BrowRollAngle[rand()%5];
            _head.eyebrowRoll [1] *=-1;
        }
    }
    
    //  Update audio trailing average for rendering facial animations
    const float AUDIO_AVERAGING_SECS = 0.05;
    _head.averageLoudness = (1.f - deltaTime / AUDIO_AVERAGING_SECS) * _head.averageLoudness +
                            (deltaTime / AUDIO_AVERAGING_SECS) * _audioLoudness;
                            
    _speed = glm::length( _velocity );
	float rotationalSpeed = fabs( _bodyYawDelta );

	if ( _speed + rotationalSpeed > 0.2 ) {
		_mode = AVATAR_MODE_WALKING;
	} else {
		_mode = AVATAR_MODE_INTERACTING;
	}
}

float Avatar::getGirth() {
    return COLLISION_BODY_RADIUS;
}

float Avatar::getHeight() {
    return COLLISION_HEIGHT;
}

// This is a workspace for testing avatar body collision detection and response
void Avatar::updateAvatarCollisionDetectionAndResponse(glm::vec3 collisionPosition,
                                                       float collisionGirth,
                                                       float collisionHeight,
                                                       glm::vec3 collisionUpVector,
                                                       float deltaTime) {
    
    float myBodyApproximateBoundingRadius = 1.0f;
    glm::vec3 vectorFromMyBodyToBigSphere(_position - collisionPosition);
    bool jointCollision = false;
    
    float distanceToBigSphere = glm::length(vectorFromMyBodyToBigSphere);
    if ( distanceToBigSphere < myBodyApproximateBoundingRadius + collisionGirth ) {
        for (int b = 0; b < NUM_AVATAR_BONES; b++) {
            glm::vec3 vectorFromJointToBigSphereCenter(_bone[b].springyPosition - collisionPosition);
            float distanceToBigSphereCenter = glm::length(vectorFromJointToBigSphereCenter);
            float combinedRadius = _bone[b].radius + collisionGirth;
            
            if ( distanceToBigSphereCenter < combinedRadius )  {
                jointCollision = true;
                if (distanceToBigSphereCenter > 0.0) {
                    glm::vec3 directionVector = vectorFromJointToBigSphereCenter / distanceToBigSphereCenter;
                    
                    float penetration = 1.0 - (distanceToBigSphereCenter / combinedRadius);
                    glm::vec3 collisionForce = vectorFromJointToBigSphereCenter * penetration;
                    
                    _bone[b].springyVelocity += collisionForce *  30.0f * deltaTime;
                    _velocity                += collisionForce * 100.0f * deltaTime;
                    _bone[b].springyPosition = collisionPosition + directionVector * combinedRadius;
                }
            }
        }
    
        if ( jointCollision ) {
            if (!_usingBodySprings) {
                _usingBodySprings = true;
                initializeBodySprings();
            }
        }
    }
}

void Avatar::render(bool lookingInMirror) {
    /*
	// show avatar position
    glColor4f( 0.5f, 0.5f, 0.5f, 0.6 );
	glPushMatrix();
    glTranslatef(_position.x, _position.y, _position.z);
    glScalef( 0.03, 0.03, 0.03 );
    glutSolidSphere( 1, 10, 10 );
	glPopMatrix();
    */
    
    if ( usingBigSphereCollisionTest ) {
        
        // show TEST big sphere
        glColor4f( 0.5f, 0.6f, 0.8f, 0.7 );
        glPushMatrix();
        glTranslatef(_TEST_bigSpherePosition.x, _TEST_bigSpherePosition.y, _TEST_bigSpherePosition.z);
        glScalef( _TEST_bigSphereRadius, _TEST_bigSphereRadius, _TEST_bigSphereRadius );
        glutSolidSphere( 1, 20, 20 );
        glPopMatrix();
    }
    
	// render body
	renderBody();
    
	// render head
	renderHead(lookingInMirror);
	
	// if this is my avatar, then render my interactions with the other avatar
    if ( _isMine )
    {
        if ( _interactingOtherIsNearby ) {
            
            glm::vec3 v1( _bone[ AVATAR_BONE_RIGHT_HAND ].position );
            glm::vec3 v2( _interactingOther->_handPosition );
            
            glLineWidth( 8.0 );
            glColor4f( 0.7f, 0.4f, 0.1f, 0.6 );
            glBegin( GL_LINE_STRIP );
            glVertex3f( v1.x, v1.y, v1.z );
            glVertex3f( v2.x, v2.y, v2.z );
            glEnd();
        }
    }
    
<<<<<<< HEAD
    //  Render the balls
    
    if (_balls) {
        glPushMatrix();
        glTranslatef(_position.x, _position.y, _position.z);
        _balls->render();
        glPopMatrix();
    }

}

=======
    if (!_chatMessage.empty()) {
        float width = 0;
        float lastWidth;
        for (string::iterator it = _chatMessage.begin(); it != _chatMessage.end(); it++) {
            width += (lastWidth = glutStrokeWidth(GLUT_STROKE_ROMAN, *it)*chatMessageScale);
        }
        glPushMatrix();
        
        // extract the view direction from the modelview matrix: transform (0, 0, 1) by the
        // transpose of the modelview to get its direction in world space, then use the X/Z
        // components to determine the angle
        float modelview[16];
        glGetFloatv(GL_MODELVIEW_MATRIX, modelview);
        
        glTranslatef(_position.x, _position.y + chatMessageHeight, _position.z);
        glRotatef(atan2(-modelview[2], -modelview[10]) * 180 / PI, 0, 1, 0);
        glTranslatef(width * 0.5, 0, 0);
        
        glDisable(GL_LIGHTING);
        if (_keyState == NoKeyDown) {
            drawtext(0, 0, chatMessageScale, 180, 1.0, 0, _chatMessage.c_str(), 0, 1, 0);
            
        } else {
            // rather than using substr and allocating a new string, just replace the last
            // character with a null, then restore it
            int lastIndex = _chatMessage.size() - 1;
            char lastChar = _chatMessage[lastIndex];
            _chatMessage[lastIndex] = '\0';
            drawtext(0, 0, chatMessageScale, 180, 1.0, 0, _chatMessage.c_str(), 0, 1, 0);
            _chatMessage[lastIndex] = lastChar;
            glTranslatef(lastWidth - width, 0, 0);
            drawtext(0, 0, chatMessageScale, 180, 3.0,
                0, _chatMessage.c_str() + lastIndex, 0, 1, 0);                        
        }
        glEnable(GL_LIGHTING);
        
        glPopMatrix();
    }
}


>>>>>>> d1589270
void Avatar::renderHead(bool lookingInMirror) {
    int side = 0;
    
    glEnable(GL_DEPTH_TEST);
    glEnable(GL_RESCALE_NORMAL);
    
	// show head orientation
	//renderOrientationDirections( _bone[ AVATAR_BONE_HEAD ].position, _bone[ AVATAR_BONE_HEAD ].orientation, 0.2f );
    
    glPushMatrix();
    
	if (_usingBodySprings) {
		glTranslatef(_bone[ AVATAR_BONE_HEAD ].springyPosition.x,
                     _bone[ AVATAR_BONE_HEAD ].springyPosition.y,
                     _bone[ AVATAR_BONE_HEAD ].springyPosition.z);
	}
	else {
		glTranslatef(_bone[ AVATAR_BONE_HEAD ].position.x,
                     _bone[ AVATAR_BONE_HEAD ].position.y,
                     _bone[ AVATAR_BONE_HEAD ].position.z);
	}
	
	glScalef( 0.03, 0.03, 0.03 );
    
    if (lookingInMirror) {
        glRotatef(_bodyYaw - _headYaw,   0, 1, 0);
        glRotatef(_bodyPitch + _headPitch, 1, 0, 0);
        glRotatef(_bodyRoll - _headRoll,  0, 0, 1);
    } else {
        glRotatef(_bodyYaw + _headYaw,   0, 1, 0);
        glRotatef(_bodyPitch + _headPitch, 1, 0, 0);
        glRotatef(_bodyRoll + _headRoll,  0, 0, 1);
    }
    
    glScalef(2.0, 2.0, 2.0);
    glColor3fv(skinColor);
    
    glutSolidSphere(1, 30, 30);
    
    //  Ears
    glPushMatrix();
    glTranslatef(1.0, 0, 0);
    for(side = 0; side < 2; side++) {
        glPushMatrix();
        glScalef(0.3, 0.65, .65);
        glutSolidSphere(0.5, 30, 30);
        glPopMatrix();
        glTranslatef(-2.0, 0, 0);
    }
    glPopMatrix();
    
    
    //  Update audio attack data for facial animation (eyebrows and mouth)
    _head.audioAttack = 0.9 * _head.audioAttack + 0.1 * fabs(_audioLoudness - _head.lastLoudness);
    _head.lastLoudness = _audioLoudness;
    
    
    const float BROW_LIFT_THRESHOLD = 100;
    if (_head.audioAttack > BROW_LIFT_THRESHOLD)
        _head.browAudioLift += sqrt(_head.audioAttack) / 1000.0;
    
    _head.browAudioLift *= .90;
    
    
    //  Render Eyebrows
    glPushMatrix();
    glTranslatef(-_head.interBrowDistance / 2.0,0.4,0.45);
    for(side = 0; side < 2; side++) {
        glColor3fv(browColor);
        glPushMatrix();
        glTranslatef(0, 0.35 + _head.browAudioLift, 0);
        glRotatef(_head.eyebrowPitch[side]/2.0, 1, 0, 0);
        glRotatef(_head.eyebrowRoll[side]/2.0, 0, 0, 1);
        glScalef(browWidth, browThickness, 1);
        glutSolidCube(0.5);
        glPopMatrix();
        glTranslatef(_head.interBrowDistance, 0, 0);
    }
    glPopMatrix();
    
    
    // Mouth
    
    glPushMatrix();
    glTranslatef(0,-0.35,0.75);
    glColor3f(0,0,0);
    glRotatef(_head.mouthPitch, 1, 0, 0);
    glRotatef(_head.mouthYaw, 0, 0, 1);
    glScalef(_head.mouthWidth*(.7 + sqrt(_head.averageLoudness)/60.0), _head.mouthHeight*(1.0 + sqrt(_head.averageLoudness)/30.0), 1);
    glutSolidCube(0.5);
    glPopMatrix();
    
    glTranslatef(0, 1.0, 0);
    
    glTranslatef(-_head.interPupilDistance/2.0,-0.68,0.7);
    // Right Eye
    glRotatef(-10, 1, 0, 0);
    glColor3fv(eyeColor);
    glPushMatrix();
    {
        glTranslatef(_head.interPupilDistance/10.0, 0, 0.05);
        glRotatef(20, 0, 0, 1);
        glScalef(_head.eyeballScaleX, _head.eyeballScaleY, _head.eyeballScaleZ);
        glutSolidSphere(0.25, 30, 30);
    }
    glPopMatrix();
    
    // Right Pupil
    if (_sphere == NULL) {
        _sphere = gluNewQuadric();
        gluQuadricTexture(_sphere, GL_TRUE);
        glTexParameterf(GL_TEXTURE_2D, GL_TEXTURE_MIN_FILTER, GL_LINEAR);
        glTexParameterf(GL_TEXTURE_2D, GL_TEXTURE_MAG_FILTER, GL_LINEAR);
        gluQuadricOrientation(_sphere, GLU_OUTSIDE);
        glTexImage2D(GL_TEXTURE_2D, 0, GL_RGBA, iris_texture_width, iris_texture_height, 0, GL_RGBA, GL_UNSIGNED_BYTE, &iris_texture[0]);
    }
    
    glPushMatrix();
    {
        glRotatef(_head.eyeballPitch[1], 1, 0, 0);
        glRotatef(_head.eyeballYaw[1] + _headYaw + _head.pupilConverge, 0, 1, 0);
        glTranslatef(0,0,.35);
        glRotatef(-75,1,0,0);
        glScalef(1.0, 0.4, 1.0);
        
        glEnable(GL_TEXTURE_2D);
        gluSphere(_sphere, _head.pupilSize, 15, 15);
        glDisable(GL_TEXTURE_2D);
    }
    
    glPopMatrix();
    // Left Eye
    glColor3fv(eyeColor);
    glTranslatef(_head.interPupilDistance, 0, 0);
    glPushMatrix();
    {
        glTranslatef(-_head.interPupilDistance/10.0, 0, .05);
        glRotatef(-20, 0, 0, 1);
        glScalef(_head.eyeballScaleX, _head.eyeballScaleY, _head.eyeballScaleZ);
        glutSolidSphere(0.25, 30, 30);
    }
    glPopMatrix();
    // Left Pupil
    glPushMatrix();
    {
        glRotatef(_head.eyeballPitch[0], 1, 0, 0);
        glRotatef(_head.eyeballYaw[0] + _headYaw - _head.pupilConverge, 0, 1, 0);
        glTranslatef(0, 0, .35);
        glRotatef(-75, 1, 0, 0);
        glScalef(1.0, 0.4, 1.0);
        
        glEnable(GL_TEXTURE_2D);
        gluSphere(_sphere, _head.pupilSize, 15, 15);
        glDisable(GL_TEXTURE_2D);
    }
    
    glPopMatrix();
    
    
    glPopMatrix();
}

void Avatar::startHandMovement() {
    
    if (!_usingBodySprings) {
        initializeBodySprings();
        _usingBodySprings = true;
    }
}

void Avatar::stopHandMovement() {
    //_usingBodySprings = false;
}

void Avatar::setHandMovementValues( glm::vec3 handOffset ) {
	_movedHandOffset = handOffset;
}

AvatarMode Avatar::getMode() {
	return _mode;
}

void Avatar::initializeSkeleton() {
    
	for (int b=0; b<NUM_AVATAR_BONES; b++) {
        _bone[b].parent              = AVATAR_BONE_NULL;
        _bone[b].position			 = glm::vec3( 0.0, 0.0, 0.0 );
        _bone[b].defaultPosePosition = glm::vec3( 0.0, 0.0, 0.0 );
        _bone[b].springyPosition     = glm::vec3( 0.0, 0.0, 0.0 );
        _bone[b].springyVelocity     = glm::vec3( 0.0, 0.0, 0.0 );
        _bone[b].rotation            = glm::quat( 0.0f, 0.0f, 0.0f, 0.0f );
        _bone[b].yaw                 = 0.0;
        _bone[b].pitch               = 0.0;
        _bone[b].roll                = 0.0;
        _bone[b].length              = 0.0;
        _bone[b].radius              = 0.0;
        _bone[b].springBodyTightness = 4.0;
        _bone[b].orientation.setToIdentity();
	}
    
	//----------------------------------------------------------------------------
	// parental hierarchy
	//----------------------------------------------------------------------------
	_bone[ AVATAR_BONE_PELVIS_SPINE		].parent = AVATAR_BONE_NULL;
	_bone[ AVATAR_BONE_MID_SPINE        ].parent = AVATAR_BONE_PELVIS_SPINE;
	_bone[ AVATAR_BONE_CHEST_SPINE		].parent = AVATAR_BONE_MID_SPINE;
	_bone[ AVATAR_BONE_NECK				].parent = AVATAR_BONE_CHEST_SPINE;
	_bone[ AVATAR_BONE_HEAD				].parent = AVATAR_BONE_NECK;
	_bone[ AVATAR_BONE_LEFT_CHEST		].parent = AVATAR_BONE_MID_SPINE;
	_bone[ AVATAR_BONE_LEFT_SHOULDER    ].parent = AVATAR_BONE_LEFT_CHEST;
	_bone[ AVATAR_BONE_LEFT_UPPER_ARM	].parent = AVATAR_BONE_LEFT_SHOULDER;
	_bone[ AVATAR_BONE_LEFT_FOREARM		].parent = AVATAR_BONE_LEFT_UPPER_ARM;
	_bone[ AVATAR_BONE_LEFT_HAND		].parent = AVATAR_BONE_LEFT_FOREARM;
	_bone[ AVATAR_BONE_RIGHT_CHEST		].parent = AVATAR_BONE_MID_SPINE;
	_bone[ AVATAR_BONE_RIGHT_SHOULDER	].parent = AVATAR_BONE_RIGHT_CHEST;
	_bone[ AVATAR_BONE_RIGHT_UPPER_ARM	].parent = AVATAR_BONE_RIGHT_SHOULDER;
	_bone[ AVATAR_BONE_RIGHT_FOREARM	].parent = AVATAR_BONE_RIGHT_UPPER_ARM;
	_bone[ AVATAR_BONE_RIGHT_HAND		].parent = AVATAR_BONE_RIGHT_FOREARM;
	_bone[ AVATAR_BONE_LEFT_PELVIS		].parent = AVATAR_BONE_PELVIS_SPINE;
	_bone[ AVATAR_BONE_LEFT_THIGH		].parent = AVATAR_BONE_LEFT_PELVIS;
	_bone[ AVATAR_BONE_LEFT_SHIN		].parent = AVATAR_BONE_LEFT_THIGH;
	_bone[ AVATAR_BONE_LEFT_FOOT		].parent = AVATAR_BONE_LEFT_SHIN;
	_bone[ AVATAR_BONE_RIGHT_PELVIS		].parent = AVATAR_BONE_PELVIS_SPINE;
	_bone[ AVATAR_BONE_RIGHT_THIGH		].parent = AVATAR_BONE_RIGHT_PELVIS;
	_bone[ AVATAR_BONE_RIGHT_SHIN		].parent = AVATAR_BONE_RIGHT_THIGH;
	_bone[ AVATAR_BONE_RIGHT_FOOT		].parent = AVATAR_BONE_RIGHT_SHIN;
    
	// specify the default pose position
	_bone[ AVATAR_BONE_PELVIS_SPINE		].defaultPosePosition = glm::vec3(  0.0,   0.0,   0.0  );
	_bone[ AVATAR_BONE_MID_SPINE		].defaultPosePosition = glm::vec3(  0.0,   0.1,   0.0  );
	_bone[ AVATAR_BONE_CHEST_SPINE		].defaultPosePosition = glm::vec3(  0.0,   0.06,  0.0  );
	_bone[ AVATAR_BONE_NECK				].defaultPosePosition = glm::vec3(  0.0,   0.06,  0.0  );
	_bone[ AVATAR_BONE_HEAD				].defaultPosePosition = glm::vec3(  0.0,   0.06,  0.0  );
	_bone[ AVATAR_BONE_LEFT_CHEST		].defaultPosePosition = glm::vec3( -0.05,  0.05,  0.0  );
	_bone[ AVATAR_BONE_LEFT_SHOULDER	].defaultPosePosition = glm::vec3( -0.03,  0.0,   0.0  );
	_bone[ AVATAR_BONE_LEFT_UPPER_ARM	].defaultPosePosition = glm::vec3(  0.0,  -0.1,   0.0  );
	_bone[ AVATAR_BONE_LEFT_FOREARM		].defaultPosePosition = glm::vec3(  0.0,  -0.1,   0.0  );
	_bone[ AVATAR_BONE_LEFT_HAND		].defaultPosePosition = glm::vec3(  0.0,  -0.05,  0.0  );
	_bone[ AVATAR_BONE_RIGHT_CHEST		].defaultPosePosition = glm::vec3(  0.05,  0.05,  0.0  );
	_bone[ AVATAR_BONE_RIGHT_SHOULDER	].defaultPosePosition = glm::vec3(  0.03,  0.0,   0.0  );
    _bone[ AVATAR_BONE_RIGHT_UPPER_ARM	].defaultPosePosition = glm::vec3(  0.0,  -0.1,   0.0  );
    _bone[ AVATAR_BONE_RIGHT_FOREARM	].defaultPosePosition = glm::vec3(  0.0,  -0.1,   0.0  );
	_bone[ AVATAR_BONE_RIGHT_HAND		].defaultPosePosition = glm::vec3(  0.0,  -0.05,  0.0  );
	_bone[ AVATAR_BONE_LEFT_PELVIS		].defaultPosePosition = glm::vec3( -0.05,  0.0,   0.0  );
	_bone[ AVATAR_BONE_LEFT_THIGH		].defaultPosePosition = glm::vec3(  0.0,  -0.15,  0.0  );
	_bone[ AVATAR_BONE_LEFT_SHIN		].defaultPosePosition = glm::vec3(  0.0,  -0.15,  0.0  );
	_bone[ AVATAR_BONE_LEFT_FOOT		].defaultPosePosition = glm::vec3(  0.0,   0.0,   0.04 );
	_bone[ AVATAR_BONE_RIGHT_PELVIS		].defaultPosePosition = glm::vec3(  0.05,  0.0,   0.0  );
	_bone[ AVATAR_BONE_RIGHT_THIGH		].defaultPosePosition = glm::vec3(  0.0,  -0.15,  0.0  );
	_bone[ AVATAR_BONE_RIGHT_SHIN		].defaultPosePosition = glm::vec3(  0.0,  -0.15,  0.0  );
	_bone[ AVATAR_BONE_RIGHT_FOOT		].defaultPosePosition = glm::vec3(  0.0,   0.0,   0.04 );
    
    
	_bone[ AVATAR_BONE_PELVIS_SPINE		].radius = 0.05;
	_bone[ AVATAR_BONE_MID_SPINE		].radius = 0.06;
	_bone[ AVATAR_BONE_CHEST_SPINE		].radius = 0.03;
	_bone[ AVATAR_BONE_NECK				].radius = 0.02;
	_bone[ AVATAR_BONE_HEAD				].radius = 0.02;
	_bone[ AVATAR_BONE_LEFT_CHEST		].radius = 0.025;
	_bone[ AVATAR_BONE_LEFT_SHOULDER	].radius = 0.02;
	_bone[ AVATAR_BONE_LEFT_UPPER_ARM	].radius = 0.015;
	_bone[ AVATAR_BONE_LEFT_FOREARM		].radius = 0.015;
	_bone[ AVATAR_BONE_LEFT_HAND		].radius = 0.01;
	_bone[ AVATAR_BONE_RIGHT_CHEST		].radius = 0.025;
	_bone[ AVATAR_BONE_RIGHT_SHOULDER	].radius = 0.02;
	_bone[ AVATAR_BONE_RIGHT_UPPER_ARM	].radius = 0.015;
	_bone[ AVATAR_BONE_RIGHT_FOREARM	].radius = 0.015;
	_bone[ AVATAR_BONE_RIGHT_HAND		].radius = 0.01;
	_bone[ AVATAR_BONE_LEFT_PELVIS		].radius = 0.02;
	_bone[ AVATAR_BONE_LEFT_THIGH		].radius = 0.02;
	_bone[ AVATAR_BONE_LEFT_SHIN		].radius = 0.015;
	_bone[ AVATAR_BONE_LEFT_FOOT		].radius = 0.02;
	_bone[ AVATAR_BONE_RIGHT_PELVIS		].radius = 0.02;
	_bone[ AVATAR_BONE_RIGHT_THIGH		].radius = 0.02;
	_bone[ AVATAR_BONE_RIGHT_SHIN		].radius = 0.015;
	_bone[ AVATAR_BONE_RIGHT_FOOT		].radius = 0.02;
    
	// calculate bone length
	calculateBoneLengths();
    
    _pelvisStandingHeight = 
	_bone[ AVATAR_BONE_PELVIS_SPINE		].length +
	_bone[ AVATAR_BONE_LEFT_THIGH		].length +
	_bone[ AVATAR_BONE_LEFT_SHIN		].length +
	_bone[ AVATAR_BONE_LEFT_FOOT		].length +
	_bone[ AVATAR_BONE_RIGHT_FOOT       ].radius;

	// generate world positions
	updateSkeleton();
}

void Avatar::calculateBoneLengths() {
	for (int b = 0; b < NUM_AVATAR_BONES; b++) {
		_bone[b].length = glm::length( _bone[b].defaultPosePosition );
	}
    
	_maxArmLength
	= _bone[ AVATAR_BONE_RIGHT_UPPER_ARM ].length
	+ _bone[ AVATAR_BONE_RIGHT_FOREARM	 ].length
	+ _bone[ AVATAR_BONE_RIGHT_HAND		 ].length;
}

void Avatar::updateSkeleton() {
	// rotate body...
	_orientation.setToIdentity();
	_orientation.yaw( _bodyYaw );
    
	// calculate positions of all bones by traversing the skeleton tree:
	for (int b = 0; b < NUM_AVATAR_BONES; b++) {
		if ( _bone[b].parent == AVATAR_BONE_NULL ) {
            _bone[b].orientation.set( _orientation );
			_bone[b].position = _position;
		}
		else {
			_bone[b].orientation.set( _bone[ _bone[b].parent ].orientation );
			_bone[b].position = _bone[ _bone[b].parent ].position;
		}
        
        // if this is not my avatar, then hand position comes from transmitted data
        if ( ! _isMine ) {
            _bone[ AVATAR_BONE_RIGHT_HAND ].position = _handPosition;
        }
        
        // the following will be replaced by a proper rotation...
		float xx = glm::dot( _bone[b].defaultPosePosition, _bone[b].orientation.getRight() );
		float yy = glm::dot( _bone[b].defaultPosePosition, _bone[b].orientation.getUp	() );
		float zz = glm::dot( _bone[b].defaultPosePosition, _bone[b].orientation.getFront() );
        
		glm::vec3 rotatedBoneVector( xx, yy, zz );
        
        //glm::vec3 myEuler ( 0.0f, 0.0f, 0.0f );
        //glm::quat myQuat ( myEuler );
        
		_bone[b].position += rotatedBoneVector;
	}
}

void Avatar::initializeBodySprings() {
	for (int b = 0; b < NUM_AVATAR_BONES; b++) {
		_bone[b].springyPosition = _bone[b].position;
		_bone[b].springyVelocity = glm::vec3( 0.0f, 0.0f, 0.0f );
	}
}


void Avatar::updateBodySprings( float deltaTime ) {
	for (int b = 0; b < NUM_AVATAR_BONES; b++) {
		glm::vec3 springVector( _bone[b].springyPosition );
        
		if ( _bone[b].parent == AVATAR_BONE_NULL ) {
			springVector -= _position;
		}
		else {
			springVector -= _bone[ _bone[b].parent ].springyPosition;
		}
        
		float length = glm::length( springVector );
		
		if ( length > 0.0f ) {
			glm::vec3 springDirection = springVector / length;
			
			float force = ( length - _bone[b].length ) * _springForce * deltaTime;
			
			_bone[b].springyVelocity -= springDirection * force;
            
            if ( _bone[b].parent != AVATAR_BONE_NULL ) {
                _bone[ _bone[b].parent	].springyVelocity += springDirection * force;
            }
		}
        
		_bone[b].springyVelocity += ( _bone[b].position - _bone[b].springyPosition ) * _bone[b].springBodyTightness * deltaTime;
        
		float decay = 1.0 - _springVelocityDecay * deltaTime;
		
		if ( decay > 0.0 ) {
			_bone[b].springyVelocity *= decay;
		}
		else {
			_bone[b].springyVelocity = glm::vec3( 0.0f, 0.0f, 0.0f );
		}
        
		_bone[b].springyPosition += _bone[b].springyVelocity;
	}
}

const glm::vec3& Avatar::getHeadPosition() const {
    
    if (_usingBodySprings) {
        return _bone[ AVATAR_BONE_HEAD ].springyPosition;
    }
    
    return _bone[ AVATAR_BONE_HEAD ].position;
}

void Avatar::updateHandMovement( float deltaTime ) {
	glm::vec3 transformedHandMovement;
    
	transformedHandMovement
	= _orientation.getRight() *  _movedHandOffset.x
	+ _orientation.getUp()	  * -_movedHandOffset.y * 0.5f
	+ _orientation.getFront() * -_movedHandOffset.y;
    
	_bone[ AVATAR_BONE_RIGHT_HAND ].position += transformedHandMovement;
    
    if (_isMine) {
        _handState = _mousePressed;
    }
}


void Avatar::updateArmIKAndConstraints( float deltaTime ) {
    
	// determine the arm vector
	glm::vec3 armVector = _bone[ AVATAR_BONE_RIGHT_HAND ].position;
	armVector -= _bone[ AVATAR_BONE_RIGHT_SHOULDER ].position;
    
	// test to see if right hand is being dragged beyond maximum arm length
	float distance = glm::length( armVector );
	
	// if right hand is being dragged beyond maximum arm length...
	if ( distance > _maxArmLength ) {
		// reset right hand to be constrained to maximum arm length
		_bone[ AVATAR_BONE_RIGHT_HAND ].position = _bone[ AVATAR_BONE_RIGHT_SHOULDER ].position;
		glm::vec3 armNormal = armVector / distance;
		armVector = armNormal * _maxArmLength;
		distance = _maxArmLength;
		glm::vec3 constrainedPosition = _bone[ AVATAR_BONE_RIGHT_SHOULDER ].position;
		constrainedPosition += armVector;
		_bone[ AVATAR_BONE_RIGHT_HAND ].position = constrainedPosition;
	}
    
	// set elbow position
	glm::vec3 newElbowPosition = _bone[ AVATAR_BONE_RIGHT_SHOULDER ].position;
	newElbowPosition += armVector * ONE_HALF;
	glm::vec3 perpendicular = glm::cross( _orientation.getFront(), armVector );
	newElbowPosition += perpendicular * ( 1.0f - ( _maxArmLength / distance ) ) * ONE_HALF;
	_bone[ AVATAR_BONE_RIGHT_UPPER_ARM ].position = newElbowPosition;
    
	// set wrist position
	glm::vec3 vv( _bone[ AVATAR_BONE_RIGHT_HAND ].position );
	vv -= _bone[ AVATAR_BONE_RIGHT_UPPER_ARM ].position;
	glm::vec3 newWristPosition = _bone[ AVATAR_BONE_RIGHT_UPPER_ARM ].position;
	newWristPosition += vv * 0.7f;
	_bone[ AVATAR_BONE_RIGHT_FOREARM ].position = newWristPosition;
}




void Avatar::renderBody() {
    
    //  Render bone positions as spheres
	for (int b = 0; b < NUM_AVATAR_BONES; b++) {
        //renderBoneAsBlock( (AvatarBoneID)b);
        
        //render bone orientation
        //renderOrientationDirections( _bone[b].springyPosition, _bone[b].orientation, _bone[b].radius * 2.0 );
        
		if ( _usingBodySprings ) {
			glColor3fv( skinColor );
			glPushMatrix();
            glTranslatef( _bone[b].springyPosition.x, _bone[b].springyPosition.y, _bone[b].springyPosition.z );
            glutSolidSphere( _bone[b].radius, 20.0f, 20.0f );
			glPopMatrix();
		}
		else {
			glColor3fv( skinColor );
			glPushMatrix();
            glTranslatef( _bone[b].position.x, _bone[b].position.y, _bone[b].position.z );
            glutSolidSphere( _bone[b].radius, 20.0f, 20.0f );
			glPopMatrix();
		}
	}
    
    // Render lines connecting the bone positions
	if ( _usingBodySprings ) {
		glColor3f( 0.4f, 0.5f, 0.6f );
		glLineWidth(3.0);
        
		for (int b = 1; b < NUM_AVATAR_BONES; b++) {
            if ( _bone[b].parent != AVATAR_BONE_NULL ) {
                glBegin( GL_LINE_STRIP );
                glVertex3fv( &_bone[ _bone[ b ].parent ].springyPosition.x );
                glVertex3fv( &_bone[ b ].springyPosition.x );
                glEnd();
            }
		}
	}
	else {
		glColor3fv( skinColor );
		glLineWidth(3.0);
        
		for (int b = 1; b < NUM_AVATAR_BONES; b++) {
            if ( _bone[b].parent != AVATAR_BONE_NULL ) {
                glBegin( GL_LINE_STRIP );
                glVertex3fv( &_bone[ _bone[ b ].parent ].position.x );
                glVertex3fv( &_bone[ b ].position.x);
                glEnd();
            }
		}
	}
	
    // if the hand is grasping, show it...
	if (( _usingBodySprings ) && ( _handState == 1 )) {
		glPushMatrix();
        glTranslatef(_bone[ AVATAR_BONE_RIGHT_HAND ].springyPosition.x,
                     _bone[ AVATAR_BONE_RIGHT_HAND ].springyPosition.y,
                     _bone[ AVATAR_BONE_RIGHT_HAND ].springyPosition.z);
        glColor4f( 1.0, 1.0, 0.8, 0.3 ); glutSolidSphere( 0.020f, 10.0f, 10.0f );
        glColor4f( 1.0, 1.0, 0.4, 0.2 ); glutSolidSphere( 0.025f, 10.0f, 10.0f );
        glColor4f( 1.0, 1.0, 0.2, 0.1 ); glutSolidSphere( 0.030f, 10.0f, 10.0f );
        
		glPopMatrix();
	}
}

void Avatar::renderBoneAsBlock( AvatarBoneID b ) {
    glColor3fv( skinColor );
    glPushMatrix();
    glTranslatef( _bone[b].springyPosition.x, _bone[b].springyPosition.y, _bone[b].springyPosition.z );
    glScalef( _bone[b].radius, _bone[b].length, _bone[b].radius );
    glRotatef(_bone[b].yaw,   0, 1, 0 );
    glRotatef(_bone[b].pitch, 1, 0, 0 );
    glRotatef(_bone[b].roll,  0, 0, 1 );
    glutSolidCube(1.0);
    glPopMatrix();
}

void Avatar::SetNewHeadTarget(float pitch, float yaw) {
    _head.pitchTarget = pitch;
    _head.yawTarget   = yaw;
}

// getting data from Android transmitte app
void Avatar::processTransmitterData(unsigned char* packetData, int numBytes) {
    //  Read a packet from a transmitter app, process the data
    float accX, accY, accZ,
    graX, graY, graZ,
    gyrX, gyrY, gyrZ,
    linX, linY, linZ,
    rot1, rot2, rot3, rot4;
    sscanf((char *)packetData, "tacc %f %f %f gra %f %f %f gyr %f %f %f lin %f %f %f rot %f %f %f %f",
           &accX, &accY, &accZ,
           &graX, &graY, &graZ,
           &gyrX, &gyrY, &gyrZ,
           &linX, &linY, &linZ,
           &rot1, &rot2, &rot3, &rot4);
    
    if (_transmitterPackets++ == 0) {
        gettimeofday(&_transmitterTimer, NULL);
    }
    const int TRANSMITTER_COUNT = 100;
    if (_transmitterPackets % TRANSMITTER_COUNT == 0) {
        // Every 100 packets, record the observed Hz of the transmitter data
        timeval now;
        gettimeofday(&now, NULL);
        double msecsElapsed = diffclock(&_transmitterTimer, &now);
        _transmitterHz = static_cast<float>( (double)TRANSMITTER_COUNT/(msecsElapsed/1000.0) );
        _transmitterTimer = now;
    }
    /*  NOTE:  PR:  Will add back in when ready to animate avatar hand
     
     //  Add rotational forces to the hand
     const float ANG_VEL_SENSITIVITY = 4.0;
     const float ANG_VEL_THRESHOLD = 0.0;
     float angVelScale = ANG_VEL_SENSITIVITY*(1.0f/getTransmitterHz());
     
     addAngularVelocity(fabs(gyrX*angVelScale)>ANG_VEL_THRESHOLD?gyrX*angVelScale:0,
     fabs(gyrZ*angVelScale)>ANG_VEL_THRESHOLD?gyrZ*angVelScale:0,
     fabs(-gyrY*angVelScale)>ANG_VEL_THRESHOLD?-gyrY*angVelScale:0);
     
     //  Add linear forces to the hand
     //const float LINEAR_VEL_SENSITIVITY = 50.0;
     const float LINEAR_VEL_SENSITIVITY = 5.0;
     float linVelScale = LINEAR_VEL_SENSITIVITY*(1.0f/getTransmitterHz());
     glm::vec3 linVel(linX*linVelScale, linZ*linVelScale, -linY*linVelScale);
     addVelocity(linVel);
     */
}

//  Find and return the gravity vector at my location
glm::vec3 Avatar::getGravity(glm::vec3 pos) {
    //
    //  For now, we'll test this with a simple global lookup, but soon we will add getting this
    //  from the domain/voxelserver (or something similar)
    //
    if (glm::length(pos) < 5.f)  {
        //  If near the origin sphere, turn gravity ON
        return glm::vec3(0.f, -1.f, 0.f);
    } else {
        //  If flying in space, turn gravity OFF
        return glm::vec3(0.f, 0.f, 0.f);
    }
}<|MERGE_RESOLUTION|>--- conflicted
+++ resolved
@@ -292,12 +292,9 @@
 }
 
 void Avatar::simulate(float deltaTime) {
-<<<<<<< HEAD
-
+    
     // update balls
     if (_balls) { _balls->simulate(deltaTime); }
-=======
->>>>>>> d1589270
     
 	// update avatar skeleton
 	updateSkeleton();
@@ -643,7 +640,6 @@
         }
     }
     
-<<<<<<< HEAD
     //  Render the balls
     
     if (_balls) {
@@ -653,9 +649,6 @@
         glPopMatrix();
     }
 
-}
-
-=======
     if (!_chatMessage.empty()) {
         float width = 0;
         float lastWidth;
@@ -696,8 +689,6 @@
     }
 }
 
-
->>>>>>> d1589270
 void Avatar::renderHead(bool lookingInMirror) {
     int side = 0;
     
