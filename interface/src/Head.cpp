//
//  Head.cpp
//  interface
//
//  Created by Philip Rosedale on 9/11/12.
//	adapted by Jeffrey Ventrella 
//  Copyright (c) 2012 Physical, Inc.. All rights reserved.
//

#include <glm/glm.hpp>
#include <vector>
#include <lodepng.h>
#include <SharedUtil.h>
#include "Head.h"
#include "Log.h"
#include <AgentList.h>
#include <AgentTypes.h>
#include <PacketHeaders.h>

using namespace std;

float skinColor[] = {1.0, 0.84, 0.66};
float lightBlue[] = { 0.7, 0.8, 1.0 };
float browColor[] = {210.0/255.0, 105.0/255.0, 30.0/255.0};
float mouthColor[] = {1, 0, 0};

float BrowRollAngle[5] = {0, 15, 30, -30, -15};
float BrowPitchAngle[3] = {-70, -60, -50};
float eyeColor[3] = {1,1,1};

float MouthWidthChoices[3] = {0.5, 0.77, 0.3};

float browWidth = 0.8;
float browThickness = 0.16;

bool usingBigSphereCollisionTest = true;



char iris_texture_file[] = "resources/images/green_eye.png";

vector<unsigned char> iris_texture;
unsigned int iris_texture_width = 512;
unsigned int iris_texture_height = 256;

Head::Head(bool isMine) {
    
    _orientation.setToIdentity();
    
	_velocity           = glm::vec3( 0.0, 0.0, 0.0 );
	_thrust		        = glm::vec3( 0.0, 0.0, 0.0 );
    _rotation           = glm::quat( 0.0f, 0.0f, 0.0f, 0.0f );	
	_closestOtherAvatar = 0;
	_bodyYaw            = -90.0;
	_bodyPitch          = 0.0;
	_bodyRoll           = 0.0;
	_bodyYawDelta       = 0.0;
	_mousePressed       = false;
	_mode               = AVATAR_MODE_STANDING;
    _isMine             = isMine;
    _maxArmLength       = 0.0;
    //_transmitterTimer   = 0;
    _transmitterHz      = 0.0;
    _transmitterPackets = 0;
    _numOtherAvatarsInView = 0;

    initializeSkeleton();
    
    _TEST_bigSphereRadius = 0.3f;
    _TEST_bigSpherePosition = glm::vec3( 0.0f, _TEST_bigSphereRadius, 2.0f );
    
    for (int i = 0; i < MAX_DRIVE_KEYS; i++) _driveKeys[i] = false; 
    
    _head.pupilSize          = 0.10;
    _head.interPupilDistance = 0.6;
    _head.interBrowDistance  = 0.75;
    _head.nominalPupilSize   = 0.10;
    //_head.yaw                = 0.0;
    //_head.pitch              = 0.0;
    //_head.roll               = 0.0;
    _head.pitchRate          = 0.0;
    _head.yawRate            = 0.0;
    _head.rollRate           = 0.0;
    _head.eyebrowPitch[0]    = -30;
    _head.eyebrowPitch[1]    = -30;
    _head.eyebrowRoll [0]    = 20;
    _head.eyebrowRoll [1]    = -20;
    _head.mouthPitch         = 0;
    _head.mouthYaw           = 0;
    _head.mouthWidth         = 1.0;
    _head.mouthHeight        = 0.2;
    _head.eyeballPitch[0]    = 0;
    _head.eyeballPitch[1]    = 0;
    _head.eyeballScaleX      = 1.2;  
    _head.eyeballScaleY      = 1.5; 
    _head.eyeballScaleZ      = 1.0;
    _head.eyeballYaw[0]      = 0;
    _head.eyeballYaw[1]      = 0;
    _head.pitchTarget        = 0;
    _head.yawTarget          = 0; 
    _head.noiseEnvelope      = 1.0;
    _head.pupilConverge      = 10.0;
    _head.leanForward        = 0.0;
    _head.leanSideways       = 0.0;
    _head.eyeContact         = 1;
    _head.eyeContactTarget   = LEFT_EYE;
    _head.scale              = 1.0;
    _head.audioAttack        = 0.0;
    _head.averageLoudness    = 0.0;
    _head.lastLoudness       = 0.0;
    _head.browAudioLift      = 0.0;
    _head.noise              = 0;
    
	_movedHandOffset         = glm::vec3( 0.0, 0.0, 0.0 );
    _usingBodySprings        = true;
	_springForce             = 6.0f;
	_springVelocityDecay     = 16.0f;
    _renderYaw               = 0.0;
    _renderPitch             = 0.0;
	
	_sphere = NULL;

    _collisionElipsoid.colliding = false;
    _collisionElipsoid.position  = glm::vec3( 0.0, 0.0, 0.0 );
    _collisionElipsoid.upVector  = glm::vec3( 0.0, 0.0, 0.0 );
    _collisionElipsoid.girth     = 0.0;
    _collisionElipsoid.height    = 0.0;

    if (iris_texture.size() == 0) {
        switchToResourcesParentIfRequired();
        unsigned error = lodepng::decode(iris_texture, iris_texture_width, iris_texture_height, iris_texture_file);
        if (error != 0) {
            printLog("error %u: %s\n", error, lodepng_error_text(error));
        }
    }
		
    for (int o=0; o<MAX_OTHER_AVATARS; o++) {
        _otherAvatarHandPosition[o] = glm::vec3( 0.0f, 0.0f, 0.0f );
    }
}


Head::Head(const Head &otherAvatar) {
 
    _velocity               = otherAvatar._velocity;
	_thrust                 = otherAvatar._thrust;
    _rotation               = otherAvatar._rotation;
	_closestOtherAvatar     = otherAvatar._closestOtherAvatar;
	_bodyYaw                = otherAvatar._bodyYaw;
	_bodyPitch              = otherAvatar._bodyPitch;
	_bodyRoll               = otherAvatar._bodyRoll;
	_bodyYawDelta           = otherAvatar._bodyYawDelta;
	_mousePressed           = otherAvatar._mousePressed;
	_mode                   = otherAvatar._mode;
    _isMine                 = otherAvatar._isMine;
    _renderYaw              = otherAvatar._renderYaw;
    _renderPitch            = otherAvatar._renderPitch;
    _maxArmLength           = otherAvatar._maxArmLength;
    _transmitterTimer       = otherAvatar._transmitterTimer;
    _transmitterHz          = otherAvatar._transmitterHz;
    _transmitterPackets     = otherAvatar._transmitterPackets;
    _TEST_bigSphereRadius   = otherAvatar._TEST_bigSphereRadius;
    _TEST_bigSpherePosition = otherAvatar._TEST_bigSpherePosition;
	_movedHandOffset        = otherAvatar._movedHandOffset;
	_usingBodySprings       = otherAvatar._usingBodySprings;
	_springForce            = otherAvatar._springForce;
	_springVelocityDecay    = otherAvatar._springVelocityDecay;    
	_orientation.set( otherAvatar._orientation );
        
	_sphere = NULL;

    initializeSkeleton();
    
    for (int i = 0; i < MAX_DRIVE_KEYS; i++) _driveKeys[i] = otherAvatar._driveKeys[i];

    _head.pupilSize          = otherAvatar._head.pupilSize;
    _head.interPupilDistance = otherAvatar._head.interPupilDistance;
    _head.interBrowDistance  = otherAvatar._head.interBrowDistance;
    _head.nominalPupilSize   = otherAvatar._head.nominalPupilSize;
    //_head.yaw                = otherAvatar._head.yaw;
    //_head.pitch              = otherAvatar._head.pitch;
    //_head.roll               = otherAvatar._head.roll;
    _head.yawRate            = otherAvatar._head.yawRate;
    _head.pitchRate          = otherAvatar._head.pitchRate;
    _head.rollRate           = otherAvatar._head.rollRate;
    _head.eyebrowPitch[0]    = otherAvatar._head.eyebrowPitch[0];
    _head.eyebrowPitch[1]    = otherAvatar._head.eyebrowPitch[1];
    _head.eyebrowRoll [0]    = otherAvatar._head.eyebrowRoll [0];
    _head.eyebrowRoll [1]    = otherAvatar._head.eyebrowRoll [1];
    _head.mouthPitch         = otherAvatar._head.mouthPitch;
    _head.mouthYaw           = otherAvatar._head.mouthYaw;
    _head.mouthWidth         = otherAvatar._head.mouthWidth;
    _head.mouthHeight        = otherAvatar._head.mouthHeight;
    _head.eyeballPitch[0]    = otherAvatar._head.eyeballPitch[0];
    _head.eyeballPitch[1]    = otherAvatar._head.eyeballPitch[1];
    _head.eyeballScaleX      = otherAvatar._head.eyeballScaleX;
    _head.eyeballScaleY      = otherAvatar._head.eyeballScaleY;
    _head.eyeballScaleZ      = otherAvatar._head.eyeballScaleZ;
    _head.eyeballYaw[0]      = otherAvatar._head.eyeballYaw[0];
    _head.eyeballYaw[1]      = otherAvatar._head.eyeballYaw[1];
    _head.pitchTarget        = otherAvatar._head.pitchTarget;
    _head.yawTarget          = otherAvatar._head.yawTarget;
    _head.noiseEnvelope      = otherAvatar._head.noiseEnvelope;
    _head.pupilConverge      = otherAvatar._head.pupilConverge;
    _head.leanForward        = otherAvatar._head.leanForward;
    _head.leanSideways       = otherAvatar._head.leanSideways;
    _head.eyeContact         = otherAvatar._head.eyeContact;
    _head.eyeContactTarget   = otherAvatar._head.eyeContactTarget;
    _head.scale              = otherAvatar._head.scale;
    _head.audioAttack        = otherAvatar._head.audioAttack;
    _head.averageLoudness    = otherAvatar._head.averageLoudness;
    _head.lastLoudness       = otherAvatar._head.lastLoudness;
    _head.browAudioLift      = otherAvatar._head.browAudioLift;
    _head.noise              = otherAvatar._head.noise;
    
	
    if (iris_texture.size() == 0) {
        switchToResourcesParentIfRequired();
        unsigned error = lodepng::decode(iris_texture, iris_texture_width, iris_texture_height, iris_texture_file);
        if (error != 0) {
            printLog("error %u: %s\n", error, lodepng_error_text(error));
        }
    }
}

Head::~Head()  {
    if (_sphere != NULL) {
        gluDeleteQuadric(_sphere);
    }
}

Head* Head::clone() const {
    return new Head(*this);
}

void Head::reset() {
    _headPitch = _headYaw = _headRoll = 0;
    _head.leanForward = _head.leanSideways = 0;
}


//this pertains to moving the head with the glasses 
//---------------------------------------------------
void Head::UpdateGyros(float frametime, SerialInterface * serialInterface, glm::vec3 * gravity)
//  Using serial data, update avatar/render position and angles
{
    const float PITCH_ACCEL_COUPLING = 0.5;
    const float ROLL_ACCEL_COUPLING = -1.0;
    float measured_pitch_rate = serialInterface->getRelativeValue(HEAD_PITCH_RATE);
    _head.yawRate = serialInterface->getRelativeValue(HEAD_YAW_RATE);
    float measured_lateral_accel = serialInterface->getRelativeValue(ACCEL_X) -
                                ROLL_ACCEL_COUPLING*serialInterface->getRelativeValue(HEAD_ROLL_RATE);
    float measured_fwd_accel = serialInterface->getRelativeValue(ACCEL_Z) -
                                PITCH_ACCEL_COUPLING*serialInterface->getRelativeValue(HEAD_PITCH_RATE);
    float measured_roll_rate = serialInterface->getRelativeValue(HEAD_ROLL_RATE);
   
    //printLog("Pitch Rate: %d ACCEL_Z: %d\n", serialInterface->getRelativeValue(PITCH_RATE), 
    //                                         serialInterface->getRelativeValue(ACCEL_Z));
    //printLog("Pitch Rate: %d ACCEL_X: %d\n", serialInterface->getRelativeValue(PITCH_RATE), 
    //                                         serialInterface->getRelativeValue(ACCEL_Z));
    //printLog("Pitch: %f\n", Pitch);
    
    //  Update avatar head position based on measured gyro rates
    const float HEAD_ROTATION_SCALE = 0.70;
    const float HEAD_ROLL_SCALE = 0.40;
    const float HEAD_LEAN_SCALE = 0.01;
    const float MAX_PITCH = 45;
    const float MIN_PITCH = -45;
    const float MAX_YAW = 85;
    const float MIN_YAW = -85;

    if ((_headPitch < MAX_PITCH) && (_headPitch > MIN_PITCH))
        addHeadPitch(measured_pitch_rate * -HEAD_ROTATION_SCALE * frametime);
    
    addHeadRoll(measured_roll_rate * HEAD_ROLL_SCALE * frametime);

    if ((_headYaw < MAX_YAW) && (_headYaw > MIN_YAW))
        addHeadYaw(_head.yawRate * HEAD_ROTATION_SCALE * frametime);
    
    addLean(-measured_lateral_accel * frametime * HEAD_LEAN_SCALE, -measured_fwd_accel*frametime * HEAD_LEAN_SCALE);
}

void Head::addLean(float x, float z) {
    //  Add Body lean as impulse 
    _head.leanSideways += x;
    _head.leanForward  += z;
}


void Head::setLeanForward(float dist){
    _head.leanForward = dist;
}

void Head::setLeanSideways(float dist){
    _head.leanSideways = dist;
}

void Head::setMousePressed( bool d ) {
	_mousePressed = d;
}

void Head::simulate(float deltaTime) {
    
    //-------------------------------------------------------------
    // if the avatar being simulated is mine, then loop through
    // all the other avatars to get information about them...
    //-------------------------------------------------------------
    if ( _isMine )
    {
        _closestOtherAvatar = -1;
        float closestDistance = 10000.0f;
        
        AgentList * agentList = AgentList::getInstance();
        
        _numOtherAvatarsInView =0;

        for(std::vector<Agent>::iterator agent = agentList->getAgents().begin();
            agent != agentList->getAgents().end();
            agent++) {
            if (( agent->getLinkedData() != NULL && ( agent->getType() == AGENT_TYPE_AVATAR ) )) {
                Head *otherAvatar = (Head *)agent->getLinkedData();
                
                 if ( _numOtherAvatarsInView < MAX_OTHER_AVATARS ) {
                 
                    //-----------------------------------------------------------
                    // test other avatar hand position for proximity...
                    //-----------------------------------------------------------
                    _otherAvatarHandPosition[ _numOtherAvatarsInView ] = otherAvatar->getBonePosition( AVATAR_BONE_RIGHT_HAND );
                    glm::vec3 v( _bone[ AVATAR_BONE_RIGHT_SHOULDER ].position );
                    v -= _otherAvatarHandPosition[ _numOtherAvatarsInView ];
                    
                    float distance = glm::length( v );
                    if ( distance < _maxArmLength ) {
                        if ( distance < closestDistance ) {
                            closestDistance = distance;
                            _closestOtherAvatar = _numOtherAvatarsInView;
                            _numOtherAvatarsInView++;
                        }
                    }
                }
            }
        }
        
    }//if ( _isMine )
        
    if ( usingBigSphereCollisionTest ) {
        //--------------------------------------------------------------
        // test for avatar collision response (using a big sphere :)
        //--------------------------------------------------------------
        updateAvatarCollisionDetectionAndResponse(_TEST_bigSpherePosition, _TEST_bigSphereRadius, deltaTime);
    }
    
    if ( AVATAR_GRAVITY ) {
        if ( _bodyPosition.y > _bone[ AVATAR_BONE_RIGHT_FOOT ].radius * 2.0 ) {
            _velocity += glm::dvec3( 0.0, -1.0, 0.0 ) * ( 6.0 * deltaTime );
        }
        else {
            if ( _bodyPosition.y < _bone[ AVATAR_BONE_RIGHT_FOOT ].radius ) {
                 _bodyPosition.y = _bone[ AVATAR_BONE_RIGHT_FOOT ].radius;
                _velocity.y = 0.0;
            }       
        }
    }
    
	//------------------------
	// update avatar skeleton
	//------------------------ 
	updateSkeleton();
	
	//------------------------------------------------------------
	// reset hand and arm positions according to hand movement
	//------------------------------------------------------------
	if (_usingBodySprings) {
		updateHandMovement();
		updateBodySprings( deltaTime );
	}
	
    if ( _isMine ) { // driving the avatar around should only apply if this is my avatar (as opposed to an avatar being driven remotely) 
        //-------------------------------------------------
        // this handles the avatar being driven around...
        //-------------------------------------------------	
        _thrust = glm::vec3( 0.0, 0.0, 0.0 );
             
        if (_driveKeys[FWD]) {
            glm::vec3 front( _orientation.getFront().x, _orientation.getFront().y, _orientation.getFront().z );
            _thrust += front * THRUST_MAG;
        }
        if (_driveKeys[BACK]) {
            glm::vec3 front( _orientation.getFront().x, _orientation.getFront().y, _orientation.getFront().z );
            _thrust -= front * THRUST_MAG;
        }
        if (_driveKeys[RIGHT]) {
            glm::vec3 right( _orientation.getRight().x, _orientation.getRight().y, _orientation.getRight().z );
            _thrust += right * THRUST_MAG;
        }
        if (_driveKeys[LEFT]) {
            glm::vec3 right( _orientation.getRight().x, _orientation.getRight().y, _orientation.getRight().z );
            _thrust -= right * THRUST_MAG;
        }
        if (_driveKeys[UP]) {
            glm::vec3 up( _orientation.getUp().x, _orientation.getUp().y, _orientation.getUp().z );
            _thrust += up * THRUST_MAG;
        }
        if (_driveKeys[DOWN]) {
            glm::vec3 up( _orientation.getUp().x, _orientation.getUp().y, _orientation.getUp().z );
            _thrust -= up * THRUST_MAG;
        }
        if (_driveKeys[ROT_RIGHT]) {	
            _bodyYawDelta -= YAW_MAG * deltaTime;
        }
        if (_driveKeys[ROT_LEFT]) {	
            _bodyYawDelta += YAW_MAG * deltaTime;
        }
	}
    
    
	//----------------------------------------------------------
	float translationalSpeed = glm::length( _velocity );
	float rotationalSpeed = fabs( _bodyYawDelta );
	if ( translationalSpeed + rotationalSpeed > 0.2 )
	{
		_mode = AVATAR_MODE_WALKING;
	}
	else
	{
		_mode = AVATAR_MODE_INTERACTING;
	}
		
	//----------------------------------------------------------
	// update body yaw by body yaw delta
	//----------------------------------------------------------
    if (_isMine) {
    _bodyYaw += _bodyYawDelta * deltaTime;
    }
        
	
	//----------------------------------------------------------
	// decay body yaw delta
	//----------------------------------------------------------
    _bodyYawDelta *= (1.0 - TEST_YAW_DECAY * deltaTime);

	//----------------------------------------------------------
	// add thrust to velocity
	//----------------------------------------------------------
	_velocity += glm::dvec3(_thrust * deltaTime);

    //----------------------------------------------------------
    // update position by velocity
    //----------------------------------------------------------
    _bodyPosition += (glm::vec3)_velocity * deltaTime;

	//----------------------------------------------------------
	// decay velocity
	//----------------------------------------------------------
    _velocity *= ( 1.0 - LIN_VEL_DECAY * deltaTime );
	
    //
    //  Update Head information
    //
    
    // we will be eventually getting head rotation from elsewhere. For now, just setting it to body rotation
	//_head.yaw   = _bodyYaw;
	//_head.pitch = _bodyPitch;
	//_head.roll  = _bodyRoll;

    if (!_head.noise) {
        //  Decay back toward center 
        _headPitch *= (1.0f - DECAY * 2 * deltaTime);
        _headYaw   *= (1.0f - DECAY * 2 * deltaTime);
        _headRoll  *= (1.0f - DECAY * 2 * deltaTime);
    }
    else {
        //  Move toward new target  
        _headPitch += (_head.pitchTarget - _headPitch) * 10 * deltaTime; // (1.f - DECAY*deltaTime)*Pitch + ;
        _headYaw   += (_head.yawTarget   - _headYaw  ) * 10 * deltaTime; //  (1.f - DECAY*deltaTime);
        _headRoll *= 1.f - (DECAY * deltaTime);
    }
    
    _head.leanForward  *= (1.f - DECAY * 30 * deltaTime);
    _head.leanSideways *= (1.f - DECAY * 30 * deltaTime);
    
    //  Update where the avatar's eyes are 
    //
    //  First, decide if we are making eye contact or not
    if (randFloat() < 0.005) {
        _head.eyeContact = !_head.eyeContact;
        _head.eyeContact = 1;
        if (!_head.eyeContact) {
            //  If we just stopped making eye contact,move the eyes markedly away
            _head.eyeballPitch[0] = _head.eyeballPitch[1] = _head.eyeballPitch[0] + 5.0 + (randFloat() - 0.5) * 10;
            _head.eyeballYaw  [0] = _head.eyeballYaw  [1] = _head.eyeballYaw  [0] + 5.0 + (randFloat() - 0.5) * 5;
        } else {
            //  If now making eye contact, turn head to look right at viewer
            SetNewHeadTarget(0,0);
        }
    }
    
    const float DEGREES_BETWEEN_VIEWER_EYES = 3;
    const float DEGREES_TO_VIEWER_MOUTH = 7;

    if (_head.eyeContact) {
        //  Should we pick a new eye contact target?
        if (randFloat() < 0.01) {
            //  Choose where to look next
            if (randFloat() < 0.1) {
                _head.eyeContactTarget = MOUTH;
            } else {
                if (randFloat() < 0.5) _head.eyeContactTarget = LEFT_EYE; else _head.eyeContactTarget = RIGHT_EYE;
            }
        }
        //  Set eyeball pitch and yaw to make contact
        float eye_target_yaw_adjust = 0;
        float eye_target_pitch_adjust = 0;
        if (_head.eyeContactTarget == LEFT_EYE) eye_target_yaw_adjust = DEGREES_BETWEEN_VIEWER_EYES;
        if (_head.eyeContactTarget == RIGHT_EYE) eye_target_yaw_adjust = -DEGREES_BETWEEN_VIEWER_EYES;
        if (_head.eyeContactTarget == MOUTH) eye_target_pitch_adjust = DEGREES_TO_VIEWER_MOUTH;
        
        _head.eyeballPitch[0] = _head.eyeballPitch[1] = -_headPitch + eye_target_pitch_adjust;
        _head.eyeballYaw[0] = _head.eyeballYaw[1] = -_headYaw + eye_target_yaw_adjust;
    }
	

    if (_head.noise)
    {
        _headPitch += (randFloat() - 0.5) * 0.2 * _head.noiseEnvelope;
        _headYaw += (randFloat() - 0.5) * 0.3 *_head.noiseEnvelope;
        //PupilSize += (randFloat() - 0.5) * 0.001*NoiseEnvelope;
        
        if (randFloat() < 0.005) _head.mouthWidth = MouthWidthChoices[rand()%3];
        
        if (!_head.eyeContact) {
            if (randFloat() < 0.01)  _head.eyeballPitch[0] = _head.eyeballPitch[1] = (randFloat() - 0.5) * 20;
            if (randFloat() < 0.01)  _head.eyeballYaw[0] = _head.eyeballYaw[1] = (randFloat()- 0.5) * 10;
        }         

        if ((randFloat() < 0.005) && (fabs(_head.pitchTarget - _headPitch) < 1.0) && (fabs(_head.yawTarget - _headYaw) < 1.0)) {
            SetNewHeadTarget((randFloat()-0.5) * 20.0, (randFloat()-0.5) * 45.0);
        }

        if (0) {

            //  Pick new target
            _head.pitchTarget = (randFloat() - 0.5) * 45;
            _head.yawTarget = (randFloat() - 0.5) * 22;
        }
        if (randFloat() < 0.01)
        {
            _head.eyebrowPitch[0] = _head.eyebrowPitch[1] = BrowPitchAngle[rand()%3];
            _head.eyebrowRoll [0] = _head.eyebrowRoll[1] = BrowRollAngle[rand()%5];
            _head.eyebrowRoll [1] *=-1;
        }
    }
}
      
      
float Head::getGirth() {
    return COLLISION_BODY_RADIUS;
}

float Head::getHeight() {
    return COLLISION_HEIGHT;
}
	  
      
glm::vec3 Head::getBodyUpDirection() {
    return _orientation.getUp();
}

      
bool Head::testForCollision( glm::vec3 collisionPosition, float collisionGirth, float collisionHeight, glm::vec3 collisionUpVector ) {
    _collisionElipsoid.colliding = false;
    _collisionElipsoid.position  = glm::vec3( 0.0, 0.0, 0.0 );
    _collisionElipsoid.upVector  = glm::vec3( 0.0, 0.0, 0.0 );
    _collisionElipsoid.girth     = 0.0;
    _collisionElipsoid.height    = 0.0;
    
    return false;
}

	  
	  
//--------------------------------------------------------------------------------
// This is a workspace for testing avatar body collision detection and response
//--------------------------------------------------------------------------------
void Head::updateAvatarCollisionDetectionAndResponse( glm::vec3 collisionPosition, float collisionRadius, float deltaTime ) {

    float myBodyApproximateBoundingRadius = 1.0f;
    glm::vec3 vectorFromMyBodyToBigSphere(_bodyPosition - collisionPosition);
    bool jointCollision = false;

    float distanceToBigSphere = glm::length(vectorFromMyBodyToBigSphere);
    if ( distanceToBigSphere < myBodyApproximateBoundingRadius + collisionRadius )
    {
        for (int b=0; b<NUM_AVATAR_BONES; b++) 
        {
            glm::vec3 vectorFromJointToBigSphereCenter(_bone[b].springyPosition - collisionPosition);
            float distanceToBigSphereCenter = glm::length(vectorFromJointToBigSphereCenter);
            float combinedRadius = _bone[b].radius + collisionRadius;
            if ( distanceToBigSphereCenter < combinedRadius ) 
            {
                jointCollision = true;
                if (distanceToBigSphereCenter > 0.0) 
                {
                    glm::vec3 directionVector = vectorFromJointToBigSphereCenter / distanceToBigSphereCenter;
                    
                    float penetration = 1.0 - (distanceToBigSphereCenter / combinedRadius); 
                    glm::vec3 collisionForce = vectorFromJointToBigSphereCenter * penetration;  
                                          
                    _bone[b].springyVelocity += collisionForce *  30.0f * deltaTime;
                    _velocity                += collisionForce * 100.0f * deltaTime;
                    _bone[b].springyPosition = collisionPosition + directionVector * combinedRadius;
                }
            }
        }
        
        if ( jointCollision ) {
            if (!_usingBodySprings) {
                _usingBodySprings = true;
                initializeBodySprings();
            }            
        }     
    }
}

      
      
	   
void Head::render(bool lookingInMirror) {

	//---------------------------------------------------
	// show avatar position
	//---------------------------------------------------
    glColor4f( 0.5f, 0.5f, 0.5f, 0.6 );
	glPushMatrix();
		glTranslatef(_bodyPosition.x, _bodyPosition.y, _bodyPosition.z);
		glScalef( 0.03, 0.03, 0.03 );
        glutSolidSphere( 1, 10, 10 );
	glPopMatrix();
    
    
    if ( usingBigSphereCollisionTest ) {
        //---------------------------------------------------
        // show TEST big sphere 
        //---------------------------------------------------
        glColor4f( 0.5f, 0.6f, 0.8f, 0.7 );
        glPushMatrix();
            glTranslatef(_TEST_bigSpherePosition.x, _TEST_bigSpherePosition.y, _TEST_bigSpherePosition.z);
            glScalef( _TEST_bigSphereRadius, _TEST_bigSphereRadius, _TEST_bigSphereRadius );
            glutSolidSphere( 1, 20, 20 );
        glPopMatrix();
     }
     	
	//---------------------------------------------------
	// render body
	//---------------------------------------------------
	renderBody();

	//---------------------------------------------------
	// render head
	//---------------------------------------------------
	renderHead(lookingInMirror);
	
	//---------------------------------------------------------------------------
	// if this is my avatar, then render my interactions with the other avatars
	//---------------------------------------------------------------------------
    if ( _isMine )
    {
        if (_usingBodySprings) {
            if ( _closestOtherAvatar != -1 ) {					

                glm::vec3 v1( _bone[ AVATAR_BONE_RIGHT_HAND ].position );
                glm::vec3 v2( _otherAvatarHandPosition[ _closestOtherAvatar ] );
                
                glLineWidth( 8.0 );
                glColor4f( 0.7f, 0.4f, 0.1f, 0.6 );
                glBegin( GL_LINE_STRIP );
                glVertex3f( v1.x, v1.y, v1.z );
                glVertex3f( v2.x, v2.y, v2.z );
                glEnd();
            }
        }
    }
}


	   
void Head::renderHead(bool lookingInMirror) {
    int side = 0;
        
    glEnable(GL_DEPTH_TEST);
    glEnable(GL_RESCALE_NORMAL);
    
	//---------------------------------------------------
	// show head orientation
	//---------------------------------------------------
	//renderOrientationDirections( _bone[ AVATAR_BONE_HEAD ].position, _bone[ AVATAR_BONE_HEAD ].orientation, 0.2f );
    
    glPushMatrix();
    
	if (_usingBodySprings) {
		glTranslatef(_bone[ AVATAR_BONE_HEAD ].springyPosition.x,
                     _bone[ AVATAR_BONE_HEAD ].springyPosition.y,
                     _bone[ AVATAR_BONE_HEAD ].springyPosition.z);
	}
	else {
		glTranslatef(_bone[ AVATAR_BONE_HEAD ].position.x,
                     _bone[ AVATAR_BONE_HEAD ].position.y,
                     _bone[ AVATAR_BONE_HEAD ].position.z);
	}
	
	glScalef( 0.03, 0.03, 0.03 );

    if (lookingInMirror) {
        glRotatef(_bodyYaw - _headYaw,   0, 1, 0);
        glRotatef(_bodyPitch + _headPitch, 1, 0, 0);
        glRotatef(_bodyRoll - _headRoll,  0, 0, 1);
    } else {
        glRotatef(_bodyYaw + _headYaw,   0, 1, 0);
        glRotatef(_bodyPitch + _headPitch, 1, 0, 0);
        glRotatef(_bodyRoll + _headRoll,  0, 0, 1);
    }
    
    glScalef(2.0, 2.0, 2.0);
    glColor3fv(skinColor);
    
    glutSolidSphere(1, 30, 30);
            
    //  Ears
    glPushMatrix();
        glTranslatef(1.0, 0, 0);
        for(side = 0; side < 2; side++) {
            glPushMatrix();
                glScalef(0.3, 0.65, .65);
                glutSolidSphere(0.5, 30, 30);  
            glPopMatrix();
            glTranslatef(-2.0, 0, 0);
        }
    glPopMatrix();

    // _eyebrows
    _head.audioAttack = 0.9 * _head.audioAttack + 0.1 * fabs(_audioLoudness - _head.lastLoudness);
    _head.lastLoudness = _audioLoudness;

    const float BROW_LIFT_THRESHOLD = 100;
    if (_head.audioAttack > BROW_LIFT_THRESHOLD)
        _head.browAudioLift += sqrt(_head.audioAttack) / 1000.0;
    
    _head.browAudioLift *= .90;
    
    glPushMatrix();
        glTranslatef(-_head.interBrowDistance / 2.0,0.4,0.45);
        for(side = 0; side < 2; side++) {
            glColor3fv(browColor);
            glPushMatrix();
                glTranslatef(0, 0.35 + _head.browAudioLift, 0);
                glRotatef(_head.eyebrowPitch[side]/2.0, 1, 0, 0);
                glRotatef(_head.eyebrowRoll[side]/2.0, 0, 0, 1);
                glScalef(browWidth, browThickness, 1);
                glutSolidCube(0.5);
            glPopMatrix();
            glTranslatef(_head.interBrowDistance, 0, 0);
        }
    glPopMatrix();
    
    
    // Mouth
    
    glPushMatrix();
        glTranslatef(0,-0.35,0.75);
        glColor3f(0,0,0);
        glRotatef(_head.mouthPitch, 1, 0, 0);
        glRotatef(_head.mouthYaw, 0, 0, 1);
        glScalef(_head.mouthWidth*(.7 + sqrt(_head.averageLoudness)/60.0), _head.mouthHeight*(1.0 + sqrt(_head.averageLoudness)/30.0), 1);
        glutSolidCube(0.5);
    glPopMatrix();
    
    glTranslatef(0, 1.0, 0);
   
    glTranslatef(-_head.interPupilDistance/2.0,-0.68,0.7);
    // Right Eye
    glRotatef(-10, 1, 0, 0);
    glColor3fv(eyeColor);
    glPushMatrix(); 
    {
        glTranslatef(_head.interPupilDistance/10.0, 0, 0.05);
        glRotatef(20, 0, 0, 1);
        glScalef(_head.eyeballScaleX, _head.eyeballScaleY, _head.eyeballScaleZ);
        glutSolidSphere(0.25, 30, 30);
    }
    glPopMatrix();
    
    // Right Pupil
    if (_sphere == NULL) {
        _sphere = gluNewQuadric();
        gluQuadricTexture(_sphere, GL_TRUE);
        glTexParameterf(GL_TEXTURE_2D, GL_TEXTURE_MIN_FILTER, GL_LINEAR);
        glTexParameterf(GL_TEXTURE_2D, GL_TEXTURE_MAG_FILTER, GL_LINEAR);
        gluQuadricOrientation(_sphere, GLU_OUTSIDE);
        glTexImage2D(GL_TEXTURE_2D, 0, GL_RGBA, iris_texture_width, iris_texture_height, 0, GL_RGBA, GL_UNSIGNED_BYTE, &iris_texture[0]);
    }

    glPushMatrix();
    {
        glRotatef(_head.eyeballPitch[1], 1, 0, 0);
        glRotatef(_head.eyeballYaw[1] + _headYaw + _head.pupilConverge, 0, 1, 0);
        glTranslatef(0,0,.35);
        glRotatef(-75,1,0,0);
        glScalef(1.0, 0.4, 1.0);
        
        glEnable(GL_TEXTURE_2D);
        gluSphere(_sphere, _head.pupilSize, 15, 15);
        glDisable(GL_TEXTURE_2D);
    }

    glPopMatrix();
    // Left Eye
    glColor3fv(eyeColor);
    glTranslatef(_head.interPupilDistance, 0, 0);
    glPushMatrix(); 
    {
        glTranslatef(-_head.interPupilDistance/10.0, 0, .05);
        glRotatef(-20, 0, 0, 1);
        glScalef(_head.eyeballScaleX, _head.eyeballScaleY, _head.eyeballScaleZ);
        glutSolidSphere(0.25, 30, 30);
    }
    glPopMatrix();
    // Left Pupil
    glPushMatrix();
    {
        glRotatef(_head.eyeballPitch[0], 1, 0, 0);
        glRotatef(_head.eyeballYaw[0] + _headYaw - _head.pupilConverge, 0, 1, 0);
        glTranslatef(0, 0, .35);
        glRotatef(-75, 1, 0, 0);
        glScalef(1.0, 0.4, 1.0);

        glEnable(GL_TEXTURE_2D);
        gluSphere(_sphere, _head.pupilSize, 15, 15);
        glDisable(GL_TEXTURE_2D);
    }
    
    glPopMatrix();


    glPopMatrix();
 }
 
void Head::startHandMovement() {

    if (!_usingBodySprings) {
        initializeBodySprings();
        _usingBodySprings = true;
    }
}

void Head::stopHandMovement() {
//_usingBodySprings = false;
}
 
void Head::setHandMovementValues( glm::vec3 handOffset ) {
	_movedHandOffset = handOffset;
}

AvatarMode Head::getMode() {
	return _mode;
}

void Head::initializeSkeleton() {

	for (int b=0; b<NUM_AVATAR_BONES; b++) {
        _bone[b].parent              = AVATAR_BONE_NULL;
        _bone[b].position			 = glm::vec3( 0.0, 0.0, 0.0 );
        _bone[b].defaultPosePosition = glm::vec3( 0.0, 0.0, 0.0 );
        _bone[b].springyPosition     = glm::vec3( 0.0, 0.0, 0.0 );
        _bone[b].springyVelocity     = glm::vec3( 0.0, 0.0, 0.0 );
        _bone[b].rotation            = glm::quat( 0.0f, 0.0f, 0.0f, 0.0f );
        _bone[b].yaw                 = 0.0;
        _bone[b].pitch               = 0.0;
        _bone[b].roll                = 0.0;
        _bone[b].length              = 0.0;
        _bone[b].radius              = 0.0;
        _bone[b].springBodyTightness = 4.0;
        _bone[b].orientation.setToIdentity();
	}

	//----------------------------------------------------------------------------
	// parental hierarchy
	//----------------------------------------------------------------------------
	_bone[ AVATAR_BONE_PELVIS_SPINE		].parent = AVATAR_BONE_NULL;
	_bone[ AVATAR_BONE_MID_SPINE        ].parent = AVATAR_BONE_PELVIS_SPINE;
	_bone[ AVATAR_BONE_CHEST_SPINE		].parent = AVATAR_BONE_MID_SPINE;
	_bone[ AVATAR_BONE_NECK				].parent = AVATAR_BONE_CHEST_SPINE;
	_bone[ AVATAR_BONE_HEAD				].parent = AVATAR_BONE_NECK;
	_bone[ AVATAR_BONE_LEFT_CHEST		].parent = AVATAR_BONE_MID_SPINE;
	_bone[ AVATAR_BONE_LEFT_SHOULDER    ].parent = AVATAR_BONE_LEFT_CHEST;
	_bone[ AVATAR_BONE_LEFT_UPPER_ARM	].parent = AVATAR_BONE_LEFT_SHOULDER;
	_bone[ AVATAR_BONE_LEFT_FOREARM		].parent = AVATAR_BONE_LEFT_UPPER_ARM;
	_bone[ AVATAR_BONE_LEFT_HAND		].parent = AVATAR_BONE_LEFT_FOREARM;
	_bone[ AVATAR_BONE_RIGHT_CHEST		].parent = AVATAR_BONE_MID_SPINE;
	_bone[ AVATAR_BONE_RIGHT_SHOULDER	].parent = AVATAR_BONE_RIGHT_CHEST;
	_bone[ AVATAR_BONE_RIGHT_UPPER_ARM	].parent = AVATAR_BONE_RIGHT_SHOULDER;
	_bone[ AVATAR_BONE_RIGHT_FOREARM	].parent = AVATAR_BONE_RIGHT_UPPER_ARM;
	_bone[ AVATAR_BONE_RIGHT_HAND		].parent = AVATAR_BONE_RIGHT_FOREARM;
	_bone[ AVATAR_BONE_LEFT_PELVIS		].parent = AVATAR_BONE_PELVIS_SPINE;
	_bone[ AVATAR_BONE_LEFT_THIGH		].parent = AVATAR_BONE_LEFT_PELVIS;
	_bone[ AVATAR_BONE_LEFT_SHIN		].parent = AVATAR_BONE_LEFT_THIGH;
	_bone[ AVATAR_BONE_LEFT_FOOT		].parent = AVATAR_BONE_LEFT_SHIN;
	_bone[ AVATAR_BONE_RIGHT_PELVIS		].parent = AVATAR_BONE_PELVIS_SPINE;
	_bone[ AVATAR_BONE_RIGHT_THIGH		].parent = AVATAR_BONE_RIGHT_PELVIS;
	_bone[ AVATAR_BONE_RIGHT_SHIN		].parent = AVATAR_BONE_RIGHT_THIGH;
	_bone[ AVATAR_BONE_RIGHT_FOOT		].parent = AVATAR_BONE_RIGHT_SHIN;

	//----------------------------------------------------------
	// specify the default pose position
	//----------------------------------------------------------
	_bone[ AVATAR_BONE_PELVIS_SPINE		].defaultPosePosition = glm::vec3(  0.0,   0.3,   0.0  );
	_bone[ AVATAR_BONE_MID_SPINE		].defaultPosePosition = glm::vec3(  0.0,   0.1,   0.0  );
	_bone[ AVATAR_BONE_CHEST_SPINE		].defaultPosePosition = glm::vec3(  0.0,   0.06,  0.0  );
	_bone[ AVATAR_BONE_NECK				].defaultPosePosition = glm::vec3(  0.0,   0.06,  0.0  );
	_bone[ AVATAR_BONE_HEAD				].defaultPosePosition = glm::vec3(  0.0,   0.06,  0.0  );
	_bone[ AVATAR_BONE_LEFT_CHEST		].defaultPosePosition = glm::vec3( -0.05,  0.05,  0.0  );
	_bone[ AVATAR_BONE_LEFT_SHOULDER	].defaultPosePosition = glm::vec3( -0.03,  0.0,   0.0  );
	_bone[ AVATAR_BONE_LEFT_UPPER_ARM	].defaultPosePosition = glm::vec3(  0.0,  -0.1,   0.0  );
	_bone[ AVATAR_BONE_LEFT_FOREARM		].defaultPosePosition = glm::vec3(  0.0,  -0.1,   0.0  );
	_bone[ AVATAR_BONE_LEFT_HAND		].defaultPosePosition = glm::vec3(  0.0,  -0.05,  0.0  );
	_bone[ AVATAR_BONE_RIGHT_CHEST		].defaultPosePosition = glm::vec3(  0.05,  0.05,  0.0  );
	_bone[ AVATAR_BONE_RIGHT_SHOULDER	].defaultPosePosition = glm::vec3(  0.03,  0.0,   0.0  );
	_bone[ AVATAR_BONE_RIGHT_UPPER_ARM	].defaultPosePosition = glm::vec3(  0.0,  -0.1,   0.0  );
	_bone[ AVATAR_BONE_RIGHT_FOREARM	].defaultPosePosition = glm::vec3(  0.0,  -0.1,   0.0  );
	_bone[ AVATAR_BONE_RIGHT_HAND		].defaultPosePosition = glm::vec3(  0.0,  -0.05,  0.0  );
	_bone[ AVATAR_BONE_LEFT_PELVIS		].defaultPosePosition = glm::vec3( -0.05,  0.0,   0.0  );
	_bone[ AVATAR_BONE_LEFT_THIGH		].defaultPosePosition = glm::vec3(  0.0,  -0.15,  0.0  );
	_bone[ AVATAR_BONE_LEFT_SHIN		].defaultPosePosition = glm::vec3(  0.0,  -0.15,  0.0  );
	_bone[ AVATAR_BONE_LEFT_FOOT		].defaultPosePosition = glm::vec3(  0.0,   0.0,   0.04 );
	_bone[ AVATAR_BONE_RIGHT_PELVIS		].defaultPosePosition = glm::vec3(  0.05,  0.0,   0.0  );
	_bone[ AVATAR_BONE_RIGHT_THIGH		].defaultPosePosition = glm::vec3(  0.0,  -0.15,  0.0  );
	_bone[ AVATAR_BONE_RIGHT_SHIN		].defaultPosePosition = glm::vec3(  0.0,  -0.15,  0.0  );
	_bone[ AVATAR_BONE_RIGHT_FOOT		].defaultPosePosition = glm::vec3(  0.0,   0.0,   0.04 );


	_bone[ AVATAR_BONE_PELVIS_SPINE		].radius = 0.05;
	_bone[ AVATAR_BONE_MID_SPINE		].radius = 0.06;
	_bone[ AVATAR_BONE_CHEST_SPINE		].radius = 0.03;
	_bone[ AVATAR_BONE_NECK				].radius = 0.02;
	_bone[ AVATAR_BONE_HEAD				].radius = 0.02;
	_bone[ AVATAR_BONE_LEFT_CHEST		].radius = 0.025;
	_bone[ AVATAR_BONE_LEFT_SHOULDER	].radius = 0.02;
	_bone[ AVATAR_BONE_LEFT_UPPER_ARM	].radius = 0.015;
	_bone[ AVATAR_BONE_LEFT_FOREARM		].radius = 0.015;
	_bone[ AVATAR_BONE_LEFT_HAND		].radius = 0.01;
	_bone[ AVATAR_BONE_RIGHT_CHEST		].radius = 0.025;
	_bone[ AVATAR_BONE_RIGHT_SHOULDER	].radius = 0.02;
	_bone[ AVATAR_BONE_RIGHT_UPPER_ARM	].radius = 0.015;
	_bone[ AVATAR_BONE_RIGHT_FOREARM	].radius = 0.015;
	_bone[ AVATAR_BONE_RIGHT_HAND		].radius = 0.01;
	_bone[ AVATAR_BONE_LEFT_PELVIS		].radius = 0.02;
	_bone[ AVATAR_BONE_LEFT_THIGH		].radius = 0.02;
	_bone[ AVATAR_BONE_LEFT_SHIN		].radius = 0.015;
	_bone[ AVATAR_BONE_LEFT_FOOT		].radius = 0.02;
	_bone[ AVATAR_BONE_RIGHT_PELVIS		].radius = 0.02;
	_bone[ AVATAR_BONE_RIGHT_THIGH		].radius = 0.02;
	_bone[ AVATAR_BONE_RIGHT_SHIN		].radius = 0.015;
	_bone[ AVATAR_BONE_RIGHT_FOOT		].radius = 0.02;

	//----------------------------------------------------------------------------
	// calculate bone length
	//----------------------------------------------------------------------------
	calculateBoneLengths();

	//----------------------------------------------------------------------------
	// generate world positions
	//----------------------------------------------------------------------------
	updateSkeleton();
}




void Head::calculateBoneLengths() {
	for (int b=0; b<NUM_AVATAR_BONES; b++) {
		_bone[b].length = glm::length( _bone[b].defaultPosePosition );
	}

	_maxArmLength
	= _bone[ AVATAR_BONE_RIGHT_UPPER_ARM ].length
	+ _bone[ AVATAR_BONE_RIGHT_FOREARM	 ].length 
	+ _bone[ AVATAR_BONE_RIGHT_HAND		 ].length;
}

void Head::updateSkeleton() {
	//----------------------------------
	// rotate body...
	//----------------------------------	
	_orientation.setToIdentity();
	_orientation.yaw( _bodyYaw );

	//------------------------------------------------------------------------
	// calculate positions of all bones by traversing the skeleton tree:
	//------------------------------------------------------------------------
	for (int b=0; b<NUM_AVATAR_BONES; b++) {	
		if ( _bone[b].parent == AVATAR_BONE_NULL ) {
            _bone[b].orientation.set( _orientation );
			_bone[b].position = _bodyPosition;
		}
		else {
			_bone[b].orientation.set( _bone[ _bone[b].parent ].orientation );
			_bone[b].position = _bone[ _bone[b].parent ].position;
		}
        
        ///TEST! - get this working and then add a comment; JJV
        if ( ! _isMine ) {
            _bone[ AVATAR_BONE_RIGHT_HAND ].position = _handPosition;
        }

		float xx = glm::dot( _bone[b].defaultPosePosition, _bone[b].orientation.getRight() );
		float yy = glm::dot( _bone[b].defaultPosePosition, _bone[b].orientation.getUp	() );
		float zz = glm::dot( _bone[b].defaultPosePosition, _bone[b].orientation.getFront() );

		glm::vec3 rotatedBoneVector( xx, yy, zz );
        
        //glm::vec3 myEuler ( 0.0f, 0.0f, 0.0f );
        //glm::quat myQuat ( myEuler );
        
		_bone[b].position += rotatedBoneVector;
	}	
}


void Head::initializeBodySprings() {
	for (int b=0; b<NUM_AVATAR_BONES; b++) {
		_bone[b].springyPosition = _bone[b].position;
		_bone[b].springyVelocity = glm::vec3( 0.0f, 0.0f, 0.0f );
	}
}


void Head::updateBodySprings( float deltaTime ) {
	for (int b=0; b<NUM_AVATAR_BONES; b++) {
		glm::vec3 springVector( _bone[b].springyPosition );

		if ( _bone[b].parent == AVATAR_BONE_NULL ) {
			springVector -= _bodyPosition;
		}
		else {
			springVector -= _bone[ _bone[b].parent ].springyPosition;
		}

		float length = glm::length( springVector );
		
		if ( length > 0.0f ) {
			glm::vec3 springDirection = springVector / length;
			
			float force = ( length - _bone[b].length ) * _springForce * deltaTime;
			
			_bone[b].springyVelocity -= springDirection * force;
            
            if ( _bone[b].parent != AVATAR_BONE_NULL ) {
                _bone[ _bone[b].parent	].springyVelocity += springDirection * force;
            }
		}
        
		_bone[b].springyVelocity += ( _bone[b].position - _bone[b].springyPosition ) * _bone[b].springBodyTightness * deltaTime;

		float decay = 1.0 - _springVelocityDecay * deltaTime;
		
		if ( decay > 0.0 ) {
			_bone[b].springyVelocity *= decay;
		}
		else {
			_bone[b].springyVelocity = glm::vec3( 0.0f, 0.0f, 0.0f );		
		}

		_bone[b].springyPosition += _bone[b].springyVelocity;
	}
}

glm::vec3 Head::getHeadLookatDirection() {
	return glm::vec3
	(
        _orientation.getFront().x,
        _orientation.getFront().y,
        _orientation.getFront().z
	);
}

glm::vec3 Head::getHeadLookatDirectionUp() {
	return glm::vec3
	(
        _orientation.getUp().x,
        _orientation.getUp().y,
        _orientation.getUp().z
	);
}

glm::vec3 Head::getHeadLookatDirectionRight() {
	return glm::vec3
	(
        _orientation.getRight().x,
        _orientation.getRight().y,
        _orientation.getRight().z
	);
}

glm::vec3 Head::getHeadPosition() {

    if ( _usingBodySprings ) {
        return _bone[ AVATAR_BONE_HEAD ].springyPosition;
    }
    
    return _bone[ AVATAR_BONE_HEAD ].position;
}


glm::vec3 Head::getBonePosition( AvatarBoneID b ) {
    return _bone[b].position;
}



void Head::updateHandMovement() {
	glm::vec3 transformedHandMovement;
	    
	transformedHandMovement 
	= _orientation.getRight() *  _movedHandOffset.x
	+ _orientation.getUp()	  * -_movedHandOffset.y * 0.5f
	+ _orientation.getFront() * -_movedHandOffset.y;
    
	_bone[ AVATAR_BONE_RIGHT_HAND ].position += transformedHandMovement;
    
<<<<<<< HEAD
    //-----------------------------------------------------
	// if holding hands, apply the appropriate forces...
    //-----------------------------------------------------
	if ( _usingBodySprings ) {
		if ( _closestOtherAvatar != -1 ) {	
			if ( _mousePressed ) {

=======
    setHandState(_mousePressed);
    
	//if holding hands, add a pull to the hand...
	if ( _usingBodySprings ) {
		if ( _closestOtherAvatar != -1 ) {	
			if ( _mousePressed ) {
            
>>>>>>> 594ff6a7
				glm::vec3 handToHandVector( _otherAvatarHandPosition[ _closestOtherAvatar ]);
				handToHandVector -= _bone[ AVATAR_BONE_RIGHT_HAND ].position;
				
				_bone[ AVATAR_BONE_RIGHT_HAND ].position = _otherAvatarHandPosition[ _closestOtherAvatar ];				
			} 
		}
	}
    
	//-------------------------------------------------------------------------------
	// determine the arm vector
	//-------------------------------------------------------------------------------
	glm::vec3 armVector = _bone[ AVATAR_BONE_RIGHT_HAND ].position;
	armVector -= _bone[ AVATAR_BONE_RIGHT_SHOULDER ].position;

	//-------------------------------------------------------------------------------
	// test to see if right hand is being dragged beyond maximum arm length
	//-------------------------------------------------------------------------------
	float distance = glm::length( armVector );
	
	//-------------------------------------------------------------------------------
	// if right hand is being dragged beyond maximum arm length...
	//-------------------------------------------------------------------------------	
	if ( distance > _maxArmLength ) {
		//-------------------------------------------------------------------------------
		// reset right hand to be constrained to maximum arm length
		//-------------------------------------------------------------------------------
		_bone[ AVATAR_BONE_RIGHT_HAND ].position = _bone[ AVATAR_BONE_RIGHT_SHOULDER ].position;
		glm::vec3 armNormal = armVector / distance;
		armVector = armNormal * _maxArmLength;
		distance = _maxArmLength;
		glm::vec3 constrainedPosition = _bone[ AVATAR_BONE_RIGHT_SHOULDER ].position;
		constrainedPosition += armVector;
		_bone[ AVATAR_BONE_RIGHT_HAND ].position = constrainedPosition;
	}
		
	//-----------------------------------------------------------------------------
	// set elbow position 
	//-----------------------------------------------------------------------------
	glm::vec3 newElbowPosition = _bone[ AVATAR_BONE_RIGHT_SHOULDER ].position;
	newElbowPosition += armVector * ONE_HALF;
	glm::vec3 perpendicular = glm::cross( _orientation.getFront(), armVector );
	newElbowPosition += perpendicular * ( 1.0f - ( _maxArmLength / distance ) ) * ONE_HALF;
	_bone[ AVATAR_BONE_RIGHT_UPPER_ARM ].position = newElbowPosition;

	//-----------------------------------------------------------------------------
	// set wrist position 
	//-----------------------------------------------------------------------------
	glm::vec3 vv( _bone[ AVATAR_BONE_RIGHT_HAND ].position );
	vv -= _bone[ AVATAR_BONE_RIGHT_UPPER_ARM ].position;
	glm::vec3 newWristPosition = _bone[ AVATAR_BONE_RIGHT_UPPER_ARM ].position;
	newWristPosition += vv * 0.7f;
	_bone[ AVATAR_BONE_RIGHT_FOREARM ].position = newWristPosition;
    
    //  Set the vector we send for hand position to other people to be our right hand
    setHandPosition(_bone[ AVATAR_BONE_RIGHT_HAND ].position);

}



void Head::renderBody() {
	//-----------------------------------------
    //  Render bone positions as spheres
	//-----------------------------------------
	for (int b=0; b<NUM_AVATAR_BONES; b++) {
        //renderBoneAsBlock( (AvatarBoneID)b);
        
        //render bone orientation
        renderOrientationDirections( _bone[b].springyPosition, _bone[b].orientation, _bone[b].radius * 2.0 );
    
		if ( _usingBodySprings ) {
			glColor3fv( skinColor );
			glPushMatrix();
				glTranslatef( _bone[b].springyPosition.x, _bone[b].springyPosition.y, _bone[b].springyPosition.z );
				glutSolidSphere( _bone[b].radius, 20.0f, 20.0f );
			glPopMatrix();
		}
		else {
			glColor3fv( skinColor );
			glPushMatrix();
				glTranslatef( _bone[b].position.x, _bone[b].position.y, _bone[b].position.z );
				glutSolidSphere( _bone[b].radius, 20.0f, 20.0f );
			glPopMatrix();
		}
	}

	//-----------------------------------------------------
    // Render lines connecting the bone positions
	//-----------------------------------------------------
	if ( _usingBodySprings ) {
		glColor3f( 0.4f, 0.5f, 0.6f );
		glLineWidth(3.0);

		for (int b=1; b<NUM_AVATAR_BONES; b++) {
            if ( _bone[b].parent != AVATAR_BONE_NULL ) {
                glBegin( GL_LINE_STRIP );
                glVertex3fv( &_bone[ _bone[ b ].parent ].springyPosition.x );
                glVertex3fv( &_bone[ b ].springyPosition.x );
                glEnd();
            }
		}
	}
	else {
		glColor3fv( skinColor );
		glLineWidth(3.0);

		for (int b=1; b<NUM_AVATAR_BONES; b++) {
            if ( _bone[b].parent != AVATAR_BONE_NULL ) {
                glBegin( GL_LINE_STRIP );
                glVertex3fv( &_bone[ _bone[ b ].parent ].position.x );
                glVertex3fv( &_bone[ b ].position.x);
                glEnd();
            }
		}
	}
	
	if (( _usingBodySprings ) && ( getHandState() )) {
		glColor4f( 1.0, 1.0, 0.5, 0.5 );
		glPushMatrix();
			glTranslatef
			( 
				_bone[ AVATAR_BONE_RIGHT_HAND ].springyPosition.x, 
				_bone[ AVATAR_BONE_RIGHT_HAND ].springyPosition.y, 
				_bone[ AVATAR_BONE_RIGHT_HAND ].springyPosition.z 
			);
			glutSolidSphere( 0.03f, 10.0f, 5.0f );
		glPopMatrix();
	}
}



void Head::renderBoneAsBlock( AvatarBoneID b ) {
    glColor3fv( skinColor );
    glPushMatrix();
        glTranslatef( _bone[b].springyPosition.x, _bone[b].springyPosition.y, _bone[b].springyPosition.z );
        glScalef( _bone[b].radius, _bone[b].length, _bone[b].radius );
        glRotatef(_bone[b].yaw,   0, 1, 0 ); 
        glRotatef(_bone[b].pitch, 1, 0, 0 );
        glRotatef(_bone[b].roll,  0, 0, 1 );
        glutSolidCube(1.0);
    glPopMatrix();
}

void Head::SetNewHeadTarget(float pitch, float yaw) {
    _head.pitchTarget = pitch;
    _head.yawTarget   = yaw;
}

// getting data from Android transmitte app
void Head::processTransmitterData(unsigned char* packetData, int numBytes) {
    //  Read a packet from a transmitter app, process the data
    float accX, accY, accZ,
    graX, graY, graZ,
    gyrX, gyrY, gyrZ,
    linX, linY, linZ,
    rot1, rot2, rot3, rot4;
    sscanf((char *)packetData, "tacc %f %f %f gra %f %f %f gyr %f %f %f lin %f %f %f rot %f %f %f %f",
           &accX, &accY, &accZ,
           &graX, &graY, &graZ,
           &gyrX, &gyrY, &gyrZ,
           &linX, &linY, &linZ,
           &rot1, &rot2, &rot3, &rot4);
    
    if (_transmitterPackets++ == 0) {
        gettimeofday(&_transmitterTimer, NULL);
    }
    const int TRANSMITTER_COUNT = 100;
    if (_transmitterPackets % TRANSMITTER_COUNT == 0) {
        // Every 100 packets, record the observed Hz of the transmitter data
        timeval now;
        gettimeofday(&now, NULL);
        double msecsElapsed = diffclock(&_transmitterTimer, &now);
        _transmitterHz = static_cast<float>( (double)TRANSMITTER_COUNT/(msecsElapsed/1000.0) );
        _transmitterTimer = now;
    }
    /*  NOTE:  PR:  Will add back in when ready to animate avatar hand

    //  Add rotational forces to the hand
    const float ANG_VEL_SENSITIVITY = 4.0;
    const float ANG_VEL_THRESHOLD = 0.0;
    float angVelScale = ANG_VEL_SENSITIVITY*(1.0f/getTransmitterHz());
    
    addAngularVelocity(fabs(gyrX*angVelScale)>ANG_VEL_THRESHOLD?gyrX*angVelScale:0,
                       fabs(gyrZ*angVelScale)>ANG_VEL_THRESHOLD?gyrZ*angVelScale:0,
                       fabs(-gyrY*angVelScale)>ANG_VEL_THRESHOLD?-gyrY*angVelScale:0);
    
    //  Add linear forces to the hand
    //const float LINEAR_VEL_SENSITIVITY = 50.0;
    const float LINEAR_VEL_SENSITIVITY = 5.0;
    float linVelScale = LINEAR_VEL_SENSITIVITY*(1.0f/getTransmitterHz());
    glm::vec3 linVel(linX*linVelScale, linZ*linVelScale, -linY*linVelScale);
    addVelocity(linVel);
    */
    
}
<|MERGE_RESOLUTION|>--- conflicted
+++ resolved
@@ -1126,7 +1126,6 @@
     
 	_bone[ AVATAR_BONE_RIGHT_HAND ].position += transformedHandMovement;
     
-<<<<<<< HEAD
     //-----------------------------------------------------
 	// if holding hands, apply the appropriate forces...
     //-----------------------------------------------------
@@ -1134,15 +1133,6 @@
 		if ( _closestOtherAvatar != -1 ) {	
 			if ( _mousePressed ) {
 
-=======
-    setHandState(_mousePressed);
-    
-	//if holding hands, add a pull to the hand...
-	if ( _usingBodySprings ) {
-		if ( _closestOtherAvatar != -1 ) {	
-			if ( _mousePressed ) {
-            
->>>>>>> 594ff6a7
 				glm::vec3 handToHandVector( _otherAvatarHandPosition[ _closestOtherAvatar ]);
 				handToHandVector -= _bone[ AVATAR_BONE_RIGHT_HAND ].position;
 				
