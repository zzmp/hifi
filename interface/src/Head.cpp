--- conflicted
+++ resolved
@@ -226,13 +226,8 @@
         const float CAMERA_FOLLOW_HEAD_RATE_START = 0.01f;
         const float CAMERA_FOLLOW_HEAD_RATE_MAX = 0.5f;
         const float CAMERA_FOLLOW_HEAD_RATE_RAMP_RATE = 1.05f;
-<<<<<<< HEAD
-        const float CAMERA_STOP_TOLERANCE_DEGREES = 0.1f;
-        const float CAMERA_PITCH_START_TOLERANCE_DEGREES = 20.0f;   
-=======
         const float CAMERA_STOP_TOLERANCE_DEGREES = 0.5f;
         const float CAMERA_PITCH_START_TOLERANCE_DEGREES = 20.0f;       
->>>>>>> 30be3f9a
         const float CAMERA_YAW_START_TOLERANCE_DEGREES = 10.0f;
         float cameraHeadAngleDifference = glm::length(glm::vec2(_pitch - _cameraPitch, _yaw - _cameraYaw));
         if (_isCameraMoving) {
