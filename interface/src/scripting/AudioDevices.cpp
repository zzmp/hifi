//
//  AudioDevices.cpp
//  interface/src/scripting
//
//  Created by Zach Pomerantz on 28/5/2017.
//  Copyright 2017 High Fidelity, Inc.
//
//  Distributed under the Apache License, Version 2.0.
//  See the accompanying file LICENSE or http://www.apache.org/licenses/LICENSE-2.0.html
//

#include <map>

#include <shared/QtHelpers.h>

#include "AudioDevices.h"

#include "Application.h"
#include "AudioClient.h"
#include "Audio.h"

#include "UserActivityLogger.h"

using namespace scripting;

static Setting::Handle<QString> desktopInputDeviceSetting { QStringList { Audio::AUDIO, Audio::DESKTOP, "INPUT" }};
static Setting::Handle<QString> desktopOutputDeviceSetting { QStringList { Audio::AUDIO, Audio::DESKTOP, "OUTPUT" }};
static Setting::Handle<QString> hmdInputDeviceSetting { QStringList { Audio::AUDIO, Audio::HMD, "INPUT" }};
static Setting::Handle<QString> hmdOutputDeviceSetting { QStringList { Audio::AUDIO, Audio::HMD, "OUTPUT" }};

Setting::Handle<QString>& getSetting(bool contextIsHMD, QAudio::Mode mode) {
    if (mode == QAudio::AudioInput) {
        return contextIsHMD ? hmdInputDeviceSetting : desktopInputDeviceSetting;
    } else { // if (mode == QAudio::AudioOutput)
        return contextIsHMD ? hmdOutputDeviceSetting : desktopOutputDeviceSetting;
    }
}

enum AudioDeviceRole {
    DisplayRole = Qt::DisplayRole,
    CheckStateRole = Qt::CheckStateRole,
    PeakRole = Qt::UserRole
};

QHash<int, QByteArray> AudioDeviceList::_roles {
    { DisplayRole, "display" },
    { CheckStateRole, "selected" },
    { PeakRole, "peak" }
};

Qt::ItemFlags AudioDeviceList::_flags { Qt::ItemIsSelectable | Qt::ItemIsEnabled };

QVariant AudioDeviceList::data(const QModelIndex& index, int role) const {
    if (!index.isValid() || index.row() >= rowCount()) {
        return QVariant();
    }

    if (role == DisplayRole) {
        return _devices.at(index.row())->display;
    } else if (role == CheckStateRole) {
        return _devices.at(index.row())->selected;
    } else {
        return QVariant();
    }
}

QVariant AudioInputDeviceList::data(const QModelIndex& index, int role) const {
    if (index.isValid() && index.row() < rowCount() && role == PeakRole) {
        return std::static_pointer_cast<AudioInputDevice>(_devices.at(index.row()))->peak;
    } else {
        return AudioDeviceList::data(index, role);
    }
}

bool AudioDeviceList::setData(const QModelIndex& index, const QVariant& value, int role) {
	if (!index.isValid() || index.row() >= rowCount() || role != CheckStateRole) {
        return false;
    }

    // only allow switching to a new device, not deactivating an in-use device
    auto selected = value.toBool();
    if (!selected) {
        return false;
    }

    return setDevice(index.row(), true);
}

bool AudioDeviceList::setDevice(int row, bool fromUser) {
    bool success = false;
    auto& device = _devices[row];
    _userSelection = fromUser;

    // skip if already selected
    if (!device->selected) {
        auto client = DependencyManager::get<AudioClient>();
        QMetaObject::invokeMethod(client.data(), "switchAudioDevice",
            Q_ARG(QAudio::Mode, _mode),
<<<<<<< HEAD
            Q_ARG(const QAudioDeviceInfo&, device->info));

        if (success) {
            device->selected = true;
            if (fromUser) {
                emit deviceSelected(device->info, _selectedDevice);
            }
            emit deviceChanged(device->info);
        }
=======
            Q_ARG(const QAudioDeviceInfo&, device.info));
>>>>>>> f6d01225
    }

    emit dataChanged(createIndex(0, 0), createIndex(rowCount() - 1, 0));
    return success;
}

void AudioDeviceList::resetDevice(bool contextIsHMD, const QString& device) {
    bool success { false };

    // try to set the last selected device
    if (!device.isNull()) {
        auto i = 0;
        for (; i < rowCount(); ++i) {
            if (device == _devices[i]->info.deviceName()) {
                break;
            }
        }
        if (i < rowCount()) {
            success = setDevice(i, false);
        }

        // the selection failed - reset it
        if (!success) {
            emit deviceSelected();
        }
    }

    // try to set to the default device for this mode
    if (!success) {
        auto client = DependencyManager::get<AudioClient>().data();
        if (contextIsHMD) {
            QString deviceName;
            if (_mode == QAudio::AudioInput) {
                deviceName = qApp->getActiveDisplayPlugin()->getPreferredAudioInDevice();
            } else { // if (_mode == QAudio::AudioOutput)
                deviceName = qApp->getActiveDisplayPlugin()->getPreferredAudioOutDevice();
            }
            if (!deviceName.isNull()) {
                QMetaObject::invokeMethod(client, "switchAudioDevice", Q_ARG(QAudio::Mode, _mode), Q_ARG(QString, deviceName));
            }
        } else {
            // use the system default
            QMetaObject::invokeMethod(client, "switchAudioDevice", Q_ARG(QAudio::Mode, _mode));
        }
    }
}

void AudioDeviceList::onDeviceChanged(const QAudioDeviceInfo& device) {
    auto oldDevice = _selectedDevice;
    _selectedDevice = device;
    QModelIndex index;

<<<<<<< HEAD
    for (auto i = 0; i < rowCount(); ++i) {
        AudioDevice& device = *_devices[i];

=======
    for (auto i = 0; i < _devices.size(); ++i) {
        AudioDevice& device = _devices[i];
>>>>>>> f6d01225
        if (device.selected && device.info != _selectedDevice) {
            device.selected = false;
        } else if (device.info == _selectedDevice) {
            device.selected = true;
            index = createIndex(i, 0);
        }
    }

    if (_userSelection) {
        _userSelection = false;
        emit deviceSelected(_selectedDevice, oldDevice);
    }

    emit deviceChanged(_selectedDevice);
    emit dataChanged(createIndex(0, 0), createIndex(rowCount() - 1, 0));
}

void AudioDeviceList::onDevicesChanged(const QList<QAudioDeviceInfo>& devices) {
    beginResetModel();

    _devices.clear();

    foreach(const QAudioDeviceInfo& deviceInfo, devices) {
        AudioDevice device;
        device.info = deviceInfo;
        device.display = device.info.deviceName()
            .replace("High Definition", "HD")
            .remove("Device")
            .replace(" )", ")");
        device.selected = (device.info == _selectedDevice);
        _devices.push_back(newDevice(device));
    }

    endResetModel();
}

bool AudioInputDeviceList::peakValuesAvailable() {
    std::call_once(_peakFlag, [&] {
        _peakValuesAvailable = DependencyManager::get<AudioClient>()->peakValuesAvailable();
    });
    return _peakValuesAvailable;
}

void AudioInputDeviceList::setPeakValuesEnabled(bool enable) {
    if (peakValuesAvailable() && (enable != _peakValuesEnabled)) {
        DependencyManager::get<AudioClient>()->enablePeakValues(enable);
        _peakValuesEnabled = enable;
        emit peakValuesEnabledChanged(_peakValuesEnabled);
    }
}

void AudioInputDeviceList::onPeakValueListChanged(const QList<float>& peakValueList) {
    assert(_mode == QAudio::AudioInput);

    if (peakValueList.length() != rowCount()) {
        qWarning() << "AudioDeviceList" << __FUNCTION__ << "length mismatch";
    }

    for (auto i = 0; i < rowCount(); ++i) {
        std::static_pointer_cast<AudioInputDevice>(_devices[i])->peak = peakValueList[i];
    }

    emit dataChanged(createIndex(0, 0), createIndex(rowCount() - 1, 0), { PeakRole });
}

AudioDevices::AudioDevices(bool& contextIsHMD) : _contextIsHMD(contextIsHMD) {
    auto client = DependencyManager::get<AudioClient>();

    connect(client.data(), &AudioClient::deviceChanged, this, &AudioDevices::onDeviceChanged, Qt::QueuedConnection);
    connect(client.data(), &AudioClient::devicesChanged, this, &AudioDevices::onDevicesChanged, Qt::QueuedConnection);
    connect(client.data(), &AudioClient::peakValueListChanged, &_inputs, &AudioInputDeviceList::onPeakValueListChanged, Qt::QueuedConnection);

    // connections are made after client is initialized, so we must also fetch the devices
    _inputs.onDeviceChanged(client->getActiveAudioDevice(QAudio::AudioInput));
    _outputs.onDeviceChanged(client->getActiveAudioDevice(QAudio::AudioOutput));
    _inputs.onDevicesChanged(client->getAudioDevices(QAudio::AudioInput));
    _outputs.onDevicesChanged(client->getAudioDevices(QAudio::AudioOutput));

    connect(&_inputs, &AudioDeviceList::deviceSelected, [&](const QAudioDeviceInfo& device, const QAudioDeviceInfo& previousDevice) {
        onDeviceSelected(QAudio::AudioInput, device, previousDevice);
    });
    connect(&_outputs, &AudioDeviceList::deviceSelected, [&](const QAudioDeviceInfo& device, const QAudioDeviceInfo& previousDevice) {
        onDeviceSelected(QAudio::AudioOutput, device, previousDevice);
    });
}

void AudioDevices::onContextChanged(const QString& context) {
    auto input = getSetting(_contextIsHMD, QAudio::AudioInput).get();
    auto output = getSetting(_contextIsHMD, QAudio::AudioOutput).get();

    _inputs.resetDevice(_contextIsHMD, input);
    _outputs.resetDevice(_contextIsHMD, output);
}

void AudioDevices::onDeviceSelected(QAudio::Mode mode, const QAudioDeviceInfo& device, const QAudioDeviceInfo& previousDevice) {
    QString deviceName = device.isNull() ? QString() : device.deviceName();

    auto& setting = getSetting(_contextIsHMD, mode);

    // check for a previous device
    auto wasDefault = setting.get().isNull();

    // store the selected device
    setting.set(deviceName);

    // log the selected device
    if (!device.isNull()) {
        QJsonObject data;

        const QString MODE = "audio_mode";
        const QString INPUT = "INPUT";
        const QString OUTPUT = "OUTPUT"; data[MODE] = mode == QAudio::AudioInput ? INPUT : OUTPUT;

        const QString CONTEXT = "display_mode";
        data[CONTEXT] = _contextIsHMD ? Audio::HMD : Audio::DESKTOP;

        const QString DISPLAY = "display_device";
        data[DISPLAY] = qApp->getActiveDisplayPlugin()->getName();

        const QString DEVICE = "device";
        const QString PREVIOUS_DEVICE = "previous_device";
        const QString WAS_DEFAULT = "was_default";
        data[DEVICE] = deviceName;
        data[PREVIOUS_DEVICE] = previousDevice.deviceName();
        data[WAS_DEFAULT] = wasDefault;

        UserActivityLogger::getInstance().logAction("selected_audio_device", data);
    }
}

void AudioDevices::onDeviceChanged(QAudio::Mode mode, const QAudioDeviceInfo& device) {
    if (mode == QAudio::AudioInput) {
        _inputs.onDeviceChanged(device);
    } else { // if (mode == QAudio::AudioOutput)
        _outputs.onDeviceChanged(device);
    }
}

void AudioDevices::onDevicesChanged(QAudio::Mode mode, const QList<QAudioDeviceInfo>& devices) {
    static bool initialized { false };
    auto initialize = [&]{
        if (initialized) {
            onContextChanged(QString());
        } else {
            initialized = true;
        }
    };

    if (mode == QAudio::AudioInput) {
        _inputs.onDevicesChanged(devices);
        static std::once_flag inputFlag;
        std::call_once(inputFlag, initialize);
    } else { // if (mode == QAudio::AudioOutput)
        _outputs.onDevicesChanged(devices);
        static std::once_flag outputFlag;
        std::call_once(outputFlag, initialize);
    }
}<|MERGE_RESOLUTION|>--- conflicted
+++ resolved
@@ -96,19 +96,7 @@
         auto client = DependencyManager::get<AudioClient>();
         QMetaObject::invokeMethod(client.data(), "switchAudioDevice",
             Q_ARG(QAudio::Mode, _mode),
-<<<<<<< HEAD
             Q_ARG(const QAudioDeviceInfo&, device->info));
-
-        if (success) {
-            device->selected = true;
-            if (fromUser) {
-                emit deviceSelected(device->info, _selectedDevice);
-            }
-            emit deviceChanged(device->info);
-        }
-=======
-            Q_ARG(const QAudioDeviceInfo&, device.info));
->>>>>>> f6d01225
     }
 
     emit dataChanged(createIndex(0, 0), createIndex(rowCount() - 1, 0));
@@ -161,14 +149,8 @@
     _selectedDevice = device;
     QModelIndex index;
 
-<<<<<<< HEAD
     for (auto i = 0; i < rowCount(); ++i) {
         AudioDevice& device = *_devices[i];
-
-=======
-    for (auto i = 0; i < _devices.size(); ++i) {
-        AudioDevice& device = _devices[i];
->>>>>>> f6d01225
         if (device.selected && device.info != _selectedDevice) {
             device.selected = false;
         } else if (device.info == _selectedDevice) {
