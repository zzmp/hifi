//
//  Menu.cpp
//  interface/src
//
//  Created by Stephen Birarda on 8/12/13.
//  Copyright 2013 High Fidelity, Inc.
//
//  Distributed under the Apache License, Version 2.0.
//  See the accompanying file LICENSE or http://www.apache.org/licenses/LICENSE-2.0.html
//

#include <QFileDialog>
#include <QMenuBar>
#include <QShortcut>

#include <thread>

#include <AddressManager.h>
#include <AudioClient.h>
#include <CrashHelpers.h>
#include <DependencyManager.h>
#include <display-plugins/DisplayPlugin.h>
#include <PathUtils.h>
#include <SettingHandle.h>
#include <UserActivityLogger.h>
#include <VrMenu.h>
#include <ScriptEngines.h>
#include <MenuItemProperties.h>

#include "Application.h"
#include "AccountManager.h"
#include "assets/ATPAssetMigrator.h"
#include "audio/AudioScope.h"
#include "avatar/AvatarManager.h"
#include "devices/DdeFaceTracker.h"
#include "devices/Faceshift.h"
#include "MainWindow.h"
#include "render/DrawStatus.h"
#include "scripting/MenuScriptingInterface.h"
#include "ui/DialogsManager.h"
#include "ui/StandAloneJSConsole.h"
#include "InterfaceLogging.h"

#if defined(Q_OS_MAC) || defined(Q_OS_WIN)
#include "SpeechRecognizer.h"
#endif

#include "Menu.h"

Menu* Menu::getInstance() {
    return dynamic_cast<Menu*>(qApp->getWindow()->menuBar());
}

Menu::Menu() {
    auto dialogsManager = DependencyManager::get<DialogsManager>();
    auto accountManager = DependencyManager::get<AccountManager>();

    // File/Application menu ----------------------------------
    MenuWrapper* fileMenu = addMenu("File");

    // File > Login menu items
    {
        addActionToQMenuAndActionHash(fileMenu, MenuOption::Login);

        // connect to the appropriate signal of the AccountManager so that we can change the Login/Logout menu item
        connect(accountManager.data(), &AccountManager::profileChanged,
                dialogsManager.data(), &DialogsManager::toggleLoginDialog);
        connect(accountManager.data(), &AccountManager::logoutComplete,
                dialogsManager.data(), &DialogsManager::toggleLoginDialog);
    }

    // File > Help
    addActionToQMenuAndActionHash(fileMenu, MenuOption::Help, 0, qApp, SLOT(showHelp()));

    // File > About
    addActionToQMenuAndActionHash(fileMenu, MenuOption::AboutApp, 0, qApp, SLOT(aboutApp()), QAction::AboutRole);

    // File > Quit
    addActionToQMenuAndActionHash(fileMenu, MenuOption::Quit, Qt::CTRL | Qt::Key_Q, qApp, SLOT(quit()), QAction::QuitRole);


    // Edit menu ----------------------------------
    MenuWrapper* editMenu = addMenu("Edit");

    // Edit > Undo
    QUndoStack* undoStack = qApp->getUndoStack();
    QAction* undoAction = undoStack->createUndoAction(editMenu);
    undoAction->setShortcut(Qt::CTRL | Qt::Key_Z);
    addActionToQMenuAndActionHash(editMenu, undoAction);

    // Edit > Redo
    QAction* redoAction = undoStack->createRedoAction(editMenu);
    redoAction->setShortcut(Qt::CTRL | Qt::SHIFT | Qt::Key_Z);
    addActionToQMenuAndActionHash(editMenu, redoAction);

    // Edit > Running Scripts
    addActionToQMenuAndActionHash(editMenu, MenuOption::RunningScripts, Qt::CTRL | Qt::Key_J,
        qApp, SLOT(toggleRunningScriptsWidget()));

    // Edit > Open and Run Script from File... [advanced]
    addActionToQMenuAndActionHash(editMenu, MenuOption::LoadScript, Qt::CTRL | Qt::Key_O,
        qApp, SLOT(loadDialog()),
        QAction::NoRole, UNSPECIFIED_POSITION, "Advanced");

    // Edit > Open and Run Script from Url... [advanced]
    addActionToQMenuAndActionHash(editMenu, MenuOption::LoadScriptURL,
        Qt::CTRL | Qt::SHIFT | Qt::Key_O, qApp, SLOT(loadScriptURLDialog()),
        QAction::NoRole, UNSPECIFIED_POSITION, "Advanced");

    auto scriptEngines = DependencyManager::get<ScriptEngines>();
    // Edit > Stop All Scripts... [advanced]
    addActionToQMenuAndActionHash(editMenu, MenuOption::StopAllScripts, 0,
        scriptEngines.data(), SLOT(stopAllScripts()),
        QAction::NoRole, UNSPECIFIED_POSITION, "Advanced");

    // Edit > Reload All Scripts... [advanced]
    addActionToQMenuAndActionHash(editMenu, MenuOption::ReloadAllScripts, Qt::CTRL | Qt::Key_R,
        scriptEngines.data(), SLOT(reloadAllScripts()),
        QAction::NoRole, UNSPECIFIED_POSITION, "Advanced");

    // Edit > Scripts Editor... [advanced]
    addActionToQMenuAndActionHash(editMenu, MenuOption::ScriptEditor, Qt::ALT | Qt::Key_S,
        dialogsManager.data(), SLOT(showScriptEditor()),
        QAction::NoRole, UNSPECIFIED_POSITION, "Advanced");

    // Edit > Console... [advanced]
    addActionToQMenuAndActionHash(editMenu, MenuOption::Console, Qt::CTRL | Qt::ALT | Qt::Key_J,
        DependencyManager::get<StandAloneJSConsole>().data(),
        SLOT(toggleConsole()),
        QAction::NoRole, UNSPECIFIED_POSITION, "Advanced");

    editMenu->addSeparator();

    // Edit > My Asset Server
    auto assetServerAction = addActionToQMenuAndActionHash(editMenu, MenuOption::AssetServer,
                                                           Qt::CTRL | Qt::SHIFT | Qt::Key_A,
                                                           qApp, SLOT(showAssetServerWidget()));
    auto nodeList = DependencyManager::get<NodeList>();
    QObject::connect(nodeList.data(), &NodeList::canWriteAssetsChanged, assetServerAction, &QAction::setEnabled);
    assetServerAction->setEnabled(nodeList->getThisNodeCanWriteAssets());

    // Edit > Package Model... [advanced]
    addActionToQMenuAndActionHash(editMenu, MenuOption::PackageModel, 0,
        qApp, SLOT(packageModel()),
        QAction::NoRole, UNSPECIFIED_POSITION, "Advanced");

    // Edit > Reload All Content [advanced]
    addActionToQMenuAndActionHash(editMenu, MenuOption::ReloadContent, 0, qApp, SLOT(reloadResourceCaches()),
                                  QAction::NoRole, UNSPECIFIED_POSITION, "Advanced");


    // Audio menu ----------------------------------
    MenuWrapper* audioMenu = addMenu("Audio");
    auto audioIO = DependencyManager::get<AudioClient>();

    // Audio > Mute
    addCheckableActionToQMenuAndActionHash(audioMenu, MenuOption::MuteAudio, Qt::CTRL | Qt::Key_M, false,
        audioIO.data(), SLOT(toggleMute()));

    // Audio > Show Level Meter
    addCheckableActionToQMenuAndActionHash(audioMenu, MenuOption::AudioTools, 0, true);


    // Avatar menu ----------------------------------
    MenuWrapper* avatarMenu = addMenu("Avatar");
    auto avatarManager = DependencyManager::get<AvatarManager>();
    QObject* avatar = avatarManager->getMyAvatar();

    // Avatar > Attachments...
    auto action = addActionToQMenuAndActionHash(avatarMenu, MenuOption::Attachments);
    connect(action, &QAction::triggered, [] {
        DependencyManager::get<OffscreenUi>()->show(QString("hifi/dialogs/AttachmentsDialog.qml"), "AttachmentsDialog");
    });


    // Avatar > Size
    MenuWrapper* avatarSizeMenu = avatarMenu->addMenu("Size");

    // Avatar > Size > Increase
    addActionToQMenuAndActionHash(avatarSizeMenu,
        MenuOption::IncreaseAvatarSize,
        0, // QML Qt::Key_Plus,
        avatar, SLOT(increaseSize()));

    // Avatar > Size > Decrease
    addActionToQMenuAndActionHash(avatarSizeMenu,
        MenuOption::DecreaseAvatarSize,
        0, // QML Qt::Key_Minus,
        avatar, SLOT(decreaseSize()));

    // Avatar > Size > Reset
    addActionToQMenuAndActionHash(avatarSizeMenu,
        MenuOption::ResetAvatarSize,
        0, // QML Qt::Key_Equal,
        avatar, SLOT(resetSize()));

    // Avatar > Reset Sensors
    addActionToQMenuAndActionHash(avatarMenu,
        MenuOption::ResetSensors,
        0, // QML Qt::Key_Apostrophe,
        qApp, SLOT(resetSensors()));


    // Display menu ----------------------------------
    // FIXME - this is not yet matching Alan's spec because it doesn't have
    // menus for "2D"/"3D" - we need to add support for detecting the appropriate
    // default 3D display mode
    addMenu(DisplayPlugin::MENU_PATH());
    MenuWrapper* displayModeMenu = addMenu(MenuOption::OutputMenu);
    QActionGroup* displayModeGroup = new QActionGroup(displayModeMenu);
    displayModeGroup->setExclusive(true);


    // View menu ----------------------------------
    MenuWrapper* viewMenu = addMenu("View");
    QActionGroup* cameraModeGroup = new QActionGroup(viewMenu);

    // View > [camera group]
    cameraModeGroup->setExclusive(true);

    // View > First Person
    cameraModeGroup->addAction(addCheckableActionToQMenuAndActionHash(viewMenu,
        MenuOption::FirstPerson, 0, // QML Qt:: Key_P
        true, qApp, SLOT(cameraMenuChanged())));

    // View > Third Person
    cameraModeGroup->addAction(addCheckableActionToQMenuAndActionHash(viewMenu,
        MenuOption::ThirdPerson, 0,
        false, qApp, SLOT(cameraMenuChanged())));

    // View > Mirror
    cameraModeGroup->addAction(addCheckableActionToQMenuAndActionHash(viewMenu,
        MenuOption::FullscreenMirror, 0, // QML Qt::Key_H,
        false, qApp, SLOT(cameraMenuChanged())));

    // View > Independent [advanced]
    cameraModeGroup->addAction(addCheckableActionToQMenuAndActionHash(viewMenu,
        MenuOption::IndependentMode, 0,
        false, qApp, SLOT(cameraMenuChanged()),
        UNSPECIFIED_POSITION, "Advanced"));

    // View > Entity Camera [advanced]
    cameraModeGroup->addAction(addCheckableActionToQMenuAndActionHash(viewMenu,
        MenuOption::CameraEntityMode, 0,
        false, qApp, SLOT(cameraMenuChanged()),
        UNSPECIFIED_POSITION, "Advanced"));

    viewMenu->addSeparator();

    // View > Mini Mirror
    addCheckableActionToQMenuAndActionHash(viewMenu, MenuOption::MiniMirror, 0, false);

    // View > Center Player In View
    addCheckableActionToQMenuAndActionHash(viewMenu, MenuOption::CenterPlayerInView,
        0, true, qApp, SLOT(rotationModeChanged()),
        UNSPECIFIED_POSITION, "Advanced");

    // View > Overlays
    addCheckableActionToQMenuAndActionHash(viewMenu, MenuOption::Overlays, 0, true);

    // Navigate menu ----------------------------------
    MenuWrapper* navigateMenu = addMenu("Navigate");

    // Navigate > Show Address Bar
    addActionToQMenuAndActionHash(navigateMenu, MenuOption::AddressBar, Qt::CTRL | Qt::Key_L,
        dialogsManager.data(), SLOT(toggleAddressBar()));

    // Navigate > Bookmark related menus -- Note: the Bookmark class adds its own submenus here.
    qApp->getBookmarks()->setupMenus(this, navigateMenu);

    // Navigate > Copy Address [advanced]
    auto addressManager = DependencyManager::get<AddressManager>();
    addActionToQMenuAndActionHash(navigateMenu, MenuOption::CopyAddress, 0,
        addressManager.data(), SLOT(copyAddress()),
        QAction::NoRole, UNSPECIFIED_POSITION, "Advanced");

    // Navigate > Copy Path [advanced]
    addActionToQMenuAndActionHash(navigateMenu, MenuOption::CopyPath, 0,
        addressManager.data(), SLOT(copyPath()),
        QAction::NoRole, UNSPECIFIED_POSITION, "Advanced");


    // Settings menu ----------------------------------
    MenuWrapper* settingsMenu = addMenu("Settings");

    // Settings > Advance Menus
    addCheckableActionToQMenuAndActionHash(settingsMenu, "Advanced Menus", 0, false, this, SLOT(toggleAdvancedMenus()));

    // Settings > Developer Menus
    addCheckableActionToQMenuAndActionHash(settingsMenu, "Developer Menus", 0, false, this, SLOT(toggleDeveloperMenus()));

    // Settings > General...
    action = addActionToQMenuAndActionHash(settingsMenu, MenuOption::Preferences, Qt::CTRL | Qt::Key_Comma, nullptr, nullptr, QAction::PreferencesRole);
    connect(action, &QAction::triggered, [] {
        DependencyManager::get<OffscreenUi>()->toggle(QString("hifi/dialogs/GeneralPreferencesDialog.qml"), "GeneralPreferencesDialog");
    });

    // Settings > Avatar...
    action = addActionToQMenuAndActionHash(settingsMenu, "Avatar...");
    connect(action, &QAction::triggered, [] {
        DependencyManager::get<OffscreenUi>()->toggle(QString("hifi/dialogs/AvatarPreferencesDialog.qml"), "AvatarPreferencesDialog");
    });

    // Settings > Audio...
    action = addActionToQMenuAndActionHash(settingsMenu, "Audio...");
    connect(action, &QAction::triggered, [] {
        DependencyManager::get<OffscreenUi>()->toggle(QString("hifi/dialogs/AudioPreferencesDialog.qml"), "AudioPreferencesDialog");
    });

    // Settings > LOD...
    action = addActionToQMenuAndActionHash(settingsMenu, "LOD...");
    connect(action, &QAction::triggered, [] {
        DependencyManager::get<OffscreenUi>()->toggle(QString("hifi/dialogs/LodPreferencesDialog.qml"), "LodPreferencesDialog");
    });

    // Settings > Control with Speech [advanced]
#if defined(Q_OS_MAC) || defined(Q_OS_WIN)
    auto speechRecognizer = DependencyManager::get<SpeechRecognizer>();
    QAction* speechRecognizerAction = addCheckableActionToQMenuAndActionHash(settingsMenu, MenuOption::ControlWithSpeech,
        Qt::CTRL | Qt::SHIFT | Qt::Key_C,
        speechRecognizer->getEnabled(),
        speechRecognizer.data(),
        SLOT(setEnabled(bool)),
        UNSPECIFIED_POSITION, "Advanced");
    connect(speechRecognizer.data(), SIGNAL(enabledUpdated(bool)), speechRecognizerAction, SLOT(setChecked(bool)));
#endif

    // Developer menu ----------------------------------
    MenuWrapper* developerMenu = addMenu("Developer", "Developer");

    // Developer > Graphics...
    action = addActionToQMenuAndActionHash(developerMenu, "Graphics...");
    connect(action, &QAction::triggered, [] {
        DependencyManager::get<OffscreenUi>()->toggle(QString("hifi/dialogs/GraphicsPreferencesDialog.qml"), "GraphicsPreferencesDialog");
    });

    // Developer > Render >>>
    MenuWrapper* renderOptionsMenu = developerMenu->addMenu("Render");
    addCheckableActionToQMenuAndActionHash(renderOptionsMenu, MenuOption::WorldAxes);
    addCheckableActionToQMenuAndActionHash(renderOptionsMenu, MenuOption::DefaultSkybox, 0, true);

    // Developer > Render > Throttle FPS If Not Focus
    addCheckableActionToQMenuAndActionHash(renderOptionsMenu, MenuOption::ThrottleFPSIfNotFocus, 0, true);

    // Developer > Render > Resolution
    MenuWrapper* resolutionMenu = renderOptionsMenu->addMenu(MenuOption::RenderResolution);
    QActionGroup* resolutionGroup = new QActionGroup(resolutionMenu);
    resolutionGroup->setExclusive(true);
    resolutionGroup->addAction(addCheckableActionToQMenuAndActionHash(resolutionMenu, MenuOption::RenderResolutionOne, 0, true));
    resolutionGroup->addAction(addCheckableActionToQMenuAndActionHash(resolutionMenu, MenuOption::RenderResolutionTwoThird, 0, false));
    resolutionGroup->addAction(addCheckableActionToQMenuAndActionHash(resolutionMenu, MenuOption::RenderResolutionHalf, 0, false));
    resolutionGroup->addAction(addCheckableActionToQMenuAndActionHash(resolutionMenu, MenuOption::RenderResolutionThird, 0, false));
    resolutionGroup->addAction(addCheckableActionToQMenuAndActionHash(resolutionMenu, MenuOption::RenderResolutionQuarter, 0, false));

    //const QString  = "Automatic Texture Memory";
    //const QString  = "64 MB";
    //const QString  = "256 MB";
    //const QString  = "512 MB";
    //const QString  = "1024 MB";
    //const QString  = "2048 MB";

    // Developer > Render > Resolution
    MenuWrapper* textureMenu = renderOptionsMenu->addMenu(MenuOption::RenderMaxTextureMemory);
    QActionGroup* textureGroup = new QActionGroup(textureMenu);
    textureGroup->setExclusive(true);
    textureGroup->addAction(addCheckableActionToQMenuAndActionHash(textureMenu, MenuOption::RenderMaxTextureAutomatic, 0, true));
    textureGroup->addAction(addCheckableActionToQMenuAndActionHash(textureMenu, MenuOption::RenderMaxTexture64MB, 0, false));
    textureGroup->addAction(addCheckableActionToQMenuAndActionHash(textureMenu, MenuOption::RenderMaxTexture256MB, 0, false));
    textureGroup->addAction(addCheckableActionToQMenuAndActionHash(textureMenu, MenuOption::RenderMaxTexture512MB, 0, false));
    textureGroup->addAction(addCheckableActionToQMenuAndActionHash(textureMenu, MenuOption::RenderMaxTexture1024MB, 0, false));
    textureGroup->addAction(addCheckableActionToQMenuAndActionHash(textureMenu, MenuOption::RenderMaxTexture2048MB, 0, false));
    connect(textureGroup, &QActionGroup::triggered, [textureGroup] {
        auto checked = textureGroup->checkedAction();
        auto text = checked->text();
        gpu::Context::Size newMaxTextureMemory { 0 };
        if (MenuOption::RenderMaxTexture64MB == text) {
            newMaxTextureMemory = MB_TO_BYTES(64);
        } else if (MenuOption::RenderMaxTexture256MB == text) {
            newMaxTextureMemory = MB_TO_BYTES(256);
        } else if (MenuOption::RenderMaxTexture512MB == text) {
            newMaxTextureMemory = MB_TO_BYTES(512);
        } else if (MenuOption::RenderMaxTexture1024MB == text) {
            newMaxTextureMemory = MB_TO_BYTES(1024);
        } else if (MenuOption::RenderMaxTexture2048MB == text) {
            newMaxTextureMemory = MB_TO_BYTES(2048);
        }
        gpu::Texture::setAllowedGPUMemoryUsage(newMaxTextureMemory);
    });

    // Developer > Render > LOD Tools
    addActionToQMenuAndActionHash(renderOptionsMenu, MenuOption::LodTools, 0, dialogsManager.data(), SLOT(lodTools()));

    // Developer > Assets >>>
    MenuWrapper* assetDeveloperMenu = developerMenu->addMenu("Assets");
    auto& atpMigrator = ATPAssetMigrator::getInstance();
    atpMigrator.setDialogParent(this);

    addActionToQMenuAndActionHash(assetDeveloperMenu, MenuOption::AssetMigration,
        0, &atpMigrator,
        SLOT(loadEntityServerFile()));

    // Developer > Avatar >>>
    MenuWrapper* avatarDebugMenu = developerMenu->addMenu("Avatar");

    // Developer > Avatar > Face Tracking
    MenuWrapper* faceTrackingMenu = avatarDebugMenu->addMenu("Face Tracking");
    {
        QActionGroup* faceTrackerGroup = new QActionGroup(avatarDebugMenu);

        bool defaultNoFaceTracking = true;
#ifdef HAVE_DDE
        defaultNoFaceTracking = false;
#endif
        QAction* noFaceTracker = addCheckableActionToQMenuAndActionHash(faceTrackingMenu, MenuOption::NoFaceTracking,
            0, defaultNoFaceTracking,
            qApp, SLOT(setActiveFaceTracker()));
        faceTrackerGroup->addAction(noFaceTracker);

#ifdef HAVE_FACESHIFT
        QAction* faceshiftFaceTracker = addCheckableActionToQMenuAndActionHash(faceTrackingMenu, MenuOption::Faceshift,
            0, false,
            qApp, SLOT(setActiveFaceTracker()));
        faceTrackerGroup->addAction(faceshiftFaceTracker);
#endif
#ifdef HAVE_DDE
        QAction* ddeFaceTracker = addCheckableActionToQMenuAndActionHash(faceTrackingMenu, MenuOption::UseCamera,
            0, true,
            qApp, SLOT(setActiveFaceTracker()));
        faceTrackerGroup->addAction(ddeFaceTracker);
#endif
    }
#ifdef HAVE_DDE
    faceTrackingMenu->addSeparator();
    QAction* binaryEyelidControl = addCheckableActionToQMenuAndActionHash(faceTrackingMenu, MenuOption::BinaryEyelidControl, 0, true);
    binaryEyelidControl->setVisible(true);  // DDE face tracking is on by default
    QAction* coupleEyelids = addCheckableActionToQMenuAndActionHash(faceTrackingMenu, MenuOption::CoupleEyelids, 0, true);
    coupleEyelids->setVisible(true);  // DDE face tracking is on by default
    QAction* useAudioForMouth = addCheckableActionToQMenuAndActionHash(faceTrackingMenu, MenuOption::UseAudioForMouth, 0, true);
    useAudioForMouth->setVisible(true);  // DDE face tracking is on by default
    QAction* ddeFiltering = addCheckableActionToQMenuAndActionHash(faceTrackingMenu, MenuOption::VelocityFilter, 0, true);
    ddeFiltering->setVisible(true);  // DDE face tracking is on by default
    QAction* ddeCalibrate = addActionToQMenuAndActionHash(faceTrackingMenu, MenuOption::CalibrateCamera, 0,
        DependencyManager::get<DdeFaceTracker>().data(), SLOT(calibrate()));
    ddeCalibrate->setVisible(true);  // DDE face tracking is on by default
#endif
#if defined(HAVE_FACESHIFT) || defined(HAVE_DDE)
    faceTrackingMenu->addSeparator();
    addCheckableActionToQMenuAndActionHash(faceTrackingMenu, MenuOption::MuteFaceTracking,
        Qt::CTRL | Qt::SHIFT | Qt::Key_F, true);  // DDE face tracking is on by default
    addCheckableActionToQMenuAndActionHash(faceTrackingMenu, MenuOption::AutoMuteAudio, 0, false);
#endif

#ifdef HAVE_IVIEWHMD
    // Developer > Avatar > Eye Tracking
    MenuWrapper* eyeTrackingMenu = avatarDebugMenu->addMenu("Eye Tracking");
    addCheckableActionToQMenuAndActionHash(eyeTrackingMenu, MenuOption::SMIEyeTracking, 0, false,
        qApp, SLOT(setActiveEyeTracker()));
    {
        MenuWrapper* calibrateEyeTrackingMenu = eyeTrackingMenu->addMenu("Calibrate");
        addActionToQMenuAndActionHash(calibrateEyeTrackingMenu, MenuOption::OnePointCalibration, 0,
            qApp, SLOT(calibrateEyeTracker1Point()));
        addActionToQMenuAndActionHash(calibrateEyeTrackingMenu, MenuOption::ThreePointCalibration, 0,
            qApp, SLOT(calibrateEyeTracker3Points()));
        addActionToQMenuAndActionHash(calibrateEyeTrackingMenu, MenuOption::FivePointCalibration, 0,
            qApp, SLOT(calibrateEyeTracker5Points()));
    }
    addCheckableActionToQMenuAndActionHash(eyeTrackingMenu, MenuOption::SimulateEyeTracking, 0, false,
        qApp, SLOT(setActiveEyeTracker()));
#endif

    addCheckableActionToQMenuAndActionHash(avatarDebugMenu, MenuOption::AvatarReceiveStats, 0, false,
        avatarManager.data(), SLOT(setShouldShowReceiveStats(bool)));

    addCheckableActionToQMenuAndActionHash(avatarDebugMenu, MenuOption::RenderBoundingCollisionShapes);
    addCheckableActionToQMenuAndActionHash(avatarDebugMenu, MenuOption::RenderMyLookAtVectors, 0, false);
    addCheckableActionToQMenuAndActionHash(avatarDebugMenu, MenuOption::RenderOtherLookAtVectors, 0, false);
    addCheckableActionToQMenuAndActionHash(avatarDebugMenu, MenuOption::FixGaze, 0, false);
    addCheckableActionToQMenuAndActionHash(avatarDebugMenu, MenuOption::AnimDebugDrawDefaultPose, 0, false,
        avatar, SLOT(setEnableDebugDrawDefaultPose(bool)));
    addCheckableActionToQMenuAndActionHash(avatarDebugMenu, MenuOption::AnimDebugDrawAnimPose, 0, false,
        avatar, SLOT(setEnableDebugDrawAnimPose(bool)));
    addCheckableActionToQMenuAndActionHash(avatarDebugMenu, MenuOption::AnimDebugDrawPosition, 0, false,
        avatar, SLOT(setEnableDebugDrawPosition(bool)));
    addCheckableActionToQMenuAndActionHash(avatarDebugMenu, MenuOption::MeshVisible, 0, true,
        avatar, SLOT(setEnableMeshVisible(bool)));
    addCheckableActionToQMenuAndActionHash(avatarDebugMenu, MenuOption::DisableEyelidAdjustment, 0, false);
    addCheckableActionToQMenuAndActionHash(avatarDebugMenu, MenuOption::TurnWithHead, 0, false);
    addCheckableActionToQMenuAndActionHash(avatarDebugMenu, MenuOption::UseAnimPreAndPostRotations, 0, true,
        avatar, SLOT(setUseAnimPreAndPostRotations(bool)));
    addCheckableActionToQMenuAndActionHash(avatarDebugMenu, MenuOption::EnableInverseKinematics, 0, true,
        avatar, SLOT(setEnableInverseKinematics(bool)));
    addCheckableActionToQMenuAndActionHash(avatarDebugMenu, MenuOption::RenderSensorToWorldMatrix, 0, false,
        avatar, SLOT(setEnableDebugDrawSensorToWorldMatrix(bool)));
    addCheckableActionToQMenuAndActionHash(avatarDebugMenu, MenuOption::RenderIKTargets, 0, false,
        avatar, SLOT(setEnableDebugDrawIKTargets(bool)));

    addCheckableActionToQMenuAndActionHash(avatarDebugMenu, MenuOption::ActionMotorControl,
        Qt::CTRL | Qt::SHIFT | Qt::Key_K, true, avatar, SLOT(updateMotionBehaviorFromMenu()),
        UNSPECIFIED_POSITION, "Developer");

    addCheckableActionToQMenuAndActionHash(avatarDebugMenu, MenuOption::ScriptedMotorControl, 0, true,
        avatar, SLOT(updateMotionBehaviorFromMenu()),
        UNSPECIFIED_POSITION, "Developer");

    addCheckableActionToQMenuAndActionHash(avatarDebugMenu, MenuOption::EnableAvatarCollisions, 0, true,
        avatar, SLOT(updateMotionBehaviorFromMenu()),
        UNSPECIFIED_POSITION, "Developer");

<<<<<<< HEAD
    addCheckableActionToQMenuAndActionHash(avatarDebugMenu, MenuOption::EnableVerticalComfortMode, 0, false,
        avatar, SLOT(setEnableVerticalComfortMode(bool)));
=======
    // KINEMATIC_CONTROLLER_HACK
    addCheckableActionToQMenuAndActionHash(avatarDebugMenu, MenuOption::MoveKinematically, 0, false,
        avatar, SLOT(updateMotionBehaviorFromMenu()),
        UNSPECIFIED_POSITION, "Developer");
>>>>>>> 530fb181

    // Developer > Hands >>>
    MenuWrapper* handOptionsMenu = developerMenu->addMenu("Hands");
    addCheckableActionToQMenuAndActionHash(handOptionsMenu, MenuOption::DisplayHandTargets, 0, false,
        avatar, SLOT(setEnableDebugDrawHandControllers(bool)));
    addCheckableActionToQMenuAndActionHash(handOptionsMenu, MenuOption::LowVelocityFilter, 0, true,
        qApp, SLOT(setLowVelocityFilter(bool)));

    MenuWrapper* leapOptionsMenu = handOptionsMenu->addMenu("Leap Motion");
    addCheckableActionToQMenuAndActionHash(leapOptionsMenu, MenuOption::LeapMotionOnHMD, 0, false);

    // Developer > Entities >>>
    MenuWrapper* entitiesOptionsMenu = developerMenu->addMenu("Entities");
    addActionToQMenuAndActionHash(entitiesOptionsMenu, MenuOption::OctreeStats, 0,
        dialogsManager.data(), SLOT(octreeStatsDetails()));
    addCheckableActionToQMenuAndActionHash(entitiesOptionsMenu, MenuOption::ShowRealtimeEntityStats);

    // Developer > Network >>>
    MenuWrapper* networkMenu = developerMenu->addMenu("Network");
    addActionToQMenuAndActionHash(networkMenu, MenuOption::ReloadContent, 0, qApp, SLOT(reloadResourceCaches()));
    addCheckableActionToQMenuAndActionHash(networkMenu,
        MenuOption::DisableActivityLogger,
        0,
        false,
        &UserActivityLogger::getInstance(),
        SLOT(disable(bool)));
    addActionToQMenuAndActionHash(networkMenu, MenuOption::CachesSize, 0,
        dialogsManager.data(), SLOT(cachesSizeDialog()));
    addActionToQMenuAndActionHash(networkMenu, MenuOption::DiskCacheEditor, 0,
        dialogsManager.data(), SLOT(toggleDiskCacheEditor()));
    addActionToQMenuAndActionHash(networkMenu, MenuOption::ShowDSConnectTable, 0,
        dialogsManager.data(), SLOT(showDomainConnectionDialog()));
    addActionToQMenuAndActionHash(networkMenu, MenuOption::BandwidthDetails, 0,
        dialogsManager.data(), SLOT(bandwidthDetails()));

    #if (PR_BUILD || DEV_BUILD)
    addCheckableActionToQMenuAndActionHash(networkMenu, MenuOption::SendWrongProtocolVersion, 0, false,
                qApp, SLOT(sendWrongProtocolVersionsSignature(bool)));

    addCheckableActionToQMenuAndActionHash(networkMenu, MenuOption::SendWrongDSConnectVersion, 0, false,
                                           nodeList.data(), SLOT(toggleSendNewerDSConnectVersion(bool)));
    #endif

    


    // Developer > Timing >>>
    MenuWrapper* timingMenu = developerMenu->addMenu("Timing");
    MenuWrapper* perfTimerMenu = timingMenu->addMenu("Performance Timer");
    addCheckableActionToQMenuAndActionHash(perfTimerMenu, MenuOption::DisplayDebugTimingDetails, 0, false);
    addCheckableActionToQMenuAndActionHash(perfTimerMenu, MenuOption::OnlyDisplayTopTen, 0, true);
    addCheckableActionToQMenuAndActionHash(perfTimerMenu, MenuOption::ExpandUpdateTiming, 0, false);
    addCheckableActionToQMenuAndActionHash(perfTimerMenu, MenuOption::ExpandMyAvatarTiming, 0, false);
    addCheckableActionToQMenuAndActionHash(perfTimerMenu, MenuOption::ExpandMyAvatarSimulateTiming, 0, false);
    addCheckableActionToQMenuAndActionHash(perfTimerMenu, MenuOption::ExpandOtherAvatarTiming, 0, false);
    addCheckableActionToQMenuAndActionHash(perfTimerMenu, MenuOption::ExpandPaintGLTiming, 0, false);

    addCheckableActionToQMenuAndActionHash(timingMenu, MenuOption::FrameTimer);
    addActionToQMenuAndActionHash(timingMenu, MenuOption::RunTimingTests, 0, qApp, SLOT(runTests()));
    addCheckableActionToQMenuAndActionHash(timingMenu, MenuOption::PipelineWarnings);
    addCheckableActionToQMenuAndActionHash(timingMenu, MenuOption::LogExtraTimings);
    addCheckableActionToQMenuAndActionHash(timingMenu, MenuOption::SuppressShortTimings);


    // Developer > Audio >>>
    MenuWrapper* audioDebugMenu = developerMenu->addMenu("Audio");
    addCheckableActionToQMenuAndActionHash(audioDebugMenu, MenuOption::AudioNoiseReduction, 0, true,
        audioIO.data(), SLOT(toggleAudioNoiseReduction()));
    addCheckableActionToQMenuAndActionHash(audioDebugMenu, MenuOption::EchoServerAudio, 0, false,
        audioIO.data(), SLOT(toggleServerEcho()));
    addCheckableActionToQMenuAndActionHash(audioDebugMenu, MenuOption::EchoLocalAudio, 0, false,
        audioIO.data(), SLOT(toggleLocalEcho()));
    addActionToQMenuAndActionHash(audioDebugMenu, MenuOption::MuteEnvironment, 0,
        audioIO.data(), SLOT(sendMuteEnvironmentPacket()));

    auto scope = DependencyManager::get<AudioScope>();
    MenuWrapper* audioScopeMenu = audioDebugMenu->addMenu("Audio Scope");
    addCheckableActionToQMenuAndActionHash(audioScopeMenu, MenuOption::AudioScope, Qt::CTRL | Qt::Key_P, false,
        scope.data(), SLOT(toggle()));
    addCheckableActionToQMenuAndActionHash(audioScopeMenu, MenuOption::AudioScopePause, Qt::CTRL | Qt::SHIFT | Qt::Key_P, false,
        scope.data(), SLOT(togglePause()));

    addDisabledActionAndSeparator(audioScopeMenu, "Display Frames");
    {
        QAction* fiveFrames = addCheckableActionToQMenuAndActionHash(audioScopeMenu, MenuOption::AudioScopeFiveFrames,
            0, true, scope.data(), SLOT(selectAudioScopeFiveFrames()));

        QAction* twentyFrames = addCheckableActionToQMenuAndActionHash(audioScopeMenu, MenuOption::AudioScopeTwentyFrames,
            0, false, scope.data(), SLOT(selectAudioScopeTwentyFrames()));

        QAction* fiftyFrames = addCheckableActionToQMenuAndActionHash(audioScopeMenu, MenuOption::AudioScopeFiftyFrames,
            0, false, scope.data(), SLOT(selectAudioScopeFiftyFrames()));

        QActionGroup* audioScopeFramesGroup = new QActionGroup(audioScopeMenu);
        audioScopeFramesGroup->addAction(fiveFrames);
        audioScopeFramesGroup->addAction(twentyFrames);
        audioScopeFramesGroup->addAction(fiftyFrames);
    }

    // Developer > Audio > Audio Network Stats...
    addActionToQMenuAndActionHash(audioDebugMenu, MenuOption::AudioNetworkStats, 0,
        dialogsManager.data(), SLOT(audioStatsDetails()));

    // Developer > Physics >>>
    MenuWrapper* physicsOptionsMenu = developerMenu->addMenu("Physics");
    {
        auto drawStatusConfig = qApp->getRenderEngine()->getConfiguration()->getConfig<render::DrawStatus>();
        addCheckableActionToQMenuAndActionHash(physicsOptionsMenu, MenuOption::PhysicsShowOwned,
            0, false, drawStatusConfig, SLOT(setShowNetwork(bool)));
    }
    addCheckableActionToQMenuAndActionHash(physicsOptionsMenu, MenuOption::PhysicsShowHulls);

    // Developer > Ask to Reset Settings
    addCheckableActionToQMenuAndActionHash(developerMenu, MenuOption::AskToResetSettings, 0, false);

    // Developer > Display Crash Options
    addCheckableActionToQMenuAndActionHash(developerMenu, MenuOption::DisplayCrashOptions, 0, true);

    // Developer > Crash >>>
    MenuWrapper* crashMenu = developerMenu->addMenu("Crash");

    addActionToQMenuAndActionHash(crashMenu, MenuOption::DeadlockInterface, 0, qApp, SLOT(deadlockApplication()));

    action = addActionToQMenuAndActionHash(crashMenu, MenuOption::CrashPureVirtualFunction);
    connect(action, &QAction::triggered, qApp, []() { crash::pureVirtualCall(); });
    action = addActionToQMenuAndActionHash(crashMenu, MenuOption::CrashPureVirtualFunctionThreaded);
    connect(action, &QAction::triggered, qApp, []() { std::thread([]() { crash::pureVirtualCall(); }); });

    action = addActionToQMenuAndActionHash(crashMenu, MenuOption::CrashDoubleFree);
    connect(action, &QAction::triggered, qApp, []() { crash::doubleFree(); });
    action = addActionToQMenuAndActionHash(crashMenu, MenuOption::CrashDoubleFreeThreaded);
    connect(action, &QAction::triggered, qApp, []() { std::thread([]() { crash::doubleFree(); }); });

    action = addActionToQMenuAndActionHash(crashMenu, MenuOption::CrashAbort);
    connect(action, &QAction::triggered, qApp, []() { crash::doAbort(); });
    action = addActionToQMenuAndActionHash(crashMenu, MenuOption::CrashAbortThreaded);
    connect(action, &QAction::triggered, qApp, []() { std::thread([]() { crash::doAbort(); }); });

    action = addActionToQMenuAndActionHash(crashMenu, MenuOption::CrashNullDereference);
    connect(action, &QAction::triggered, qApp, []() { crash::nullDeref(); });
    action = addActionToQMenuAndActionHash(crashMenu, MenuOption::CrashNullDereferenceThreaded);
    connect(action, &QAction::triggered, qApp, []() { std::thread([]() { crash::nullDeref(); }); });

    action = addActionToQMenuAndActionHash(crashMenu, MenuOption::CrashOutOfBoundsVectorAccess);
    connect(action, &QAction::triggered, qApp, []() { crash::outOfBoundsVectorCrash(); });
    action = addActionToQMenuAndActionHash(crashMenu, MenuOption::CrashOutOfBoundsVectorAccessThreaded);
    connect(action, &QAction::triggered, qApp, []() { std::thread([]() { crash::outOfBoundsVectorCrash(); }); });

    action = addActionToQMenuAndActionHash(crashMenu, MenuOption::CrashNewFault);
    connect(action, &QAction::triggered, qApp, []() { crash::newFault(); });
    action = addActionToQMenuAndActionHash(crashMenu, MenuOption::CrashNewFaultThreaded);
    connect(action, &QAction::triggered, qApp, []() { std::thread([]() { crash::newFault(); }); });

    // Developer > Log...
    addActionToQMenuAndActionHash(developerMenu, MenuOption::Log, Qt::CTRL | Qt::SHIFT | Qt::Key_L,
         qApp, SLOT(toggleLogDialog()));

    // Developer > Stats
    addCheckableActionToQMenuAndActionHash(developerMenu, MenuOption::Stats);


#if 0 ///  -------------- REMOVED FOR NOW --------------
    addDisabledActionAndSeparator(navigateMenu, "History");
    QAction* backAction = addActionToQMenuAndActionHash(navigateMenu, MenuOption::Back, 0, addressManager.data(), SLOT(goBack()));
    QAction* forwardAction = addActionToQMenuAndActionHash(navigateMenu, MenuOption::Forward, 0, addressManager.data(), SLOT(goForward()));

    // connect to the AddressManager signal to enable and disable the back and forward menu items
    connect(addressManager.data(), &AddressManager::goBackPossible, backAction, &QAction::setEnabled);
    connect(addressManager.data(), &AddressManager::goForwardPossible, forwardAction, &QAction::setEnabled);

    // set the two actions to start disabled since the stacks are clear on startup
    backAction->setDisabled(true);
    forwardAction->setDisabled(true);

    MenuWrapper* toolsMenu = addMenu("Tools");
    addActionToQMenuAndActionHash(toolsMenu,
                                  MenuOption::ToolWindow,
                                  Qt::CTRL | Qt::ALT | Qt::Key_T,
                                  dialogsManager.data(),
                                  SLOT(toggleToolWindow()),
                                  QAction::NoRole, UNSPECIFIED_POSITION, "Advanced");


    addCheckableActionToQMenuAndActionHash(avatarMenu, MenuOption::NamesAboveHeads, 0, true,
                NULL, NULL, UNSPECIFIED_POSITION, "Advanced");
#endif
}

void Menu::addMenuItem(const MenuItemProperties& properties) {
    MenuWrapper* menuObj = getMenu(properties.menuName);
    if (menuObj) {
        QShortcut* shortcut = NULL;
        if (!properties.shortcutKeySequence.isEmpty()) {
            shortcut = new QShortcut(properties.shortcutKeySequence, this);
            shortcut->setContext(Qt::WidgetWithChildrenShortcut);
        }

        // check for positioning requests
        int requestedPosition = properties.position;
        if (requestedPosition == UNSPECIFIED_POSITION && !properties.beforeItem.isEmpty()) {
            requestedPosition = findPositionOfMenuItem(menuObj, properties.beforeItem);
            // double check that the requested location wasn't a separator label
            requestedPosition = positionBeforeSeparatorIfNeeded(menuObj, requestedPosition);
        }
        if (requestedPosition == UNSPECIFIED_POSITION && !properties.afterItem.isEmpty()) {
            int afterPosition = findPositionOfMenuItem(menuObj, properties.afterItem);
            if (afterPosition != UNSPECIFIED_POSITION) {
                requestedPosition = afterPosition + 1;
            }
        }

        QAction* menuItemAction = NULL;
        if (properties.isSeparator) {
            addDisabledActionAndSeparator(menuObj, properties.menuItemName, requestedPosition, properties.grouping);
        } else if (properties.isCheckable) {
            menuItemAction = addCheckableActionToQMenuAndActionHash(menuObj, properties.menuItemName,
                                                                    properties.shortcutKeySequence, properties.isChecked,
                                                                    MenuScriptingInterface::getInstance(), SLOT(menuItemTriggered()),
                                                                    requestedPosition, properties.grouping);
        } else {
            menuItemAction = addActionToQMenuAndActionHash(menuObj, properties.menuItemName, properties.shortcutKeySequence,
                                                           MenuScriptingInterface::getInstance(), SLOT(menuItemTriggered()),
                                                           QAction::NoRole, requestedPosition, properties.grouping);
        }
        if (shortcut && menuItemAction) {
            connect(shortcut, SIGNAL(activated()), menuItemAction, SLOT(trigger()));
        }
        QMenuBar::repaint();
    }
}<|MERGE_RESOLUTION|>--- conflicted
+++ resolved
@@ -506,15 +506,13 @@
         avatar, SLOT(updateMotionBehaviorFromMenu()),
         UNSPECIFIED_POSITION, "Developer");
 
-<<<<<<< HEAD
-    addCheckableActionToQMenuAndActionHash(avatarDebugMenu, MenuOption::EnableVerticalComfortMode, 0, false,
-        avatar, SLOT(setEnableVerticalComfortMode(bool)));
-=======
     // KINEMATIC_CONTROLLER_HACK
     addCheckableActionToQMenuAndActionHash(avatarDebugMenu, MenuOption::MoveKinematically, 0, false,
         avatar, SLOT(updateMotionBehaviorFromMenu()),
         UNSPECIFIED_POSITION, "Developer");
->>>>>>> 530fb181
+
+    addCheckableActionToQMenuAndActionHash(avatarDebugMenu, MenuOption::EnableVerticalComfortMode, 0, false,
+        avatar, SLOT(setEnableVerticalComfortMode(bool)));
 
     // Developer > Hands >>>
     MenuWrapper* handOptionsMenu = developerMenu->addMenu("Hands");
