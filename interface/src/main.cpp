//  
//  Interface
//
//  Allows you to connect to and see/hear the shared 3D space.
//  Optionally uses serialUSB connection to get gyro data for head movement.
//  Optionally gets UDP stream from transmitter to animate controller/hand.
//  
//  Usage:  The interface client first attempts to contact a domain server to
//          discover the appropriate audio, voxel, and avatar servers to contact.
//          Right now, the default domain server is "highfidelity.below92.com"
//          You can change the domain server to use your own by editing the
//          DOMAIN_HOSTNAME or DOMAIN_IP strings in the file AgentList.cpp
//
//
//  Welcome Aboard!
//
//
//  Keyboard Commands: 
//
//  / = toggle stats display
//  spacebar = reset gyros/head position
//  h = render Head facing yourself (mirror)
//  l = show incoming gyro levels
//

#include "InterfaceConfig.h"
#include <iostream>
#include <fstream>
#include <math.h>
#include <string.h>
#include <sstream>
#include <stdio.h>
#include <stdlib.h>

#ifdef _WIN32
#include "Syssocket.h"
#include "Systime.h"
#else
#include <sys/time.h>
#include <arpa/inet.h>
#include <ifaddrs.h>
#endif

#include <pthread.h>

#include <glm/glm.hpp>
#include <glm/gtc/matrix_transform.hpp>
#include <glm/gtc/type_ptr.hpp>

#include "Field.h"
#include "world.h"
#include "Util.h"
#ifndef _WIN32
#include "Audio.h"
#endif

#include "FieldOfView.h"
#include "Stars.h"

#include "Head.h"
#include "Hand.h"
#include "Camera.h"
#include "Particle.h"
#include "Texture.h"
#include "Cloud.h"
#include <AgentList.h>
#include <AgentTypes.h>
#include "VoxelSystem.h"
#include "Lattice.h"
#include "Finger.h"
#include "Oscilloscope.h"
#include "UDPSocket.h"
#include "SerialInterface.h"
#include <PerfStat.h>
#include <SharedUtil.h>
#include <PacketHeaders.h>

using namespace std;

AgentList agentList(AGENT_TYPE_INTERFACE);
pthread_t networkReceiveThread;
bool stopNetworkReceiveThread = false;

int packetCount = 0;
int packetsPerSecond = 0; 
int bytesPerSecond = 0;
int bytesCount = 0;

int headMirror = 1;                 //  Whether to mirror own head when viewing it

int WIDTH = 1200;                   //  Window size
int HEIGHT = 800;
int fullscreen = 0;

bool wantColorRandomizer = true;    // for addSphere and load file

Oscilloscope audioScope(256,200,true);

Head myHead;                        //  The rendered head of oneself
Camera myCamera;					//  My view onto the world (sometimes on myself :)

                                    //  Starfield information
char starFile[] = "https://s3-us-west-1.amazonaws.com/highfidelity/stars.txt";
FieldOfView fov;
Stars stars;
#ifdef STARFIELD_KEYS
int starsTiles = 20;
double starsLod = 1.0;
#endif

bool showingVoxels = false;

glm::vec3 box(WORLD_SIZE,WORLD_SIZE,WORLD_SIZE);

ParticleSystem balls(0,
                     box, 
                     false,                //  Wrap?
                     0.02f,                //  Noise
                     0.3f,                 //  Size scale 
                     0.0                   //  Gravity
                     );

Cloud cloud(0,                         //  Particles
            box,                           //  Bounding Box
            false                          //  Wrap
            );

VoxelSystem voxels;

Lattice lattice(160,100);
Finger myFinger(WIDTH, HEIGHT);
Field field;

#ifndef _WIN32
Audio audio(&audioScope, &myHead);
#endif

#define IDLE_SIMULATE_MSECS 8            //  How often should call simulate and other stuff 
                                         //  in the idle loop?

float yaw = 0.f;                         //  The yaw, pitch for the avatar head
float pitch = 0.f;                            
float startYaw = 122.f;
float renderPitch = 0.f;
float renderYawRate = 0.f;
float renderPitchRate = 0.f; 

//  Where one's own agent begins in the world (needs to become a dynamic thing passed to the program)
glm::vec3 start_location(6.1f, 0, 1.4f);

int statsOn = 0;					//  Whether to show onscreen text overlay with stats
bool starsOn = false;				//  Whether to display the stars
bool paintOn = false;				//  Whether to paint voxels as you fly around
VoxelDetail paintingVoxel;			//	The voxel we're painting if we're painting
unsigned char dominantColor = 0;	//	The dominant color of the voxel we're painting
bool perfStatsOn = false;			//  Do we want to display perfStats?
int noiseOn = 0;					//  Whether to add random noise 
float noise = 1.0;                  //  Overall magnitude scaling for random noise levels 

int displayLevels = 0;
int displayHead = 0;
int displayField = 0;

int displayHeadMouse = 1;         //  Display sample mouse pointer controlled by head movement
int headMouseX, headMouseY; 

int mouseX, mouseY;				//  Where is the mouse
int mouseStartX, mouseStartY;   //  Mouse location at start of last down click
int mousePressed = 0;				//  true if mouse has been pressed (clear when finished)

//
//  Serial USB Variables
// 

SerialInterface serialPort;
int latency_display = 1;

glm::vec3 gravity;
int first_measurement = 1;
//int samplecount = 0;

//  Frame rate Measurement

int frameCount = 0;                  
float FPS = 120.f;
timeval timerStart, timerEnd;
timeval lastTimeIdle;
double elapsedTime;

// Particles


float particle_attenuation_quadratic[] =  { 0.0f, 0.0f, 2.0f }; // larger Z = smaller particles
float pointer_attenuation_quadratic[] =  { 1.0f, 0.0f, 0.0f }; // for 2D view

#ifdef MARKER_CAPTURE

    /***  Marker Capture ***/
    #define MARKER_CAPTURE_INTERVAL 1
    MarkerCapture marker_capturer(CV_CAP_ANY); // Create a new marker capturer, attached to any valid camera.
    MarkerAcquisitionView marker_acq_view(&marker_capturer);
    bool marker_capture_enabled = true;
    bool marker_capture_display = true;
    IplImage* marker_capture_frame;
    IplImage* marker_capture_blob_frame;
    pthread_mutex_t frame_lock;

#endif


//  Every second, check the frame rates and other stuff
void Timer(int extra)
{
    gettimeofday(&timerEnd, NULL);
    FPS = (float)frameCount / ((float)diffclock(&timerStart, &timerEnd) / 1000.f);
    packetsPerSecond = (float)packetCount / ((float)diffclock(&timerStart, &timerEnd) / 1000.f);
    bytesPerSecond = (float)bytesCount / ((float)diffclock(&timerStart, &timerEnd) / 1000.f);
   	frameCount = 0;
    packetCount = 0;
    bytesCount = 0;
    
	glutTimerFunc(1000,Timer,0);
    gettimeofday(&timerStart, NULL);
    
    //  Ping the agents we can see
    agentList.pingAgents();
    
    // if we haven't detected gyros, check for them now
    if (!serialPort.active) {
        serialPort.pair();
    }
}

void displayStats(void)
{
	//  bitmap chars are about 10 pels high 
    char legend[] = "/ - toggle this display, Q - exit, H - show head, M - show hand, T - test audio";
    drawtext(10, 15, 0.10f, 0, 1.0, 0, legend);

    char legend2[] = "* - toggle stars, & - toggle paint mode, '-' - send erase all, '%' - send add scene";
    drawtext(10, 32, 0.10f, 0, 1.0, 0, legend2);

	glm::vec3 headPos = myHead.getPos();
    
    char stats[200];
    sprintf(stats, "FPS = %3.0f  Pkts/s = %d  Bytes/s = %d Head(x,y,z)=( %f , %f , %f )", 
            FPS, packetsPerSecond,  bytesPerSecond, headPos.x,headPos.y,headPos.z);
    drawtext(10, 49, 0.10f, 0, 1.0, 0, stats); 
    if (serialPort.active) {
        sprintf(stats, "ADC samples = %d, LED = %d", 
                serialPort.getNumSamples(), serialPort.getLED());
        drawtext(300, 30, 0.10f, 0, 1.0, 0, stats);
    }
    
    //  Output the ping times to the various agents 
//    std::stringstream pingTimes;
//    pingTimes << "Agent Pings, msecs:";
//    for (int i = 0; i < getAgentCount(); i++) {
//        pingTimes << " " << getAgentAddress(i) << ": " << getAgentPing(i);
//    }
//    drawtext(10,50,0.10, 0, 1.0, 0, (char *)pingTimes.str().c_str());

    std::stringstream voxelStats;
    voxelStats << "Voxels Rendered: " << voxels.getVoxelsRendered();
    drawtext(10,70,0.10f, 0, 1.0, 0, (char *)voxelStats.str().c_str());

	voxelStats.str("");
	voxelStats << "Voxels Created: " << voxels.getVoxelsCreated() << " (" << voxels.getVoxelsCreatedRunningAverage() 
		<< "/sec in last "<< COUNTETSTATS_TIME_FRAME << " seconds) ";
    drawtext(10,250,0.10f, 0, 1.0, 0, (char *)voxelStats.str().c_str());

	voxelStats.str("");
	voxelStats << "Voxels Colored: " << voxels.getVoxelsColored() << " (" << voxels.getVoxelsColoredRunningAverage() 
		<< "/sec in last "<< COUNTETSTATS_TIME_FRAME << " seconds) ";
    drawtext(10,270,0.10f, 0, 1.0, 0, (char *)voxelStats.str().c_str());
	
	voxelStats.str("");
	voxelStats << "Voxels Bytes Read: " << voxels.getVoxelsBytesRead()  
		<< " (" << voxels.getVoxelsBytesReadRunningAverage() << "/sec in last "<< COUNTETSTATS_TIME_FRAME << " seconds) ";
    drawtext(10,290,0.10f, 0, 1.0, 0, (char *)voxelStats.str().c_str());

	voxelStats.str("");
	long int voxelsBytesPerColored = voxels.getVoxelsColored() ? voxels.getVoxelsBytesRead()/voxels.getVoxelsColored() : 0;
	long int voxelsBytesPerColoredAvg = voxels.getVoxelsColoredRunningAverage() ? 
		voxels.getVoxelsBytesReadRunningAverage()/voxels.getVoxelsColoredRunningAverage() : 0;

	voxelStats << "Voxels Bytes per Colored: " << voxelsBytesPerColored  
		<< " (" << voxelsBytesPerColoredAvg << "/sec in last "<< COUNTETSTATS_TIME_FRAME << " seconds) ";
    drawtext(10,310,0.10f, 0, 1.0, 0, (char *)voxelStats.str().c_str());
	

	if (::perfStatsOn) {
		// Get the PerfStats group details. We need to allocate and array of char* long enough to hold 1+groups
		char** perfStatLinesArray = new char*[PerfStat::getGroupCount()+1];
		int lines = PerfStat::DumpStats(perfStatLinesArray);
		int atZ = 150; // arbitrary place on screen that looks good
		for (int line=0; line < lines; line++) {
			drawtext(10,atZ,0.10f, 0, 1.0, 0, perfStatLinesArray[line]);
			delete perfStatLinesArray[line]; // we're responsible for cleanup
			perfStatLinesArray[line]=NULL;
			atZ+=20; // height of a line
		}
		delete []perfStatLinesArray; // we're responsible for cleanup
	}
}

void initDisplay(void)
{
    glClear(GL_COLOR_BUFFER_BIT | GL_DEPTH_BUFFER_BIT);
    glEnable(GL_BLEND);
    glBlendFunc(GL_SRC_ALPHA, GL_ONE_MINUS_SRC_ALPHA);
    glShadeModel (GL_SMOOTH);
    glEnable(GL_LIGHTING);
    glEnable(GL_LIGHT0);
    glEnable(GL_DEPTH_TEST);
    
    if (fullscreen) glutFullScreen();
}

void init(void)
{
    voxels.init();
    voxels.setViewerHead(&myHead);
    myHead.setRenderYaw(startYaw);

    headMouseX = WIDTH/2;
    headMouseY = HEIGHT/2; 

    stars.readInput(starFile, 0);
 
    //  Initialize Field values
    field = Field();
 
    if (noiseOn) {   
        myHead.setNoise(noise);
    }
    myHead.setPos(start_location );
	myCamera.setPosition( start_location );
	
#ifdef MARKER_CAPTURE
    if(marker_capture_enabled){
        marker_capturer.position_updated(&position_updated);
        marker_capturer.frame_updated(&marker_frame_available);
        if(!marker_capturer.init_capture()){
            printf("Camera-based marker capture initialized.\n");
        }else{
            printf("Error initializing camera-based marker capture.\n");
        }
    }
#endif
    
    gettimeofday(&timerStart, NULL);
    gettimeofday(&lastTimeIdle, NULL);
}

void terminate () {
    // Close serial port
    //close(serial_fd);

    #ifndef _WIN32
    audio.terminate();
    #endif
    stopNetworkReceiveThread = true;
    pthread_join(networkReceiveThread, NULL);
    
    exit(EXIT_SUCCESS);
}

void reset_sensors()
{
    //  
    //   Reset serial I/O sensors 
    // 
    myHead.setRenderYaw(startYaw);
    
    yaw = renderYawRate = 0; 
    pitch = renderPitch = renderPitchRate = 0;
    myHead.setPos(start_location);
    headMouseX = WIDTH/2;
    headMouseY = HEIGHT/2;
    
    myHead.reset();
    
    if (serialPort.active) {
        serialPort.resetTrailingAverages();
    }
}

void simulateHand(float deltaTime) {
    //  If mouse is being dragged, send current force to the hand controller
    if (mousePressed == 1)
    {
        //  Add a velocity to the hand corresponding to the detected size of the drag vector
        const float MOUSE_HAND_FORCE = 1.5;
        float dx = mouseX - mouseStartX;
        float dy = mouseY - mouseStartY;
        glm::vec3 vel(dx*MOUSE_HAND_FORCE, -dy*MOUSE_HAND_FORCE*(WIDTH/HEIGHT), 0);
        myHead.hand->addVelocity(vel*deltaTime);
    }
}

void simulateHead(float frametime)
//  Using serial data, update avatar/render position and angles
{
//    float measured_pitch_rate = serialPort.getRelativeValue(PITCH_RATE);
//    float measured_yaw_rate = serialPort.getRelativeValue(YAW_RATE);
    
    float measured_pitch_rate = 0;
    float measured_yaw_rate = 0;
    
    //float measured_lateral_accel = serialPort.getRelativeValue(ACCEL_X);
    //float measured_fwd_accel = serialPort.getRelativeValue(ACCEL_Z);
    
    myHead.UpdatePos(frametime, &serialPort, headMirror, &gravity);
	
	//-------------------------------------------------------------------------------------
	// set the position of the avatar
	//-------------------------------------------------------------------------------------
	myHead.setAvatarPosition( -myHead.getPos().x, -myHead.getPos().y, -myHead.getPos().z );
	
    //  Update head_mouse model 
    const float MIN_MOUSE_RATE = 30.0;
    const float MOUSE_SENSITIVITY = 0.1f;
    if (powf(measured_yaw_rate*measured_yaw_rate + 
             measured_pitch_rate*measured_pitch_rate, 0.5) > MIN_MOUSE_RATE)
    {
        headMouseX += measured_yaw_rate*MOUSE_SENSITIVITY;
        headMouseY += measured_pitch_rate*MOUSE_SENSITIVITY*(float)HEIGHT/(float)WIDTH; 
    }
    headMouseX = max(headMouseX, 0);
    headMouseX = min(headMouseX, WIDTH);
    headMouseY = max(headMouseY, 0);
    headMouseY = min(headMouseY, HEIGHT);
    
    //  Update render direction (pitch/yaw) based on measured gyro rates
    const int MIN_YAW_RATE = 100;
    const int MIN_PITCH_RATE = 100;
    
    const float YAW_SENSITIVITY = 0.02;
    const float PITCH_SENSITIVITY = 0.05;
    
    //  Update render pitch and yaw rates based on keyPositions
    const float KEY_YAW_SENSITIVITY = 2.0;
    if (myHead.getDriveKeys(ROT_LEFT)) renderYawRate -= KEY_YAW_SENSITIVITY*frametime;
    if (myHead.getDriveKeys(ROT_RIGHT)) renderYawRate += KEY_YAW_SENSITIVITY*frametime;
    
    if (fabs(measured_yaw_rate) > MIN_YAW_RATE)  
    {   
        if (measured_yaw_rate > 0)
            renderYawRate += (measured_yaw_rate - MIN_YAW_RATE) * YAW_SENSITIVITY * frametime;
        else 
            renderYawRate += (measured_yaw_rate + MIN_YAW_RATE) * YAW_SENSITIVITY * frametime;
    }
    if (fabs(measured_pitch_rate) > MIN_PITCH_RATE) 
    {
        if (measured_pitch_rate > 0)
            renderPitchRate += (measured_pitch_rate - MIN_PITCH_RATE) * PITCH_SENSITIVITY * frametime;
        else 
            renderPitchRate += (measured_pitch_rate + MIN_PITCH_RATE) * PITCH_SENSITIVITY * frametime;
    }
         
    renderPitch += renderPitchRate;
    
    // Decay renderPitch toward zero because we never look constantly up/down 
    renderPitch *= (1.f - 2.0*frametime);

    //  Decay angular rates toward zero 
    renderPitchRate *= (1.f - 5.0*frametime);
    renderYawRate *= (1.f - 7.0*frametime);
    
    //  Update own head data
    myHead.setRenderYaw(myHead.getRenderYaw() + renderYawRate);
    myHead.setRenderPitch(renderPitch);
    
    //  Get audio loudness data from audio input device
    float loudness, averageLoudness;
    #ifndef _WIN32
    audio.getInputLoudness(&loudness, &averageLoudness);
    myHead.setLoudness(loudness);
    myHead.setAverageLoudness(averageLoudness);
    #endif

    //  Send my streaming head data to agents that are nearby and need to see it!
    const int MAX_BROADCAST_STRING = 200;
    char broadcast_string[MAX_BROADCAST_STRING];
    int broadcast_bytes = myHead.getBroadcastData(broadcast_string);
    agentList.broadcastToAgents(broadcast_string, broadcast_bytes,AgentList::AGENTS_OF_TYPE_VOXEL_AND_INTERFACE);

    // If I'm in paint mode, send a voxel out to VOXEL server agents.
    if (::paintOn) {
    
    	glm::vec3 headPos = myHead.getPos();

		// For some reason, we don't want to flip X and Z here.
		::paintingVoxel.x = headPos.x/-10.0;  
		::paintingVoxel.y = headPos.y/-10.0;  
		::paintingVoxel.z = headPos.z/-10.0;
    	
    	unsigned char* bufferOut;
    	int sizeOut;
    	
		if (::paintingVoxel.x >= 0.0 && ::paintingVoxel.x <= 1.0 &&
			::paintingVoxel.y >= 0.0 && ::paintingVoxel.y <= 1.0 &&
			::paintingVoxel.z >= 0.0 && ::paintingVoxel.z <= 1.0) {

			if (createVoxelEditMessage(PACKET_HEADER_SET_VOXEL,0,1,&::paintingVoxel,bufferOut,sizeOut)){
				agentList.broadcastToAgents((char*)bufferOut, sizeOut,AgentList::AGENTS_OF_TYPE_VOXEL);
				delete bufferOut;
			}
		}
    }
}

<<<<<<< HEAD
=======
int render_test_spot = WIDTH/2;
int render_test_direction = 1; 




void drawGroundPlaneGrid( float size, int resolution )
{

	glColor3f( 0.4f, 0.5f, 0.3f );
	glLineWidth(2.0);
	
	float gridSize = 10.0;
	int gridResolution = 10;

	for (int g=0; g<gridResolution; g++)
	{
		float fraction = (float)g / (float)( gridResolution - 1 );
		float inc = -gridSize * ONE_HALF + fraction * gridSize;
		glBegin( GL_LINE_STRIP );		
		glVertex3f( inc, 0.0f, -gridSize * ONE_HALF );
		glVertex3f( inc, 0.0f,  gridSize * ONE_HALF );
		glEnd();
	}
	
	for (int g=0; g<gridResolution; g++)
	{
		float fraction = (float)g / (float)( gridResolution - 1 );
		float inc = -gridSize * ONE_HALF + fraction * gridSize;
		glBegin( GL_LINE_STRIP );		
		glVertex3f( -gridSize * ONE_HALF, 0.0f, inc );
		glVertex3f(  gridSize * ONE_HALF, 0.0f, inc );
		glEnd();
	}
}



>>>>>>> 1b833fb4
void display(void)
{
	//printf( "avatar head lookat = %f, %f, %f\n", myHead.getAvatarHeadLookatDirection().x, myHead.getAvatarHeadLookatDirection().y, myHead.getAvatarHeadLookatDirection().z );

	PerfStat("display");

    glEnable(GL_LINE_SMOOTH);
    glClear(GL_COLOR_BUFFER_BIT | GL_DEPTH_BUFFER_BIT);
    glMatrixMode(GL_MODELVIEW);
    
    glPushMatrix();  {
        glLoadIdentity();
    
        //  Setup 3D lights
        glEnable(GL_COLOR_MATERIAL);
        glColorMaterial(GL_FRONT_AND_BACK, GL_AMBIENT_AND_DIFFUSE);
        
        GLfloat light_position0[] = { 1.0, 1.0, 0.0, 0.0 };
        glLightfv(GL_LIGHT0, GL_POSITION, light_position0);
        GLfloat ambient_color[] = { 0.7, 0.7, 0.8 };  //{ 0.125, 0.305, 0.5 };  
        glLightfv(GL_LIGHT0, GL_AMBIENT, ambient_color);
        GLfloat diffuse_color[] = { 0.8, 0.7, 0.7 };  //{ 0.5, 0.42, 0.33 }; 
        glLightfv(GL_LIGHT0, GL_DIFFUSE, diffuse_color);
        GLfloat specular_color[] = { 1.0, 1.0, 1.0, 1.0};
        glLightfv(GL_LIGHT0, GL_SPECULAR, specular_color);
        
        glMaterialfv(GL_FRONT, GL_SPECULAR, specular_color);
        glMateriali(GL_FRONT, GL_SHININESS, 96);

		//--------------------------------------------------------
		// camera settings
		//--------------------------------------------------------		
		myCamera.setTargetPosition( myHead.getPos() );	

		if ( displayHead )
		{
			//-----------------------------------------------
			// set the camera to looking at my own face
			//-----------------------------------------------		
			myCamera.setYaw		( - myHead.getAvatarYaw() );
			myCamera.setPitch	( 0.0  );
			myCamera.setRoll	( 0.0  );
			myCamera.setUp		( 0.4  );
			myCamera.setDistance( 0.5  );	
			myCamera.setDistance( 0.08 );
			myCamera.update();
		}
		else
		{
			//----------------------------------------------------
			// set the camera to third-person view behind my av
			//----------------------------------------------------		
			myCamera.setYaw		( 180.0 - myHead.getAvatarYaw() );
			myCamera.setPitch	(   0.0 );
			myCamera.setRoll	(   0.0 );
			myCamera.setUp		(   0.2 );
			myCamera.setDistance(   1.6 );	
			myCamera.setDistance(   0.5 );
			myCamera.update();
		}
		
		//---------------------------------------------
		// transform view according to myCamera
		//---------------------------------------------
        glRotatef	( myCamera.getPitch(),	1, 0, 0 );
        glRotatef	( myCamera.getYaw(),	0, 1, 0 );
        glRotatef	( myCamera.getRoll(),	0, 0, 1 );
        glTranslatef( myCamera.getPosition().x, myCamera.getPosition().y, myCamera.getPosition().z );

        if (::starsOn) {
            // should be the first rendering pass - w/o depth buffer / lighting
        	stars.render(fov);
        }

        glEnable(GL_LIGHTING);
        glEnable(GL_DEPTH_TEST);
        
		
		//---------------------------------------------
		// draw a red sphere  
		//---------------------------------------------
		float sphereRadius = 0.25f;
        glColor3f(1,0,0);
		glPushMatrix();
			glTranslatef( 0.0f, sphereRadius, 0.0f );
			glutSolidSphere( sphereRadius, 15, 15 );
		glPopMatrix();

		//---------------------------------------------
		// draw a grid gound plane....
		//---------------------------------------------
		drawGroundPlaneGrid( 5.0f, 9 );
		
		
        //  Draw cloud of dots
        glDisable( GL_POINT_SPRITE_ARB );
        glDisable( GL_TEXTURE_2D );
        if (!displayHead) cloud.render();
    
        //  Draw voxels
		if ( showingVoxels )
		{
			voxels.render();
		}
		
        //  Draw field vectors
        if (displayField) field.render();
            
        //  Render heads of other agents
        for(std::vector<Agent>::iterator agent = agentList.getAgents().begin(); agent != agentList.getAgents().end(); agent++) 
		{
            if (agent->getLinkedData() != NULL) 
			{
                Head *agentHead = (Head *)agent->getLinkedData();
                glPushMatrix();
                glm::vec3 pos = agentHead->getPos();
                glTranslatef(-pos.x, -pos.y, -pos.z);
                agentHead->render(0, 0);
                glPopMatrix();
            }
        }
    
        if ( !displayHead ) balls.render();
    
        //  Render the world box
        if (!displayHead && statsOn) render_world_box();
    
	
		//---------------------------------
        //  Render my own head
		//---------------------------------
		myHead.render( true, 1 );	
	
		/*
        glPushMatrix();
        glLoadIdentity();
        glTranslatef(0.f, 0.f, -7.f);
        myHead.render(displayHead, 1);
        glPopMatrix();
		*/
		
    }
    
    glPopMatrix();

    //  Render 2D overlay:  I/O level bar graphs and text  
    glMatrixMode(GL_PROJECTION);
    glPushMatrix();
        glLoadIdentity(); 
        gluOrtho2D(0, WIDTH, HEIGHT, 0);
        glDisable(GL_DEPTH_TEST);
        glDisable(GL_LIGHTING);

        //lattice.render(WIDTH, HEIGHT);
        //myFinger.render();
        #ifndef _WIN32
        audio.render(WIDTH, HEIGHT);
        if (audioScope.getState()) audioScope.render();
        #endif


        //drawvec3(100, 100, 0.15, 0, 1.0, 0, myHead.getPos(), 0, 1, 0);
        glPointParameterfvARB( GL_POINT_DISTANCE_ATTENUATION_ARB, pointer_attenuation_quadratic );

        if (displayHeadMouse && !displayHead && statsOn)
        {
            //  Display small target box at center or head mouse target that can also be used to measure LOD
            glColor3f(1.0, 1.0, 1.0);
            glDisable(GL_LINE_SMOOTH);
            const int PIXEL_BOX = 20;
            glBegin(GL_LINE_STRIP);
            glVertex2f(headMouseX - PIXEL_BOX/2, headMouseY - PIXEL_BOX/2);
            glVertex2f(headMouseX + PIXEL_BOX/2, headMouseY - PIXEL_BOX/2);
            glVertex2f(headMouseX + PIXEL_BOX/2, headMouseY + PIXEL_BOX/2);
            glVertex2f(headMouseX - PIXEL_BOX/2, headMouseY + PIXEL_BOX/2);
            glVertex2f(headMouseX - PIXEL_BOX/2, headMouseY - PIXEL_BOX/2);
            glEnd();
            
            glEnable(GL_LINE_SMOOTH);
        }
        
    //  Show detected levels from the serial I/O ADC channel sensors
    if (displayLevels) serialPort.renderLevels(WIDTH,HEIGHT);
    
    //  Display miscellaneous text stats onscreen
    if (statsOn) {
        glLineWidth(1.0f);
        glPointSize(1.0f);
        displayStats();
    }

    //  Draw number of nearby people always
    char agents[100];
    sprintf(agents, "Agents nearby: %ld\n", agentList.getAgents().size());
    drawtext(WIDTH-200,20, 0.10, 0, 1.0, 0, agents, 1, 1, 0);
    
    if (::paintOn) {
    
		char paintMessage[100];
		sprintf(paintMessage,"Painting (%.3f,%.3f,%.3f/%.3f/%d,%d,%d)",
			::paintingVoxel.x,::paintingVoxel.y,::paintingVoxel.z,::paintingVoxel.s,
			(unsigned int)::paintingVoxel.red,(unsigned int)::paintingVoxel.green,(unsigned int)::paintingVoxel.blue);
		drawtext(WIDTH-350,40, 0.10, 0, 1.0, 0, paintMessage, 1, 1, 0);
    }
    
    glPopMatrix();
    

    glutSwapBuffers();
    frameCount++;
}

void testPointToVoxel()
{
	float y=0;
	float z=0;
	float s=0.1;
	for (float x=0; x<=1; x+= 0.05)
	{
		std::cout << " x=" << x << " ";

		unsigned char red   = 200; //randomColorValue(65);
		unsigned char green = 200; //randomColorValue(65);
		unsigned char blue  = 200; //randomColorValue(65);
	
		unsigned char* voxelCode = pointToVoxel(x, y, z, s,red,green,blue);
		printVoxelCode(voxelCode);
		delete voxelCode;
		std::cout << std::endl;
	}
}

void sendVoxelServerEraseAll() {
	char message[100];
    sprintf(message,"%c%s",'Z',"erase all");
	int messageSize = strlen(message)+1;
	::agentList.broadcastToAgents(message, messageSize,AgentList::AGENTS_OF_TYPE_VOXEL);
}

void sendVoxelServerAddScene() {
	char message[100];
    sprintf(message,"%c%s",'Z',"add scene");
	int messageSize = strlen(message)+1;
	::agentList.broadcastToAgents(message, messageSize,AgentList::AGENTS_OF_TYPE_VOXEL);
}

void shiftPaintingColor()
{
    // About the color of the paintbrush... first determine the dominant color
    ::dominantColor = (::dominantColor+1)%3; // 0=red,1=green,2=blue
	::paintingVoxel.red   = (::dominantColor==0)?randIntInRange(200,255):randIntInRange(40,100);
	::paintingVoxel.green = (::dominantColor==1)?randIntInRange(200,255):randIntInRange(40,100);
	::paintingVoxel.blue  = (::dominantColor==2)?randIntInRange(200,255):randIntInRange(40,100);
}

void setupPaintingVoxel()
{
	glm::vec3 headPos = myHead.getPos();

	::paintingVoxel.x = headPos.z/-10.0;	// voxel space x is negative z head space
	::paintingVoxel.y = headPos.y/-10.0;  // voxel space y is negative y head space
	::paintingVoxel.z = headPos.x/-10.0;  // voxel space z is negative x head space
	::paintingVoxel.s = 1.0/256;
	
	shiftPaintingColor();
}

void addRandomSphere(bool wantColorRandomizer)
{
	float r = randFloatInRange(0.05,0.1);
	float xc = randFloatInRange(r,(1-r));
	float yc = randFloatInRange(r,(1-r));
	float zc = randFloatInRange(r,(1-r));
	float s = 0.001; // size of voxels to make up surface of sphere
	bool solid = false;

	printf("random sphere\n");
	printf("radius=%f\n",r);
	printf("xc=%f\n",xc);
	printf("yc=%f\n",yc);
	printf("zc=%f\n",zc);

	voxels.createSphere(r,xc,yc,zc,s,solid,wantColorRandomizer);
}


const float KEYBOARD_YAW_RATE = 0.8;
const float KEYBOARD_PITCH_RATE = 0.6;
const float KEYBOARD_STRAFE_RATE = 0.03;
const float KEYBOARD_FLY_RATE = 0.08;

void specialkeyUp(int k, int x, int y) {
    if (k == GLUT_KEY_UP) {
        myHead.setDriveKeys(FWD, 0);
        myHead.setDriveKeys(UP, 0);
    }
    if (k == GLUT_KEY_DOWN) {
        myHead.setDriveKeys(BACK, 0);
        myHead.setDriveKeys(DOWN, 0);
    }
    if (k == GLUT_KEY_LEFT) {
        myHead.setDriveKeys(LEFT, 0);
        myHead.setDriveKeys(ROT_LEFT, 0);
    }
    if (k == GLUT_KEY_RIGHT) {
        myHead.setDriveKeys(RIGHT, 0);
        myHead.setDriveKeys(ROT_RIGHT, 0);
    }
    
}

void specialkey(int k, int x, int y)
{
    if (k == GLUT_KEY_UP || k == GLUT_KEY_DOWN || k == GLUT_KEY_LEFT || k == GLUT_KEY_RIGHT) {
        if (k == GLUT_KEY_UP) {
            if (glutGetModifiers() == GLUT_ACTIVE_SHIFT) myHead.setDriveKeys(UP, 1);
            else myHead.setDriveKeys(FWD, 1);
        }
        if (k == GLUT_KEY_DOWN) {
            if (glutGetModifiers() == GLUT_ACTIVE_SHIFT) myHead.setDriveKeys(DOWN, 1);
            else myHead.setDriveKeys(BACK, 1);
        }
        if (k == GLUT_KEY_LEFT) {
            if (glutGetModifiers() == GLUT_ACTIVE_SHIFT) myHead.setDriveKeys(LEFT, 1);
            else myHead.setDriveKeys(ROT_LEFT, 1);  
        }
        if (k == GLUT_KEY_RIGHT) {
            if (glutGetModifiers() == GLUT_ACTIVE_SHIFT) myHead.setDriveKeys(RIGHT, 1);
            else myHead.setDriveKeys(ROT_RIGHT, 1);   
        }
        
        audio.setWalkingState(true);
    }    
}


void keyUp(unsigned char k, int x, int y) {
    if (k == 'e') myHead.setDriveKeys(UP, 0);
    if (k == 'c') myHead.setDriveKeys(DOWN, 0);
    if (k == 'w') myHead.setDriveKeys(FWD, 0);
    if (k == 's') myHead.setDriveKeys(BACK, 0);
    if (k == 'a') myHead.setDriveKeys(ROT_LEFT, 0);
    if (k == 'd') myHead.setDriveKeys(ROT_RIGHT, 0);

}

void key(unsigned char k, int x, int y)
{
    
	//  Process keypresses 
 	if (k == 'q')  ::terminate();
    if (k == '/')  statsOn = !statsOn;		// toggle stats
    if (k == '*')  ::starsOn = !::starsOn;		// toggle stars
    if (k == '&') {
    	::paintOn = !::paintOn;		// toggle paint
    	::setupPaintingVoxel();		// also randomizes colors
    }
    if (k == '^')  ::shiftPaintingColor();		// shifts randomize color between R,G,B dominant
    if (k == '-')  ::sendVoxelServerEraseAll();	// sends erase all command to voxel server
    if (k == '%')  ::sendVoxelServerAddScene();	// sends add scene command to voxel server
	if (k == 'n') 
    {
        noiseOn = !noiseOn;                   // Toggle noise 
        if (noiseOn)
        {
            myHead.setNoise(noise);
        }
        else 
        {
            myHead.setNoise(0);
        }

    }
    
    if (k == 'h') {
        displayHead = !displayHead;
        #ifndef _WIN32
        audio.setMixerLoopbackFlag(displayHead);
        #endif
    }
    
    if (k == 'm') headMirror = !headMirror;
    
    if (k == 'f') displayField = !displayField;
    if (k == 'l') displayLevels = !displayLevels;
    if (k == 'e') myHead.setDriveKeys(UP, 1);
    if (k == 'c') myHead.setDriveKeys(DOWN, 1);
    if (k == 'w') myHead.setDriveKeys(FWD, 1);
    if (k == 's') myHead.setDriveKeys(BACK, 1);
    if (k == ' ') reset_sensors();
    if (k == 't') renderPitchRate -= KEYBOARD_PITCH_RATE;
    if (k == 'g') renderPitchRate += KEYBOARD_PITCH_RATE;
#ifdef STARFIELD_KEYS
    if (k == 'u') stars.setResolution(starsTiles += 1);
    if (k == 'j') stars.setResolution(starsTiles = max(starsTiles-1,1));
    if (k == 'i') if (starsLod < 1.0) starsLod = stars.changeLOD(1.01);
    if (k == 'k') if (starsLod > 0.01) starsLod = stars.changeLOD(0.99);
    if (k == 'r') stars.readInput(starFile, 0);
#endif
    if (k == 'a') myHead.setDriveKeys(ROT_LEFT, 1); 
    if (k == 'd') myHead.setDriveKeys(ROT_RIGHT, 1);

	// press the . key to get a new random sphere of voxels added 
    if (k == '.') addRandomSphere(wantColorRandomizer);
}

//
//  Receive packets from other agents/servers and decide what to do with them!
//
void *networkReceive(void *args)
{    
    sockaddr senderAddress;
    ssize_t bytesReceived;
    char *incomingPacket = new char[MAX_PACKET_SIZE];

    while (!stopNetworkReceiveThread) {
        if (agentList.getAgentSocket().receive(&senderAddress, incomingPacket, &bytesReceived)) {
            packetCount++;
            bytesCount += bytesReceived;
            
            if (incomingPacket[0] == PACKET_HEADER_TRANSMITTER_DATA) {
                //  Pass everything but transmitter data to the agent list
                 myHead.hand->processTransmitterData(incomingPacket, bytesReceived);            
            } else if (incomingPacket[0] == PACKET_HEADER_VOXEL_DATA || 
					incomingPacket[0] == PACKET_HEADER_Z_COMMAND || 
					incomingPacket[0] == PACKET_HEADER_ERASE_VOXEL) {
                voxels.parseData(incomingPacket, bytesReceived);
            } else {
               agentList.processAgentData(&senderAddress, incomingPacket, bytesReceived);
            }
        }
    }
    
    pthread_exit(0); 
    return NULL;
}

void idle(void)
{
    timeval check;
    gettimeofday(&check, NULL);
    
    //  Only run simulation code if more than IDLE_SIMULATE_MSECS have passed since last time
    
    if (diffclock(&lastTimeIdle, &check) > IDLE_SIMULATE_MSECS)
    {
		//----------------------------------------------------------------
		// If mouse is being dragged, update hand movement in the avatar
		//----------------------------------------------------------------
		if ( mousePressed == 1 )
		{
			float xOffset = ( mouseX - mouseStartX ) / (double)WIDTH;
			float yOffset = ( mouseY - mouseStartY ) / (double)HEIGHT;
			
			float leftRight	= xOffset;
			float downUp	= yOffset;
			float backFront	= 0.0;
			
			glm::vec3 handMovement( leftRight, downUp, backFront );
			myHead.setHandMovement( handMovement );		
		}		
		
        //  Simulation
        simulateHead(1.f/FPS);
		
		
		//test
		/*
		//  simulate the other agents
        for(std::vector<Agent>::iterator agent = agentList.getAgents().begin(); agent != agentList.getAgents().end(); agent++) 
		{
            if (agent->getLinkedData() != NULL) 
			{
                Head *agentHead = (Head *)agent->getLinkedData();
                agentHead->simulate(1.f/FPS);
            }
        }
		*/
		
        simulateHand(1.f/FPS);
        
        field.simulate(1.f/FPS);
        myHead.simulate(1.f/FPS);
        balls.simulate(1.f/FPS);
        cloud.simulate(1.f/FPS);
        lattice.simulate(1.f/FPS);
        myFinger.simulate(1.f/FPS);

        glutPostRedisplay();
        lastTimeIdle = check;
        
    }
    
    //  Read serial data 
    if (serialPort.active) {
        serialPort.readData();
    }
}



void reshape(int width, int height)
{
    WIDTH = width;
    HEIGHT = height; 


    glMatrixMode(GL_PROJECTION); //hello
    fov.setResolution(width, height)
            .setBounds(glm::vec3(-0.5f,-0.5f,-500.0f), glm::vec3(0.5f, 0.5f, 0.1f) )
            .setPerspective(0.7854f);
    glLoadMatrixf(glm::value_ptr(fov.getViewerScreenXform()));

    glMatrixMode(GL_MODELVIEW);
    glLoadIdentity();

    glViewport(0, 0, width, height);
}



void mouseFunc( int button, int state, int x, int y ) 
{
    if( button == GLUT_LEFT_BUTTON && state == GLUT_DOWN )
    {
		mouseX = x;
		mouseY = y;
		mousePressed = 1;
        lattice.mouseClick((float)x/(float)WIDTH,(float)y/(float)HEIGHT);
        mouseStartX = x;
        mouseStartY = y;
    }
	if( button == GLUT_LEFT_BUTTON && state == GLUT_UP )
    {
		mouseX = x;
		mouseY = y;
		mousePressed = 0;
    }
	
}

void motionFunc( int x, int y)
{
	mouseX = x;
	mouseY = y;
    
    lattice.mouseClick((float)x/(float)WIDTH,(float)y/(float)HEIGHT);
}

void mouseoverFunc( int x, int y)
{
	mouseX = x;
	mouseY = y;
    if (mousePressed == 0)
    {
//        lattice.mouseOver((float)x/(float)WIDTH,(float)y/(float)HEIGHT);
//        myFinger.setTarget(mouseX, mouseY);
    }
}

void attachNewHeadToAgent(Agent *newAgent) {
    if (newAgent->getLinkedData() == NULL) {
        newAgent->setLinkedData(new Head());
    }
}

#ifndef _WIN32
void audioMixerUpdate(in_addr_t newMixerAddress, in_port_t newMixerPort) {
    audio.updateMixerParams(newMixerAddress, newMixerPort);
}
#endif



int main(int argc, const char * argv[])
{
    const char* domainIP = getCmdOption(argc, argv, "--domain");
    if (domainIP) {
		strcpy(DOMAIN_IP,domainIP);
	}

    // Handle Local Domain testing with the --local command line
    if (cmdOptionExists(argc, argv, "--local")) {
    	printf("Local Domain MODE!\n");
		int ip = getLocalAddress();
		sprintf(DOMAIN_IP,"%d.%d.%d.%d", (ip & 0xFF), ((ip >> 8) & 0xFF),((ip >> 16) & 0xFF), ((ip >> 24) & 0xFF));
    }

    // the callback for our instance of AgentList is attachNewHeadToAgent
    agentList.linkedDataCreateCallback = &attachNewHeadToAgent;
    
    #ifndef _WIN32
    agentList.audioMixerSocketUpdate = &audioMixerUpdate;
    #endif

    // start the thread which checks for silent agents
    agentList.startSilentAgentRemovalThread();
    agentList.startDomainServerCheckInThread();
    
#ifdef _WIN32
    WSADATA WsaData;
    int wsaresult = WSAStartup( MAKEWORD(2,2), &WsaData );
#endif

    glutInit(&argc, (char**)argv);
    glutInitDisplayMode(GLUT_RGBA | GLUT_DOUBLE | GLUT_DEPTH);
    glutInitWindowSize(WIDTH, HEIGHT);
    glutCreateWindow("Interface");
    
    #ifdef _WIN32
    glewInit();
    #endif

    printf( "Created Display Window.\n" );
    
    initDisplay();
    printf( "Initialized Display.\n" );

    
    glutDisplayFunc(display);
    glutReshapeFunc(reshape);
	glutKeyboardFunc(key);
    glutKeyboardUpFunc(keyUp);
    glutSpecialFunc(specialkey);
    glutSpecialUpFunc(specialkeyUp);
	glutMotionFunc(motionFunc);
    glutPassiveMotionFunc(mouseoverFunc);
	glutMouseFunc(mouseFunc);
    glutIdleFunc(idle);
	

    init();
    printf( "Init() complete.\n" );


	// Check to see if the user passed in a command line option for randomizing colors
	if (cmdOptionExists(argc, argv, "--NoColorRandomizer")) {
		wantColorRandomizer = false;
	}
	
	// Check to see if the user passed in a command line option for loading a local
	// Voxel File. If so, load it now.
    const char* voxelsFilename = getCmdOption(argc, argv, "-i");
    if (voxelsFilename) {
	    voxels.loadVoxelsFile(voxelsFilename,wantColorRandomizer);
        printf("Local Voxel File loaded.\n");
	}
    
    // create thread for receipt of data via UDP
    pthread_create(&networkReceiveThread, NULL, networkReceive, NULL);
    printf("Network receive thread created.\n");
    
    glutTimerFunc(1000, Timer, 0);
    glutMainLoop();

    printf("Normal exit.\n");
    ::terminate();
    return EXIT_SUCCESS;
}   
<|MERGE_RESOLUTION|>--- conflicted
+++ resolved
@@ -511,47 +511,6 @@
     }
 }
 
-<<<<<<< HEAD
-=======
-int render_test_spot = WIDTH/2;
-int render_test_direction = 1; 
-
-
-
-
-void drawGroundPlaneGrid( float size, int resolution )
-{
-
-	glColor3f( 0.4f, 0.5f, 0.3f );
-	glLineWidth(2.0);
-	
-	float gridSize = 10.0;
-	int gridResolution = 10;
-
-	for (int g=0; g<gridResolution; g++)
-	{
-		float fraction = (float)g / (float)( gridResolution - 1 );
-		float inc = -gridSize * ONE_HALF + fraction * gridSize;
-		glBegin( GL_LINE_STRIP );		
-		glVertex3f( inc, 0.0f, -gridSize * ONE_HALF );
-		glVertex3f( inc, 0.0f,  gridSize * ONE_HALF );
-		glEnd();
-	}
-	
-	for (int g=0; g<gridResolution; g++)
-	{
-		float fraction = (float)g / (float)( gridResolution - 1 );
-		float inc = -gridSize * ONE_HALF + fraction * gridSize;
-		glBegin( GL_LINE_STRIP );		
-		glVertex3f( -gridSize * ONE_HALF, 0.0f, inc );
-		glVertex3f(  gridSize * ONE_HALF, 0.0f, inc );
-		glEnd();
-	}
-}
-
-
-
->>>>>>> 1b833fb4
 void display(void)
 {
 	//printf( "avatar head lookat = %f, %f, %f\n", myHead.getAvatarHeadLookatDirection().x, myHead.getAvatarHeadLookatDirection().y, myHead.getAvatarHeadLookatDirection().z );
