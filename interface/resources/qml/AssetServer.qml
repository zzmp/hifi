--- conflicted
+++ resolved
@@ -408,17 +408,21 @@
             }
         }
 
-<<<<<<< HEAD
         HifiControls.Tree {
             id: treeView
             anchors.top: assetDirectory.bottom
             anchors.bottom: uploadSection.top
             anchors.margins: 12
             anchors.bottomMargin: 0
-            treeModel: assetProxyModel
-            colorScheme: root.colorScheme
             anchors.left: parent.left
             anchors.right: parent.right
+
+            treeModel: assetProxyModel
+            canEdit: true
+            colorScheme: root.colorScheme
+
+            modifyEl: renameEl
+
             MouseArea {
                 propagateComposedEvents: true
                 anchors.fill: parent
@@ -430,32 +434,6 @@
 
                     contextMenu.currentIndex = index;
                     contextMenu.popup();
-=======
-            HifiControls.Tree {
-                id: treeView
-                height: 400
-                treeModel: assetProxyModel
-                colorScheme: root.colorScheme
-                canEdit: true
-
-                anchors.left: parent.left
-                anchors.right: parent.right
-
-                modifyEl: renameEl
-
-                MouseArea {
-                    propagateComposedEvents: true
-                    anchors.fill: parent
-                    acceptedButtons: Qt.RightButton
-                    onClicked: {
-                        var index = treeView.indexAt(mouse.x, mouse.y);
-
-                        treeView.selection.setCurrentIndex(index, 0x0002);
-
-                        contextMenu.currentIndex = index;
-                        contextMenu.popup();
-                    }
->>>>>>> cbed674c
                 }
             }
         }
