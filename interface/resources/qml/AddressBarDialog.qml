//
//  AddressBarDialog.qml
//
//  Created by Austin Davis on 2015/04/14
//  Copyright 2015 High Fidelity, Inc.
//
//  Distributed under the Apache License, Version 2.0.
//  See the accompanying file LICENSE or http://www.apache.org/licenses/LICENSE-2.0.html
//

import Hifi 1.0
import QtQuick 2.4
import "controls"
import "styles"
import "windows"
import "hifi"
import "hifi/toolbars"
import "controls-uit" as HifiControls

Window {
    id: root
    HifiConstants { id: hifi }

    objectName: "AddressBarDialog"
    frame: HiddenFrame {}
    hideBackground: true

    shown: false
    destroyOnHidden: false
    resizable: false
    scale: 1.25  // Make this dialog a little larger than normal

    width: addressBarDialog.implicitWidth
    height: addressBarDialog.implicitHeight

    onShownChanged: addressBarDialog.observeShownChanged(shown);
    Component.onCompleted: {
        root.parentChanged.connect(center);
        center();
    }
    Component.onDestruction: {
        root.parentChanged.disconnect(center);
    }

    function center() {
        // Explicitly center in order to avoid warnings at shutdown
        anchors.centerIn = parent;
    }

    function resetAfterTeleport() {
        storyCardFrame.shown = root.shown = false;
    }
    function goCard(card) {
        if (addressBarDialog.useFeed) {
            storyCardHTML.url = addressBarDialog.metaverseServerUrl + "/user_stories/" + card.storyId;
            storyCardFrame.shown = true;
            return;
        }
        addressLine.text = card.hifiUrl;
        toggleOrGo(true);
    }
    property var allPlaces: [];
    property var allStories: [];
    property int cardWidth: 200;
    property int cardHeight: 152;
    property string metaverseBase: addressBarDialog.metaverseServerUrl + "/api/v1/";

    AddressBarDialog {
        id: addressBarDialog
<<<<<<< HEAD
        objectName: "AddressBarDialogDialog"
=======
>>>>>>> 3e86b2f0

        property bool keyboardRaised: false
        property bool punctuationMode: false

        implicitWidth: backgroundImage.width
        implicitHeight: backgroundImage.height + (keyboardRaised ? 200 : 0)
        // The buttons have their button state changed on hover, so we have to manually fix them up here
        onBackEnabledChanged: backArrow.buttonState = addressBarDialog.backEnabled ? 1 : 0;
        onForwardEnabledChanged: forwardArrow.buttonState = addressBarDialog.forwardEnabled ? 1 : 0;
        onUseFeedChanged: updateFeedState();
        onReceivedHifiSchemeURL: resetAfterTeleport();

        ListModel { id: suggestions }

        ListView {
            id: scroll
            width: backgroundImage.width;
            height: cardHeight;
            spacing: hifi.layout.spacing;
            clip: true;
            anchors {
                bottom: backgroundImage.top;
                bottomMargin: 2 * hifi.layout.spacing;
                horizontalCenter: backgroundImage.horizontalCenter
            }
            model: suggestions;
            orientation: ListView.Horizontal;
            delegate: Card {
                width: cardWidth;
                height: cardHeight;
                goFunction: goCard;
                userName: model.username;
                placeName: model.place_name;
                hifiUrl: model.place_name + model.path;
                imageUrl: model.image_url;
                thumbnail: model.thumbnail_url;
                action: model.action;
                timestamp: model.created_at;
                onlineUsers: model.online_users;
                storyId: model.metaverseId;
                hoverThunk: function () { ListView.view.currentIndex = index; }
                unhoverThunk: function () { ListView.view.currentIndex = -1; }
            }
            highlightMoveDuration: -1;
            highlightMoveVelocity: -1;
            highlight: Rectangle { color: "transparent"; border.width: 4; border.color: "#1DB5ED"; z: 1; }
            leftMargin: 50; // Start the first item over by about the same amount as the last item peeks through on the other side.
            rightMargin: 50;
        }
        Image { // Just a visual indicator that the user can swipe the cards over to see more.
            source: "../images/Swipe-Icon-single.svg"
            width: 50;
            visible: suggestions.count > 3;
            anchors {
                right: scroll.right;
                verticalCenter: scroll.verticalCenter;
            }
        }
        Image {
            id: backgroundImage
            objectName: "AddressBarDialogImage"
            source: "../images/address-bar.svg"
            width: 576 * root.scale
            height: 80 * root.scale
            property int inputAreaHeight: 56.0 * root.scale  // Height of the background's input area
            property int inputAreaStep: (height - inputAreaHeight) / 2

            ToolbarButton {
                id: homeButton
                imageURL: "../images/home.svg"
                buttonState: 1
                defaultState: 1
                hoverState: 2
                onClicked: addressBarDialog.loadHome();
                anchors {
                    left: parent.left
                    leftMargin: homeButton.width / 2
                    verticalCenter: parent.verticalCenter
                }
            }

            ToolbarButton {
                id: backArrow;
                imageURL: "../images/backward.svg";
                hoverState: addressBarDialog.backEnabled ? 2 : 0;
                defaultState: addressBarDialog.backEnabled ? 1 : 0;
                buttonState: addressBarDialog.backEnabled ? 1 : 0;
                onClicked: addressBarDialog.loadBack();
                anchors {
                    left: homeButton.right
                    verticalCenter: parent.verticalCenter
                }
            }
            ToolbarButton {
                id: forwardArrow;
                imageURL: "../images/forward.svg";
                hoverState: addressBarDialog.forwardEnabled ? 2 : 0;
                defaultState: addressBarDialog.forwardEnabled ? 1 : 0;
                buttonState: addressBarDialog.forwardEnabled ? 1 : 0;
                onClicked: addressBarDialog.loadForward();
                anchors {
                    left: backArrow.right
                    verticalCenter: parent.verticalCenter
                }
            }

            // FIXME replace with TextField
            TextInput {
                id: addressLine
                focus: true
                objectName: "AddressBarDialogTextInput"
                anchors {
                    top: parent.top
                    bottom: parent.bottom
                    left: forwardArrow.right
                    right: placesButton.left
                    leftMargin: forwardArrow.width
                    rightMargin: placesButton.width
                    topMargin: parent.inputAreaStep + hifi.layout.spacing
                    bottomMargin: parent.inputAreaStep + hifi.layout.spacing
                }
                font.pixelSize: hifi.fonts.pixelSize * root.scale * 0.75
                helperText: "Go to: place, @user, /path, network address"
                helperPixelSize: font.pixelSize * 0.75
                helperItalic: true
                onTextChanged: filterChoicesByText()
            }
            // These two are radio buttons.
            ToolbarButton {
                id: placesButton
                imageURL: "../images/places.svg"
                buttonState: 1
                defaultState: addressBarDialog.useFeed ? 0 : 1;
                hoverState: addressBarDialog.useFeed ? 2 : -1;
                onClicked: addressBarDialog.useFeed ? toggleFeed() : identity()
                anchors {
                    right: feedButton.left;
                    bottom: addressLine.bottom;
                }
            }
            ToolbarButton {
                id: feedButton;
                imageURL: "../images/snap-feed.svg";
                buttonState: 0
                defaultState: addressBarDialog.useFeed ? 1 : 0;
                hoverState: addressBarDialog.useFeed ? -1 : 2;
                onClicked: addressBarDialog.useFeed ? identity() : toggleFeed();
                anchors {
                    right: parent.right;
                    bottom: addressLine.bottom;
                    rightMargin: feedButton.width / 2
                }
            }
        }

        Window {
            width: 938
            height: 625
            scale: 0.8  // Reset scale of Window to 1.0 (counteract address bar's scale value of 1.25)
            HifiControls.WebView {
                anchors.fill: parent;
                id: storyCardHTML;
            }
            id: storyCardFrame;

            shown: false;
            destroyOnCloseButton: false;
            pinnable: false;

            anchors {
                verticalCenter: backgroundImage.verticalCenter;
                horizontalCenter: scroll.horizontalCenter;
            }
        }

        // virtual keyboard, letters
        Keyboard {
            id: keyboard1
            y: parent.keyboardRaised ? parent.height : 0
            height: parent.keyboardRaised ? 200 : 0
            visible: parent.keyboardRaised && !parent.punctuationMode
            enabled: parent.keyboardRaised && !parent.punctuationMode
            anchors.right: parent.right
            anchors.rightMargin: 0
            anchors.left: parent.left
            anchors.leftMargin: 0
            anchors.bottom: parent.bottom
            anchors.bottomMargin: 0
        }

        KeyboardPunctuation {
            id: keyboard2
            y: parent.keyboardRaised ? parent.height : 0
            height: parent.keyboardRaised ? 200 : 0
            visible: parent.keyboardRaised && parent.punctuationMode
            enabled: parent.keyboardRaised && parent.punctuationMode
            anchors.right: parent.right
            anchors.rightMargin: 0
            anchors.left: parent.left
            anchors.leftMargin: 0
            anchors.bottom: parent.bottom
            anchors.bottomMargin: 0
        }
    }


    function toggleFeed() {
        addressBarDialog.useFeed = !addressBarDialog.useFeed;
        updateFeedState();
    }
    function updateFeedState() {
        placesButton.buttonState = addressBarDialog.useFeed ? 0 : 1;
        feedButton.buttonState = addressBarDialog.useFeed ? 1 : 0;
        filterChoicesByText();
    }
    function getRequest(url, cb) { // cb(error, responseOfCorrectContentType) of url. General for 'get' text/html/json, but without redirects.
        // TODO: make available to other .qml.
        var request = new XMLHttpRequest();
        // QT bug: apparently doesn't handle onload. Workaround using readyState.
        request.onreadystatechange = function () {
            var READY_STATE_DONE = 4;
            var HTTP_OK = 200;
            if (request.readyState >= READY_STATE_DONE) {
                var error = (request.status !== HTTP_OK) && request.status.toString() + ':' + request.statusText,
                    response = !error && request.responseText,
                    contentType = !error && request.getResponseHeader('content-type');
                if (!error && contentType.indexOf('application/json') === 0) {
                    try {
                        response = JSON.parse(response);
                    } catch (e) {
                        error = e;
                    }
                }
                cb(error, response);
            }
        };
        request.open("GET", url, true);
        request.send();
    }
    function asyncMap(array, iterator, cb) {
        // call iterator(element, icb) once for each element of array, and then cb(error, mappedResult)
        // when icb(error, mappedElement) has been called by each iterator.
        // Calls to iterator are overlapped and may call icb in any order, but the mappedResults are collected in the same
        // order as the elements of the array.
        // Short-circuits if error. Note that iterator MUST be an asynchronous function. (Use setTimeout if necessary.)
        var count = array.length, results = [];
        if (!count) {
            return cb(null, results);
        }
        array.forEach(function (element, index) {
            if (count < 0) { // don't keep iterating after we short-circuit
                return;
            }
            iterator(element, function (error, mapped) {
                results[index] = mapped;
                if (error || !--count) {
                    count = 0; // don't cb multiple times if error
                    cb(error, results);
                }
            });
        });
    }
    // Example:
    /*asyncMap([0, 1, 2, 3, 4, 5, 6], function (elt, icb) {
        console.log('called', elt);
        setTimeout(function () {
            console.log('answering', elt);
            icb(null, elt);
        }, Math.random() * 1000);
    }, console.log); */

    function identity(x) {
        return x;
    }

    function handleError(url, error, data, cb) { // cb(error) and answer truthy if needed, else falsey
        if (!error && (data.status === 'success')) {
            return;
        }
        if (!error) { // Create a message from the data
            error = data.status + ': ' + data.error;
        }
        if (typeof(error) === 'string') { // Make a proper Error object
            error = new Error(error);
        }
        error.message += ' in ' + url; // Include the url.
        cb(error);
        return true;
    }

    function getPlace(placeData, cb) { // cb(error, side-effected-placeData), after adding path, thumbnails, and description
        var url = metaverseBase + 'places/' + placeData.place_name;
        getRequest(url, function (error, data) {
            if (handleError(url, error, data, cb)) {
                return;
            }
            var place = data.data.place, previews = place.previews;
            placeData.path = place.path;
            if (previews && previews.thumbnail) {
                placeData.thumbnail_url = previews.thumbnail;
            }
            if (place.description) {
                placeData.description = place.description;
                placeData.searchText += ' ' + place.description.toUpperCase();
            }
            cb(error, placeData);
        });
    }
    function makeModelData(data, optionalPlaceName) { // create a new obj from data
        // ListModel elements will only ever have those properties that are defined by the first obj that is added.
        // So here we make sure that we have all the properties we need, regardless of whether it is a place data or user story.
        var name = optionalPlaceName || data.place_name,
            tags = data.tags || [data.action, data.username],
            description = data.description || "",
            thumbnail_url = data.thumbnail_url || "",
            image_url = thumbnail_url;
        if (data.details) {
            try {
                image_url = JSON.parse(data.details).image_url || thumbnail_url;
            } catch (e) {
                console.log(name, "has bad details", data.details);
            }
        }
        return {
            place_name: name,
            username: data.username || "",
            path: data.path || "",
            created_at: data.created_at || "",
            action: data.action || "",
            thumbnail_url: thumbnail_url,
            image_url: image_url,

            metaverseId: (data.id || "").toString(), // Some are strings from server while others are numbers. Model objects require uniformity.

            tags: tags,
            description: description,
            online_users: data.online_users || 0,

            searchText: [name].concat(tags, description || []).join(' ').toUpperCase()
        }
    }
    function mapDomainPlaces(domain, cb) { // cb(error, arrayOfDomainPlaceData)
        function addPlace(name, icb) {
            getPlace(makeModelData(domain, name), icb);
        }
        // IWBNI we could get these results in order with most-recent-entered first.
        // In any case, we don't really need to preserve the domain.names order in the results.
        asyncMap(domain.names || [], addPlace, cb);
    }

    function suggestable(place) {
        if (addressBarDialog.useFeed) {
            return true;
        }
        return (place.place_name !== AddressManager.hostname) // Not our entry, but do show other entry points to current domain.
            && place.thumbnail_url
            && place.online_users // at least one present means it's actually online
            && place.online_users <= 20;
    }
    function getDomainPage(pageNumber, cb) { // cb(error) after all pages of domain data have been added to model
        // Each page of results is processed completely before we start on the next page.
        // For each page of domains, we process each domain in parallel, and for each domain, process each place name in parallel.
        // This gives us minimum latency within the page, but we do preserve the order within the page by using asyncMap and
        // only appending the collected results.
        var params = [
            'open', // published hours handle now
            // TBD: should determine if place is actually running?
            'restriction=open', // Not by whitelist, etc.  TBD: If logged in, add hifi to the restriction options, in order to include places that require login?
            // TBD: add maturity?
            'protocol=' + encodeURIComponent(AddressManager.protocolVersion()),
            'sort_by=users',
            'sort_order=desc',
            'page=' + pageNumber
        ];
        var url = metaverseBase + 'domains/all?' + params.join('&');
        getRequest(url, function (error, data) {
            if (handleError(url, error, data, cb)) {
                return;
            }
            asyncMap(data.data.domains, mapDomainPlaces, function (error, pageResults) {
                if (error) {
                    return cb(error);
                }
                // pageResults is now [ [ placeDataOneForDomainOne, placeDataTwoForDomainOne, ...], [ placeDataTwoForDomainTwo...] ]
                pageResults.forEach(function (domainResults) {
                    allPlaces = allPlaces.concat(domainResults);
                    if (!addressLine.text && !addressBarDialog.useFeed) { // Don't add if the user is already filtering
                        domainResults.forEach(function (place) {
                            if (suggestable(place)) {
                                suggestions.append(place);
                            }
                        });
                    }
                });
                if (data.current_page < data.total_pages) {
                    return getDomainPage(pageNumber + 1, cb);
                }
                cb();
            });
        });
    }
    function getUserStoryPage(pageNumber, cb) { // cb(error) after all pages of domain data have been added to model
        var url = metaverseBase + 'user_stories?page=' + pageNumber;
        getRequest(url, function (error, data) {
            if (handleError(url, error, data, cb)) {
                return;
            }
            var stories = data.user_stories.map(function (story) { // explicit single-argument function
                return makeModelData(story);
            });
            allStories = allStories.concat(stories);
            if (!addressLine.text && addressBarDialog.useFeed) { // Don't add if the user is already filtering
                stories.forEach(function (story) {
                    suggestions.append(story);
                });
            }
            if ((data.current_page < data.total_pages) && (data.current_page <=  10)) { // just 10 pages = 100 stories for now
                return getUserStoryPage(pageNumber + 1, cb);
            }
            cb();
        });
    }
    function filterChoicesByText() {
        suggestions.clear();
        var words = addressLine.text.toUpperCase().split(/\s+/).filter(identity),
            data = addressBarDialog.useFeed ? allStories : allPlaces;
        function matches(place) {
            if (!words.length) {
                return suggestable(place);
            }
            return words.every(function (word) {
                return place.searchText.indexOf(word) >= 0;
            });
        }
        data.forEach(function (place) {
            if (matches(place)) {
                suggestions.append(place);
            }
        });
    }

    function fillDestinations() {
        allPlaces = [];
        allStories = [];
        suggestions.clear();
        getDomainPage(1, function (error) {
            console.log('domain query', error || 'ok', allPlaces.length);
        });
        getUserStoryPage(1, function (error) {
            console.log('user stories query', error || 'ok', allStories.length);
        });
    }

    onVisibleChanged: {
        if (visible) {
            addressLine.forceActiveFocus()
            fillDestinations();
        } else {
            addressLine.text = ""
        }
    }

    function toggleOrGo(fromSuggestions) {
        if (addressLine.text !== "") {
            addressBarDialog.loadAddress(addressLine.text, fromSuggestions)
        }
        root.shown = false;
    }

    Keys.onPressed: {
        switch (event.key) {
            case Qt.Key_Escape:
            case Qt.Key_Back:
                root.shown = false
                event.accepted = true
                break
            case Qt.Key_Enter:
            case Qt.Key_Return:
                toggleOrGo()
                event.accepted = true
                break
        }
    }
}<|MERGE_RESOLUTION|>--- conflicted
+++ resolved
@@ -67,10 +67,6 @@
 
     AddressBarDialog {
         id: addressBarDialog
-<<<<<<< HEAD
-        objectName: "AddressBarDialogDialog"
-=======
->>>>>>> 3e86b2f0
 
         property bool keyboardRaised: false
         property bool punctuationMode: false
@@ -131,7 +127,6 @@
         }
         Image {
             id: backgroundImage
-            objectName: "AddressBarDialogImage"
             source: "../images/address-bar.svg"
             width: 576 * root.scale
             height: 80 * root.scale
@@ -181,7 +176,6 @@
             TextInput {
                 id: addressLine
                 focus: true
-                objectName: "AddressBarDialogTextInput"
                 anchors {
                     top: parent.top
                     bottom: parent.bottom
