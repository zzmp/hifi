import Hifi 1.0
import QtQuick 2.3
import QtQuick.Controls 1.3
// Import local folder last so that our own control customizations override 
// the built in ones
import "controls"

Root {
<<<<<<< HEAD
    id: root
    anchors.fill: parent

    onWidthChanged: {
        console.log("Root width: " + width)
    }
    onHeightChanged: {
        console.log("Root height: " + height)
    }
    
    Component.onCompleted: {
        console.log("Completed root")
        root.forceActiveFocus()
    }
        
=======
	id: root
    anchors.fill: parent
    onParentChanged: {
    	forceActiveFocus();
    }
>>>>>>> 9fbd5d79
    Button {
        id: messageBox
        anchors.right: createDialog.left
        anchors.rightMargin: 24
        anchors.bottom: parent.bottom
        anchors.bottomMargin: 24
        text: "Message"
        onClicked: {
            console.log("Foo")
            root.information("a")
            console.log("Bar")
        }
    }
<<<<<<< HEAD

=======
>>>>>>> 9fbd5d79
    Button {
        id: createDialog
        anchors.right: parent.right
        anchors.rightMargin: 24
        anchors.bottom: parent.bottom
        anchors.bottomMargin: 24
        text: "Create"
        onClicked: {
            root.loadChild("MenuTest.qml");
        }
    }

    Keys.onPressed: {
<<<<<<< HEAD
        console.log(event.key);
    }
=======
		console.log("Key press root")
	}
>>>>>>> 9fbd5d79
}
<|MERGE_RESOLUTION|>--- conflicted
+++ resolved
@@ -6,29 +6,12 @@
 import "controls"
 
 Root {
-<<<<<<< HEAD
-    id: root
-    anchors.fill: parent
-
-    onWidthChanged: {
-        console.log("Root width: " + width)
-    }
-    onHeightChanged: {
-        console.log("Root height: " + height)
-    }
-    
-    Component.onCompleted: {
-        console.log("Completed root")
-        root.forceActiveFocus()
-    }
-        
-=======
 	id: root
     anchors.fill: parent
     onParentChanged: {
     	forceActiveFocus();
     }
->>>>>>> 9fbd5d79
+
     Button {
         id: messageBox
         anchors.right: createDialog.left
@@ -42,10 +25,6 @@
             console.log("Bar")
         }
     }
-<<<<<<< HEAD
-
-=======
->>>>>>> 9fbd5d79
     Button {
         id: createDialog
         anchors.right: parent.right
@@ -59,11 +38,6 @@
     }
 
     Keys.onPressed: {
-<<<<<<< HEAD
         console.log(event.key);
     }
-=======
-		console.log("Key press root")
-	}
->>>>>>> 9fbd5d79
 }
