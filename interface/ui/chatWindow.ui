--- conflicted
+++ resolved
@@ -152,13 +152,6 @@
         <property name="text">
          <string/>
         </property>
-<<<<<<< HEAD
-=======
-        <property name="icon">
-         <iconset>
-          <normaloff>../resources/images/close.svg</normaloff>../resources/images/close.svg</iconset>
-        </property>
->>>>>>> 0f9a00aa
         <property name="flat">
          <bool>true</bool>
         </property>
