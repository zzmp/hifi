//
//  ScriptCache.h
//  libraries/script-engine/src
//
//  Created by Brad Hefta-Gaub on 2015-03-30
//  Copyright 2015 High Fidelity, Inc.
//
//  Distributed under the Apache License, Version 2.0.
//  See the accompanying file LICENSE or http://www.apache.org/licenses/LICENSE-2.0.html
//

#ifndef hifi_ScriptCache_h
#define hifi_ScriptCache_h

#include <ResourceCache.h>

class ScriptUser {
public:
    virtual void scriptContentsAvailable(const QUrl& url, const QString& scriptContents) = 0;
    virtual void errorInLoadingScript(const QUrl& url) = 0;
};

using contentAvailableCallback = std::function<void(const QString& scriptOrURL, const QString& contents, bool isURL, bool contentAvailable)>;

/// Interface for loading scripts
class ScriptCache : public QObject, public Dependency {
    Q_OBJECT
    SINGLETON_DEPENDENCY

public:
<<<<<<< HEAD
	void clearCache();
=======
    void clearCache();
>>>>>>> da74d4b1
    void getScriptContents(const QString& scriptOrURL, contentAvailableCallback contentAvailable, bool forceDownload = false);


    QString getScript(const QUrl& unnormalizedURL, ScriptUser* scriptUser, bool& isPending, bool redownload = false);
    void deleteScript(const QUrl& unnormalizedURL);

    // FIXME - how do we remove a script from the bad script list in the case of a redownload?
    void addScriptToBadScriptList(const QUrl& url) { _badScripts.insert(url); }
    bool isInBadScriptList(const QUrl& url) { return _badScripts.contains(url); }
    
private slots:
    void scriptDownloaded(); // old version
    void scriptContentAvailable(); // new version

private:
    ScriptCache(QObject* parent = NULL);
    
    QMultiMap<QUrl, contentAvailableCallback> _contentCallbacks;
    
    QHash<QUrl, QString> _scriptCache;
    QMultiMap<QUrl, ScriptUser*> _scriptUsers;
    QSet<QUrl> _badScripts;
};

#endif // hifi_ScriptCache_h<|MERGE_RESOLUTION|>--- conflicted
+++ resolved
@@ -28,11 +28,7 @@
     SINGLETON_DEPENDENCY
 
 public:
-<<<<<<< HEAD
-	void clearCache();
-=======
     void clearCache();
->>>>>>> da74d4b1
     void getScriptContents(const QString& scriptOrURL, contentAvailableCallback contentAvailable, bool forceDownload = false);
 
 
