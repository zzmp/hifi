//
//  SceneScriptingInterface.cpp
//  libraries/script-engine
//
//  Created by Sam Gateau on 2/24/15.
//  Copyright 2014 High Fidelity, Inc.
//
//  Distributed under the Apache License, Version 2.0.
//  See the accompanying file LICENSE or http://www.apache.org/licenses/LICENSE-2.0.html
//

#include "SceneScriptingInterface.h"

#include <procedural/ProceduralSkybox.h>

SceneScriptingInterface::SceneScriptingInterface() {
    // Let's make sure the sunSkyStage is using a proceduralSkybox
    _skyStage->setSkybox(model::SkyboxPointer(new ProceduralSkybox()));
}

void SceneScriptingInterface::setShouldRenderAvatars(bool shouldRenderAvatars) {
    if (shouldRenderAvatars != _shouldRenderAvatars) {
        _shouldRenderAvatars = shouldRenderAvatars;
        emit shouldRenderAvatarsChanged(_shouldRenderAvatars);
    }
}

void SceneScriptingInterface::setShouldRenderEntities(bool shouldRenderEntities) {
    if (shouldRenderEntities != _shouldRenderEntities) {
        _shouldRenderEntities = shouldRenderEntities;
        emit shouldRenderEntitiesChanged(_shouldRenderEntities);
    }
}

void SceneScriptingInterface::setStageOrientation(const glm::quat& orientation) {
    _skyStage->setOriginOrientation(orientation);
}
void SceneScriptingInterface::setStageLocation(float longitude, float latitude, float altitude) {
    _skyStage->setOriginLocation(longitude, latitude, altitude);
}

float SceneScriptingInterface::getStageLocationLongitude() const {
    return _skyStage->getOriginLongitude();
}
float SceneScriptingInterface::getStageLocationLatitude() const {
    return _skyStage->getOriginLatitude();
}
float SceneScriptingInterface::getStageLocationAltitude() const {
    return _skyStage->getOriginSurfaceAltitude();
}

void SceneScriptingInterface::setStageDayTime(float hour) {
    _skyStage->setDayTime(hour);
}

float SceneScriptingInterface::getStageDayTime() const {
    return _skyStage->getDayTime();
}

void SceneScriptingInterface::setStageYearTime(int day) {
    _skyStage->setYearTime(day);
}

int SceneScriptingInterface::getStageYearTime() const {
    return _skyStage->getYearTime();
}

void SceneScriptingInterface::setKeyLightColor(const glm::vec3& color) {
    _skyStage->setSunColor(color);
}

glm::vec3 SceneScriptingInterface::getKeyLightColor() const {
    return _skyStage->getSunColor();
}

void SceneScriptingInterface::setKeyLightIntensity(float intensity) {
    _skyStage->setSunIntensity(intensity);
}

float SceneScriptingInterface::getKeyLightIntensity() const {
    return _skyStage->getSunIntensity();
}

void SceneScriptingInterface::setKeyLightAmbientIntensity(float intensity) {
    _skyStage->setSunAmbientIntensity(intensity);
}

float SceneScriptingInterface::getKeyLightAmbientIntensity() const {
    return _skyStage->getSunAmbientIntensity();
}

void SceneScriptingInterface::setKeyLightDirection(const glm::vec3& direction) {
    _skyStage->setSunDirection(direction);
}

glm::vec3 SceneScriptingInterface::getKeyLightDirection() const {
    return _skyStage->getSunDirection();
}

void SceneScriptingInterface::setStageSunModelEnable(bool isEnabled) {
    _skyStage->setSunModelEnable(isEnabled);
}

bool SceneScriptingInterface::isStageSunModelEnabled() const {
    return _skyStage->isSunModelEnabled();
}

void SceneScriptingInterface::setBackgroundMode(const QString& mode) {
    if (mode == QString("inherit")) {
        _skyStage->setBackgroundMode(model::SunSkyStage::NO_BACKGROUND);
    } else if (mode == QString("atmosphere")) {
        _skyStage->setBackgroundMode(model::SunSkyStage::SKY_DOME);
    } else if (mode == QString("skybox")) {
        _skyStage->setBackgroundMode(model::SunSkyStage::SKY_BOX);
    }
}

QString SceneScriptingInterface::getBackgroundMode() const {
    switch (_skyStage->getBackgroundMode()) {
    case model::SunSkyStage::NO_BACKGROUND:
        return QString("inherit");
    case model::SunSkyStage::SKY_DOME:
        return QString("atmosphere");
    case model::SunSkyStage::SKY_BOX:
        return QString("skybox");
    default:
        return QString("inherit");
    };
}

model::SunSkyStagePointer SceneScriptingInterface::getSkyStage() const {
    return _skyStage;
<<<<<<< HEAD
}

void SceneScriptingInterface::setShouldRenderAvatars(bool shouldRenderAvatars) {
    if (shouldRenderAvatars != _shouldRenderAvatars) {
        _shouldRenderAvatars = shouldRenderAvatars;
        emit shouldRenderAvatarsChanged(_shouldRenderAvatars);
    }
}

void SceneScriptingInterface::setShouldRenderEntities(bool shouldRenderEntities) {
    if (shouldRenderEntities != _shouldRenderEntities) {
        _shouldRenderEntities = shouldRenderEntities;
        emit shouldRenderEntitiesChanged(_shouldRenderEntities);
    }
}

void SceneScriptingInterface::setEngineRenderOpaque(bool renderOpaque) {
    _engineRenderOpaque = renderOpaque;
}

void SceneScriptingInterface::setEngineRenderTransparent(bool renderTransparent) {
    _engineRenderTransparent = renderTransparent;
}

void SceneScriptingInterface::setEngineCullOpaque(bool cullOpaque) {
    _engineCullOpaque = cullOpaque;
}

void SceneScriptingInterface::setEngineCullTransparent(bool cullTransparent) {
    _engineCullTransparent = cullTransparent;
}

void SceneScriptingInterface::setEngineSortOpaque(bool sortOpaque) {
    _engineSortOpaque = sortOpaque;
}

void SceneScriptingInterface::setEngineSortTransparent(bool sortTransparent) {
    _engineSortOpaque = sortTransparent;
}

void SceneScriptingInterface::clearEngineCounters() {
    _numFeedOpaqueItems = 0;
    _numDrawnOpaqueItems = 0;
    _numFeedTransparentItems = 0;
    _numDrawnTransparentItems = 0;
    _numFeedOverlay3DItems = 0;
    _numDrawnOverlay3DItems = 0;
}


void SceneScriptingInterface::setEngineToneMappingToneCurve(const QString& toneCurve) {
    if (toneCurve == QString("None")) {
        _engineToneMappingToneCurve = 0;
    } else if (toneCurve == QString("Gamma22")) {
        _engineToneMappingToneCurve = 1;
    } else if (toneCurve == QString("Reinhard")) {
        _engineToneMappingToneCurve = 2;
    } else if (toneCurve == QString("Filmic")) {
        _engineToneMappingToneCurve = 3;
    }
}
QString SceneScriptingInterface::getEngineToneMappingToneCurve() const {
    switch (_engineToneMappingToneCurve) {
    case 0:
        return QString("None");
    case 1:
        return QString("Gamma22");
    case 2:
        return QString("Reinhard");
    case 3:
        return QString("Filmic");
    default:
        return QString("Filmic");
    };
=======
>>>>>>> 111a8caa
}<|MERGE_RESOLUTION|>--- conflicted
+++ resolved
@@ -130,81 +130,4 @@
 
 model::SunSkyStagePointer SceneScriptingInterface::getSkyStage() const {
     return _skyStage;
-<<<<<<< HEAD
-}
-
-void SceneScriptingInterface::setShouldRenderAvatars(bool shouldRenderAvatars) {
-    if (shouldRenderAvatars != _shouldRenderAvatars) {
-        _shouldRenderAvatars = shouldRenderAvatars;
-        emit shouldRenderAvatarsChanged(_shouldRenderAvatars);
-    }
-}
-
-void SceneScriptingInterface::setShouldRenderEntities(bool shouldRenderEntities) {
-    if (shouldRenderEntities != _shouldRenderEntities) {
-        _shouldRenderEntities = shouldRenderEntities;
-        emit shouldRenderEntitiesChanged(_shouldRenderEntities);
-    }
-}
-
-void SceneScriptingInterface::setEngineRenderOpaque(bool renderOpaque) {
-    _engineRenderOpaque = renderOpaque;
-}
-
-void SceneScriptingInterface::setEngineRenderTransparent(bool renderTransparent) {
-    _engineRenderTransparent = renderTransparent;
-}
-
-void SceneScriptingInterface::setEngineCullOpaque(bool cullOpaque) {
-    _engineCullOpaque = cullOpaque;
-}
-
-void SceneScriptingInterface::setEngineCullTransparent(bool cullTransparent) {
-    _engineCullTransparent = cullTransparent;
-}
-
-void SceneScriptingInterface::setEngineSortOpaque(bool sortOpaque) {
-    _engineSortOpaque = sortOpaque;
-}
-
-void SceneScriptingInterface::setEngineSortTransparent(bool sortTransparent) {
-    _engineSortOpaque = sortTransparent;
-}
-
-void SceneScriptingInterface::clearEngineCounters() {
-    _numFeedOpaqueItems = 0;
-    _numDrawnOpaqueItems = 0;
-    _numFeedTransparentItems = 0;
-    _numDrawnTransparentItems = 0;
-    _numFeedOverlay3DItems = 0;
-    _numDrawnOverlay3DItems = 0;
-}
-
-
-void SceneScriptingInterface::setEngineToneMappingToneCurve(const QString& toneCurve) {
-    if (toneCurve == QString("None")) {
-        _engineToneMappingToneCurve = 0;
-    } else if (toneCurve == QString("Gamma22")) {
-        _engineToneMappingToneCurve = 1;
-    } else if (toneCurve == QString("Reinhard")) {
-        _engineToneMappingToneCurve = 2;
-    } else if (toneCurve == QString("Filmic")) {
-        _engineToneMappingToneCurve = 3;
-    }
-}
-QString SceneScriptingInterface::getEngineToneMappingToneCurve() const {
-    switch (_engineToneMappingToneCurve) {
-    case 0:
-        return QString("None");
-    case 1:
-        return QString("Gamma22");
-    case 2:
-        return QString("Reinhard");
-    case 3:
-        return QString("Filmic");
-    default:
-        return QString("Filmic");
-    };
-=======
->>>>>>> 111a8caa
 }