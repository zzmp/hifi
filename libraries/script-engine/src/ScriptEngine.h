//
//  ScriptEngine.h
//  libraries/script-engine/src
//
//  Created by Brad Hefta-Gaub on 12/14/13.
//  Copyright 2013 High Fidelity, Inc.
//
//  Distributed under the Apache License, Version 2.0.
//  See the accompanying file LICENSE or http://www.apache.org/licenses/LICENSE-2.0.html
//

#ifndef hifi_ScriptEngine_h
#define hifi_ScriptEngine_h

#include <vector>

#include <QtCore/QObject>
#include <QtCore/QUrl>
#include <QtCore/QSet>
#include <QtCore/QWaitCondition>
#include <QtScript/QScriptEngine>

#include <AnimationCache.h>
#include <AvatarData.h>
#include <AvatarHashMap.h>
#include <LimitedNodeList.h>
#include <EntityItemID.h>
#include <EntitiesScriptEngineProvider.h>

#include "AbstractControllerScriptingInterface.h"
#include "ArrayBufferClass.h"
#include "AudioScriptingInterface.h"
#include "Quat.h"
#include "ScriptCache.h"
#include "ScriptUUID.h"
#include "Vec3.h"

const QString NO_SCRIPT("");

const unsigned int SCRIPT_DATA_CALLBACK_USECS = floor(((1.0f / 60.0f) * 1000 * 1000) + 0.5f);

typedef QHash<QString, QScriptValueList> RegisteredEventHandlers;

class EntityScriptDetails {
public:
    QString scriptText;
    QScriptValue scriptObject;
    int64_t lastModified;
};

class ScriptEngine : public QScriptEngine, public ScriptUser, public EntitiesScriptEngineProvider {
    Q_OBJECT
public:
    ScriptEngine(const QString& scriptContents = NO_SCRIPT,
                 const QString& fileNameString = QString(""),
                 AbstractControllerScriptingInterface* controllerScriptingInterface = NULL,
                 bool wantSignals = true);

    ~ScriptEngine();

    /// run the script in a dedicated thread. This will have the side effect of evalulating
    /// the current script contents and calling run(). Callers will likely want to register the script with external
    /// services before calling this.
    void runInThread();

    /// run the script in the callers thread, exit when stop() is called.
    void run();
    
    ////////////////////////////////////////////////////////////////////////////////////////////////////////////////////
    // NOTE - these are NOT intended to be public interfaces available to scripts, the are only Q_INVOKABLE so we can
    //        properly ensure they are only called on the correct thread

    /// registers a global object by name
    Q_INVOKABLE void registerGlobalObject(const QString& name, QObject* object);

    /// registers a global getter/setter
    Q_INVOKABLE void registerGetterSetter(const QString& name, QScriptEngine::FunctionSignature getter,
                            QScriptEngine::FunctionSignature setter, const QString& parent = QString(""));
    
    /// register a global function
    Q_INVOKABLE void registerFunction(const QString& name, QScriptEngine::FunctionSignature fun, int numArguments = -1);

    /// register a function as a method on a previously registered global object
    Q_INVOKABLE void registerFunction(const QString& parent, const QString& name, QScriptEngine::FunctionSignature fun,
                          int numArguments = -1);

    /// registers a global object by name
    Q_INVOKABLE void registerValue(const QString& valueName, QScriptValue value);

    /// evaluate some code in the context of the ScriptEngine and return the result
    Q_INVOKABLE QScriptValue evaluate(const QString& program, const QString& fileName, int lineNumber = 1); // this is also used by the script tool widget

    /// if the script engine is not already running, this will download the URL and start the process of seting it up
    /// to run... NOTE - this is used by Application currently to load the url. We don't really want it to be exposed 
    /// to scripts. we may not need this to be invokable
    void loadURL(const QUrl& scriptURL, bool reload);

    ////////////////////////////////////////////////////////////////////////////////////////////////////////////////////
    // NOTE - these are intended to be public interfaces available to scripts 
    Q_INVOKABLE void addEventHandler(const EntityItemID& entityID, const QString& eventName, QScriptValue handler);
    Q_INVOKABLE void removeEventHandler(const EntityItemID& entityID, const QString& eventName, QScriptValue handler);

    Q_INVOKABLE void load(const QString& loadfile);
    Q_INVOKABLE void include(const QStringList& includeFiles, QScriptValue callback = QScriptValue());
    Q_INVOKABLE void include(const QString& includeFile, QScriptValue callback = QScriptValue());

    Q_INVOKABLE QObject* setInterval(const QScriptValue& function, int intervalMS);
    Q_INVOKABLE QObject* setTimeout(const QScriptValue& function, int timeoutMS);
    Q_INVOKABLE void clearInterval(QObject* timer) { stopTimer(reinterpret_cast<QTimer*>(timer)); }
    Q_INVOKABLE void clearTimeout(QObject* timer) { stopTimer(reinterpret_cast<QTimer*>(timer)); }
    Q_INVOKABLE void print(const QString& message);
    Q_INVOKABLE QUrl resolvePath(const QString& path) const;

    // Entity Script Related methods
    Q_INVOKABLE void loadEntityScript(const EntityItemID& entityID, const QString& entityScript, bool forceRedownload = false); // will call the preload method once loaded
    Q_INVOKABLE void unloadEntityScript(const EntityItemID& entityID); // will call unload method
    Q_INVOKABLE void unloadAllEntityScripts();
    Q_INVOKABLE void callEntityScriptMethod(const EntityItemID& entityID, const QString& methodName);
    Q_INVOKABLE void callEntityScriptMethod(const EntityItemID& entityID, const QString& methodName, const MouseEvent& event);
    Q_INVOKABLE void callEntityScriptMethod(const EntityItemID& entityID, const QString& methodName, const EntityItemID& otherID, const Collision& collision);

    ////////////////////////////////////////////////////////////////////////////////////////////////////////////////////
    // NOTE - this is intended to be a public interface for Agent scripts, and local scripts, but not for EntityScripts
    Q_INVOKABLE void stop();

    bool isFinished() const { return _isFinished; } // used by Application and ScriptWidget
    bool isRunning() const { return _isRunning; } // used by ScriptWidget

    static void stopAllScripts(QObject* application); // used by Application on shutdown

    ////////////////////////////////////////////////////////////////////////////////////////////////////////////////////
    // NOTE - These are the callback implementations for ScriptUser the get called by ScriptCache when the contents
    // of a script are available.
    virtual void scriptContentsAvailable(const QUrl& url, const QString& scriptContents);
    virtual void errorInLoadingScript(const QUrl& url);

    // These are currently used by Application to track if a script is user loaded or not. Consider finding a solution
    // inside of Application so that the ScriptEngine class is not polluted by this notion
    void setUserLoaded(bool isUserLoaded) { _isUserLoaded = isUserLoaded; }
    bool isUserLoaded() const { return _isUserLoaded; }

    // NOTE - this is used by the TypedArray implemetation. we need to review this for thread safety
    ArrayBufferClass* getArrayBufferClass() { return _arrayBufferClass; }

signals:
    void scriptLoaded(const QString& scriptFilename);
    void errorLoadingScript(const QString& scriptFilename);
    void update(float deltaTime);
    void scriptEnding();
    void finished(const QString& fileNameString);
    void cleanupMenuItem(const QString& menuItemString);
    void printedMessage(const QString& message);
    void errorMessage(const QString& message);
    void runningStateChanged();
    void evaluationFinished(QScriptValue result, bool isException);
    void loadScript(const QString& scriptName, bool isUserLoaded);
    void reloadScript(const QString& scriptName, bool isUserLoaded);
    void doneRunning();

protected:
    QString _scriptContents;
    QString _parentURL;
    bool _isFinished;
    bool _isRunning;
    int _evaluatesPending = 0;
    bool _isInitialized;
    QHash<QTimer*, QScriptValue> _timerFunctionMap;
    QSet<QUrl> _includedURLs;
    bool _wantSignals = true;
    QHash<EntityItemID, EntityScriptDetails> _entityScripts;
private:
    void init();
    QString getFilename() const;
    void waitTillDoneRunning();
    bool evaluatePending() const { return _evaluatesPending > 0; }
    void timerFired();
    void stopAllTimers();
    void refreshFileScript(const EntityItemID& entityID);

    void setParentURL(const QString& parentURL) { _parentURL = parentURL; }

    QObject* setupTimerWithInterval(const QScriptValue& function, int intervalMS, bool isSingleShot);
    void stopTimer(QTimer* timer);
<<<<<<< HEAD

    static bool checkSyntax(const QScriptProgram& program);
    static bool checkExceptions(QScriptEngine& engine, const QString& fileName);
=======
>>>>>>> 17072541
    
    AbstractControllerScriptingInterface* _controllerScriptingInterface;
    QString _fileNameString;
    Quat _quatLibrary;
    Vec3 _vec3Library;
    ScriptUUID _uuidLibrary;
    bool _isUserLoaded;
    bool _isReloading;

    ArrayBufferClass* _arrayBufferClass;

    QHash<EntityItemID, RegisteredEventHandlers> _registeredHandlers;
    void forwardHandlerCall(const EntityItemID& entityID, const QString& eventName, QScriptValueList eventHanderArgs);
    Q_INVOKABLE void entityScriptContentAvailable(const EntityItemID& entityID, const QString& scriptOrURL, const QString& contents, bool isURL, bool success);

    static QSet<ScriptEngine*> _allKnownScriptEngines;
    static QMutex _allScriptsMutex;
    static bool _stoppingAllScripts;
    static bool _doneRunningThisScript;

};

#endif // hifi_ScriptEngine_h<|MERGE_RESOLUTION|>--- conflicted
+++ resolved
@@ -55,62 +55,62 @@
                  const QString& fileNameString = QString(""),
                  AbstractControllerScriptingInterface* controllerScriptingInterface = NULL,
                  bool wantSignals = true);
-
+    
     ~ScriptEngine();
-
+    
     /// run the script in a dedicated thread. This will have the side effect of evalulating
     /// the current script contents and calling run(). Callers will likely want to register the script with external
     /// services before calling this.
     void runInThread();
-
+    
     /// run the script in the callers thread, exit when stop() is called.
     void run();
     
     ////////////////////////////////////////////////////////////////////////////////////////////////////////////////////
     // NOTE - these are NOT intended to be public interfaces available to scripts, the are only Q_INVOKABLE so we can
     //        properly ensure they are only called on the correct thread
-
+    
     /// registers a global object by name
     Q_INVOKABLE void registerGlobalObject(const QString& name, QObject* object);
-
+    
     /// registers a global getter/setter
     Q_INVOKABLE void registerGetterSetter(const QString& name, QScriptEngine::FunctionSignature getter,
-                            QScriptEngine::FunctionSignature setter, const QString& parent = QString(""));
+                                          QScriptEngine::FunctionSignature setter, const QString& parent = QString(""));
     
     /// register a global function
     Q_INVOKABLE void registerFunction(const QString& name, QScriptEngine::FunctionSignature fun, int numArguments = -1);
-
+    
     /// register a function as a method on a previously registered global object
     Q_INVOKABLE void registerFunction(const QString& parent, const QString& name, QScriptEngine::FunctionSignature fun,
-                          int numArguments = -1);
-
+                                      int numArguments = -1);
+    
     /// registers a global object by name
     Q_INVOKABLE void registerValue(const QString& valueName, QScriptValue value);
-
+    
     /// evaluate some code in the context of the ScriptEngine and return the result
     Q_INVOKABLE QScriptValue evaluate(const QString& program, const QString& fileName, int lineNumber = 1); // this is also used by the script tool widget
-
+    
     /// if the script engine is not already running, this will download the URL and start the process of seting it up
-    /// to run... NOTE - this is used by Application currently to load the url. We don't really want it to be exposed 
+    /// to run... NOTE - this is used by Application currently to load the url. We don't really want it to be exposed
     /// to scripts. we may not need this to be invokable
     void loadURL(const QUrl& scriptURL, bool reload);
-
-    ////////////////////////////////////////////////////////////////////////////////////////////////////////////////////
-    // NOTE - these are intended to be public interfaces available to scripts 
+    
+    ////////////////////////////////////////////////////////////////////////////////////////////////////////////////////
+    // NOTE - these are intended to be public interfaces available to scripts
     Q_INVOKABLE void addEventHandler(const EntityItemID& entityID, const QString& eventName, QScriptValue handler);
     Q_INVOKABLE void removeEventHandler(const EntityItemID& entityID, const QString& eventName, QScriptValue handler);
-
+    
     Q_INVOKABLE void load(const QString& loadfile);
     Q_INVOKABLE void include(const QStringList& includeFiles, QScriptValue callback = QScriptValue());
     Q_INVOKABLE void include(const QString& includeFile, QScriptValue callback = QScriptValue());
-
+    
     Q_INVOKABLE QObject* setInterval(const QScriptValue& function, int intervalMS);
     Q_INVOKABLE QObject* setTimeout(const QScriptValue& function, int timeoutMS);
     Q_INVOKABLE void clearInterval(QObject* timer) { stopTimer(reinterpret_cast<QTimer*>(timer)); }
     Q_INVOKABLE void clearTimeout(QObject* timer) { stopTimer(reinterpret_cast<QTimer*>(timer)); }
     Q_INVOKABLE void print(const QString& message);
     Q_INVOKABLE QUrl resolvePath(const QString& path) const;
-
+    
     // Entity Script Related methods
     Q_INVOKABLE void loadEntityScript(const EntityItemID& entityID, const QString& entityScript, bool forceRedownload = false); // will call the preload method once loaded
     Q_INVOKABLE void unloadEntityScript(const EntityItemID& entityID); // will call unload method
@@ -118,30 +118,30 @@
     Q_INVOKABLE void callEntityScriptMethod(const EntityItemID& entityID, const QString& methodName);
     Q_INVOKABLE void callEntityScriptMethod(const EntityItemID& entityID, const QString& methodName, const MouseEvent& event);
     Q_INVOKABLE void callEntityScriptMethod(const EntityItemID& entityID, const QString& methodName, const EntityItemID& otherID, const Collision& collision);
-
+    
     ////////////////////////////////////////////////////////////////////////////////////////////////////////////////////
     // NOTE - this is intended to be a public interface for Agent scripts, and local scripts, but not for EntityScripts
     Q_INVOKABLE void stop();
-
+    
     bool isFinished() const { return _isFinished; } // used by Application and ScriptWidget
     bool isRunning() const { return _isRunning; } // used by ScriptWidget
-
+    
     static void stopAllScripts(QObject* application); // used by Application on shutdown
-
+    
     ////////////////////////////////////////////////////////////////////////////////////////////////////////////////////
     // NOTE - These are the callback implementations for ScriptUser the get called by ScriptCache when the contents
     // of a script are available.
     virtual void scriptContentsAvailable(const QUrl& url, const QString& scriptContents);
     virtual void errorInLoadingScript(const QUrl& url);
-
+    
     // These are currently used by Application to track if a script is user loaded or not. Consider finding a solution
     // inside of Application so that the ScriptEngine class is not polluted by this notion
     void setUserLoaded(bool isUserLoaded) { _isUserLoaded = isUserLoaded; }
     bool isUserLoaded() const { return _isUserLoaded; }
-
+    
     // NOTE - this is used by the TypedArray implemetation. we need to review this for thread safety
     ArrayBufferClass* getArrayBufferClass() { return _arrayBufferClass; }
-
+    
 signals:
     void scriptLoaded(const QString& scriptFilename);
     void errorLoadingScript(const QString& scriptFilename);
@@ -156,7 +156,7 @@
     void loadScript(const QString& scriptName, bool isUserLoaded);
     void reloadScript(const QString& scriptName, bool isUserLoaded);
     void doneRunning();
-
+    
 protected:
     QString _scriptContents;
     QString _parentURL;
@@ -176,17 +176,11 @@
     void timerFired();
     void stopAllTimers();
     void refreshFileScript(const EntityItemID& entityID);
-
+    
     void setParentURL(const QString& parentURL) { _parentURL = parentURL; }
-
+    
     QObject* setupTimerWithInterval(const QScriptValue& function, int intervalMS, bool isSingleShot);
     void stopTimer(QTimer* timer);
-<<<<<<< HEAD
-
-    static bool checkSyntax(const QScriptProgram& program);
-    static bool checkExceptions(QScriptEngine& engine, const QString& fileName);
-=======
->>>>>>> 17072541
     
     AbstractControllerScriptingInterface* _controllerScriptingInterface;
     QString _fileNameString;
@@ -195,18 +189,18 @@
     ScriptUUID _uuidLibrary;
     bool _isUserLoaded;
     bool _isReloading;
-
+    
     ArrayBufferClass* _arrayBufferClass;
-
+    
     QHash<EntityItemID, RegisteredEventHandlers> _registeredHandlers;
     void forwardHandlerCall(const EntityItemID& entityID, const QString& eventName, QScriptValueList eventHanderArgs);
     Q_INVOKABLE void entityScriptContentAvailable(const EntityItemID& entityID, const QString& scriptOrURL, const QString& contents, bool isURL, bool success);
-
+    
     static QSet<ScriptEngine*> _allKnownScriptEngines;
     static QMutex _allScriptsMutex;
     static bool _stoppingAllScripts;
     static bool _doneRunningThisScript;
-
+    
 };
 
 #endif // hifi_ScriptEngine_h