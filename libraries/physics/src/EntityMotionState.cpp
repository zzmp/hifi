--- conflicted
+++ resolved
@@ -393,11 +393,7 @@
 uint32_t EntityMotionState::getAndClearIncomingDirtyFlags() const { 
     uint32_t dirtyFlags = 0;
     if (_body && _entity) {
-<<<<<<< HEAD
         dirtyFlags = _entity->getDirtyFlags(); 
-=======
-        dirtyFlags = _entity->getDirtyFlags();
->>>>>>> 4a7fe500
         _entity->clearDirtyFlags();
         // we add DIRTY_MOTION_TYPE if the body's motion type disagrees with entity velocity settings
         int bodyFlags = _body->getCollisionFlags();
