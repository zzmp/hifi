--- conflicted
+++ resolved
@@ -598,15 +598,10 @@
     // Synchronous loading may take a while; restart the deadlock timer
     QMetaObject::invokeMethod(qApp, "updateHeartbeat", Qt::DirectConnection);
 
-<<<<<<< HEAD
-    qDebug() << qmlSource;
-    _qmlComponent->loadUrl(qmlSource, QQmlComponent::PreferSynchronous);
-=======
     QQmlContext* targetContext = _qmlContext;
     if (_rootItem && createNewContext) {
         targetContext = new QQmlContext(targetContext);
     }
->>>>>>> ae81738f
 
     QUrl finalQmlSource = qmlSource;
     if ((qmlSource.isRelative() && !qmlSource.isEmpty()) || qmlSource.scheme() == QLatin1String("file")) {
