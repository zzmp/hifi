--- conflicted
+++ resolved
@@ -48,7 +48,7 @@
 
 struct TextureSet {
     // The number of surfaces with this size
-    size_t count{ 0 };
+    size_t count { 0 };
     std::list<OffscreenQmlSurface::TextureAndFence> returnedTextures;
 };
 
@@ -197,7 +197,7 @@
     std::unordered_map<GLuint, uvec2> _textureSizes;
     Mutex _mutex;
     std::list<OffscreenQmlSurface::TextureAndFence> _returnedTextures;
-    size_t _totalTextureUsage{ 0 };
+    size_t _totalTextureUsage { 0 };
 } offscreenTextures;
 
 class UrlHandler : public QObject {
@@ -354,7 +354,7 @@
     }
 
     PROFILE_RANGE(render_qml_gl, __FUNCTION__)
-        _canvas->makeCurrent();
+    _canvas->makeCurrent();
 
     _renderControl->sync();
     _quickWindow->setRenderTarget(_fbo, QSize(_size.x, _size.y));
@@ -591,8 +591,8 @@
     if (_qmlComponent->isLoading()) {
         connect(_qmlComponent, &QQmlComponent::statusChanged, this,
             [this, f](QQmlComponent::Status){
-            finishQmlLoad(f);
-        });
+                finishQmlLoad(f);
+            });
         return nullptr;
     }
 
@@ -625,22 +625,6 @@
         return nullptr;
     }
 
-<<<<<<< HEAD
-    // FIXME: Refactor with similar code in RenderableWebEntityItem
-    QString javaScriptToInject;
-    QFile webChannelFile(":qtwebchannel/qwebchannel.js");
-    QFile createGlobalEventBridgeFile(PathUtils::resourcesPath() + "/html/createGlobalEventBridge.js");
-    if (webChannelFile.open(QFile::ReadOnly | QFile::Text) &&
-        createGlobalEventBridgeFile.open(QFile::ReadOnly | QFile::Text)) {
-        QString webChannelStr = QTextStream(&webChannelFile).readAll();
-        QString createGlobalEventBridgeStr = QTextStream(&createGlobalEventBridgeFile).readAll();
-        javaScriptToInject = webChannelStr + createGlobalEventBridgeStr;
-    }
-    else {
-        qCWarning(glLogging) << "Unable to find qwebchannel.js or createGlobalEventBridge.js";
-    }
-=======
->>>>>>> e5ac3eee
 
     QObject* newObject = _qmlComponent->beginCreate(_qmlContext);
     if (_qmlComponent->isError()) {
@@ -706,7 +690,7 @@
 
     if (_polish) {
         PROFILE_RANGE(render_qml, "OffscreenQML polish")
-            _renderControl->polishItems();
+        _renderControl->polishItems();
         _polish = false;
     }
 
@@ -720,8 +704,7 @@
     vec2 sourceSize;
     if (dynamic_cast<QWidget*>(sourceObject)) {
         sourceSize = toGlm(((QWidget*)sourceObject)->size());
-    }
-    else if (dynamic_cast<QWindow*>(sourceObject)) {
+    } else if (dynamic_cast<QWindow*>(sourceObject)) {
         sourceSize = toGlm(((QWindow*)sourceObject)->size());
     }
     vec2 offscreenPosition = toGlm(sourcePosition);
@@ -764,57 +747,37 @@
 #endif
 
     switch (event->type()) {
-    case QEvent::Resize: {
-        QResizeEvent* resizeEvent = static_cast<QResizeEvent*>(event);
-        QWidget* widget = dynamic_cast<QWidget*>(originalDestination);
-        if (widget) {
-            this->resize(resizeEvent->size());
-        }
-        break;
-    }
-
-    case QEvent::KeyPress:
-    case QEvent::KeyRelease: {
-        event->ignore();
-        if (QCoreApplication::sendEvent(_quickWindow, event)) {
-            return event->isAccepted();
-        }
-        break;
-    }
-
-    case QEvent::Wheel: {
-        QWheelEvent* wheelEvent = static_cast<QWheelEvent*>(event);
-        QPointF transformedPos = mapToVirtualScreen(wheelEvent->pos(), originalDestination);
-        QWheelEvent mappedEvent(
-            transformedPos,
-            wheelEvent->delta(), wheelEvent->buttons(),
-            wheelEvent->modifiers(), wheelEvent->orientation());
-        mappedEvent.ignore();
-        if (QCoreApplication::sendEvent(_quickWindow, &mappedEvent)) {
-            return mappedEvent.isAccepted();
-        }
-<<<<<<< HEAD
-        break;
-    }
-
-                        // Fall through
-    case QEvent::MouseButtonDblClick:
-    case QEvent::MouseButtonPress:
-    case QEvent::MouseButtonRelease:
-    case QEvent::MouseMove: {
-        QMouseEvent* mouseEvent = static_cast<QMouseEvent*>(event);
-        QPointF transformedPos = mapToVirtualScreen(mouseEvent->localPos(), originalDestination);
-        QMouseEvent mappedEvent(mouseEvent->type(),
-            transformedPos,
-            mouseEvent->screenPos(), mouseEvent->button(),
-            mouseEvent->buttons(), mouseEvent->modifiers());
-        if (event->type() == QEvent::MouseMove) {
-            _qmlEngine->rootContext()->setContextProperty("lastMousePosition", transformedPos);
-        }
-        mappedEvent.ignore();
-        if (QCoreApplication::sendEvent(_quickWindow, &mappedEvent)) {
-            return mappedEvent.isAccepted();
-=======
+        case QEvent::Resize: {
+            QResizeEvent* resizeEvent = static_cast<QResizeEvent*>(event);
+            QWidget* widget = dynamic_cast<QWidget*>(originalDestination);
+            if (widget) {
+                this->resize(resizeEvent->size());
+            }
+            break;
+        }
+
+        case QEvent::KeyPress:
+        case QEvent::KeyRelease: {
+            event->ignore();
+            if (QCoreApplication::sendEvent(_quickWindow, event)) {
+                return event->isAccepted();
+            }
+            break;
+        }
+
+        case QEvent::Wheel: {
+            QWheelEvent* wheelEvent = static_cast<QWheelEvent*>(event);
+            QPointF transformedPos = mapToVirtualScreen(wheelEvent->pos(), originalDestination);
+            QWheelEvent mappedEvent(
+                    transformedPos,
+                    wheelEvent->delta(),  wheelEvent->buttons(),
+                    wheelEvent->modifiers(), wheelEvent->orientation());
+            mappedEvent.ignore();
+            if (QCoreApplication::sendEvent(_quickWindow, &mappedEvent)) {
+                return mappedEvent.isAccepted();
+            }
+            break;
+        }
 
         // Fall through
         case QEvent::MouseButtonDblClick:
@@ -835,13 +798,10 @@
                 return mappedEvent.isAccepted();
             }
             break;
->>>>>>> e5ac3eee
-        }
-        break;
-    }
-
-    default:
-        break;
+        }
+
+        default:
+            break;
     }
 
     return false;
@@ -893,7 +853,7 @@
 auto VariantLambdaType = qRegisterMetaType<std::function<QVariant()>>();
 
 
-void OffscreenQmlSurface::executeOnUiThread(std::function<void()> function, bool blocking) {
+void OffscreenQmlSurface::executeOnUiThread(std::function<void()> function, bool blocking ) {
     if (QThread::currentThread() != thread()) {
         QMetaObject::invokeMethod(this, "executeOnUiThread", blocking ? Qt::BlockingQueuedConnection : Qt::QueuedConnection,
             Q_ARG(std::function<void()>, function));
@@ -985,20 +945,16 @@
         if (equals(utf8Key, SHIFT_ARROW) || equals(utf8Key, NUMERIC_SHIFT_ARROW) ||
             equals(utf8Key, (uint8_t*)PUNCTUATION_STRING) || equals(utf8Key, (uint8_t*)ALPHABET_STRING)) {
             return;  // ignore
-        }
-        else if (equals(utf8Key, BACKSPACE_SYMBOL)) {
+        } else if (equals(utf8Key, BACKSPACE_SYMBOL)) {
             scanCode = Qt::Key_Backspace;
             keyString = "\x08";
-        }
-        else if (equals(utf8Key, RETURN_SYMBOL)) {
+        } else if (equals(utf8Key, RETURN_SYMBOL)) {
             scanCode = Qt::Key_Return;
             keyString = "\x0d";
-        }
-        else if (equals(utf8Key, LEFT_ARROW)) {
+        } else if (equals(utf8Key, LEFT_ARROW)) {
             scanCode = Qt::Key_Left;
             keyString = "";
-        }
-        else if (equals(utf8Key, RIGHT_ARROW)) {
+        } else if (equals(utf8Key, RIGHT_ARROW)) {
             scanCode = Qt::Key_Right;
             keyString = "";
         }
@@ -1038,8 +994,7 @@
 void OffscreenQmlSurface::emitScriptEvent(const QVariant& message) {
     if (QThread::currentThread() != thread()) {
         QMetaObject::invokeMethod(this, "emitScriptEvent", Qt::QueuedConnection, Q_ARG(QVariant, message));
-    }
-    else {
+    } else {
         emit scriptEventReceived(message);
     }
 }
@@ -1047,8 +1002,7 @@
 void OffscreenQmlSurface::emitWebEvent(const QVariant& message) {
     if (QThread::currentThread() != thread()) {
         QMetaObject::invokeMethod(this, "emitWebEvent", Qt::QueuedConnection, Q_ARG(QVariant, message));
-    }
-    else {
+    } else {
         // Special case to handle raising and lowering the virtual keyboard.
         const QString RAISE_KEYBOARD = "_RAISE_KEYBOARD";
         const QString RAISE_KEYBOARD_NUMERIC = "_RAISE_KEYBOARD_NUMERIC";
@@ -1056,11 +1010,9 @@
         QString messageString = message.type() == QVariant::String ? message.toString() : "";
         if (messageString.left(RAISE_KEYBOARD.length()) == RAISE_KEYBOARD) {
             setKeyboardRaised(_currentFocusItem, true, messageString == RAISE_KEYBOARD_NUMERIC);
-        }
-        else if (messageString == LOWER_KEYBOARD) {
+        } else if (messageString == LOWER_KEYBOARD) {
             setKeyboardRaised(_currentFocusItem, false);
-        }
-        else {
+        } else {
             emit webEventReceived(message);
         }
     }
@@ -1069,8 +1021,7 @@
 void OffscreenQmlSurface::sendToQml(const QVariant& message) {
     if (QThread::currentThread() != thread()) {
         QMetaObject::invokeMethod(this, "emitQmlEvent", Qt::QueuedConnection, Q_ARG(QVariant, message));
-    }
-    else if (_rootItem) {
+    } else if (_rootItem) {
         // call fromScript method on qml root
         QMetaObject::invokeMethod(_rootItem, "fromScript", Qt::QueuedConnection, Q_ARG(QVariant, message));
     }
