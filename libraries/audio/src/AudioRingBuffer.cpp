--- conflicted
+++ resolved
@@ -129,7 +129,6 @@
     // otherwise we should not copy that data, and leave the buffer pointers where they are
 
     int samplesToCopy = std::min((quint64)(maxSize / sizeof(int16_t)), (quint64)_sampleCapacity);
-<<<<<<< HEAD
     
     int samplesRoomFor = _sampleCapacity - samplesAvailable();
     if (samplesToCopy > samplesRoomFor) {
@@ -137,16 +136,6 @@
         int samplesToDelete = samplesToCopy - samplesRoomFor;
         _nextOutput = shiftedPositionAccomodatingWrap(_nextOutput, samplesToDelete);
         qDebug() << "Overflowed ring buffer! Overwriting old data";
-=======
-
-    if (_hasStarted && samplesToCopy > _sampleCapacity - samplesAvailable()) {
-        // this read will cross the next output, so call us starved and reset the buffer
-        qDebug() << "Filled the ring buffer. Resetting.";
-        _endOfLastWrite = _buffer;
-        _nextOutput = _buffer;
-        _isStarved = true;
-        _resetCount++;
->>>>>>> 7d46b806
     }
     
     if (_endOfLastWrite + samplesToCopy <= _buffer + _arrayLength) {
