//
//  AudioInjector.cpp
//  libraries/audio/src
//
//  Created by Stephen Birarda on 1/2/2014.
//  Copyright 2014 High Fidelity, Inc.
//
//  Distributed under the Apache License, Version 2.0.
//  See the accompanying file LICENSE or http://www.apache.org/licenses/LICENSE-2.0.html
//

#include <QtCore/QCoreApplication>
#include <QtCore/QDataStream>

#include <NodeList.h>
#include <PacketHeaders.h>
#include <SharedUtil.h>
#include <UUID.h>

#include "AbstractAudioInterface.h"
#include "AudioRingBuffer.h"
#include "AudioLogging.h"

#include "AudioInjector.h"

AudioInjector::AudioInjector(QObject* parent) :
    QObject(parent)
{

}

AudioInjector::AudioInjector(Sound* sound, const AudioInjectorOptions& injectorOptions) :
    _audioData(sound->getByteArray()),
    _options(injectorOptions)
{
}

AudioInjector::AudioInjector(const QByteArray& audioData, const AudioInjectorOptions& injectorOptions) :
    _audioData(audioData),
    _options(injectorOptions)
{

}

void AudioInjector::setIsFinished(bool isFinished) {
    _isFinished = isFinished;
<<<<<<< HEAD
    // In all paths, regardless of isFinished argument. restart() passes false to prepare for new play, and injectToMixer() needs _shouldStop reset.
    _shouldStop = false;
    
=======

>>>>>>> 7c0e70b1
    if (_isFinished) {
        emit finished();

        if (_localBuffer) {
            _localBuffer->stop();
            _localBuffer->deleteLater();
            _localBuffer = NULL;
        }

        _isStarted = false;
<<<<<<< HEAD
        
=======
        _shouldStop = false;

>>>>>>> 7c0e70b1
        if (_shouldDeleteAfterFinish) {
            // we've been asked to delete after finishing, trigger a queued deleteLater here
            qCDebug(audio) << "AudioInjector triggering delete from setIsFinished";
            QMetaObject::invokeMethod(this, "deleteLater", Qt::QueuedConnection);
        }
    }
}

void AudioInjector::injectAudio() {
    if (!_isStarted) {
        _isStarted = true;
        // check if we need to offset the sound by some number of seconds
        if (_options.secondOffset > 0.0f) {

            // convert the offset into a number of bytes
            int byteOffset = (int) floorf(AudioConstants::SAMPLE_RATE * _options.secondOffset * (_options.stereo ? 2.0f : 1.0f));
            byteOffset *= sizeof(int16_t);

            _currentSendPosition = byteOffset;
        } else {
            _currentSendPosition = 0;
        }

        if (_options.localOnly) {
            injectLocally();
        } else {
            injectToMixer();
        }
    } else {
        qCDebug(audio) << "AudioInjector::injectAudio called but already started.";
    }
}

void AudioInjector::restart() {
    qCDebug(audio) << "Restarting an AudioInjector by stopping and starting over.";
    connect(this, &AudioInjector::finished, this, &AudioInjector::restartPortionAfterFinished);
    if (!_isStarted || _isFinished) {
        emit finished();
    } else {
        stop();
    }
}
void AudioInjector::restartPortionAfterFinished() {
    disconnect(this, &AudioInjector::finished, this, &AudioInjector::restartPortionAfterFinished);
    setIsFinished(false);
    QMetaObject::invokeMethod(this, "injectAudio", Qt::QueuedConnection);
}

void AudioInjector::injectLocally() {
    bool success = false;
    if (_localAudioInterface) {
        if (_audioData.size() > 0) {

            _localBuffer = new AudioInjectorLocalBuffer(_audioData, this);

            _localBuffer->open(QIODevice::ReadOnly);
            _localBuffer->setShouldLoop(_options.loop);
            _localBuffer->setVolume(_options.volume);

            // give our current send position to the local buffer
            _localBuffer->setCurrentOffset(_currentSendPosition);

            success = _localAudioInterface->outputLocalInjector(_options.stereo, this);

            // if we're not looping and the buffer tells us it is empty then emit finished
            connect(_localBuffer, &AudioInjectorLocalBuffer::bufferEmpty, this, &AudioInjector::stop);

            if (!success) {
                qCDebug(audio) << "AudioInjector::injectLocally could not output locally via _localAudioInterface";
            }
        } else {
            qCDebug(audio) << "AudioInjector::injectLocally called without any data in Sound QByteArray";
        }

    } else {
        qCDebug(audio) << "AudioInjector::injectLocally cannot inject locally with no local audio interface present.";
    }

    if (!success) {
        // we never started so we are finished, call our stop method
        stop();
    }

}

const uchar MAX_INJECTOR_VOLUME = 0xFF;

void AudioInjector::injectToMixer() {
    if (_currentSendPosition < 0 ||
        _currentSendPosition >= _audioData.size()) {
        _currentSendPosition = 0;
    }

    auto nodeList = DependencyManager::get<NodeList>();

    // make sure we actually have samples downloaded to inject
    if (_audioData.size()) {

        // setup the packet for injected audio
        QByteArray injectAudioPacket = nodeList->byteArrayWithPopulatedHeader(PacketTypeInjectAudio);
        QDataStream packetStream(&injectAudioPacket, QIODevice::Append);

        // pack some placeholder sequence number for now
        int numPreSequenceNumberBytes = injectAudioPacket.size();
        packetStream << (quint16)0;

        // pack stream identifier (a generated UUID)
        packetStream << QUuid::createUuid();

        // pack the stereo/mono type of the stream
        packetStream << _options.stereo;

        // pack the flag for loopback
        uchar loopbackFlag = (uchar) true;
        packetStream << loopbackFlag;

        // pack the position for injected audio
        int positionOptionOffset = injectAudioPacket.size();
        packetStream.writeRawData(reinterpret_cast<const char*>(&_options.position),
                                  sizeof(_options.position));

        // pack our orientation for injected audio
        int orientationOptionOffset = injectAudioPacket.size();
        packetStream.writeRawData(reinterpret_cast<const char*>(&_options.orientation),
                                  sizeof(_options.orientation));

        // pack zero for radius
        float radius = 0;
        packetStream << radius;

        // pack 255 for attenuation byte
        int volumeOptionOffset = injectAudioPacket.size();
        quint8 volume = MAX_INJECTOR_VOLUME * _options.volume;
        packetStream << volume;

        packetStream << _options.ignorePenumbra;

        QElapsedTimer timer;
        timer.start();
        int nextFrame = 0;

        int numPreAudioDataBytes = injectAudioPacket.size();
        bool shouldLoop = _options.loop;

        // loop to send off our audio in NETWORK_BUFFER_LENGTH_SAMPLES_PER_CHANNEL byte chunks
        quint16 outgoingInjectedAudioSequenceNumber = 0;
        while (_currentSendPosition < _audioData.size() && !_shouldStop) {

            int bytesToCopy = std::min(((_options.stereo) ? 2 : 1) * AudioConstants::NETWORK_FRAME_BYTES_PER_CHANNEL,
                                       _audioData.size() - _currentSendPosition);

            //  Measure the loudness of this frame
            _loudness = 0.0f;
            for (int i = 0; i < bytesToCopy; i += sizeof(int16_t)) {
                _loudness += abs(*reinterpret_cast<int16_t*>(_audioData.data() + _currentSendPosition + i)) /
                (AudioConstants::MAX_SAMPLE_VALUE / 2.0f);
            }
            _loudness /= (float)(bytesToCopy / sizeof(int16_t));

            memcpy(injectAudioPacket.data() + positionOptionOffset,
                   &_options.position,
                   sizeof(_options.position));
            memcpy(injectAudioPacket.data() + orientationOptionOffset,
                   &_options.orientation,
                   sizeof(_options.orientation));
            volume = MAX_INJECTOR_VOLUME * _options.volume;
            memcpy(injectAudioPacket.data() + volumeOptionOffset, &volume, sizeof(volume));

            // resize the QByteArray to the right size
            injectAudioPacket.resize(numPreAudioDataBytes + bytesToCopy);

            // pack the sequence number
            memcpy(injectAudioPacket.data() + numPreSequenceNumberBytes,
                   &outgoingInjectedAudioSequenceNumber, sizeof(quint16));

            // copy the next NETWORK_BUFFER_LENGTH_BYTES_PER_CHANNEL bytes to the packet
            memcpy(injectAudioPacket.data() + numPreAudioDataBytes,
                   _audioData.data() + _currentSendPosition, bytesToCopy);

            // grab our audio mixer from the NodeList, if it exists
            SharedNodePointer audioMixer = nodeList->soloNodeOfType(NodeType::AudioMixer);

            // send off this audio packet
            nodeList->writeDatagram(injectAudioPacket, audioMixer);
            outgoingInjectedAudioSequenceNumber++;

            _currentSendPosition += bytesToCopy;

            // send two packets before the first sleep so the mixer can start playback right away

            if (_currentSendPosition != bytesToCopy && _currentSendPosition < _audioData.size()) {

                // process events in case we have been told to stop and be deleted
                QCoreApplication::processEvents();

                if (_shouldStop) {
                    break;
                }

                // not the first packet and not done
                // sleep for the appropriate time
                int usecToSleep = (++nextFrame * AudioConstants::NETWORK_FRAME_USECS) - timer.nsecsElapsed() / 1000;

                if (usecToSleep > 0) {
                    usleep(usecToSleep);
                }
            }

            if (shouldLoop && _currentSendPosition >= _audioData.size()) {
                _currentSendPosition = 0;
            }
        }
    }

    setIsFinished(true);
}

void AudioInjector::stop() {
    _shouldStop = true;

    if (_options.localOnly) {
        // we're only a local injector, so we can say we are finished right away too
        setIsFinished(true);
    }
}

void AudioInjector::stopAndDeleteLater() {
    stop();
    QMetaObject::invokeMethod(this, "deleteLater", Qt::QueuedConnection);
}<|MERGE_RESOLUTION|>--- conflicted
+++ resolved
@@ -44,13 +44,9 @@
 
 void AudioInjector::setIsFinished(bool isFinished) {
     _isFinished = isFinished;
-<<<<<<< HEAD
     // In all paths, regardless of isFinished argument. restart() passes false to prepare for new play, and injectToMixer() needs _shouldStop reset.
     _shouldStop = false;
-    
-=======
-
->>>>>>> 7c0e70b1
+
     if (_isFinished) {
         emit finished();
 
@@ -61,12 +57,7 @@
         }
 
         _isStarted = false;
-<<<<<<< HEAD
-        
-=======
-        _shouldStop = false;
-
->>>>>>> 7c0e70b1
+
         if (_shouldDeleteAfterFinish) {
             // we've been asked to delete after finishing, trigger a queued deleteLater here
             qCDebug(audio) << "AudioInjector triggering delete from setIsFinished";
