//
//  PositionalAudioStream.cpp
//  libraries/audio/src
//
//  Created by Stephen Birarda on 6/5/13.
//  Copyright 2013 High Fidelity, Inc.
//
//  Distributed under the Apache License, Version 2.0.
//  See the accompanying file LICENSE or http://www.apache.org/licenses/LICENSE-2.0.html
//

#include "PositionalAudioStream.h"
#include "SharedUtil.h"

#include <cstring>

#include <glm/detail/func_common.hpp>
#include <QtCore/QDataStream>

#include <Node.h>
#include <PacketHeaders.h>
#include <UUID.h>

PositionalAudioStream::PositionalAudioStream(PositionalAudioStream::Type type, bool isStereo, const InboundAudioStream::Settings& settings) :
    InboundAudioStream(isStereo ? NETWORK_BUFFER_LENGTH_SAMPLES_STEREO : NETWORK_BUFFER_LENGTH_SAMPLES_PER_CHANNEL,
    AUDIOMIXER_INBOUND_RING_BUFFER_FRAME_CAPACITY, settings),
    _type(type),
    _position(0.0f, 0.0f, 0.0f),
    _orientation(0.0f, 0.0f, 0.0f, 0.0f),
    _shouldLoopbackForNode(false),
    _isStereo(isStereo),
    _lastPopOutputTrailingLoudness(0.0f),
    _listenerUnattenuatedZone(NULL)
{
}

<<<<<<< HEAD
void PositionalAudioStream::updateNextOutputTrailingLoudness() {
    float nextLoudness = _ringBuffer.getNextOutputFrameLoudness();
=======
void PositionalAudioStream::updateLastPopOutputTrailingLoudness() {
    float lastPopLoudness = _ringBuffer.getFrameLoudness(_lastPopOutput);
>>>>>>> 63624fae

    const int TRAILING_AVERAGE_FRAMES = 100;
    const float CURRENT_FRAME_RATIO = 1.0f / TRAILING_AVERAGE_FRAMES;
    const float PREVIOUS_FRAMES_RATIO = 1.0f - CURRENT_FRAME_RATIO;
    const float LOUDNESS_EPSILON = 0.000001f;

    if (lastPopLoudness >= _lastPopOutputTrailingLoudness) {
        _lastPopOutputTrailingLoudness = lastPopLoudness;
    } else {
        _lastPopOutputTrailingLoudness = (_lastPopOutputTrailingLoudness * PREVIOUS_FRAMES_RATIO) + (CURRENT_FRAME_RATIO * lastPopLoudness);

        if (_lastPopOutputTrailingLoudness < LOUDNESS_EPSILON) {
            _lastPopOutputTrailingLoudness = 0;
        }
    }
}

int PositionalAudioStream::parsePositionalData(const QByteArray& positionalByteArray) {
    QDataStream packetStream(positionalByteArray);

    packetStream.readRawData(reinterpret_cast<char*>(&_position), sizeof(_position));
    packetStream.readRawData(reinterpret_cast<char*>(&_orientation), sizeof(_orientation));

    // if this node sent us a NaN for first float in orientation then don't consider this good audio and bail
    if (glm::isnan(_orientation.x)) {
        // NOTE: why would we reset the ring buffer here?
        _ringBuffer.reset();
        return 0;
    }

    return packetStream.device()->pos();
}

AudioStreamStats PositionalAudioStream::getAudioStreamStats() const {
    AudioStreamStats streamStats = InboundAudioStream::getAudioStreamStats();
    streamStats._streamType = _type;
    return streamStats;
}<|MERGE_RESOLUTION|>--- conflicted
+++ resolved
@@ -34,13 +34,8 @@
 {
 }
 
-<<<<<<< HEAD
-void PositionalAudioStream::updateNextOutputTrailingLoudness() {
-    float nextLoudness = _ringBuffer.getNextOutputFrameLoudness();
-=======
 void PositionalAudioStream::updateLastPopOutputTrailingLoudness() {
     float lastPopLoudness = _ringBuffer.getFrameLoudness(_lastPopOutput);
->>>>>>> 63624fae
 
     const int TRAILING_AVERAGE_FRAMES = 100;
     const float CURRENT_FRAME_RATIO = 1.0f / TRAILING_AVERAGE_FRAMES;
