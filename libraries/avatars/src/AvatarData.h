--- conflicted
+++ resolved
@@ -27,17 +27,9 @@
 #include "HandData.h"
 
 // First bitset
-<<<<<<< HEAD
-const int KEY_STATE_START_BIT = 3;  // 4th and 5th bits
-const int HAND_STATE_START_BIT = 5; // 6th and 7th bits
-
-// Second bitset
-const int IS_FACESHIFT_CONNECTED = 0;
-=======
 const int KEY_STATE_START_BIT = 0; // 1st and 2nd bits
 const int HAND_STATE_START_BIT = 2; // 3rd and 4th bits
 const int IS_FACESHIFT_CONNECTED = 4; // 5th bit
->>>>>>> f8369ea2
 
 const float MAX_AUDIO_LOUDNESS = 1000.0; // close enough for mouth animation
 
