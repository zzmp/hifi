--- conflicted
+++ resolved
@@ -1082,13 +1082,9 @@
 void AvatarData::sendAvatarDataPacket() {
     auto nodeList = DependencyManager::get<NodeList>();
 
-<<<<<<< HEAD
-    QByteArray avatarByteArray = toByteArray();
+    QByteArray avatarByteArray = toByteArray(true);
     
     static uint16_t sequenceNumber = 0;
-=======
-    QByteArray avatarByteArray = toByteArray(true);
->>>>>>> 0f227577
 
     auto avatarPacket = NLPacket::create(PacketType::AvatarData, avatarByteArray.size() + sizeof(sequenceNumber));
     avatarPacket->writePrimitive(sequenceNumber++);
