--- conflicted
+++ resolved
@@ -210,15 +210,11 @@
         batch._glActiveBindTexture(GL_TEXTURE0, GL_TEXTURE_2D, _texture);
     }
 
-<<<<<<< HEAD
     float fadeRatio = Interpolate::calculateFadeRatio(_fadeStartTime);
     bool transparent = fadeRatio < 1.0f;
     batch._glColor4f(1.0f, 1.0f, 1.0f, fadeRatio);
 
-    DependencyManager::get<GeometryCache>()->bindSimpleProgram(batch, textured, transparent, culled, emissive);
-=======
     DependencyManager::get<GeometryCache>()->bindSimpleSRGBTexturedUnlitNoTexAlphaProgram(batch);
->>>>>>> be87f294
     DependencyManager::get<GeometryCache>()->renderQuad(batch, topLeft, bottomRight, texMin, texMax, glm::vec4(1.0f, 1.0f, 1.0f, 1.0f));
 }
 
