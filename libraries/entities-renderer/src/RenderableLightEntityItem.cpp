//
//  RenderableLightEntityItem.cpp
//  interface/src
//
//  Created by Brad Hefta-Gaub on 8/6/14.
//  Copyright 2014 High Fidelity, Inc.
//
//  Distributed under the Apache License, Version 2.0.
//  See the accompanying file LICENSE or http://www.apache.org/licenses/LICENSE-2.0.html
//

#include <glm/gtx/quaternion.hpp>


#include <GLMHelpers.h>
#include <PerfStat.h>

#include "RenderableLightEntityItem.h"

EntityItemPointer RenderableLightEntityItem::factory(const EntityItemID& entityID, const EntityItemProperties& properties) {
    EntityItemPointer entity{ new RenderableLightEntityItem(entityID) };
    entity->setProperties(properties);
    return entity;
}

RenderableLightEntityItem::RenderableLightEntityItem(const EntityItemID& entityItemID) : LightEntityItem(entityItemID)
{
}

bool RenderableLightEntityItem::addToScene(EntityItemPointer self, std::shared_ptr<render::Scene> scene, render::PendingChanges& pendingChanges) {
    _myItem = scene->allocateID();

    auto renderItem = std::make_shared<LightPayload>();
    updateRenderItemFromEntity(renderItem.get());

    auto renderPayload = std::make_shared<LightPayload::Payload>(renderItem);

    render::Item::Status::Getters statusGetters;
    makeEntityItemStatusGetters(self, statusGetters);
    renderPayload->addStatusGetters(statusGetters);

    pendingChanges.resetItem(_myItem, renderPayload);

    return true;
}

void RenderableLightEntityItem::somethingChangedNotification() {
    if (_lightPropertiesChanged) {
        notifyChanged();
    }
    LightEntityItem::somethingChangedNotification();
}

void RenderableLightEntityItem::removeFromScene(EntityItemPointer self, std::shared_ptr<render::Scene> scene, render::PendingChanges& pendingChanges) {
    pendingChanges.removeItem(_myItem);
    render::Item::clearID(_myItem);
}

void RenderableLightEntityItem::locationChanged(bool tellPhysics) {
    EntityItem::locationChanged(tellPhysics);
    notifyChanged();
}

void RenderableLightEntityItem::dimensionsChanged() {
    EntityItem::dimensionsChanged();
    notifyChanged();
}

void RenderableLightEntityItem::checkFading() {
    bool transparent = isTransparent();
    if (transparent != _prevIsTransparent) {
        notifyChanged();
        _isFading = false;
        _prevIsTransparent = transparent;
    }
}

void RenderableLightEntityItem::notifyChanged() {

    if (!render::Item::isValidID(_myItem)) {
        return;
    }

    render::PendingChanges pendingChanges;
    render::ScenePointer scene = AbstractViewStateInterface::instance()->getMain3DScene();

    updateLightFromEntity(pendingChanges);

    scene->enqueuePendingChanges(pendingChanges);
}

/*
void RenderableLightEntityItem::render(RenderArgs* args) {
    PerformanceTimer perfTimer("RenderableLightEntityItem::render");
    assert(getType() == EntityTypes::Light);
    checkFading();

<<<<<<< HEAD
=======
    glm::vec3 position = getPosition();
    glm::vec3 dimensions = getDimensions();
    glm::quat rotation = getRotation();
    float largestDiameter = glm::compMax(dimensions);
>>>>>>> 258c83f8


   // DependencyManager::get<DeferredLightingEffect>()->addLight(_light);

#ifdef WANT_DEBUG
    Q_ASSERT(args->_batch);
    gpu::Batch& batch = *args->_batch;
    batch.setModelTransform(getTransformToCenter());
    DependencyManager::get<GeometryCache>()->renderWireSphere(batch, 0.5f, 15, 15, glm::vec4(color, 1.0f));
#endif
};
*/

bool RenderableLightEntityItem::findDetailedRayIntersection(const glm::vec3& origin, const glm::vec3& direction,
                        bool& keepSearching, OctreeElementPointer& element, float& distance, 
                        BoxFace& face, glm::vec3& surfaceNormal,
                        void** intersectedObject, bool precisionPicking) const {

    // TODO: consider if this is really what we want to do. We've made it so that "lights are pickable" is a global state
    // this is probably reasonable since there's typically only one tree you'd be picking on at a time. Technically we could 
    // be on the clipboard and someone might be trying to use the ray intersection API there. Anyway... if you ever try to 
    // do ray intersection testing off of trees other than the main tree of the main entity renderer, then we'll need to 
    // fix this mechanism.
    return _lightsArePickable;
}


void RenderableLightEntityItem::updateLightFromEntity(render::PendingChanges& pendingChanges) {
    if (!render::Item::isValidID(_myItem)) {
        return;
    }


    pendingChanges.updateItem<LightPayload>(_myItem, [this](LightPayload& data) {
        this->updateRenderItemFromEntity(&data);
    });
}

void RenderableLightEntityItem::updateRenderItemFromEntity(LightPayload* lightPayload) {
    auto entity = this;
    auto light = lightPayload->editLight();
    light->setPosition(entity->getPosition());
    light->setOrientation(entity->getRotation());

    bool success;
    lightPayload->editBound() = entity->getAABox(success);
    if (!success) {
        lightPayload->editBound() = render::Item::Bound();
    }

    glm::vec3 dimensions = entity->getDimensions();
    float largestDiameter = glm::max(dimensions.x, dimensions.y, dimensions.z);
    light->setMaximumRadius(largestDiameter / 2.0f);

    light->setColor(toGlm(entity->getXColor()));

    float intensity = entity->getIntensity();//* entity->getFadingRatio();
    light->setIntensity(intensity);

    light->setFalloffRadius(entity->getFalloffRadius());


    float exponent = entity->getExponent();
    float cutoff = glm::radians(entity->getCutoff());
    if (!entity->getIsSpotlight()) {
        light->setType(model::Light::POINT);
    } else {
        light->setType(model::Light::SPOT);

        light->setSpotAngle(cutoff);
        light->setSpotExponent(exponent);
    }

}



<|MERGE_RESOLUTION|>--- conflicted
+++ resolved
@@ -95,13 +95,11 @@
     assert(getType() == EntityTypes::Light);
     checkFading();
 
-<<<<<<< HEAD
-=======
+
     glm::vec3 position = getPosition();
     glm::vec3 dimensions = getDimensions();
     glm::quat rotation = getRotation();
     float largestDiameter = glm::compMax(dimensions);
->>>>>>> 258c83f8
 
 
    // DependencyManager::get<DeferredLightingEffect>()->addLight(_light);
@@ -153,7 +151,7 @@
     }
 
     glm::vec3 dimensions = entity->getDimensions();
-    float largestDiameter = glm::max(dimensions.x, dimensions.y, dimensions.z);
+    float largestDiameter = glm::compMax(dimensions);
     light->setMaximumRadius(largestDiameter / 2.0f);
 
     light->setColor(toGlm(entity->getXColor()));
