//
//  RenderableModelEntityItem.cpp
//  interface/src
//
//  Created by Brad Hefta-Gaub on 8/6/14.
//  Copyright 2014 High Fidelity, Inc.
//
//  Distributed under the Apache License, Version 2.0.
//  See the accompanying file LICENSE or http://www.apache.org/licenses/LICENSE-2.0.html
//

#include <glm/gtx/quaternion.hpp>

#include <QJsonDocument>
#include <QtCore/QThread>
#include <glm/gtx/transform.hpp>

#include <AbstractViewStateInterface.h>
#include <Model.h>
#include <PerfStat.h>
#include <render/Scene.h>
#include <DependencyManager.h>

#include "EntityTreeRenderer.h"
#include "EntitiesRendererLogging.h"
#include "RenderableEntityItem.h"
#include "RenderableModelEntityItem.h"
#include "RenderableEntityItem.h"

EntityItemPointer RenderableModelEntityItem::factory(const EntityItemID& entityID, const EntityItemProperties& properties) {
    EntityItemPointer entity{ new RenderableModelEntityItem(entityID, properties.getDimensionsInitialized()) };
    entity->setProperties(properties);
    return entity;
}

RenderableModelEntityItem::RenderableModelEntityItem(const EntityItemID& entityItemID, bool dimensionsInitialized) :
    ModelEntityItem(entityItemID),
    _dimensionsInitialized(dimensionsInitialized) {
}

RenderableModelEntityItem::~RenderableModelEntityItem() {
    assert(_myRenderer || !_model); // if we have a model, we need to know our renderer
    if (_myRenderer && _model) {
        _myRenderer->releaseModel(_model);
        _model = NULL;
    }
}

void RenderableModelEntityItem::setModelURL(const QString& url) {
    auto& currentURL = getParsedModelURL();
    if (_model && (currentURL != url)) {
        // The machinery for updateModelBounds will give existing models the opportunity to fix their translation/rotation/scale/registration.
        // The first two are straightforward, but the latter two have guards to make sure they don't happen after they've already been set.
        // Here we reset those guards. This doesn't cause the entity values to change -- it just allows the model to match once it comes in.
        _model->setScaleToFit(false, getDimensions());
        _model->setSnapModelToRegistrationPoint(false, getRegistrationPoint());
    }
    ModelEntityItem::setModelURL(url);

    if (currentURL != getParsedModelURL() || !_model) {
        EntityTreePointer tree = getTree();
        if (tree) {
            QMetaObject::invokeMethod(tree.get(), "callLoader", Qt::QueuedConnection, Q_ARG(EntityItemID, getID()));
        }
    }
}

void RenderableModelEntityItem::loader() {
    _needsModelReload = true;
    EntityTreeRenderer* renderer = DependencyManager::get<EntityTreeRenderer>().data();
    assert(renderer);
    {
        PerformanceTimer perfTimer("getModel");
        getModel(renderer);
    }
}

void RenderableModelEntityItem::setDimensions(const glm::vec3& value) {
    _dimensionsInitialized = true;
    ModelEntityItem::setDimensions(value);
}

bool RenderableModelEntityItem::setProperties(const EntityItemProperties& properties) {
    QString oldModelURL = getModelURL();
    bool somethingChanged = ModelEntityItem::setProperties(properties);
    if (somethingChanged && oldModelURL != getModelURL()) {
        _needsModelReload = true;
    }
    return somethingChanged;
}

int RenderableModelEntityItem::readEntitySubclassDataFromBuffer(const unsigned char* data, int bytesLeftToRead, 
                                                ReadBitstreamToTreeParams& args,
                                                EntityPropertyFlags& propertyFlags, bool overwriteLocalData,
                                                bool& somethingChanged) {
    QString oldModelURL = getModelURL();
    int bytesRead = ModelEntityItem::readEntitySubclassDataFromBuffer(data, bytesLeftToRead, 
                                                                      args, propertyFlags, 
                                                                      overwriteLocalData, somethingChanged);
    if (oldModelURL != getModelURL()) {
        _needsModelReload = true;
    }
    return bytesRead;
}

QVariantMap RenderableModelEntityItem::parseTexturesToMap(QString textures) {
    // If textures are unset, revert to original textures
    if (textures.isEmpty()) {
        return _originalTextures;
    }

    // Legacy: a ,\n-delimited list of filename:"texturepath"
    if (*textures.cbegin() != '{') {
        textures = "{\"" + textures.replace(":\"", "\":\"").replace(",\n", ",\"") + "}";
    }

    QJsonParseError error;
    QJsonDocument texturesJson = QJsonDocument::fromJson(textures.toUtf8(), &error);
    // If textures are invalid, revert to original textures
    if (error.error != QJsonParseError::NoError) {
        qCWarning(entitiesrenderer) << "Could not evaluate textures property value:" << textures;
        return _originalTextures;
    }

    QVariantMap texturesMap = texturesJson.toVariant().toMap();
    // If textures are unset, revert to original textures
    if (texturesMap.isEmpty()) {
        return _originalTextures;
    }

    return texturesJson.toVariant().toMap();
}

void RenderableModelEntityItem::remapTextures() {
    if (!_model) {
        return; // nothing to do if we don't have a model
    }
    
    if (!_model->isLoaded()) {
        return; // nothing to do if the model has not yet loaded
    }

    if (!_originalTexturesRead) {
        _originalTextures = _model->getTextures();
        _originalTexturesRead = true;

        // Default to _originalTextures to avoid remapping immediately and lagging on load
        _currentTextures = _originalTextures;
    }

    auto textures = getTextures();
    if (textures == _lastTextures) {
        return;
    }

    _lastTextures = textures;
    auto newTextures = parseTexturesToMap(textures);

    if (newTextures != _currentTextures) {
        _model->setTextures(newTextures);
        _currentTextures = newTextures;
    }
}

void RenderableModelEntityItem::doInitialModelSimulation() {
    _model->setScaleToFit(true, getDimensions());
    _model->setSnapModelToRegistrationPoint(true, getRegistrationPoint());
    _model->setRotation(getRotation());
    _model->setTranslation(getPosition());
    {
        PerformanceTimer perfTimer("_model->simulate");
        _model->simulate(0.0f);
    }
    _needsInitialSimulation = false;
}


// TODO: we need a solution for changes to the postion/rotation/etc of a model...
// this current code path only addresses that in this setup case... not the changing/moving case
bool RenderableModelEntityItem::readyToAddToScene(RenderArgs* renderArgs) {
    if (!_model && renderArgs) {
        // TODO: this getModel() appears to be about 3% of model render time. We should optimize
        PerformanceTimer perfTimer("getModel");
        EntityTreeRenderer* renderer = static_cast<EntityTreeRenderer*>(renderArgs->_renderer);
        getModel(renderer);
    }
    if (renderArgs && _model && _needsInitialSimulation && _model->isActive() && _model->isLoaded()) {
        // make sure to simulate so everything gets set up correctly for rendering
        doInitialModelSimulation();
        _model->renderSetup(renderArgs);
    }
    bool ready = !_needsInitialSimulation && _model && _model->readyToAddToScene(renderArgs);
    return ready;
}

class RenderableModelEntityItemMeta {
public:
    RenderableModelEntityItemMeta(EntityItemPointer entity) : entity(entity){ }
    typedef render::Payload<RenderableModelEntityItemMeta> Payload;
    typedef Payload::DataPointer Pointer;
   
    EntityItemPointer entity;
};

namespace render {
    template <> const ItemKey payloadGetKey(const RenderableModelEntityItemMeta::Pointer& payload) { 
        return ItemKey::Builder::opaqueShape();
    }
    
    template <> const Item::Bound payloadGetBound(const RenderableModelEntityItemMeta::Pointer& payload) { 
        if (payload && payload->entity) {
            bool success;
            auto result = payload->entity->getAABox(success);
            if (!success) {
                return render::Item::Bound();
            }
            return result;
        }
        return render::Item::Bound();
    }
    template <> void payloadRender(const RenderableModelEntityItemMeta::Pointer& payload, RenderArgs* args) {
        if (args) {
            if (payload && payload->entity) {
                PROFILE_RANGE("MetaModelRender");
                payload->entity->render(args);
            }
        }
    }
}

bool RenderableModelEntityItem::addToScene(EntityItemPointer self, std::shared_ptr<render::Scene> scene, 
                                            render::PendingChanges& pendingChanges) {
    _myMetaItem = scene->allocateID();
    
    auto renderData = std::make_shared<RenderableModelEntityItemMeta>(self);
    auto renderPayload = std::make_shared<RenderableModelEntityItemMeta::Payload>(renderData);
    
    pendingChanges.resetItem(_myMetaItem, renderPayload);
    
    if (_model) {
        render::Item::Status::Getters statusGetters;
        makeEntityItemStatusGetters(getThisPointer(), statusGetters);
        
        // note: we don't care if the model fails to add items, we always added our meta item and therefore we return
        // true so that the system knows our meta item is in the scene!
        _model->addToScene(scene, pendingChanges, statusGetters, _showCollisionHull);
    }

    return true;
}

void RenderableModelEntityItem::removeFromScene(EntityItemPointer self, std::shared_ptr<render::Scene> scene,
                                                render::PendingChanges& pendingChanges) {
    pendingChanges.removeItem(_myMetaItem);
    render::Item::clearID(_myMetaItem);
    if (_model) {
        _model->removeFromScene(scene, pendingChanges);
    }
}

void RenderableModelEntityItem::resizeJointArrays(int newSize) {
    if (newSize < 0) {
        if (_model && _model->isActive() && _model->isLoaded() && !_needsInitialSimulation) {
            newSize = _model->getJointStateCount();
        }
    }
    ModelEntityItem::resizeJointArrays(newSize);
}

bool RenderableModelEntityItem::getAnimationFrame() {
    bool newFrame = false;

    if (!_model || !_model->isActive() || !_model->isLoaded() || _needsInitialSimulation) {
        return false;
    }

    if (!hasRenderAnimation() || !_jointMappingCompleted) {
        return false;
    }

    if (_animation && _animation->isLoaded()) {

        const QVector<FBXAnimationFrame>&  frames = _animation->getFramesReference(); // NOTE: getFrames() is too heavy
        auto& fbxJoints = _animation->getGeometry().joints;

        int frameCount = frames.size();
        if (frameCount > 0) {
            int animationCurrentFrame = (int)(glm::floor(getAnimationCurrentFrame())) % frameCount;
            if (animationCurrentFrame < 0 || animationCurrentFrame > frameCount) {
                animationCurrentFrame = 0;
            }

            if (animationCurrentFrame != _lastKnownCurrentFrame) {
                _lastKnownCurrentFrame = animationCurrentFrame;
                newFrame = true;

                resizeJointArrays();
                if (_jointMapping.size() != _model->getJointStateCount()) {
                    qDebug() << "RenderableModelEntityItem::getAnimationFrame -- joint count mismatch"
                             << _jointMapping.size() << _model->getJointStateCount();
                    assert(false);
                    return false;
                }

                const QVector<glm::quat>& rotations = frames[animationCurrentFrame].rotations;
                const QVector<glm::vec3>& translations = frames[animationCurrentFrame].translations;

                for (int j = 0; j < _jointMapping.size(); j++) {
                    int index = _jointMapping[j];
                    if (index >= 0) {
                        glm::mat4 translationMat;
                        if (index < translations.size()) {
                            translationMat = glm::translate(translations[index]);
                        }
                        glm::mat4 rotationMat(glm::mat4::_null);
                        if (index < rotations.size()) {
                            rotationMat = glm::mat4_cast(fbxJoints[index].preRotation * rotations[index] * fbxJoints[index].postRotation);
                        } else {
                            rotationMat = glm::mat4_cast(fbxJoints[index].preRotation * fbxJoints[index].postRotation);
                        }
                        glm::mat4 finalMat = (translationMat * fbxJoints[index].preTransform *
                                              rotationMat * fbxJoints[index].postTransform);
                        _absoluteJointTranslationsInObjectFrame[j] = extractTranslation(finalMat);
                        _absoluteJointTranslationsInObjectFrameSet[j] = true;
                        _absoluteJointTranslationsInObjectFrameDirty[j] = true;

                        _absoluteJointRotationsInObjectFrame[j] = glmExtractRotation(finalMat);

                        _absoluteJointRotationsInObjectFrameSet[j] = true;
                        _absoluteJointRotationsInObjectFrameDirty[j] = true;
                    }
                }
            }
        }
    }

    return newFrame;
}

void RenderableModelEntityItem::updateModelBounds() {
    if (!hasModel() || !_model) {
        return;
    }
    bool movingOrAnimating = isMovingRelativeToParent() || isAnimatingSomething();
    glm::vec3 dimensions = getDimensions();
    if ((movingOrAnimating ||
         _needsInitialSimulation ||
         _needsJointSimulation ||
         _model->getTranslation() != getPosition() ||
         _model->getScaleToFitDimensions() != dimensions ||
         _model->getRotation() != getRotation() ||
         _model->getRegistrationPoint() != getRegistrationPoint())
        && _model->isActive() && _dimensionsInitialized) {
        doInitialModelSimulation();
        _needsJointSimulation = false;
    }
}


// NOTE: this only renders the "meta" portion of the Model, namely it renders debugging items, and it handles
// the per frame simulation/update that might be required if the models properties changed.
void RenderableModelEntityItem::render(RenderArgs* args) {
    PerformanceTimer perfTimer("RMEIrender");
    assert(getType() == EntityTypes::Model);

    if (hasModel()) {
        // Prepare the current frame
        {
            if (!_model || _needsModelReload) {
                // TODO: this getModel() appears to be about 3% of model render time. We should optimize
                PerformanceTimer perfTimer("getModel");
                EntityTreeRenderer* renderer = static_cast<EntityTreeRenderer*>(args->_renderer);
                getModel(renderer);

                // Remap textures immediately after loading to avoid flicker
                remapTextures();
            }

            if (_model) {
                if (hasRenderAnimation()) {
                    if (!jointsMapped()) {
                        QStringList modelJointNames = _model->getJointNames();
                        mapJoints(modelJointNames);
                    }
                }

                _jointDataLock.withWriteLock([&] {
                    getAnimationFrame();

                    // relay any inbound joint changes from scripts/animation/network to the model/rig
                    for (int index = 0; index < _absoluteJointRotationsInObjectFrame.size(); index++) {
                        if (_absoluteJointRotationsInObjectFrameDirty[index]) {
                            glm::quat rotation = _absoluteJointRotationsInObjectFrame[index];
                            _model->setJointRotation(index, true, rotation, 1.0f);
                            _absoluteJointRotationsInObjectFrameDirty[index] = false;
                        }
                    }
                    for (int index = 0; index < _absoluteJointTranslationsInObjectFrame.size(); index++) {
                        if (_absoluteJointTranslationsInObjectFrameDirty[index]) {
                            glm::vec3 translation = _absoluteJointTranslationsInObjectFrame[index];
                            _model->setJointTranslation(index, true, translation, 1.0f);
                            _absoluteJointTranslationsInObjectFrameDirty[index] = false;
                        }
                    }
                });
                updateModelBounds();
            }
        }

        // Enqueue updates for the next frame
        if (_model) {

            render::ScenePointer scene = AbstractViewStateInterface::instance()->getMain3DScene();

            // FIXME: this seems like it could be optimized if we tracked our last known visible state in
            //        the renderable item. As it stands now the model checks it's visible/invisible state
            //        so most of the time we don't do anything in this function.
            _model->setVisibleInScene(getVisible(), scene);

            // Remap textures for the next frame to avoid flicker
            remapTextures();

            // check to see if when we added our models to the scene they were ready, if they were not ready, then
            // fix them up in the scene
            bool shouldShowCollisionHull = (args->_debugFlags & (int)RenderArgs::RENDER_DEBUG_HULLS) > 0;
            if (_model->needsFixupInScene() || _showCollisionHull != shouldShowCollisionHull) {
                _showCollisionHull = shouldShowCollisionHull;
                render::PendingChanges pendingChanges;

                _model->removeFromScene(scene, pendingChanges);

                render::Item::Status::Getters statusGetters;
                makeEntityItemStatusGetters(getThisPointer(), statusGetters);
                _model->addToScene(scene, pendingChanges, statusGetters, _showCollisionHull);

                scene->enqueuePendingChanges(pendingChanges);
            }

            auto& currentURL = getParsedModelURL();
            if (currentURL != _model->getURL()) {
                // Defer setting the url to the render thread
                getModel(_myRenderer);
            }
        }
    } else {
        static glm::vec4 greenColor(0.0f, 1.0f, 0.0f, 1.0f);
        gpu::Batch& batch = *args->_batch;
        bool success;
        auto shapeTransform = getTransformToCenter(success);
        if (success) {
            batch.setModelTransform(shapeTransform); // we want to include the scale as well
            DependencyManager::get<GeometryCache>()->renderWireCubeInstance(batch, greenColor);
        }
    }
}

ModelPointer RenderableModelEntityItem::getModel(EntityTreeRenderer* renderer) {
    if (!renderer) {
        return nullptr;
    }

    // make sure our renderer is setup
    if (!_myRenderer) {
        _myRenderer = renderer;
    }
    assert(_myRenderer == renderer); // you should only ever render on one renderer
    
    if (!_myRenderer || QThread::currentThread() != _myRenderer->thread()) {
        return _model;
    }
    
    _needsModelReload = false; // this is the reload

    // If we have a URL, then we will want to end up returning a model...
    if (!getModelURL().isEmpty()) {
        // If we don't have a model, allocate one *immediately*
        if (!_model) {
            _model = _myRenderer->allocateModel(getModelURL(), getCompoundShapeURL());
            _needsInitialSimulation = true;
        // If we need to change URLs, update it *after rendering* (to avoid access violations)
        } else if ((QUrl(getModelURL()) != _model->getURL() || QUrl(getCompoundShapeURL()) != _model->getCollisionURL())) {
            QMetaObject::invokeMethod(_myRenderer, "updateModel", Qt::QueuedConnection,
                Q_ARG(ModelPointer, _model),
                Q_ARG(const QString&, getModelURL()),
                Q_ARG(const QString&, getCompoundShapeURL()));
            _needsInitialSimulation = true;
        }
        // Else we can just return the _model
    // If we have no URL, then we can delete any model we do have...
    } else if (_model) {
        // remove from scene
        render::ScenePointer scene = AbstractViewStateInterface::instance()->getMain3DScene();
        render::PendingChanges pendingChanges;
        _model->removeFromScene(scene, pendingChanges);
        scene->enqueuePendingChanges(pendingChanges);

        // release interest
        _myRenderer->releaseModel(_model);
        _model = nullptr;
        _needsInitialSimulation = true;
    }

    return _model;
}

bool RenderableModelEntityItem::needsToCallUpdate() const {
    return !_dimensionsInitialized || _needsInitialSimulation || ModelEntityItem::needsToCallUpdate();
}

void RenderableModelEntityItem::update(const quint64& now) {
    if (!_dimensionsInitialized && _model && _model->isActive()) {
        if (_model->isLoaded()) {
            EntityItemProperties properties;
            properties.setLastEdited(usecTimestampNow()); // we must set the edit time since we're editing it
            auto extents = _model->getMeshExtents();
            properties.setDimensions(extents.maximum - extents.minimum);
            qCDebug(entitiesrenderer) << "Autoresizing:" << (!getName().isEmpty() ? getName() : getModelURL());
            QMetaObject::invokeMethod(DependencyManager::get<EntityScriptingInterface>().data(), "editEntity",
                                      Qt::QueuedConnection,
                                      Q_ARG(QUuid, getEntityItemID()),
                                      Q_ARG(EntityItemProperties, properties));
        }
    }

    // make a copy of the animation properites
    _renderAnimationProperties = _animationProperties;

    ModelEntityItem::update(now);
}

EntityItemProperties RenderableModelEntityItem::getProperties(EntityPropertyFlags desiredProperties) const {
    EntityItemProperties properties = ModelEntityItem::getProperties(desiredProperties); // get the properties from our base class
    if (_originalTexturesRead) {
        properties.setTextureNames(_originalTextures);
    }
    return properties;
}

bool RenderableModelEntityItem::findDetailedRayIntersection(const glm::vec3& origin, const glm::vec3& direction, 
                         bool& keepSearching, OctreeElementPointer& element, float& distance, BoxFace& face, 
                         glm::vec3& surfaceNormal, void** intersectedObject, bool precisionPicking) const {
    if (!_model) {
        return true;
    }
    // qCDebug(entitiesrenderer) << "RenderableModelEntityItem::findDetailedRayIntersection() precisionPicking:"
    //                           << precisionPicking;

    QString extraInfo;
    return _model->findRayIntersectionAgainstSubMeshes(origin, direction, distance,
                                                       face, surfaceNormal, extraInfo, precisionPicking);
}

void RenderableModelEntityItem::setCompoundShapeURL(const QString& url) {
    auto currentCompoundShapeURL = getCompoundShapeURL();
    ModelEntityItem::setCompoundShapeURL(url);

    if (getCompoundShapeURL() != currentCompoundShapeURL || !_model) {
        EntityTreePointer tree = getTree();
        if (tree) {
            QMetaObject::invokeMethod(tree.get(), "callLoader", Qt::QueuedConnection, Q_ARG(EntityItemID, getID()));
        }
    }
}

bool RenderableModelEntityItem::isReadyToComputeShape() {
    ShapeType type = getShapeType();

    if (type == SHAPE_TYPE_COMPOUND) {
        if (!_model || _model->getCollisionURL().isEmpty()) {
            EntityTreePointer tree = getTree();
            if (tree) {
                QMetaObject::invokeMethod(tree.get(), "callLoader", Qt::QueuedConnection, Q_ARG(EntityItemID, getID()));
            }
            return false;
        }

        if (_model->getURL().isEmpty()) {
            // we need a render geometry with a scale to proceed, so give up.
            return false;
        }

        if (_model->isLoaded() && _model->isCollisionLoaded()) {
            // we have both URLs AND both geometries AND they are both fully loaded.
            if (_needsInitialSimulation) {
                // the _model's offset will be wrong until _needsInitialSimulation is false
                PerformanceTimer perfTimer("_model->simulate");
                doInitialModelSimulation();
            }

            return true;
        }

        // the model is still being downloaded.
        return false;
    }
    return true;
}

void RenderableModelEntityItem::computeShapeInfo(ShapeInfo& info) {
    ShapeType type = getShapeType();
    if (type != SHAPE_TYPE_COMPOUND) {
        ModelEntityItem::computeShapeInfo(info);
        info.setParams(type, 0.5f * getDimensions());
        adjustShapeInfoByRegistration(info);
    } else {
        updateModelBounds();

        // should never fall in here when collision model not fully loaded
        // hence we assert that all geometries exist and are loaded
        assert(_model->isLoaded() && _model->isCollisionLoaded());
        const FBXGeometry& renderGeometry = _model->getFBXGeometry();
        const FBXGeometry& collisionGeometry = _model->getCollisionFBXGeometry();

        _points.clear();
        unsigned int i = 0;

        // the way OBJ files get read, each section under a "g" line is its own meshPart.  We only expect
        // to find one actual "mesh" (with one or more meshParts in it), but we loop over the meshes, just in case.
        foreach (const FBXMesh& mesh, collisionGeometry.meshes) {
            // each meshPart is a convex hull
            foreach (const FBXMeshPart &meshPart, mesh.parts) {
                QVector<glm::vec3> pointsInPart;

                // run through all the triangles and (uniquely) add each point to the hull
                unsigned int triangleCount = meshPart.triangleIndices.size() / 3;
                for (unsigned int j = 0; j < triangleCount; j++) {
                    unsigned int p0Index = meshPart.triangleIndices[j*3];
                    unsigned int p1Index = meshPart.triangleIndices[j*3+1];
                    unsigned int p2Index = meshPart.triangleIndices[j*3+2];
                    glm::vec3 p0 = mesh.vertices[p0Index];
                    glm::vec3 p1 = mesh.vertices[p1Index];
                    glm::vec3 p2 = mesh.vertices[p2Index];
                    if (!pointsInPart.contains(p0)) {
                        pointsInPart << p0;
                    }
                    if (!pointsInPart.contains(p1)) {
                        pointsInPart << p1;
                    }
                    if (!pointsInPart.contains(p2)) {
                        pointsInPart << p2;
                    }
                }

                // run through all the quads and (uniquely) add each point to the hull
                unsigned int quadCount = meshPart.quadIndices.size() / 4;
                assert((unsigned int)meshPart.quadIndices.size() == quadCount*4);
                for (unsigned int j = 0; j < quadCount; j++) {
                    unsigned int p0Index = meshPart.quadIndices[j*4];
                    unsigned int p1Index = meshPart.quadIndices[j*4+1];
                    unsigned int p2Index = meshPart.quadIndices[j*4+2];
                    unsigned int p3Index = meshPart.quadIndices[j*4+3];
                    glm::vec3 p0 = mesh.vertices[p0Index];
                    glm::vec3 p1 = mesh.vertices[p1Index];
                    glm::vec3 p2 = mesh.vertices[p2Index];
                    glm::vec3 p3 = mesh.vertices[p3Index];
                    if (!pointsInPart.contains(p0)) {
                        pointsInPart << p0;
                    }
                    if (!pointsInPart.contains(p1)) {
                        pointsInPart << p1;
                    }
                    if (!pointsInPart.contains(p2)) {
                        pointsInPart << p2;
                    }
                    if (!pointsInPart.contains(p3)) {
                        pointsInPart << p3;
                    }
                }

                if (pointsInPart.size() == 0) {
                    qCDebug(entitiesrenderer) << "Warning -- meshPart has no faces";
                    continue;
                }

                // add next convex hull
                QVector<glm::vec3> newMeshPoints;
                _points << newMeshPoints;
                // add points to the new convex hull
                _points[i++] << pointsInPart;
            }
        }

        // We expect that the collision model will have the same units and will be displaced
        // from its origin in the same way the visual model is.  The visual model has
        // been centered and probably scaled.  We take the scaling and offset which were applied
        // to the visual model and apply them to the collision model (without regard for the
        // collision model's extents).

        glm::vec3 scale = getDimensions() / renderGeometry.getUnscaledMeshExtents().size();
        // multiply each point by scale before handing the point-set off to the physics engine.
        // also determine the extents of the collision model.
        AABox box;
        for (int i = 0; i < _points.size(); i++) {
            for (int j = 0; j < _points[i].size(); j++) {
                // compensate for registration
                _points[i][j] += _model->getOffset();
                // scale so the collision points match the model points
                _points[i][j] *= scale;
                // this next subtraction is done so we can give info the offset, which will cause
                // the shape-key to change.
                _points[i][j] -= _model->getOffset();
                box += _points[i][j];
            }
        }

        glm::vec3 collisionModelDimensions = box.getDimensions();
        info.setParams(type, collisionModelDimensions, _compoundShapeURL);
        info.setConvexHulls(_points);
        info.setOffset(_model->getOffset());
    }
}

bool RenderableModelEntityItem::contains(const glm::vec3& point) const {
    if (EntityItem::contains(point) && _model && _model->isCollisionLoaded()) {
        return _model->getCollisionFBXGeometry().convexHullContains(worldToEntity(point));
    }

    return false;
}

glm::quat RenderableModelEntityItem::getAbsoluteJointRotationInObjectFrame(int index) const {
    if (_model) {
        glm::quat result;
        if (_model->getAbsoluteJointRotationInRigFrame(index, result)) {
            return result;
        }
    }
    return glm::quat();
}

glm::vec3 RenderableModelEntityItem::getAbsoluteJointTranslationInObjectFrame(int index) const {
    if (_model) {
        glm::vec3 result;
        if (_model->getAbsoluteJointTranslationInRigFrame(index, result)) {
            return result;
        }
    }
    return glm::vec3(0.0f);
}

bool RenderableModelEntityItem::setAbsoluteJointRotationInObjectFrame(int index, const glm::quat& rotation) {
    bool result = false;
    _jointDataLock.withWriteLock([&] {
        _jointRotationsExplicitlySet = true;
        resizeJointArrays();
        if (index >= 0 && index < _absoluteJointRotationsInObjectFrame.size() &&
            _absoluteJointRotationsInObjectFrame[index] != rotation) {
            _absoluteJointRotationsInObjectFrame[index] = rotation;
            _absoluteJointRotationsInObjectFrameSet[index] = true;
            _absoluteJointRotationsInObjectFrameDirty[index] = true;
            result = true;
            _needsJointSimulation = true;
        }
    });
    return result;
}

bool RenderableModelEntityItem::setAbsoluteJointTranslationInObjectFrame(int index, const glm::vec3& translation) {
    bool result = false;
    _jointDataLock.withWriteLock([&] {
        _jointTranslationsExplicitlySet = true;
        resizeJointArrays();
        if (index >= 0 && index < _absoluteJointTranslationsInObjectFrame.size() &&
            _absoluteJointTranslationsInObjectFrame[index] != translation) {
            _absoluteJointTranslationsInObjectFrame[index] = translation;
            _absoluteJointTranslationsInObjectFrameSet[index] = true;
            _absoluteJointTranslationsInObjectFrameDirty[index] = true;
            result = true;
            _needsJointSimulation = true;
        }
    });
    return result;
}

void RenderableModelEntityItem::setJointRotations(const QVector<glm::quat>& rotations) {
    ModelEntityItem::setJointRotations(rotations);
    _needsJointSimulation = true;
}

void RenderableModelEntityItem::setJointRotationsSet(const QVector<bool>& rotationsSet) {
    ModelEntityItem::setJointRotationsSet(rotationsSet);
    _needsJointSimulation = true;
}

void RenderableModelEntityItem::setJointTranslations(const QVector<glm::vec3>& translations) {
    ModelEntityItem::setJointTranslations(translations);
    _needsJointSimulation = true;
}

void RenderableModelEntityItem::setJointTranslationsSet(const QVector<bool>& translationsSet) {
    ModelEntityItem::setJointTranslationsSet(translationsSet);
    _needsJointSimulation = true;
}


void RenderableModelEntityItem::locationChanged(bool tellPhysics) {
    EntityItem::locationChanged(tellPhysics);
    if (_model && _model->isActive()) {
        _model->setRotation(getRotation());
        _model->setTranslation(getPosition());

        void* key = (void*)this;
<<<<<<< HEAD
        std::weak_ptr<RenderableModelEntityItem> weakSelf =
            std::static_pointer_cast<RenderableModelEntityItem>(getThisPointer());

        AbstractViewStateInterface::instance()->pushPostUpdateLambda(key, [weakSelf]() {
            auto self = weakSelf.lock();
            if (!self) {
                return;
            }

            render::ItemID myMetaItem = self->getMetaRenderItem();

            if (myMetaItem == render::Item::INVALID_ITEM_ID) {
                return;
            }

=======
        AbstractViewStateInterface::instance()->pushPostUpdateLambda(key, [myMetaItemCopy]() {
>>>>>>> 09317f46
            render::ScenePointer scene = AbstractViewStateInterface::instance()->getMain3DScene();
            render::PendingChanges pendingChanges;

            pendingChanges.updateItem(myMetaItem);
            scene->enqueuePendingChanges(pendingChanges);
        });
    }
}

int RenderableModelEntityItem::getJointIndex(const QString& name) const {
    if (_model && _model->isActive()) {
        RigPointer rig = _model->getRig();
        return rig->indexOfJoint(name);
    }
    return -1;
}

QStringList RenderableModelEntityItem::getJointNames() const {
    QStringList result;
    if (_model && _model->isActive()) {
        RigPointer rig = _model->getRig();
        int jointCount = rig->getJointStateCount();
        for (int jointIndex = 0; jointIndex < jointCount; jointIndex++) {
            result << rig->nameOfJoint(jointIndex);
        }
    }
    return result;
}<|MERGE_RESOLUTION|>--- conflicted
+++ resolved
@@ -800,7 +800,6 @@
         _model->setTranslation(getPosition());
 
         void* key = (void*)this;
-<<<<<<< HEAD
         std::weak_ptr<RenderableModelEntityItem> weakSelf =
             std::static_pointer_cast<RenderableModelEntityItem>(getThisPointer());
 
@@ -816,9 +815,6 @@
                 return;
             }
 
-=======
-        AbstractViewStateInterface::instance()->pushPostUpdateLambda(key, [myMetaItemCopy]() {
->>>>>>> 09317f46
             render::ScenePointer scene = AbstractViewStateInterface::instance()->getMain3DScene();
             render::PendingChanges pendingChanges;
 
