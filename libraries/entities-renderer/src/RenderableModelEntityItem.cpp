--- conflicted
+++ resolved
@@ -565,31 +565,6 @@
     return false;
 }
 
-<<<<<<< HEAD
-glm::vec3 RenderableModelEntityItem::getJointPosition(int jointIndex) const {
-    glm::vec3 position;
-    
-    if (_model) {
-        if (!_model->getJointPositionInWorldFrame(jointIndex, position)) {
-            position = glm::vec3();
-        }
-    }
-    
-    return position;
-}
-
-glm::quat RenderableModelEntityItem::getJointRotation(int jointIndex) const {
-    glm::quat rotation;
-    
-    if (_model) {
-        if (!_model->getJointRotationInWorldFrame(jointIndex, rotation)) {
-            rotation = glm::quat();
-        }
-    }
-    
-    return rotation;
-}
-=======
 glm::quat RenderableModelEntityItem::getJointRotation(int index) const {
     if (_model) {
         glm::quat result;
@@ -608,5 +583,4 @@
         }
     }
     return glm::vec3(0.0f);
-}
->>>>>>> 06c8235b
+}