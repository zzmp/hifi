--- conflicted
+++ resolved
@@ -250,26 +250,7 @@
     int processedBytes = 0;
     // we handle these types of "edit" packets
     switch (packetType) {
-<<<<<<< HEAD
         case PacketTypeParticleAddOrEdit: {
-            //qDebug() << " got PacketType_PARTICLE_ADD_OR_EDIT... ";
-            Particle newParticle = Particle::fromEditPacket(editData, maxLength, processedBytes, this);
-            storeParticle(newParticle, senderNode);
-            if (newParticle.isNewlyCreated()) {
-                notifyNewlyCreatedParticle(newParticle, senderNode);
-            }
-            //qDebug() << " DONE... PacketType_PARTICLE_ADD_OR_EDIT... ";
-            return processedBytes;
-        }
-
-        // TODO: wire in support here for server to get PacketType_PARTICLE_ERASE messages
-        // instead of using PacketType_PARTICLE_ADD_OR_EDIT messages to delete particles
-        case PacketTypeParticleErase:
-            return 0;
-        default:
-            return 0;
-=======
-        case PACKET_TYPE_PARTICLE_ADD_OR_EDIT: {
             bool isValid;
             Particle newParticle = Particle::fromEditPacket(editData, maxLength, processedBytes, this, isValid);
             if (isValid) {
@@ -282,11 +263,15 @@
 
         // TODO: wire in support here for server to get PACKET_TYPE_PARTICLE_ERASE messages
         // instead of using PACKET_TYPE_PARTICLE_ADD_OR_EDIT messages to delete particles
-        case PACKET_TYPE_PARTICLE_ERASE: {
+        case PacketTypeParticleErase:
             processedBytes = 0;
-        } break;
->>>>>>> ade02c02
-    }
+            break;
+        default:
+            processedBytes = 0;
+            break;
+    }
+    
+    return processedBytes;
 }
 
 void ParticleTree::notifyNewlyCreatedParticle(const Particle& newParticle, Node* senderNode) {
