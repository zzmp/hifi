--- conflicted
+++ resolved
@@ -52,13 +52,8 @@
     void getFocalLength(float focalLength) { _focalLength = focalLength; }
 
     // getters for lens attributes
-<<<<<<< HEAD
-    const glm::mat4& getProjection() const { return _projection; };
-    const glm::mat4& getView() const { return _view; };
-=======
     const glm::mat4& getProjection() const { return _projection; }
     const glm::mat4& getView() const { return _view; }
->>>>>>> 77b45e2b
     float getWidth() const { return _width; }
     float getHeight() const { return _height; }
     float getFieldOfView() const { return _fieldOfView; }
