//
//  EntityScriptingInterface.h
//  libraries/entities/src
//
//  Created by Brad Hefta-Gaub on 12/6/13.
//  Copyright 2013 High Fidelity, Inc.
//
//  Distributed under the Apache License, Version 2.0.
//  See the accompanying file LICENSE or http://www.apache.org/licenses/LICENSE-2.0.html
//
// TODO: How will we handle collision callbacks with Entities
//

#ifndef hifi_EntityScriptingInterface_h
#define hifi_EntityScriptingInterface_h

#include <QtCore/QObject>
#include <QtCore/QStringList>
#include <QtQml/QJSValue>
#include <QtQml/QJSValueList>

#include <DependencyManager.h>
#include <Octree.h>
#include <OctreeScriptingInterface.h>
#include <RegisteredMetaTypes.h>

#include "PolyVoxEntityItem.h"
#include "LineEntityItem.h"
#include "PolyLineEntityItem.h"
#include "EntityTree.h"

#include "EntityEditPacketSender.h"
#include "EntitiesScriptEngineProvider.h"
#include "EntityItemProperties.h"

class EntityTree;
class MouseEvent;

class RayToEntityIntersectionResult {
public:
    RayToEntityIntersectionResult();
    bool intersects;
    bool accurate;
    QUuid entityID;
    EntityItemProperties properties;
    float distance;
    BoxFace face;
    glm::vec3 intersection;
    glm::vec3 surfaceNormal;
    EntityItemPointer entity;
};

Q_DECLARE_METATYPE(RayToEntityIntersectionResult)

QScriptValue RayToEntityIntersectionResultToScriptValue(QScriptEngine* engine, const RayToEntityIntersectionResult& results);
void RayToEntityIntersectionResultFromScriptValue(const QScriptValue& object, RayToEntityIntersectionResult& results);


/// handles scripting of Entity commands from JS passed to assigned clients
class EntityScriptingInterface : public OctreeScriptingInterface, public Dependency  {
    Q_OBJECT
    
    Q_PROPERTY(float currentAvatarEnergy READ getCurrentAvatarEnergy WRITE setCurrentAvatarEnergy)
    Q_PROPERTY(float costMultiplier READ getCostMultiplier WRITE setCostMultiplier)
public:
    EntityScriptingInterface(bool bidOnSimulationOwnership);

    EntityEditPacketSender* getEntityPacketSender() const { return (EntityEditPacketSender*)getPacketSender(); }
    virtual NodeType_t getServerNodeType() const { return NodeType::EntityServer; }
    virtual OctreeEditPacketSender* createPacketSender() { return new EntityEditPacketSender(); }

    void setEntityTree(EntityTreePointer modelTree);
    EntityTreePointer getEntityTree() { return _entityTree; }
    void setEntitiesScriptEngine(EntitiesScriptEngineProvider* engine) { _entitiesScriptEngine = engine; }
    float calculateCost(float mass, float oldVelocity, float newVelocity);
public slots:

    // returns true if the DomainServer will allow this Node/Avatar to make changes
    Q_INVOKABLE bool canAdjustLocks();

    // returns true if the DomainServer will allow this Node/Avatar to rez new entities
    Q_INVOKABLE bool canRez();

    /// adds a model with the specific properties
    Q_INVOKABLE QUuid addEntity(const EntityItemProperties& properties);

    /// gets the current model properties for a specific model
    /// this function will not find return results in script engine contexts which don't have access to models
    Q_INVOKABLE EntityItemProperties getEntityProperties(QUuid entityID);
    Q_INVOKABLE EntityItemProperties getEntityProperties(QUuid identity, EntityPropertyFlags desiredProperties);

    /// edits a model updating only the included properties, will return the identified EntityItemID in case of
    /// successful edit, if the input entityID is for an unknown model this function will have no effect
    Q_INVOKABLE QUuid editEntity(QUuid entityID, const EntityItemProperties& properties);

    /// deletes a model
    Q_INVOKABLE void deleteEntity(QUuid entityID);

    /// Allows a script to call a method on an entity's script. The method will execute in the entity script
    /// engine. If the entity does not have an entity script or the method does not exist, this call will have
    /// no effect.
    Q_INVOKABLE void callEntityMethod(QUuid entityID, const QString& method, const QStringList& params = QStringList());

    /// finds the closest model to the center point, within the radius
    /// will return a EntityItemID.isKnownID = false if no models are in the radius
    /// this function will not find any models in script engine contexts which don't have access to models
    Q_INVOKABLE QUuid findClosestEntity(const glm::vec3& center, float radius) const;

    /// finds models within the search sphere specified by the center point and radius
    /// this function will not find any models in script engine contexts which don't have access to models
    Q_INVOKABLE QVector<QUuid> findEntities(const glm::vec3& center, float radius) const;

    /// finds models within the search sphere specified by the center point and radius
    /// this function will not find any models in script engine contexts which don't have access to models
    Q_INVOKABLE QVector<QUuid> findEntitiesInBox(const glm::vec3& corner, const glm::vec3& dimensions) const;

    /// If the scripting context has visible entities, this will determine a ray intersection, the results
    /// may be inaccurate if the engine is unable to access the visible entities, in which case result.accurate
    /// will be false.
    Q_INVOKABLE RayToEntityIntersectionResult findRayIntersection(const PickRay& ray, bool precisionPicking = false, const QScriptValue& entityIdsToInclude = QScriptValue(), const QScriptValue& entityIdsToDiscard = QScriptValue());

    /// If the scripting context has visible entities, this will determine a ray intersection, and will block in
    /// order to return an accurate result
    Q_INVOKABLE RayToEntityIntersectionResult findRayIntersectionBlocking(const PickRay& ray, bool precisionPicking = false, const QScriptValue& entityIdsToInclude = QScriptValue(), const QScriptValue& entityIdsToDiscard = QScriptValue());

    Q_INVOKABLE void setLightsArePickable(bool value);
    Q_INVOKABLE bool getLightsArePickable() const;

    Q_INVOKABLE void setZonesArePickable(bool value);
    Q_INVOKABLE bool getZonesArePickable() const;

    Q_INVOKABLE void setDrawZoneBoundaries(bool value);
    Q_INVOKABLE bool getDrawZoneBoundaries() const;

    Q_INVOKABLE bool setVoxelSphere(QUuid entityID, const glm::vec3& center, float radius, int value);
    Q_INVOKABLE bool setVoxel(QUuid entityID, const glm::vec3& position, int value);
    Q_INVOKABLE bool setAllVoxels(QUuid entityID, int value);
    Q_INVOKABLE bool setVoxelsInCuboid(QUuid entityID, const glm::vec3& lowPosition,
                                       const glm::vec3& cuboidSize, int value);

    Q_INVOKABLE bool setAllPoints(QUuid entityID, const QVector<glm::vec3>& points);
    Q_INVOKABLE bool appendPoint(QUuid entityID, const glm::vec3& point);

    Q_INVOKABLE void dumpTree() const;

    Q_INVOKABLE QUuid addAction(const QString& actionTypeString, const QUuid& entityID, const QVariantMap& arguments);
    Q_INVOKABLE bool updateAction(const QUuid& entityID, const QUuid& actionID, const QVariantMap& arguments);
    Q_INVOKABLE bool deleteAction(const QUuid& entityID, const QUuid& actionID);
    Q_INVOKABLE QVector<QUuid> getActionIDs(const QUuid& entityID);
    Q_INVOKABLE QVariantMap getActionArguments(const QUuid& entityID, const QUuid& actionID);

    Q_INVOKABLE glm::vec3 voxelCoordsToWorldCoords(const QUuid& entityID, glm::vec3 voxelCoords);
    Q_INVOKABLE glm::vec3 worldCoordsToVoxelCoords(const QUuid& entityID, glm::vec3 worldCoords);
    Q_INVOKABLE glm::vec3 voxelCoordsToLocalCoords(const QUuid& entityID, glm::vec3 voxelCoords);
    Q_INVOKABLE glm::vec3 localCoordsToVoxelCoords(const QUuid& entityID, glm::vec3 localCoords);

    Q_INVOKABLE glm::vec3 getAbsoluteJointTranslationInObjectFrame(const QUuid& entityID, int jointIndex);
    Q_INVOKABLE glm::quat getAbsoluteJointRotationInObjectFrame(const QUuid& entityID, int jointIndex);
    Q_INVOKABLE bool setAbsoluteJointTranslationInObjectFrame(const QUuid& entityID, int jointIndex, glm::vec3 translation);
    Q_INVOKABLE bool setAbsoluteJointRotationInObjectFrame(const QUuid& entityID, int jointIndex, glm::quat rotation);
    Q_INVOKABLE bool setAbsoluteJointRotationsInObjectFrame(const QUuid& entityID,
                                                            const QVector<glm::quat>& rotations);
    Q_INVOKABLE bool setAbsoluteJointTranslationsInObjectFrame(const QUuid& entityID,
                                                               const QVector<glm::vec3>& translations);
    Q_INVOKABLE bool setAbsoluteJointsDataInObjectFrame(const QUuid& entityID,
                                                        const QVector<glm::quat>& rotations,
                                                        const QVector<glm::vec3>& translations);

    Q_INVOKABLE int getJointIndex(const QUuid& entityID, const QString& name);
    Q_INVOKABLE QStringList getJointNames(const QUuid& entityID);
    

signals:
    void collisionWithEntity(const EntityItemID& idA, const EntityItemID& idB, const Collision& collision);

    void canAdjustLocksChanged(bool canAdjustLocks);
    void canRezChanged(bool canRez);

    void mousePressOnEntity(const EntityItemID& entityItemID, const MouseEvent& event);
    void mouseMoveOnEntity(const EntityItemID& entityItemID, const MouseEvent& event);
    void mouseReleaseOnEntity(const EntityItemID& entityItemID, const MouseEvent& event);

    void clickDownOnEntity(const EntityItemID& entityItemID, const MouseEvent& event);
    void holdingClickOnEntity(const EntityItemID& entityItemID, const MouseEvent& event);
    void clickReleaseOnEntity(const EntityItemID& entityItemID, const MouseEvent& event);

    void hoverEnterEntity(const EntityItemID& entityItemID, const MouseEvent& event);
    void hoverOverEntity(const EntityItemID& entityItemID, const MouseEvent& event);
    void hoverLeaveEntity(const EntityItemID& entityItemID, const MouseEvent& event);

    void enterEntity(const EntityItemID& entityItemID);
    void leaveEntity(const EntityItemID& entityItemID);

    void deletingEntity(const EntityItemID& entityID);
    void addingEntity(const EntityItemID& entityID);
    void clearingEntities();
    void debitEnergySource(float value);

private:
    bool actionWorker(const QUuid& entityID, std::function<bool(EntitySimulation*, EntityItemPointer)> actor);
    bool setVoxels(QUuid entityID, std::function<bool(PolyVoxEntityItem&)> actor);
    bool setPoints(QUuid entityID, std::function<bool(LineEntityItem&)> actor);
    void queueEntityMessage(PacketType packetType, EntityItemID entityID, const EntityItemProperties& properties);
    
    EntityItemPointer checkForTreeEntityAndTypeMatch(const QUuid& entityID,
                                                     EntityTypes::EntityType entityType = EntityTypes::Unknown);


    /// actually does the work of finding the ray intersection, can be called in locking mode or tryLock mode
    RayToEntityIntersectionResult findRayIntersectionWorker(const PickRay& ray, Octree::lockType lockType,
        bool precisionPicking, const QVector<EntityItemID>& entityIdsToInclude, const QVector<EntityItemID>& entityIdsToDiscard);

    EntityTreePointer _entityTree;
<<<<<<< HEAD
    EntitiesScriptEngineProvider* _entitiesScriptEngine = nullptr;
    float _currentAvatarEnergy = { FLT_MAX };
    float getCurrentAvatarEnergy() { return _currentAvatarEnergy; }
    void setCurrentAvatarEnergy(float energy);
    
    float costMultiplier = { 0.01f };
    float getCostMultiplier();
    void setCostMultiplier(float value);
=======
    EntitiesScriptEngineProvider* _entitiesScriptEngine { nullptr };
    bool _bidOnSimulationOwnership { false };
>>>>>>> 2af6c080
};

#endif // hifi_EntityScriptingInterface_h<|MERGE_RESOLUTION|>--- conflicted
+++ resolved
@@ -211,8 +211,9 @@
         bool precisionPicking, const QVector<EntityItemID>& entityIdsToInclude, const QVector<EntityItemID>& entityIdsToDiscard);
 
     EntityTreePointer _entityTree;
-<<<<<<< HEAD
-    EntitiesScriptEngineProvider* _entitiesScriptEngine = nullptr;
+    EntitiesScriptEngineProvider* _entitiesScriptEngine { nullptr };
+    
+    bool _bidOnSimulationOwnership { false };
     float _currentAvatarEnergy = { FLT_MAX };
     float getCurrentAvatarEnergy() { return _currentAvatarEnergy; }
     void setCurrentAvatarEnergy(float energy);
@@ -220,10 +221,6 @@
     float costMultiplier = { 0.01f };
     float getCostMultiplier();
     void setCostMultiplier(float value);
-=======
-    EntitiesScriptEngineProvider* _entitiesScriptEngine { nullptr };
-    bool _bidOnSimulationOwnership { false };
->>>>>>> 2af6c080
 };
 
 #endif // hifi_EntityScriptingInterface_h