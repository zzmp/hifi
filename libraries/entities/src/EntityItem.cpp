--- conflicted
+++ resolved
@@ -102,14 +102,11 @@
     quint64 now = usecTimestampNow();
     _created = properties.getCreated() < now ? properties.getCreated() : now;
     _lastEdited = _lastEditedFromRemote = _lastSimulated = _lastUpdated = _lastEditedFromRemoteInRemoteTime = _created;
-<<<<<<< HEAD
     _physicsInfo = NULL;
-=======
     _lastEditedFromRemote = 0;
     _lastEditedFromRemoteInRemoteTime = 0;
     _lastSimulated = 0;
     _lastUpdated = 0;
->>>>>>> e36ee2a9
     _dirtyFlags = 0;
     _changedOnServer = 0;
     initFromEntityItemID(entityItemID);
@@ -117,12 +114,9 @@
     if (_lastEdited == 0) {
         _lastEdited = _created;
     }
-<<<<<<< HEAD
 }
 
 EntityItem::~EntityItem() {
-=======
->>>>>>> e36ee2a9
 }
 
 EntityPropertyFlags EntityItem::getEntityProperties(EncodeBitstreamParams& params) const {
@@ -381,11 +375,8 @@
         createdFromBuffer -= clockSkew;
         
         if (createdFromBuffer < _created) {
-<<<<<<< HEAD
-=======
             // the server claims that this entity has an older creation time
             // so we accept it and clear _lastEdited
->>>>>>> e36ee2a9
             _created = createdFromBuffer;
             _lastEdited = 0;
         }
@@ -720,16 +711,6 @@
                     qDebug() << "    newVelocity:" << velocity;
                 }
             }
-<<<<<<< HEAD
-    
-            if (wantDebug) {        
-                qDebug() << "    velocity AFTER dampingResistance:" << velocity;
-                qDebug() << "    glm::length(velocity):" << glm::length(velocity);
-                qDebug() << "    EPSILON_VELOCITY_LENGTH:" << EPSILON_VELOCITY_LENGTH;
-            }
-            
-            // round velocity to zero if it's close enough...
-=======
         }
     }
 
@@ -757,7 +738,6 @@
             velocity = velocity * glm::vec3(1,-1,1);
 
             // if we've slowed considerably, then just stop moving
->>>>>>> e36ee2a9
             if (glm::length(velocity) <= EPSILON_VELOCITY_LENGTH) {
                 velocity = NO_VELOCITY;
             }
@@ -766,8 +746,6 @@
             setPosition(position); // this will automatically recalculate our collision shape
             setVelocity(velocity);
             
-<<<<<<< HEAD
-=======
             position.y = getDistanceToBottomOfEntity();
         }
 
@@ -788,7 +766,6 @@
         if (dampingTimescale > 0.0f) {
             float dampingFactor = glm::clamp(timeElapsed / dampingTimescale, 0.0f, 1.0f);
             velocity *= (1.0f - dampingFactor);
->>>>>>> e36ee2a9
             if (wantDebug) {        
                 qDebug() << "    new position:" << position;
                 qDebug() << "    new velocity:" << velocity;
@@ -891,11 +868,7 @@
                     "now=" << now << " getLastEdited()=" << getLastEdited();
         }
         // don't allow _lastEdited to be in the future
-<<<<<<< HEAD
-        setLastEdited( properties._lastEdited < now ? properties._lastEdited : now);
-=======
         setLastEdited(properties._lastEdited < now ? properties._lastEdited : now);
->>>>>>> e36ee2a9
         if (getDirtyFlags() & EntityItem::DIRTY_POSITION) {
             _lastSimulated = usecTimestampNow();
         }
