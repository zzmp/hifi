//
//  EntityItem.h
//  libraries/entities/src
//
//  Created by Brad Hefta-Gaub on 12/4/13.
//  Copyright 2013 High Fidelity, Inc.
//
//  Distributed under the Apache License, Version 2.0.
//  See the accompanying file LICENSE or http://www.apache.org/licenses/LICENSE-2.0.html
//

#ifndef hifi_EntityItem_h
#define hifi_EntityItem_h

#include <stdint.h>

#include <glm/glm.hpp>

#include <AACubeShape.h>
#include <AnimationCache.h> // for Animation, AnimationCache, and AnimationPointer classes
#include <CollisionInfo.h>
#include <Octree.h> // for EncodeBitstreamParams class
#include <OctreeElement.h> // for OctreeElement::AppendState
#include <OctreePacketData.h>
#include <ShapeInfo.h>
#include <VoxelDetail.h>

#include "EntityItemID.h" 
#include "EntityItemProperties.h" 
#include "EntityTypes.h"

class EntityTree;
class EntityTreeElement;
class EntityTreeElementExtraEncodeData;

#define DONT_ALLOW_INSTANTIATION virtual void pureVirtualFunctionPlaceHolder() = 0;
#define ALLOW_INSTANTIATION virtual void pureVirtualFunctionPlaceHolder() { };

/// EntityItem class this is the base class for all entity types. It handles the basic properties and functionality available
/// to all other entity types. In particular: postion, size, rotation, age, lifetime, velocity, gravity. You can not instantiate
/// one directly, instead you must only construct one of it's derived classes with additional features.
class EntityItem  {

public:
    enum EntityDirtyFlags {
        DIRTY_POSITION = 0x0001,
        DIRTY_VELOCITY = 0x0002,
        DIRTY_MASS = 0x0004,
        DIRTY_COLLISION_GROUP = 0x0008,
        DIRTY_MOTION_TYPE = 0x0010,
        DIRTY_SHAPE = 0x0020,
        DIRTY_LIFETIME = 0x0040,
        DIRTY_UPDATEABLE = 0x0080,
        // add new simulation-relevant flags above
        // all other flags below
        DIRTY_SCRIPT = 0x8000
    };

    DONT_ALLOW_INSTANTIATION // This class can not be instantiated directly
    
    EntityItem(const EntityItemID& entityItemID);
    EntityItem(const EntityItemID& entityItemID, const EntityItemProperties& properties);
    virtual ~EntityItem();

    // ID and EntityItemID related methods
    QUuid getID() const { return _id; }
    void setID(const QUuid& id) { _id = id; }
    uint32_t getCreatorTokenID() const { return _creatorTokenID; }
    void setCreatorTokenID(uint32_t creatorTokenID) { _creatorTokenID = creatorTokenID; }
    bool isNewlyCreated() const { return _newlyCreated; }
    bool isKnownID() const { return getID() != UNKNOWN_ENTITY_ID; }
    EntityItemID getEntityItemID() const { return EntityItemID(getID(), getCreatorTokenID(), getID() != UNKNOWN_ENTITY_ID); }

    // methods for getting/setting all properties of an entity
    virtual EntityItemProperties getProperties() const;
    
    /// returns true if something changed
    virtual bool setProperties(const EntityItemProperties& properties, bool forceCopy = false);

    /// Override this in your derived class if you'd like to be informed when something about the state of the entity
    /// has changed. This will be called with properties change or when new data is loaded from a stream
    virtual void somethingChangedNotification() { }

    quint64 getLastSimulated() const { return _lastSimulated; } /// Last simulated time of this entity universal usecs

     /// Last edited time of this entity universal usecs
    quint64 getLastEdited() const { return _lastEdited; }
    void setLastEdited(quint64 lastEdited) 
        { _lastEdited = _lastUpdated = lastEdited; _changedOnServer = glm::max(lastEdited, _changedOnServer); }
    float getEditedAgo() const /// Elapsed seconds since this entity was last edited
        { return (float)(usecTimestampNow() - getLastEdited()) / (float)USECS_PER_SECOND; }

    void markAsChangedOnServer() {  _changedOnServer = usecTimestampNow();  }
    quint64 getLastChangedOnServer() const { return _changedOnServer; }

    // TODO: eventually only include properties changed since the params.lastViewFrustumSent time
    virtual EntityPropertyFlags getEntityProperties(EncodeBitstreamParams& params) const;
        
    virtual OctreeElement::AppendState appendEntityData(OctreePacketData* packetData, EncodeBitstreamParams& params,
                                                EntityTreeElementExtraEncodeData* entityTreeElementExtraEncodeData) const;

    virtual void appendSubclassData(OctreePacketData* packetData, EncodeBitstreamParams& params, 
                                    EntityTreeElementExtraEncodeData* entityTreeElementExtraEncodeData,
                                    EntityPropertyFlags& requestedProperties,
                                    EntityPropertyFlags& propertyFlags,
                                    EntityPropertyFlags& propertiesDidntFit,
                                    int& propertyCount, 
                                    OctreeElement::AppendState& appendState) const { /* do nothing*/ };

    static EntityItemID readEntityItemIDFromBuffer(const unsigned char* data, int bytesLeftToRead, 
                                    ReadBitstreamToTreeParams& args);

    virtual int readEntityDataFromBuffer(const unsigned char* data, int bytesLeftToRead, ReadBitstreamToTreeParams& args);

    virtual int readEntitySubclassDataFromBuffer(const unsigned char* data, int bytesLeftToRead, 
                                                ReadBitstreamToTreeParams& args,
                                                EntityPropertyFlags& propertyFlags, bool overwriteLocalData) 
                                                { return 0; }

    virtual void render(RenderArgs* args) { } // by default entity items don't know how to render

    static int expectedBytes();

    static bool encodeEntityEditMessageDetails(PacketType command, EntityItemID id, const EntityItemProperties& details,
                        unsigned char* bufferOut, int sizeIn, int& sizeOut);

    static void adjustEditPacketForClockSkew(unsigned char* codeColorBuffer, size_t length, int clockSkew);

    // perform update
    virtual void update(const quint64& now) { _lastUpdated = now; }
    
    // perform linear extrapolation for SimpleEntitySimulation
    void simulate(const quint64& now);
    
    virtual bool needsToCallUpdate() const { return false; }

    virtual void debugDump() const;
    
    virtual bool supportsDetailedRayIntersection() const { return false; }
    virtual bool findDetailedRayIntersection(const glm::vec3& origin, const glm::vec3& direction,
                         bool& keepSearching, OctreeElement*& element, float& distance, BoxFace& face, 
                         void** intersectedObject, bool precisionPicking) const { return true; }

    // attributes applicable to all entity types
    EntityTypes::EntityType getType() const { return _type; }
    const glm::vec3& getPosition() const { return _position; } /// get position in domain scale units (0.0 - 1.0)
    glm::vec3 getPositionInMeters() const { return _position * (float) TREE_SCALE; } /// get position in meters
    
    /// set position in domain scale units (0.0 - 1.0)
    void setPosition(const glm::vec3& value) { _position = value; recalculateCollisionShape(); }
    void setPositionInMeters(const glm::vec3& value) /// set position in meter units (0.0 - TREE_SCALE)
            { setPosition(glm::clamp(value / (float) TREE_SCALE, 0.0f, 1.0f)); }

    glm::vec3 getCenter() const; /// calculates center of the entity in domain scale units (0.0 - 1.0)
    glm::vec3 getCenterInMeters() const { return getCenter() * (float) TREE_SCALE; }

    static const glm::vec3 DEFAULT_DIMENSIONS;
    const glm::vec3& getDimensions() const { return _dimensions; } /// get dimensions in domain scale units (0.0 - 1.0)
    glm::vec3 getDimensionsInMeters() const { return _dimensions * (float) TREE_SCALE; } /// get dimensions in meters
    float getDistanceToBottomOfEntity() const; /// get the distance from the position of the entity to its "bottom" in y axis
    float getLargestDimension() const { return glm::length(_dimensions); } /// get the largest possible dimension

    /// set dimensions in domain scale units (0.0 - 1.0) this will also reset radius appropriately
    virtual void setDimensions(const glm::vec3& value) { _dimensions = value; recalculateCollisionShape(); }

    /// set dimensions in meter units (0.0 - TREE_SCALE) this will also reset radius appropriately
    void setDimensionsInMeters(const glm::vec3& value) { setDimensions(value / (float) TREE_SCALE); }

    static const glm::quat DEFAULT_ROTATION;
    const glm::quat& getRotation() const { return _rotation; }
    void setRotation(const glm::quat& rotation) { _rotation = rotation; recalculateCollisionShape(); }

    static const float DEFAULT_GLOW_LEVEL;
    float getGlowLevel() const { return _glowLevel; }
    void setGlowLevel(float glowLevel) { _glowLevel = glowLevel; }

    static const float DEFAULT_LOCAL_RENDER_ALPHA;
    float getLocalRenderAlpha() const { return _localRenderAlpha; }
    void setLocalRenderAlpha(float localRenderAlpha) { _localRenderAlpha = localRenderAlpha; }

    static const float DEFAULT_MASS;
    float getMass() const { return _mass; }
    void setMass(float value) { _mass = value; }

    static const glm::vec3 DEFAULT_VELOCITY;
    static const glm::vec3 NO_VELOCITY;
    static const float EPSILON_VELOCITY_LENGTH;
    const glm::vec3& getVelocity() const { return _velocity; } /// velocity in domain scale units (0.0-1.0) per second
    glm::vec3 getVelocityInMeters() const { return _velocity * (float) TREE_SCALE; } /// get velocity in meters
    void setVelocity(const glm::vec3& value) { _velocity = value; } /// velocity in domain scale units (0.0-1.0) per second
    void setVelocityInMeters(const glm::vec3& value) { _velocity = value / (float) TREE_SCALE; } /// velocity in meters
    bool hasVelocity() const { return _velocity != NO_VELOCITY; }

    static const glm::vec3 DEFAULT_GRAVITY;
    static const glm::vec3 REGULAR_GRAVITY;
    static const glm::vec3 NO_GRAVITY;
    const glm::vec3& getGravity() const { return _gravity; } /// gravity in domain scale units (0.0-1.0) per second squared
    glm::vec3 getGravityInMeters() const { return _gravity * (float) TREE_SCALE; } /// get gravity in meters
    void setGravity(const glm::vec3& value) { _gravity = value; } /// gravity in domain scale units (0.0-1.0) per second squared
    void setGravityInMeters(const glm::vec3& value) { _gravity = value / (float) TREE_SCALE; } /// gravity in meters
    bool hasGravity() const { return _gravity != NO_GRAVITY; }
    
    // TODO: this should eventually be updated to support resting on collisions with other surfaces
    bool isRestingOnSurface() const;

    static const float DEFAULT_DAMPING;
    float getDamping() const { return _damping; }
    void setDamping(float value) { _damping = value; }

    // lifetime related properties.
    static const float IMMORTAL; /// special lifetime which means the entity lives for ever. default lifetime
    static const float DEFAULT_LIFETIME;
    float getLifetime() const { return _lifetime; } /// get the lifetime in seconds for the entity
    void setLifetime(float value) { _lifetime = value; } /// set the lifetime in seconds for the entity

    /// is this entity immortal, in that it has no lifetime set, and will exist until manually deleted
    bool isImmortal() const { return _lifetime == IMMORTAL; }

    /// is this entity mortal, in that it has a lifetime set, and will automatically be deleted when that lifetime expires
    bool isMortal() const { return _lifetime != IMMORTAL; }
    
    /// age of this entity in seconds
    float getAge() const { return (float)(usecTimestampNow() - _created) / (float)USECS_PER_SECOND; }
    bool lifetimeHasExpired() const;
    quint64 getExpiry() const;

    // position, size, and bounds related helpers
    float getSize() const; /// get maximum dimension in domain scale units (0.0 - 1.0)
    AACube getMaximumAACube() const;
    AACube getMinimumAACube() const;
    AABox getAABox() const; /// axis aligned bounding box in domain scale units (0.0 - 1.0)

    static const QString DEFAULT_SCRIPT;
    const QString& getScript() const { return _script; }
    void setScript(const QString& value) { _script = value; }

    static const glm::vec3 DEFAULT_REGISTRATION_POINT;
    const glm::vec3& getRegistrationPoint() const { return _registrationPoint; } /// registration point as ratio of entity

    /// registration point as ratio of entity
    void setRegistrationPoint(const glm::vec3& value) 
            { _registrationPoint = glm::clamp(value, 0.0f, 1.0f); recalculateCollisionShape(); }

    static const glm::vec3 NO_ANGULAR_VELOCITY;
    static const glm::vec3 DEFAULT_ANGULAR_VELOCITY;
    const glm::vec3& getAngularVelocity() const { return _angularVelocity; }
    void setAngularVelocity(const glm::vec3& value) { _angularVelocity = value; }
    bool hasAngularVelocity() const { return _angularVelocity != NO_ANGULAR_VELOCITY; }

    static const float DEFAULT_ANGULAR_DAMPING;
    float getAngularDamping() const { return _angularDamping; }
    void setAngularDamping(float value) { _angularDamping = value; }

    static const bool DEFAULT_VISIBLE;
    bool getVisible() const { return _visible; }
    void setVisible(bool value) { _visible = value; }
    bool isVisible() const { return _visible; }
    bool isInvisible() const { return !_visible; }

    static const bool DEFAULT_IGNORE_FOR_COLLISIONS;
    bool getIgnoreForCollisions() const { return _ignoreForCollisions; }
    void setIgnoreForCollisions(bool value) { _ignoreForCollisions = value; }

    static const bool DEFAULT_COLLISIONS_WILL_MOVE;
    bool getCollisionsWillMove() const { return _collisionsWillMove; }
    void setCollisionsWillMove(bool value) { _collisionsWillMove = value; }

    static const bool DEFAULT_LOCKED;
    bool getLocked() const { return _locked; }
    void setLocked(bool value) { _locked = value; }
    
    static const QString DEFAULT_USER_DATA;
    const QString& getUserData() const { return _userData; }
    void setUserData(const QString& value) { _userData = value; }
    
    // TODO: We need to get rid of these users of getRadius()... 
    float getRadius() const;
    
    void applyHardCollision(const CollisionInfo& collisionInfo);
    virtual const Shape& getCollisionShapeInMeters() const { return _collisionShape; }
    virtual bool contains(const glm::vec3& point) const { return getAABox().contains(point); }
    virtual void computeShapeInfo(ShapeInfo& info) const;

    // updateFoo() methods to be used when changes need to be accumulated in the _dirtyFlags
    void updatePosition(const glm::vec3& value);
    void updatePositionInMeters(const glm::vec3& value);
    void updateDimensions(const glm::vec3& value);
    void updateDimensionsInMeters(const glm::vec3& value);
    void updateRotation(const glm::quat& rotation);
    void updateMass(float value);
    void updateVelocity(const glm::vec3& value);
    void updateVelocityInMeters(const glm::vec3& value);
    void updateGravity(const glm::vec3& value);
    void updateGravityInMeters(const glm::vec3& value);
    void updateAngularVelocity(const glm::vec3& value);
    void updateIgnoreForCollisions(bool value);
    void updateCollisionsWillMove(bool value);
    void updateLifetime(float value);
    void updateScript(const QString& value);

    uint32_t getDirtyFlags() const { return _dirtyFlags; }
    void clearDirtyFlags(uint32_t mask = 0xffff) { _dirtyFlags &= ~mask; }
    
    bool isMoving() const;

    void* getPhysicsInfo() const { return _physicsInfo; }
    void setPhysicsInfo(void* data) { _physicsInfo = data; }
    
protected:

    virtual void initFromEntityItemID(const EntityItemID& entityItemID); // maybe useful to allow subclasses to init
    virtual void recalculateCollisionShape();

    EntityTypes::EntityType _type;
    QUuid _id;
    uint32_t _creatorTokenID;
    bool _newlyCreated;
    quint64 _lastSimulated; // last time this entity called simulate() 
    quint64 _lastUpdated; // last time this entity called update()
    quint64 _lastEdited; // this is the last official local or remote edit time
    quint64 _lastEditedFromRemote; // this is the last time we received and edit from the server
    quint64 _lastEditedFromRemoteInRemoteTime; // time in server time space the last time we received and edit from the server
    quint64 _created;
    quint64 _changedOnServer;

    glm::vec3 _position;
    glm::vec3 _dimensions;
    glm::quat _rotation;
    float _glowLevel;
    float _localRenderAlpha;
    float _mass;
    glm::vec3 _velocity;
    glm::vec3 _gravity;
    float _damping; // timescale
    float _lifetime;
    QString _script;
    glm::vec3 _registrationPoint;
    glm::vec3 _angularVelocity;
    float _angularDamping; // timescale
    bool _visible;
    bool _ignoreForCollisions;
    bool _collisionsWillMove;
    bool _locked;
    QString _userData;
    
    // NOTE: Radius support is obsolete, but these private helper functions are available for this class to 
    //       parse old data streams
    
    /// set radius in domain scale units (0.0 - 1.0) this will also reset dimensions to be equal for each axis
    void setRadius(float value); 

    AACubeShape _collisionShape;
<<<<<<< HEAD

    // _physicsInfo is a hook reserved for use by the EntitySimulation, which is guaranteed to set _physicsInfo 
    // to a non-NULL value when the EntityItem has a representation in the physics engine.
    void* _physicsInfo; // only set by EntitySimulation
    AACube _oldMaximumAACube;   // remember this so we know where the entity used to live in the tree
=======
>>>>>>> 78a61cd4

    // DirtyFlags are set whenever a property changes that the EntitySimulation needs to know about.
    uint32_t _dirtyFlags;   // things that have changed from EXTERNAL changes (via script or packet) but NOT from simulation
};



#endif // hifi_EntityItem_h<|MERGE_RESOLUTION|>--- conflicted
+++ resolved
@@ -350,14 +350,10 @@
     void setRadius(float value); 
 
     AACubeShape _collisionShape;
-<<<<<<< HEAD
 
     // _physicsInfo is a hook reserved for use by the EntitySimulation, which is guaranteed to set _physicsInfo 
     // to a non-NULL value when the EntityItem has a representation in the physics engine.
     void* _physicsInfo; // only set by EntitySimulation
-    AACube _oldMaximumAACube;   // remember this so we know where the entity used to live in the tree
-=======
->>>>>>> 78a61cd4
 
     // DirtyFlags are set whenever a property changes that the EntitySimulation needs to know about.
     uint32_t _dirtyFlags;   // things that have changed from EXTERNAL changes (via script or packet) but NOT from simulation
