--- conflicted
+++ resolved
@@ -13,59 +13,6 @@
 
 #include "EntityItem.h"
 #include "SimpleEntitySimulation.h"
-
-<<<<<<< HEAD
-void SimpleEntitySimulation::updateEntities(QSet<EntityItem*>& entitiesToDelete) {
-    quint64 now = usecTimestampNow();
-    updateChangedEntities(now, entitiesToDelete);
-    updateMovingEntities(now, entitiesToDelete);
-    updateMortalEntities(now, entitiesToDelete);
-}
-
-void SimpleEntitySimulation::addEntity(EntityItem* entity) {
-    assert(entity && entity->getSimulationState() == EntityItem::Static);
-    EntityItem::SimulationState state = entity->computeSimulationState();
-    switch(state) {
-        case EntityItem::Moving:
-            _movingEntities.push_back(entity);
-            entity->setSimulationState(state);
-            break;
-        case EntityItem::Mortal:
-            _mortalEntities.push_back(entity);
-            entity->setSimulationState(state);
-            break;
-        case EntityItem::Static:
-        default:
-            break;
-    }
-}
-
-void SimpleEntitySimulation::removeEntity(EntityItem* entity) {
-    assert(entity);
-    // make sure to remove it from any of our simulation lists
-    EntityItem::SimulationState state = entity->getSimulationState();
-    switch (state) {
-        case EntityItem::Moving:
-            _movingEntities.removeAll(entity);
-            break;
-        case EntityItem::Mortal:
-            _mortalEntities.removeAll(entity);
-            break;
-
-        default:
-            break;
-    }
-    entity->setSimulationState(EntityItem::Static);
-    _changedEntities.remove(entity);
-}
-
-void SimpleEntitySimulation::entityChanged(EntityItem* entity) {
-    assert(entity);
-    // we batch all changes and deal with them in updateChangedEntities()
-    _changedEntities.insert(entity);
-}
-=======
->>>>>>> 651e5500
 
 void SimpleEntitySimulation::updateEntitiesInternal(const quint64& now) {
     QSet<EntityItem*>::iterator itemItr = _movingEntities.begin();
@@ -90,39 +37,9 @@
     }
 }
 
-<<<<<<< HEAD
-void SimpleEntitySimulation::updateMortalEntities(quint64 now, QSet<EntityItem*>& entitiesToDelete) {
-    QList<EntityItem*>::iterator item_itr = _mortalEntities.begin();
-    while (item_itr != _mortalEntities.end()) {
-        EntityItem* entity = *item_itr;
-        // always check to see if the lifetime has expired, for immortal entities this is always false
-        if (entity->lifetimeHasExpired()) {
-            qDebug() << "Lifetime has expired for entity:" << entity->getEntityItemID();
-            entitiesToDelete.insert(entity);
-            // remove entity from the list
-            item_itr = _mortalEntities.erase(item_itr);
-            entity->setSimulationState(EntityItem::Static);
-        } else {
-            EntityItem::SimulationState newState = entity->computeSimulationState();
-            if (newState != EntityItem::Mortal) {
-                // check to see if this entity is moving
-                if (newState == EntityItem::Moving) {
-                    entity->update(now);
-                    _movingEntities.push_back(entity);
-                }
-                // remove entity from the list
-                item_itr = _mortalEntities.erase(item_itr);
-                entity->setSimulationState(newState);
-            } else {
-                ++item_itr;
-            }
-        }
-    }
-=======
 void SimpleEntitySimulation::removeEntityInternal(EntityItem* entity) {
     _movingEntities.remove(entity);
     _movableButStoppedEntities.remove(entity);
->>>>>>> 651e5500
 }
 
 const int SIMPLE_SIMULATION_DIRTY_FLAGS = EntityItem::DIRTY_VELOCITY | EntityItem::DIRTY_MOTION_TYPE;
