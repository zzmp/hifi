//
//  EntityTree.cpp
//  libraries/entities/src
//
//  Created by Brad Hefta-Gaub on 12/4/13.
//  Copyright 2013 High Fidelity, Inc.
//
//  Distributed under the Apache License, Version 2.0.
//  See the accompanying file LICENSE or http://www.apache.org/licenses/LICENSE-2.0.html
//

#include <PerfStat.h>
#include <QDateTime>
#include <QtScript/QScriptEngine>

#include "EntityTree.h"
#include "EntitySimulation.h"
#include "VariantMapToScriptValue.h"

#include "AddEntityOperator.h"
#include "MovingEntitiesOperator.h"
#include "UpdateEntityOperator.h"
#include "QVariantGLM.h"
#include "EntitiesLogging.h"
#include "RecurseOctreeToMapOperator.h"
#include "LogHandler.h"
#include "RemapIDOperator.h"

static const quint64 DELETED_ENTITIES_EXTRA_USECS_TO_CONSIDER = USECS_PER_MSEC * 50;

EntityTree::EntityTree(bool shouldReaverage) :
    Octree(shouldReaverage),
    _fbxService(NULL),
    _simulation(NULL)
{
    resetClientEditStats();
}

EntityTree::~EntityTree() {
    eraseAllOctreeElements(false);
}

void EntityTree::createRootElement() {
    _rootElement = createNewElement();
}

OctreeElementPointer EntityTree::createNewElement(unsigned char* octalCode) {
    auto newElement = EntityTreeElementPointer(new EntityTreeElement(octalCode));
    newElement->setTree(std::static_pointer_cast<EntityTree>(shared_from_this()));
    return std::static_pointer_cast<OctreeElement>(newElement);
}

void EntityTree::eraseAllOctreeElements(bool createNewRoot) {
    emit clearingEntities();

    // this would be a good place to clean up our entities...
    if (_simulation) {
        _simulation->clearEntities();
    }
    foreach (EntityTreeElementPointer element, _entityToElementMap) {
        element->cleanupEntities();
    }
    _entityToElementMap.clear();
    Octree::eraseAllOctreeElements(createNewRoot);

    resetClientEditStats();
    clearDeletedEntities();
}

bool EntityTree::handlesEditPacketType(PacketType packetType) const {
    // we handle these types of "edit" packets
    switch (packetType) {
        case PacketType::EntityAdd:
        case PacketType::EntityEdit:
        case PacketType::EntityErase:
            return true;
        default:
            return false;
    }
}

/// Adds a new entity item to the tree
void EntityTree::postAddEntity(EntityItemPointer entity) {
    assert(entity);
    // check to see if we need to simulate this entity..
    if (_simulation) {
        _simulation->addEntity(entity);
    }

    if (!entity->isParentIDValid()) {
        _missingParent.append(entity);
    }

    _isDirty = true;
    maybeNotifyNewCollisionSoundURL("", entity->getCollisionSoundURL());
    emit addingEntity(entity->getEntityItemID());

    // find and hook up any entities with this entity as a (previously) missing parent
    fixupMissingParents();
}

bool EntityTree::updateEntity(const EntityItemID& entityID, const EntityItemProperties& properties, const SharedNodePointer& senderNode) {
    EntityTreeElementPointer containingElement = getContainingElement(entityID);
    if (!containingElement) {
        return false;
    }

    EntityItemPointer existingEntity = containingElement->getEntityWithEntityItemID(entityID);
    if (!existingEntity) {
        return false;
    }

    return updateEntityWithElement(existingEntity, properties, containingElement, senderNode);
}

bool EntityTree::updateEntity(EntityItemPointer entity, const EntityItemProperties& properties, const SharedNodePointer& senderNode) {
    EntityTreeElementPointer containingElement = getContainingElement(entity->getEntityItemID());
    if (!containingElement) {
        return false;
    }
    return updateEntityWithElement(entity, properties, containingElement, senderNode);
}

bool EntityTree::updateEntityWithElement(EntityItemPointer entity, const EntityItemProperties& origProperties,
                                         EntityTreeElementPointer containingElement, const SharedNodePointer& senderNode) {
    EntityItemProperties properties = origProperties;

    bool allowLockChange;
    QUuid senderID;
    if (senderNode.isNull()) {
        auto nodeList = DependencyManager::get<NodeList>();
        allowLockChange = nodeList->isAllowedEditor();
        senderID = nodeList->getSessionUUID();
    } else {
        allowLockChange = senderNode->isAllowedEditor();
        senderID = senderNode->getUUID();
    }

    if (!allowLockChange && (entity->getLocked() != properties.getLocked())) {
        qCDebug(entities) << "Refusing disallowed lock adjustment.";
        return false;
    }

    // enforce support for locked entities. If an entity is currently locked, then the only
    // property we allow you to change is the locked property.
    if (entity->getLocked()) {
        if (properties.lockedChanged()) {
            bool wantsLocked = properties.getLocked();
            if (!wantsLocked) {
                EntityItemProperties tempProperties;
                tempProperties.setLocked(wantsLocked);

                bool success;
                AACube queryCube = entity->getQueryAACube(success);
                if (!success) {
                    qCDebug(entities) << "Warning -- failed to get query-cube for" << entity->getID();
                }
                UpdateEntityOperator theOperator(getThisPointer(), containingElement, entity, queryCube);
                recurseTreeWithOperator(&theOperator);
                entity->setProperties(tempProperties);
                _isDirty = true;
            }
        }
    } else {
        if (getIsServer()) {
            bool simulationBlocked = !entity->getSimulatorID().isNull();
            if (properties.simulationOwnerChanged()) {
                QUuid submittedID = properties.getSimulationOwner().getID();
                // a legit interface will only submit their own ID or NULL:
                if (submittedID.isNull()) {
                    if (entity->getSimulatorID() == senderID) {
                        // We only allow the simulation owner to clear their own simulationID's.
                        simulationBlocked = false;
                        properties.clearSimulationOwner(); // clear everything
                    }
                    // else: We assume the sender really did believe it was the simulation owner when it sent
                } else if (submittedID == senderID) {
                    // the sender is trying to take or continue ownership
                    if (entity->getSimulatorID().isNull()) {
                        // the sender it taking ownership
                        properties.promoteSimulationPriority(RECRUIT_SIMULATION_PRIORITY);
                        simulationBlocked = false;
                    } else if (entity->getSimulatorID() == senderID) {
                        // the sender is asserting ownership
                        simulationBlocked = false;
                    } else {
                        // the sender is trying to steal ownership from another simulator
                        // so we apply the rules for ownership change:
                        // (1) higher priority wins
                        // (2) equal priority wins if ownership filter has expired except...
                        uint8_t oldPriority = entity->getSimulationPriority();
                        uint8_t newPriority = properties.getSimulationOwner().getPriority();
                        if (newPriority > oldPriority ||
                             (newPriority == oldPriority && properties.getSimulationOwner().hasExpired())) {
                            simulationBlocked = false;
                        }
                    }
                } else {
                    // the entire update is suspect --> ignore it
                    return false;
                }
            } else if (simulationBlocked) {
                simulationBlocked = senderID != entity->getSimulatorID();
            }
            if (simulationBlocked) {
                // squash ownership and physics-related changes.
                properties.setSimulationOwnerChanged(false);
                properties.setPositionChanged(false);
                properties.setRotationChanged(false);
                properties.setVelocityChanged(false);
                properties.setAngularVelocityChanged(false);
                properties.setAccelerationChanged(false);

                if (wantTerseEditLogging()) {
                    qCDebug(entities) << senderNode->getUUID() << "physical edits suppressed";
                }
            }
        }
        // else client accepts what the server says

        QString entityScriptBefore = entity->getScript();
        quint64 entityScriptTimestampBefore = entity->getScriptTimestamp();
        QString collisionSoundURLBefore = entity->getCollisionSoundURL();
        uint32_t preFlags = entity->getDirtyFlags();

        AACube newQueryAACube;
        if (properties.queryAACubeChanged()) {
            newQueryAACube = properties.getQueryAACube();
        } else {
            newQueryAACube = entity->getQueryAACube();
        }
        UpdateEntityOperator theOperator(getThisPointer(), containingElement, entity, newQueryAACube);
        recurseTreeWithOperator(&theOperator);
        entity->setProperties(properties);

        // if the entity has children, run UpdateEntityOperator on them.  If the children have children, recurse
        QQueue<SpatiallyNestablePointer> toProcess;
        foreach (SpatiallyNestablePointer child, entity->getChildren()) {
            if (child && child->getNestableType() == NestableType::Entity) {
                toProcess.enqueue(child);
            }
        }

        while (!toProcess.empty()) {
            EntityItemPointer childEntity = std::static_pointer_cast<EntityItem>(toProcess.dequeue());
            if (!childEntity) {
                continue;
            }
            EntityTreeElementPointer containingElement = childEntity->getElement();
            if (!containingElement) {
                continue;
            }

            bool success;
            AACube queryCube = childEntity->getQueryAACube(success);
            if (!success) {
                _missingParent.append(childEntity);
                continue;
            }
            if (!childEntity->isParentIDValid()) {
                _missingParent.append(childEntity);
            }

            UpdateEntityOperator theChildOperator(getThisPointer(), containingElement, childEntity, queryCube);
            recurseTreeWithOperator(&theChildOperator);
            foreach (SpatiallyNestablePointer childChild, childEntity->getChildren()) {
                if (childChild && childChild->getNestableType() == NestableType::Entity) {
                    toProcess.enqueue(childChild);
                }
            }
        }

        _isDirty = true;

        uint32_t newFlags = entity->getDirtyFlags() & ~preFlags;
        if (newFlags) {
            if (_simulation) {
                if (newFlags & DIRTY_SIMULATION_FLAGS) {
                    _simulation->changeEntity(entity);
                }
            } else {
                // normally the _simulation clears ALL updateFlags, but since there is none we do it explicitly
                entity->clearDirtyFlags();
            }
        }

        QString entityScriptAfter = entity->getScript();
        quint64 entityScriptTimestampAfter = entity->getScriptTimestamp();
        bool reload = entityScriptTimestampBefore != entityScriptTimestampAfter;
        if (entityScriptBefore != entityScriptAfter || reload) {
            emitEntityScriptChanging(entity->getEntityItemID(), reload); // the entity script has changed
        }
        maybeNotifyNewCollisionSoundURL(collisionSoundURLBefore, entity->getCollisionSoundURL());
     }

    // TODO: this final containingElement check should eventually be removed (or wrapped in an #ifdef DEBUG).
    containingElement = getContainingElement(entity->getEntityItemID());
    if (!containingElement) {
        qCDebug(entities) << "UNEXPECTED!!!! after updateEntity() we no longer have a containing element??? entityID="
                << entity->getEntityItemID();
        return false;
    }

    return true;
}

EntityItemPointer EntityTree::addEntity(const EntityItemID& entityID, const EntityItemProperties& properties) {
    EntityItemPointer result = NULL;

    if (getIsClient()) {
        // if our Node isn't allowed to create entities in this domain, don't try.
        auto nodeList = DependencyManager::get<NodeList>();
        if (nodeList && !nodeList->getThisNodeCanRez()) {
            return NULL;
        }
    }

    bool recordCreationTime = false;
    if (properties.getCreated() == UNKNOWN_CREATED_TIME) {
        // the entity's creation time was not specified in properties, which means this is a NEW entity
        // and we must record its creation time
        recordCreationTime = true;
    }

    // You should not call this on existing entities that are already part of the tree! Call updateEntity()
    EntityTreeElementPointer containingElement = getContainingElement(entityID);
    if (containingElement) {
        qCDebug(entities) << "UNEXPECTED!!! ----- don't call addEntity() on existing entity items. entityID=" << entityID
                          << "containingElement=" << containingElement.get();
        return result;
    }

    // construct the instance of the entity
    EntityTypes::EntityType type = properties.getType();
    result = EntityTypes::constructEntityItem(type, entityID, properties);

    if (result) {
        if (recordCreationTime) {
            result->recordCreationTime();
        }
        // Recurse the tree and store the entity in the correct tree element
        AddEntityOperator theOperator(getThisPointer(), result);
        recurseTreeWithOperator(&theOperator);
        if (result->getAncestorMissing()) {
            // we added the entity, but didn't know about all its ancestors, so it went into the wrong place.
            // add it to a list of entities needing to be fixed once their parents are known.
            _missingParent.append(result);
        }

        postAddEntity(result);
    }
    return result;
}

void EntityTree::emitEntityScriptChanging(const EntityItemID& entityItemID, const bool reload) {
    emit entityScriptChanging(entityItemID, reload);
}

void EntityTree::maybeNotifyNewCollisionSoundURL(const QString& previousCollisionSoundURL, const QString& nextCollisionSoundURL) {
    if (!nextCollisionSoundURL.isEmpty() && (nextCollisionSoundURL != previousCollisionSoundURL)) {
        emit newCollisionSoundURL(QUrl(nextCollisionSoundURL));
    }
}

void EntityTree::setSimulation(EntitySimulation* simulation) {
    this->withWriteLock([&] {
        if (simulation) {
            // assert that the simulation's backpointer has already been properly connected
            assert(simulation->getEntityTree().get() == this);
        }
        if (_simulation && _simulation != simulation) {
            // It's important to clearEntities() on the simulation since taht will update each
            // EntityItem::_simulationState correctly so as to not confuse the next _simulation.
            _simulation->clearEntities();
        }
        _simulation = simulation;
    });
}

void EntityTree::deleteEntity(const EntityItemID& entityID, bool force, bool ignoreWarnings) {
    EntityTreeElementPointer containingElement = getContainingElement(entityID);
    if (!containingElement) {
        if (!ignoreWarnings) {
            qCDebug(entities) << "UNEXPECTED!!!!  EntityTree::deleteEntity() entityID doesn't exist!!! entityID=" << entityID;
        }
        return;
    }

    EntityItemPointer existingEntity = containingElement->getEntityWithEntityItemID(entityID);
    if (!existingEntity) {
        if (!ignoreWarnings) {
            qCDebug(entities) << "UNEXPECTED!!!! don't call EntityTree::deleteEntity() on entity items that don't exist. "
                        "entityID=" << entityID;
        }
        return;
    }

    if (existingEntity->getLocked() && !force) {
        if (!ignoreWarnings) {
            qCDebug(entities) << "ERROR! EntityTree::deleteEntity() trying to delete locked entity. entityID=" << entityID;
        }
        return;
    }

    emit deletingEntity(entityID);

    // NOTE: callers must lock the tree before using this method
    DeleteEntityOperator theOperator(getThisPointer(), entityID);
    recurseTreeWithOperator(&theOperator);
    processRemovedEntities(theOperator);
    _isDirty = true;
}

void EntityTree::deleteEntities(QSet<EntityItemID> entityIDs, bool force, bool ignoreWarnings) {
    // NOTE: callers must lock the tree before using this method
    DeleteEntityOperator theOperator(getThisPointer());
    foreach(const EntityItemID& entityID, entityIDs) {
        EntityTreeElementPointer containingElement = getContainingElement(entityID);
        if (!containingElement) {
            if (!ignoreWarnings) {
                qCDebug(entities) << "UNEXPECTED!!!!  EntityTree::deleteEntities() entityID doesn't exist!!! entityID=" << entityID;
            }
            continue;
        }

        EntityItemPointer existingEntity = containingElement->getEntityWithEntityItemID(entityID);
        if (!existingEntity) {
            if (!ignoreWarnings) {
                qCDebug(entities) << "UNEXPECTED!!!! don't call EntityTree::deleteEntities() on entity items that don't exist. "
                            "entityID=" << entityID;
            }
            continue;
        }

        if (existingEntity->getLocked() && !force) {
            if (!ignoreWarnings) {
                qCDebug(entities) << "ERROR! EntityTree::deleteEntities() trying to delete locked entity. entityID=" << entityID;
            }
            continue;
        }

        // tell our delete operator about this entityID
        theOperator.addEntityIDToDeleteList(entityID);
        emit deletingEntity(entityID);
    }

    if (theOperator.getEntities().size() > 0) {
        recurseTreeWithOperator(&theOperator);
        processRemovedEntities(theOperator);
        _isDirty = true;
    }
}

void EntityTree::processRemovedEntities(const DeleteEntityOperator& theOperator) {
    quint64 deletedAt = usecTimestampNow();
    const RemovedEntities& entities = theOperator.getEntities();
    foreach(const EntityToDeleteDetails& details, entities) {
        EntityItemPointer theEntity = details.entity;

        if (getIsServer()) {
            QSet<EntityItemID> childrenIDs;
            theEntity->forEachChild([&](SpatiallyNestablePointer child) {
                if (child->getNestableType() == NestableType::Entity) {
                    childrenIDs += child->getID();
                }
            });
            deleteEntities(childrenIDs, true, true);
        }

        theEntity->die();

        if (getIsServer()) {
            // set up the deleted entities ID
            QWriteLocker locker(&_recentlyDeletedEntitiesLock);
            _recentlyDeletedEntityItemIDs.insert(deletedAt, theEntity->getEntityItemID());
        } else {
            // on the client side, we also remember that we deleted this entity, we don't care about the time
            trackDeletedEntity(theEntity->getEntityItemID());
        }

        if (_simulation) {
            _simulation->prepareEntityForDelete(theEntity);
        }
    }
}


class FindNearPointArgs {
public:
    glm::vec3 position;
    float targetRadius;
    bool found;
    EntityItemPointer closestEntity;
    float closestEntityDistance;
};


bool EntityTree::findNearPointOperation(OctreeElementPointer element, void* extraData) {
    FindNearPointArgs* args = static_cast<FindNearPointArgs*>(extraData);
    EntityTreeElementPointer entityTreeElement = std::static_pointer_cast<EntityTreeElement>(element);

    glm::vec3 penetration;
    bool sphereIntersection = entityTreeElement->getAACube().findSpherePenetration(args->position, args->targetRadius, penetration);

    // If this entityTreeElement contains the point, then search it...
    if (sphereIntersection) {
        EntityItemPointer thisClosestEntity = entityTreeElement->getClosestEntity(args->position);

        // we may have gotten NULL back, meaning no entity was available
        if (thisClosestEntity) {
            glm::vec3 entityPosition = thisClosestEntity->getPosition();
            float distanceFromPointToEntity = glm::distance(entityPosition, args->position);

            // If we're within our target radius
            if (distanceFromPointToEntity <= args->targetRadius) {
                // we are closer than anything else we've found
                if (distanceFromPointToEntity < args->closestEntityDistance) {
                    args->closestEntity = thisClosestEntity;
                    args->closestEntityDistance = distanceFromPointToEntity;
                    args->found = true;
                }
            }
        }

        // we should be able to optimize this...
        return true; // keep searching in case children have closer entities
    }

    // if this element doesn't contain the point, then none of its children can contain the point, so stop searching
    return false;
}
// combines the ray cast arguments into a single object
class RayArgs {
public:
    glm::vec3 origin;
    glm::vec3 direction;
    OctreeElementPointer& element;
    float& distance;
    BoxFace& face;
    glm::vec3& surfaceNormal;
    const QVector<EntityItemID>& entityIdsToInclude;
    const QVector<EntityItemID>& entityIdsToDiscard;
    void** intersectedObject;
    bool found;
    bool precisionPicking;
};


bool findRayIntersectionOp(OctreeElementPointer element, void* extraData) {
    RayArgs* args = static_cast<RayArgs*>(extraData);
    bool keepSearching = true;
    EntityTreeElementPointer entityTreeElementPointer = std::dynamic_pointer_cast<EntityTreeElement>(element);
    if (entityTreeElementPointer ->findRayIntersection(args->origin, args->direction, keepSearching,
        args->element, args->distance, args->face, args->surfaceNormal, args->entityIdsToInclude,
        args->entityIdsToDiscard, args->intersectedObject, args->precisionPicking)) {
        args->found = true;
    }
    return keepSearching;
}

bool EntityTree::findRayIntersection(const glm::vec3& origin, const glm::vec3& direction,
                                    OctreeElementPointer& element, float& distance, 
                                    BoxFace& face, glm::vec3& surfaceNormal, const QVector<EntityItemID>& entityIdsToInclude, const QVector<EntityItemID>& entityIdsToDiscard, void** intersectedObject,
                                    Octree::lockType lockType, bool* accurateResult, bool precisionPicking) {
    RayArgs args = { origin, direction, element, distance, face, surfaceNormal, entityIdsToInclude, entityIdsToDiscard, intersectedObject, false, precisionPicking };
    distance = FLT_MAX;

    bool requireLock = lockType == Octree::Lock;
    bool lockResult = withReadLock([&]{
        recurseTreeWithOperation(findRayIntersectionOp, &args);
    }, requireLock);

    if (accurateResult) {
        *accurateResult = lockResult; // if user asked to accuracy or result, let them know this is accurate
    }

    return args.found;
}


EntityItemPointer EntityTree::findClosestEntity(glm::vec3 position, float targetRadius) {
    FindNearPointArgs args = { position, targetRadius, false, NULL, FLT_MAX };
    withReadLock([&] {
        // NOTE: This should use recursion, since this is a spatial operation
        recurseTreeWithOperation(findNearPointOperation, &args);
    });
    return args.closestEntity;
}

class FindAllNearPointArgs {
public:
    glm::vec3 position;
    float targetRadius;
    QVector<EntityItemPointer> entities;
};


bool EntityTree::findInSphereOperation(OctreeElementPointer element, void* extraData) {
    FindAllNearPointArgs* args = static_cast<FindAllNearPointArgs*>(extraData);
    glm::vec3 penetration;
    bool sphereIntersection = element->getAACube().findSpherePenetration(args->position, args->targetRadius, penetration);

    // If this element contains the point, then search it...
    if (sphereIntersection) {
        EntityTreeElementPointer entityTreeElement = std::static_pointer_cast<EntityTreeElement>(element);
        entityTreeElement->getEntities(args->position, args->targetRadius, args->entities);
        return true; // keep searching in case children have closer entities
    }

    // if this element doesn't contain the point, then none of it's children can contain the point, so stop searching
    return false;
}

// NOTE: assumes caller has handled locking
void EntityTree::findEntities(const glm::vec3& center, float radius, QVector<EntityItemPointer>& foundEntities) {
    FindAllNearPointArgs args = { center, radius, QVector<EntityItemPointer>() };
    // NOTE: This should use recursion, since this is a spatial operation
    recurseTreeWithOperation(findInSphereOperation, &args);

    // swap the two lists of entity pointers instead of copy
    foundEntities.swap(args.entities);
}

class FindEntitiesInCubeArgs {
public:
    FindEntitiesInCubeArgs(const AACube& cube)
        : _cube(cube), _foundEntities() {
    }

    AACube _cube;
    QVector<EntityItemPointer> _foundEntities;
};

bool EntityTree::findInCubeOperation(OctreeElementPointer element, void* extraData) {
    FindEntitiesInCubeArgs* args = static_cast<FindEntitiesInCubeArgs*>(extraData);
    if (element->getAACube().touches(args->_cube)) {
        EntityTreeElementPointer entityTreeElement = std::static_pointer_cast<EntityTreeElement>(element);
        entityTreeElement->getEntities(args->_cube, args->_foundEntities);
        return true;
    }
    return false;
}

// NOTE: assumes caller has handled locking
void EntityTree::findEntities(const AACube& cube, QVector<EntityItemPointer>& foundEntities) {
    FindEntitiesInCubeArgs args(cube);
    // NOTE: This should use recursion, since this is a spatial operation
    recurseTreeWithOperation(findInCubeOperation, &args);
    // swap the two lists of entity pointers instead of copy
    foundEntities.swap(args._foundEntities);
}

class FindEntitiesInBoxArgs {
public:
    FindEntitiesInBoxArgs(const AABox& box)
    : _box(box), _foundEntities() {
    }

    AABox _box;
    QVector<EntityItemPointer> _foundEntities;
};

bool EntityTree::findInBoxOperation(OctreeElementPointer element, void* extraData) {
    FindEntitiesInBoxArgs* args = static_cast<FindEntitiesInBoxArgs*>(extraData);
    if (element->getAACube().touches(args->_box)) {
        EntityTreeElementPointer entityTreeElement = std::static_pointer_cast<EntityTreeElement>(element);
        entityTreeElement->getEntities(args->_box, args->_foundEntities);
        return true;
    }
    return false;
}

// NOTE: assumes caller has handled locking
void EntityTree::findEntities(const AABox& box, QVector<EntityItemPointer>& foundEntities) {
    FindEntitiesInBoxArgs args(box);
    // NOTE: This should use recursion, since this is a spatial operation
    recurseTreeWithOperation(findInBoxOperation, &args);
    // swap the two lists of entity pointers instead of copy
    foundEntities.swap(args._foundEntities);
}

EntityItemPointer EntityTree::findEntityByID(const QUuid& id) {
    EntityItemID entityID(id);
    return findEntityByEntityItemID(entityID);
}

EntityItemPointer EntityTree::findEntityByEntityItemID(const EntityItemID& entityID) /*const*/ {
    EntityItemPointer foundEntity = NULL;
    EntityTreeElementPointer containingElement = getContainingElement(entityID);
    if (containingElement) {
        foundEntity = containingElement->getEntityWithEntityItemID(entityID);
    }
    return foundEntity;
}

void EntityTree::fixupTerseEditLogging(EntityItemProperties& properties, QList<QString>& changedProperties) {
    static quint64 lastTerseLog = 0;
    quint64 now = usecTimestampNow();

    if (now - lastTerseLog > USECS_PER_SECOND) {
        qCDebug(entities) << "-------------------------";
    }
    lastTerseLog = now;

    if (properties.simulationOwnerChanged()) {
        int simIndex = changedProperties.indexOf("simulationOwner");
        if (simIndex >= 0) {
            SimulationOwner simOwner = properties.getSimulationOwner();
            changedProperties[simIndex] = QString("simulationOwner:") + QString::number((int)simOwner.getPriority());
        }
    }

    if (properties.velocityChanged()) {
        int index = changedProperties.indexOf("velocity");
        if (index >= 0) {
            glm::vec3 value = properties.getVelocity();
            QString changeHint = "0";
            if (value.x + value.y + value.z > 0) {
                changeHint = "+";
            } else if (value.x + value.y + value.z < 0) {
                changeHint = "-";
            }
            changedProperties[index] = QString("velocity:") + changeHint;
        }
    }

    if (properties.gravityChanged()) {
        int index = changedProperties.indexOf("gravity");
        if (index >= 0) {
            glm::vec3 value = properties.getGravity();
            QString changeHint = "0";
            if (value.x + value.y + value.z > 0) {
                changeHint = "+";
            } else if (value.x + value.y + value.z < 0) {
                changeHint = "-";
            }
            changedProperties[index] = QString("gravity:") + changeHint;
        }
    }

    if (properties.actionDataChanged()) {
        int index = changedProperties.indexOf("actionData");
        if (index >= 0) {
            QByteArray value = properties.getActionData();
            QString changeHint = serializedActionsToDebugString(value);
            changedProperties[index] = QString("actionData:") + changeHint;
        }
    }

    if (properties.collisionlessChanged()) {
        int index = changedProperties.indexOf("collisionless");
        if (index >= 0) {
            bool value = properties.getCollisionless();
            QString changeHint = "0";
            if (value) {
                changeHint = "1";
            }
            changedProperties[index] = QString("collisionless:") + changeHint;
        }
    }

    if (properties.dynamicChanged()) {
        int index = changedProperties.indexOf("dynamic");
        if (index >= 0) {
            bool value = properties.getDynamic();
            QString changeHint = "0";
            if (value) {
                changeHint = "1";
            }
            changedProperties[index] = QString("dynamic:") + changeHint;
        }
    }

    if (properties.lockedChanged()) {
        int index = changedProperties.indexOf("locked");
        if (index >= 0) {
            bool value = properties.getLocked();
            QString changeHint = "0";
            if (value) {
                changeHint = "1";
            }
            changedProperties[index] = QString("locked:") + changeHint;
        }
    }

    if (properties.userDataChanged()) {
        int index = changedProperties.indexOf("userData");
        if (index >= 0) {
            QString changeHint = properties.getUserData();
            changedProperties[index] = QString("userData:") + changeHint;
        }
    }

    if (properties.parentJointIndexChanged()) {
        int index = changedProperties.indexOf("parentJointIndex");
        if (index >= 0) {
            quint16 value = properties.getParentJointIndex();
            changedProperties[index] = QString("parentJointIndex:") + QString::number((int)value);
        }
    }
    if (properties.parentIDChanged()) {
        int index = changedProperties.indexOf("parentID");
        if (index >= 0) {
            QUuid value = properties.getParentID();
            changedProperties[index] = QString("parentID:") + value.toString();
        }
    }

    if (properties.jointRotationsSetChanged()) {
        int index = changedProperties.indexOf("jointRotationsSet");
        if (index >= 0) {
            auto value = properties.getJointRotationsSet().size();
            changedProperties[index] = QString("jointRotationsSet:") + QString::number((int)value);
        }
    }
    if (properties.jointRotationsChanged()) {
        int index = changedProperties.indexOf("jointRotations");
        if (index >= 0) {
            auto value = properties.getJointRotations().size();
            changedProperties[index] = QString("jointRotations:") + QString::number((int)value);
        }
    }
    if (properties.jointTranslationsSetChanged()) {
        int index = changedProperties.indexOf("jointTranslationsSet");
        if (index >= 0) {
            auto value = properties.getJointTranslationsSet().size();
            changedProperties[index] = QString("jointTranslationsSet:") + QString::number((int)value);
        }
    }
    if (properties.jointTranslationsChanged()) {
        int index = changedProperties.indexOf("jointTranslations");
        if (index >= 0) {
            auto value = properties.getJointTranslations().size();
            changedProperties[index] = QString("jointTranslations:") + QString::number((int)value);
        }
    }
    if (properties.queryAACubeChanged()) {
        int index = changedProperties.indexOf("queryAACube");
        glm::vec3 center = properties.getQueryAACube().calcCenter();
        changedProperties[index] = QString("queryAACube:") +
            QString::number((int)center.x) + "," +
            QString::number((int)center.y) + "," +
            QString::number((int)center.z);
    }
}

int EntityTree::processEditPacketData(ReceivedMessage& message, const unsigned char* editData, int maxLength,
                                     const SharedNodePointer& senderNode) {

    if (!getIsServer()) {
        qCDebug(entities) << "UNEXPECTED!!! processEditPacketData() should only be called on a server tree.";
        return 0;
    }

    int processedBytes = 0;
    // we handle these types of "edit" packets
    switch (message.getType()) {
        case PacketType::EntityErase: {
            QByteArray dataByteArray = QByteArray::fromRawData(reinterpret_cast<const char*>(editData), maxLength);
            processedBytes = processEraseMessageDetails(dataByteArray, senderNode);
            break;
        }

        case PacketType::EntityAdd:
        case PacketType::EntityEdit: {
            quint64 startDecode = 0, endDecode = 0;
            quint64 startLookup = 0, endLookup = 0;
            quint64 startUpdate = 0, endUpdate = 0;
            quint64 startCreate = 0, endCreate = 0;
            quint64 startLogging = 0, endLogging = 0;

            _totalEditMessages++;

            EntityItemID entityItemID;
            EntityItemProperties properties;
            startDecode = usecTimestampNow();
           
            bool validEditPacket = EntityItemProperties::decodeEntityEditPacket(editData, maxLength, processedBytes,
                                                                                entityItemID, properties);
            endDecode = usecTimestampNow();

            // If we got a valid edit packet, then it could be a new entity or it could be an update to
            // an existing entity... handle appropriately
            if (validEditPacket) {
                // search for the entity by EntityItemID
                startLookup = usecTimestampNow();
                EntityItemPointer existingEntity = findEntityByEntityItemID(entityItemID);
                endLookup = usecTimestampNow();
                if (existingEntity && message.getType() == PacketType::EntityEdit) {
                    // if the EntityItem exists, then update it
                    startLogging = usecTimestampNow();
                    if (wantEditLogging()) {
                        qCDebug(entities) << "User [" << senderNode->getUUID() << "] editing entity. ID:" << entityItemID;
                        qCDebug(entities) << "   properties:" << properties;
                    }
                    if (wantTerseEditLogging()) {
                        QList<QString> changedProperties = properties.listChangedProperties();
                        fixupTerseEditLogging(properties, changedProperties);
                        qCDebug(entities) << senderNode->getUUID() << "edit" <<
                            existingEntity->getDebugName() << changedProperties;
                    }
                    endLogging = usecTimestampNow();

                    startUpdate = usecTimestampNow();
                    updateEntity(entityItemID, properties, senderNode);
                    existingEntity->markAsChangedOnServer();
                    endUpdate = usecTimestampNow();
                    _totalUpdates++;
                } else if (message.getType() == PacketType::EntityAdd) {
                    if (senderNode->getCanRez()) {
                        // this is a new entity... assign a new entityID
                        properties.setCreated(properties.getLastEdited());
                        startCreate = usecTimestampNow();
                        EntityItemPointer newEntity = addEntity(entityItemID, properties);
                        endCreate = usecTimestampNow();
                        _totalCreates++;
                        if (newEntity) {
                            newEntity->markAsChangedOnServer();
                            notifyNewlyCreatedEntity(*newEntity, senderNode);

                            startLogging = usecTimestampNow();
                            if (wantEditLogging()) {
                                qCDebug(entities) << "User [" << senderNode->getUUID() << "] added entity. ID:"
                                                << newEntity->getEntityItemID();
                                qCDebug(entities) << "   properties:" << properties;
                            }
                            if (wantTerseEditLogging()) {
                                QList<QString> changedProperties = properties.listChangedProperties();
                                fixupTerseEditLogging(properties, changedProperties);
                                qCDebug(entities) << senderNode->getUUID() << "add" << entityItemID << changedProperties;
                            }
                            endLogging = usecTimestampNow();

                        }
                    } else {
                        qCDebug(entities) << "User without 'rez rights' [" << senderNode->getUUID()
                                          << "] attempted to add an entity.";
                    }
                } else {
                    static QString repeatedMessage =
                        LogHandler::getInstance().addRepeatedMessageRegex("^Edit failed.*");
                    qCDebug(entities) << "Edit failed. [" << message.getType() <<"] " <<
                            "entity id:" << entityItemID << 
                            "existingEntity pointer:" << existingEntity.get();
                }
            }


            _totalDecodeTime += endDecode - startDecode;
            _totalLookupTime += endLookup - startLookup;
            _totalUpdateTime += endUpdate - startUpdate;
            _totalCreateTime += endCreate - startCreate;
            _totalLoggingTime += endLogging - startLogging;

            break;
        }

        default:
            processedBytes = 0;
            break;
    }
    return processedBytes;
}


void EntityTree::notifyNewlyCreatedEntity(const EntityItem& newEntity, const SharedNodePointer& senderNode) {
    _newlyCreatedHooksLock.lockForRead();
    for (int i = 0; i < _newlyCreatedHooks.size(); i++) {
        _newlyCreatedHooks[i]->entityCreated(newEntity, senderNode);
    }
    _newlyCreatedHooksLock.unlock();
}

void EntityTree::addNewlyCreatedHook(NewlyCreatedEntityHook* hook) {
    _newlyCreatedHooksLock.lockForWrite();
    _newlyCreatedHooks.push_back(hook);
    _newlyCreatedHooksLock.unlock();
}

void EntityTree::removeNewlyCreatedHook(NewlyCreatedEntityHook* hook) {
    _newlyCreatedHooksLock.lockForWrite();
    for (int i = 0; i < _newlyCreatedHooks.size(); i++) {
        if (_newlyCreatedHooks[i] == hook) {
            _newlyCreatedHooks.erase(_newlyCreatedHooks.begin() + i);
            break;
        }
    }
    _newlyCreatedHooksLock.unlock();
}


void EntityTree::releaseSceneEncodeData(OctreeElementExtraEncodeData* extraEncodeData) const {
    for (auto extraData : extraEncodeData->values()) {
        EntityTreeElementExtraEncodeData* thisExtraEncodeData = static_cast<EntityTreeElementExtraEncodeData*>(extraData);
        delete thisExtraEncodeData;
    }
    extraEncodeData->clear();
}

void EntityTree::entityChanged(EntityItemPointer entity) {
    if (_simulation) {
        _simulation->changeEntity(entity);
    }
}

void EntityTree::fixupMissingParents() {
    MovingEntitiesOperator moveOperator(getThisPointer());

    QMutableVectorIterator<EntityItemWeakPointer> iter(_missingParent);
    while (iter.hasNext()) {
        EntityItemWeakPointer entityWP = iter.next();
        EntityItemPointer entity = entityWP.lock();
        if (entity) {
<<<<<<< HEAD
            bool maxAACubeSuccess;
            AACube maxAACube = entity->getMaximumAACube(maxAACubeSuccess);
            bool queryAACubeSuccess;
            AACube newCube = entity->getQueryAACube(queryAACubeSuccess);
            if (!maxAACubeSuccess || !queryAACubeSuccess) {
                continue;
=======
            if (entity->isParentIDValid()) {
                // this entity's parent was previously not known, and now is.  Update its location in the EntityTree...
                bool success;
                AACube newCube = entity->getQueryAACube(success);
                if (!success) {
                    continue;
                }
                moveOperator.addEntityToMoveList(entity, newCube);
                iter.remove();
                entity->markAncestorMissing(false);
            } else if (_avatarIDs.contains(entity->getParentID())) {
                if (!_childrenOfAvatars.contains(entity->getParentID())) {
                    _childrenOfAvatars[entity->getParentID()] = QSet<EntityItemID>();
                }
                _childrenOfAvatars[entity->getParentID()] += entity->getEntityItemID();
                iter.remove();
                entity->markAncestorMissing(false);
>>>>>>> 830f53cc
            }
            if (!newCube.contains(maxAACube)) {
                newCube = maxAACube;
            }
            // this entity's parent (or ancestry) was previously not fully known, and now is.  Update its
            // location in the EntityTree.
            moveOperator.addEntityToMoveList(entity, newCube);
            iter.remove();
            entity->markAncestorMissing(false);
        } else {
            // entity was deleted before we found its parent.
            iter.remove();
        }
    }

    if (moveOperator.hasMovingEntities()) {
        PerformanceTimer perfTimer("recurseTreeWithOperator");
        recurseTreeWithOperator(&moveOperator);
    }

}

void EntityTree::deleteDescendantsOfAvatar(QUuid avatarID) {
    if (_childrenOfAvatars.contains(avatarID)) {
        deleteEntities(_childrenOfAvatars[avatarID]);
        _childrenOfAvatars.remove(avatarID);
    }
}

void EntityTree::update() {
    fixupMissingParents();
    if (_simulation) {
        withWriteLock([&] {
            _simulation->updateEntities();
            VectorOfEntities pendingDeletes;
            _simulation->takeEntitiesToDelete(pendingDeletes);

            if (pendingDeletes.size() > 0) {
                // translate into list of ID's
                QSet<EntityItemID> idsToDelete;

                for (auto entity : pendingDeletes) {
                    idsToDelete.insert(entity->getEntityItemID());
                }

                // delete these things the roundabout way
                deleteEntities(idsToDelete, true);
            }
        });
    }
}

quint64 EntityTree::getAdjustedConsiderSince(quint64 sinceTime) {
    return (sinceTime - DELETED_ENTITIES_EXTRA_USECS_TO_CONSIDER);
}


bool EntityTree::hasEntitiesDeletedSince(quint64 sinceTime) {
    quint64 considerEntitiesSince = getAdjustedConsiderSince(sinceTime);

    // we can probably leverage the ordered nature of QMultiMap to do this quickly...
    bool hasSomethingNewer = false;

    QReadLocker locker(&_recentlyDeletedEntitiesLock);
    QMultiMap<quint64, QUuid>::const_iterator iterator = _recentlyDeletedEntityItemIDs.constBegin();
    while (iterator != _recentlyDeletedEntityItemIDs.constEnd()) {
        if (iterator.key() > considerEntitiesSince) {
            hasSomethingNewer = true;
            break; // if we have at least one item, we don't need to keep searching
        }
        ++iterator;
    }

#ifdef EXTRA_ERASE_DEBUGGING
    if (hasSomethingNewer) {
        int elapsed = usecTimestampNow() - considerEntitiesSince;
        int difference = considerEntitiesSince - sinceTime;
        qDebug() << "EntityTree::hasEntitiesDeletedSince() sinceTime:" << sinceTime 
                    << "considerEntitiesSince:" << considerEntitiesSince << "elapsed:" << elapsed << "difference:" << difference;
    }
#endif

    return hasSomethingNewer;
}

// called by the server when it knows all nodes have been sent deleted packets
void EntityTree::forgetEntitiesDeletedBefore(quint64 sinceTime) {
    quint64 considerSinceTime = sinceTime - DELETED_ENTITIES_EXTRA_USECS_TO_CONSIDER;
    QSet<quint64> keysToRemove;
    QWriteLocker locker(&_recentlyDeletedEntitiesLock);
    QMultiMap<quint64, QUuid>::iterator iterator = _recentlyDeletedEntityItemIDs.begin();

    // First find all the keys in the map that are older and need to be deleted
    while (iterator != _recentlyDeletedEntityItemIDs.end()) {
        if (iterator.key() <= considerSinceTime) {
            keysToRemove << iterator.key();
        }
        ++iterator;
    }

    // Now run through the keysToRemove and remove them
    foreach (quint64 value, keysToRemove) {
        _recentlyDeletedEntityItemIDs.remove(value);
    }
}


// TODO: consider consolidating processEraseMessageDetails() and processEraseMessage()
int EntityTree::processEraseMessage(ReceivedMessage& message, const SharedNodePointer& sourceNode) {
    #ifdef EXTRA_ERASE_DEBUGGING
        qDebug() << "EntityTree::processEraseMessage()";
    #endif
    withWriteLock([&] {
        message.seek(sizeof(OCTREE_PACKET_FLAGS) + sizeof(OCTREE_PACKET_SEQUENCE) + sizeof(OCTREE_PACKET_SENT_TIME));

        uint16_t numberOfIDs = 0; // placeholder for now
        message.readPrimitive(&numberOfIDs);

        if (numberOfIDs > 0) {
            QSet<EntityItemID> entityItemIDsToDelete;

            for (size_t i = 0; i < numberOfIDs; i++) {

                if (NUM_BYTES_RFC4122_UUID > message.getBytesLeftToRead()) {
                    qCDebug(entities) << "EntityTree::processEraseMessage().... bailing because not enough bytes in buffer";
                    break; // bail to prevent buffer overflow
                }

                QUuid entityID = QUuid::fromRfc4122(message.readWithoutCopy(NUM_BYTES_RFC4122_UUID));
                #ifdef EXTRA_ERASE_DEBUGGING
                    qDebug() << "    ---- EntityTree::processEraseMessage() contained ID:" << entityID;
                #endif

                EntityItemID entityItemID(entityID);
                entityItemIDsToDelete << entityItemID;

                if (wantEditLogging() || wantTerseEditLogging()) {
                    qCDebug(entities) << "User [" << sourceNode->getUUID() << "] deleting entity. ID:" << entityItemID;
                }

            }
            deleteEntities(entityItemIDsToDelete, true, true);
        }
    });
    return message.getPosition();
}

// This version skips over the header
// NOTE: Caller must lock the tree before calling this.
// TODO: consider consolidating processEraseMessageDetails() and processEraseMessage()
int EntityTree::processEraseMessageDetails(const QByteArray& dataByteArray, const SharedNodePointer& sourceNode) {
    #ifdef EXTRA_ERASE_DEBUGGING
        qDebug() << "EntityTree::processEraseMessageDetails()";
    #endif
    const unsigned char* packetData = (const unsigned char*)dataByteArray.constData();
    const unsigned char* dataAt = packetData;
    size_t packetLength = dataByteArray.size();
    size_t processedBytes = 0;

    uint16_t numberOfIds = 0; // placeholder for now
    memcpy(&numberOfIds, dataAt, sizeof(numberOfIds));
    dataAt += sizeof(numberOfIds);
    processedBytes += sizeof(numberOfIds);

    if (numberOfIds > 0) {
        QSet<EntityItemID> entityItemIDsToDelete;

        for (size_t i = 0; i < numberOfIds; i++) {


            if (processedBytes + NUM_BYTES_RFC4122_UUID > packetLength) {
                qCDebug(entities) << "EntityTree::processEraseMessageDetails().... bailing because not enough bytes in buffer";
                break; // bail to prevent buffer overflow
            }

            QByteArray encodedID = dataByteArray.mid((int)processedBytes, NUM_BYTES_RFC4122_UUID);
            QUuid entityID = QUuid::fromRfc4122(encodedID);
            dataAt += encodedID.size();
            processedBytes += encodedID.size();

            #ifdef EXTRA_ERASE_DEBUGGING
                qDebug() << "    ---- EntityTree::processEraseMessageDetails() contains id:" << entityID;
            #endif

            EntityItemID entityItemID(entityID);
            entityItemIDsToDelete << entityItemID;

            if (wantEditLogging() || wantTerseEditLogging()) {
                qCDebug(entities) << "User [" << sourceNode->getUUID() << "] deleting entity. ID:" << entityItemID;
            }

        }
        deleteEntities(entityItemIDsToDelete, true, true);
    }
    return (int)processedBytes;
}

EntityTreeElementPointer EntityTree::getContainingElement(const EntityItemID& entityItemID)  /*const*/ {
    // TODO: do we need to make this thread safe? Or is it acceptable as is
    EntityTreeElementPointer element = _entityToElementMap.value(entityItemID);
    return element;
}

void EntityTree::setContainingElement(const EntityItemID& entityItemID, EntityTreeElementPointer element) {
    // TODO: do we need to make this thread safe? Or is it acceptable as is
    if (element) {
        _entityToElementMap[entityItemID] = element;
    } else {
        _entityToElementMap.remove(entityItemID);
    }
}

void EntityTree::debugDumpMap() {
    qCDebug(entities) << "EntityTree::debugDumpMap() --------------------------";
    QHashIterator<EntityItemID, EntityTreeElementPointer> i(_entityToElementMap);
    while (i.hasNext()) {
        i.next();
        qCDebug(entities) << i.key() << ": " << i.value().get();
    }
    qCDebug(entities) << "-----------------------------------------------------";
}

class ContentsDimensionOperator : public RecurseOctreeOperator {
public:
    virtual bool preRecursion(OctreeElementPointer element);
    virtual bool postRecursion(OctreeElementPointer element) { return true; }
    float getLargestDimension() const { return _contentExtents.largestDimension(); }
private:
    Extents _contentExtents;
};

bool ContentsDimensionOperator::preRecursion(OctreeElementPointer element) {
    EntityTreeElementPointer entityTreeElement = std::static_pointer_cast<EntityTreeElement>(element);
    entityTreeElement->expandExtentsToContents(_contentExtents);
    return true;
}

float EntityTree::getContentsLargestDimension() {
    ContentsDimensionOperator theOperator;
    recurseTreeWithOperator(&theOperator);
    return theOperator.getLargestDimension();
}

class DebugOperator : public RecurseOctreeOperator {
public:
    virtual bool preRecursion(OctreeElementPointer element);
    virtual bool postRecursion(OctreeElementPointer element) { return true; }
};

bool DebugOperator::preRecursion(OctreeElementPointer element) {
    EntityTreeElementPointer entityTreeElement = std::static_pointer_cast<EntityTreeElement>(element);
    qCDebug(entities) << "EntityTreeElement [" << entityTreeElement.get() << "]";
    entityTreeElement->debugDump();
    return true;
}

void EntityTree::dumpTree() {
    DebugOperator theOperator;
    recurseTreeWithOperator(&theOperator);
}

class PruneOperator : public RecurseOctreeOperator {
public:
    virtual bool preRecursion(OctreeElementPointer element) { return true; }
    virtual bool postRecursion(OctreeElementPointer element);
};

bool PruneOperator::postRecursion(OctreeElementPointer element) {
    EntityTreeElementPointer entityTreeElement = std::static_pointer_cast<EntityTreeElement>(element);
    entityTreeElement->pruneChildren();
    return true;
}

void EntityTree::pruneTree() {
    PruneOperator theOperator;
    recurseTreeWithOperator(&theOperator);
}

QVector<EntityItemID> EntityTree::sendEntities(EntityEditPacketSender* packetSender, EntityTreePointer localTree,
                                               float x, float y, float z) {
    SendEntitiesOperationArgs args;
    args.packetSender = packetSender;
    args.localTree = localTree;
    args.root = glm::vec3(x, y, z);
    QVector<EntityItemID> newEntityIDs;
    args.newEntityIDs = &newEntityIDs;
    recurseTreeWithOperation(sendEntitiesOperation, &args);
    packetSender->releaseQueuedMessages();

    return newEntityIDs;
}

bool EntityTree::sendEntitiesOperation(OctreeElementPointer element, void* extraData) {
    SendEntitiesOperationArgs* args = static_cast<SendEntitiesOperationArgs*>(extraData);
    EntityTreeElementPointer entityTreeElement = std::static_pointer_cast<EntityTreeElement>(element);
    entityTreeElement->forEachEntity([&](EntityItemPointer entityItem) {
        EntityItemID newID(QUuid::createUuid());
        args->newEntityIDs->append(newID);
        EntityItemProperties properties = entityItem->getProperties();
        properties.setPosition(properties.getPosition() + args->root);
        properties.markAllChanged(); // so the entire property set is considered new, since we're making a new entity

        // queue the packet to send to the server
        args->packetSender->queueEditEntityMessage(PacketType::EntityAdd, newID, properties);

        // also update the local tree instantly (note: this is not our tree, but an alternate tree)
        if (args->localTree) {
            args->localTree->withWriteLock([&] {
                args->localTree->addEntity(newID, properties);
            });
        }
    });
    return true;
}

void EntityTree::remapIDs() {
    RemapIDOperator theOperator;
    recurseTreeWithOperator(&theOperator);
}

bool EntityTree::writeToMap(QVariantMap& entityDescription, OctreeElementPointer element, bool skipDefaultValues,
                            bool skipThoseWithBadParents) {
    if (! entityDescription.contains("Entities")) {
        entityDescription["Entities"] = QVariantList();
    }
    QScriptEngine scriptEngine;
    RecurseOctreeToMapOperator theOperator(entityDescription, element, &scriptEngine, skipDefaultValues, skipThoseWithBadParents);
    recurseTreeWithOperator(&theOperator);
    return true;
}

bool EntityTree::readFromMap(QVariantMap& map) {
    // map will have a top-level list keyed as "Entities".  This will be extracted
    // and iterated over.  Each member of this list is converted to a QVariantMap, then
    // to a QScriptValue, and then to EntityItemProperties.  These properties are used
    // to add the new entity to the EnitytTree.
    QVariantList entitiesQList = map["Entities"].toList();
    QScriptEngine scriptEngine;

    foreach (QVariant entityVariant, entitiesQList) {
        // QVariantMap --> QScriptValue --> EntityItemProperties --> Entity
        QVariantMap entityMap = entityVariant.toMap();
        QScriptValue entityScriptValue = variantMapToScriptValue(entityMap, scriptEngine);
        EntityItemProperties properties;
        EntityItemPropertiesFromScriptValueIgnoreReadOnly(entityScriptValue, properties);

        EntityItemID entityItemID;
        if (entityMap.contains("id")) {
            entityItemID = EntityItemID(QUuid(entityMap["id"].toString()));
        } else {
            entityItemID = EntityItemID(QUuid::createUuid());
        }

        EntityItemPointer entity = addEntity(entityItemID, properties);
        if (!entity) {
            qCDebug(entities) << "adding Entity failed:" << entityItemID << properties.getType();
        }
    }

    return true;
}

void EntityTree::resetClientEditStats() {
    _treeResetTime = usecTimestampNow();
    _maxEditDelta = 0;
    _totalEditDeltas = 0;
    _totalTrackedEdits = 0;
}



void EntityTree::trackIncomingEntityLastEdited(quint64 lastEditedTime, int bytesRead) {
    // we don't want to track all edit deltas, just those edits that have happend
    // since we connected to this domain. This will filter out all previously created
    // content and only track new edits
    if (lastEditedTime > _treeResetTime) {
        quint64 now = usecTimestampNow();
        quint64 sinceEdit = now - lastEditedTime;

        _totalEditDeltas += sinceEdit;
        _totalEditBytes += bytesRead;
        _totalTrackedEdits++;
        if (sinceEdit > _maxEditDelta) {
            _maxEditDelta = sinceEdit;
        }
    }
}

void EntityTree::callLoader(EntityItemID entityID) {
    // this is used to bounce from the networking thread to the main thread
    EntityItemPointer entity = findEntityByEntityItemID(entityID);
    if (entity) {
        entity->loader();
    }
}

int EntityTree::getJointIndex(const QUuid& entityID, const QString& name) const {
    EntityTree* nonConstThis = const_cast<EntityTree*>(this);
    EntityItemPointer entity = nonConstThis->findEntityByEntityItemID(entityID);
    if (!entity) {
        return -1;
    }
    return entity->getJointIndex(name);
}

QStringList EntityTree::getJointNames(const QUuid& entityID) const {
    EntityTree* nonConstThis = const_cast<EntityTree*>(this);
    EntityItemPointer entity = nonConstThis->findEntityByEntityItemID(entityID);
    if (!entity) {
        return QStringList();
    }
    return entity->getJointNames();
}<|MERGE_RESOLUTION|>--- conflicted
+++ resolved
@@ -1011,41 +1011,37 @@
         EntityItemWeakPointer entityWP = iter.next();
         EntityItemPointer entity = entityWP.lock();
         if (entity) {
-<<<<<<< HEAD
-            bool maxAACubeSuccess;
-            AACube maxAACube = entity->getMaximumAACube(maxAACubeSuccess);
             bool queryAACubeSuccess;
             AACube newCube = entity->getQueryAACube(queryAACubeSuccess);
-            if (!maxAACubeSuccess || !queryAACubeSuccess) {
-                continue;
-=======
+            if (queryAACubeSuccess) {
+                // make sure queryAACube encompasses maxAACube
+                bool maxAACubeSuccess;
+                AACube maxAACube = entity->getMaximumAACube(maxAACubeSuccess);
+                if (maxAACubeSuccess && !newCube.contains(maxAACube)) {
+                    newCube = maxAACube;
+                }
+            }
+
+            bool doMove = false;
             if (entity->isParentIDValid()) {
                 // this entity's parent was previously not known, and now is.  Update its location in the EntityTree...
-                bool success;
-                AACube newCube = entity->getQueryAACube(success);
-                if (!success) {
-                    continue;
-                }
-                moveOperator.addEntityToMoveList(entity, newCube);
                 iter.remove();
-                entity->markAncestorMissing(false);
-            } else if (_avatarIDs.contains(entity->getParentID())) {
+                doMove = true;
+            } else if (getIsServer() && _avatarIDs.contains(entity->getParentID())) {
+                // this is a child of an avatar, which the entity server will never have
+                // a SpatiallyNestable object for.  Add it to a list for cleanup when the avatar leaves.
                 if (!_childrenOfAvatars.contains(entity->getParentID())) {
                     _childrenOfAvatars[entity->getParentID()] = QSet<EntityItemID>();
                 }
                 _childrenOfAvatars[entity->getParentID()] += entity->getEntityItemID();
+                doMove = true;
+            }
+
+            if (queryAACubeSuccess && doMove) {
+                moveOperator.addEntityToMoveList(entity, newCube);
                 iter.remove();
                 entity->markAncestorMissing(false);
->>>>>>> 830f53cc
-            }
-            if (!newCube.contains(maxAACube)) {
-                newCube = maxAACube;
-            }
-            // this entity's parent (or ancestry) was previously not fully known, and now is.  Update its
-            // location in the EntityTree.
-            moveOperator.addEntityToMoveList(entity, newCube);
-            iter.remove();
-            entity->markAncestorMissing(false);
+            }
         } else {
             // entity was deleted before we found its parent.
             iter.remove();
@@ -1056,7 +1052,6 @@
         PerformanceTimer perfTimer("recurseTreeWithOperator");
         recurseTreeWithOperator(&moveOperator);
     }
-
 }
 
 void EntityTree::deleteDescendantsOfAvatar(QUuid avatarID) {
