//
//  EntityTree.h
//  libraries/entities/src
//
//  Created by Brad Hefta-Gaub on 12/4/13.
//  Copyright 2013 High Fidelity, Inc.
//
//  Distributed under the Apache License, Version 2.0.
//  See the accompanying file LICENSE or http://www.apache.org/licenses/LICENSE-2.0.html
//

#ifndef hifi_EntityTree_h
#define hifi_EntityTree_h

#include <QSet>

#include <Octree.h>
#include "EntityTreeElement.h"


class Model;
class EntitySimulation;

class NewlyCreatedEntityHook {
public:
    virtual void entityCreated(const EntityItem& newEntity, const SharedNodePointer& senderNode) = 0;
};

class EntityItemFBXService {
public:
    virtual const FBXGeometry* getGeometryForEntity(const EntityItem* entityItem) = 0;
    virtual const Model* getModelForEntityItem(const EntityItem* entityItem) = 0;    
};


class SendEntitiesOperationArgs {
public:
    glm::vec3 root;
    EntityTree* localTree;
    EntityEditPacketSender* packetSender;
};


class EntityTree : public Octree {
    Q_OBJECT
public:
    EntityTree(bool shouldReaverage = false);
    virtual ~EntityTree();

    /// Implements our type specific root element factory
    virtual EntityTreeElement* createNewElement(unsigned char * octalCode = NULL);

    /// Type safe version of getRoot()
    EntityTreeElement* getRoot() { return static_cast<EntityTreeElement*>(_rootElement); }

    virtual void eraseAllOctreeElements(bool createNewRoot = true);

    // These methods will allow the OctreeServer to send your tree inbound edit packets of your
    // own definition. Implement these to allow your octree based server to support editing
    virtual bool getWantSVOfileVersions() const { return true; }
    virtual PacketType expectedDataPacketType() const { return PacketTypeEntityData; }
    virtual bool canProcessVersion(PacketVersion thisVersion) const { return true; } // we support all versions
    virtual bool handlesEditPacketType(PacketType packetType) const;
    virtual int processEditPacketData(PacketType packetType, const unsigned char* packetData, int packetLength,
                    const unsigned char* editData, int maxLength, const SharedNodePointer& senderNode);

    virtual bool rootElementHasData() const { return true; }
    
    // the root at least needs to store the number of entities in the packet/buffer
    virtual int minimumRequiredRootDataBytes() const { return sizeof(uint16_t); }
    virtual bool suppressEmptySubtrees() const { return false; }
    virtual void releaseSceneEncodeData(OctreeElementExtraEncodeData* extraEncodeData) const;
    virtual bool mustIncludeAllChildData() const { return false; }

    virtual bool versionHasSVOfileBreaks(PacketVersion thisVersion) const 
                    { return thisVersion >= VERSION_ENTITIES_HAS_FILE_BREAKS; }
                    
    virtual void update();

    // The newer API...
    EntityItem* getOrCreateEntityItem(const EntityItemID& entityID, const EntityItemProperties& properties);
<<<<<<< HEAD
    void addEntityInternal(EntityItem* entityItem);
=======
    void postAddEntity(EntityItem* entityItem);
>>>>>>> 3781c234

    EntityItem* addEntity(const EntityItemID& entityID, const EntityItemProperties& properties);
    bool updateEntity(const EntityItemID& entityID, const EntityItemProperties& properties);
    void deleteEntity(const EntityItemID& entityID);
    void deleteEntities(QSet<EntityItemID> entityIDs);
    void removeEntityFromSimulation(EntityItem* entity);

    const EntityItem* findClosestEntity(glm::vec3 position, float targetRadius);
    EntityItem* findEntityByID(const QUuid& id);
    EntityItem* findEntityByEntityItemID(const EntityItemID& entityID);

    EntityItemID assignEntityID(const EntityItemID& entityItemID); /// Assigns a known ID for a creator token ID


    /// finds all entities that touch a sphere
    /// \param center the center of the sphere
    /// \param radius the radius of the sphere
    /// \param foundEntities[out] vector of const EntityItem*
    /// \remark Side effect: any initial contents in foundEntities will be lost
    void findEntities(const glm::vec3& center, float radius, QVector<const EntityItem*>& foundEntities);

    /// finds all entities that touch a cube
    /// \param cube the query cube
    /// \param foundEntities[out] vector of non-const EntityItem*
    /// \remark Side effect: any initial contents in entities will be lost
    void findEntities(const AACube& cube, QVector<EntityItem*>& foundEntities);

    void addNewlyCreatedHook(NewlyCreatedEntityHook* hook);
    void removeNewlyCreatedHook(NewlyCreatedEntityHook* hook);

    bool hasAnyDeletedEntities() const { return _recentlyDeletedEntityItemIDs.size() > 0; }
    bool hasEntitiesDeletedSince(quint64 sinceTime);
    bool encodeEntitiesDeletedSince(OCTREE_PACKET_SEQUENCE sequenceNumber, quint64& sinceTime, 
                                    unsigned char* packetData, size_t maxLength, size_t& outputLength);
    void forgetEntitiesDeletedBefore(quint64 sinceTime);

    int processEraseMessage(const QByteArray& dataByteArray, const SharedNodePointer& sourceNode);
    int processEraseMessageDetails(const QByteArray& dataByteArray, const SharedNodePointer& sourceNode);
    void handleAddEntityResponse(const QByteArray& packet);
    
    EntityItemFBXService* getFBXService() const { return _fbxService; }
    void setFBXService(EntityItemFBXService* service) { _fbxService = service; }
    const FBXGeometry* getGeometryForEntity(const EntityItem* entityItem) {
        return _fbxService ? _fbxService->getGeometryForEntity(entityItem) : NULL;
    }
    const Model* getModelForEntityItem(const EntityItem* entityItem) {
        return _fbxService ? _fbxService->getModelForEntityItem(entityItem) : NULL;
    }
    
    EntityTreeElement* getContainingElement(const EntityItemID& entityItemID)  /*const*/;
    void setContainingElement(const EntityItemID& entityItemID, EntityTreeElement* element);
    void resetContainingElement(const EntityItemID& entityItemID, EntityTreeElement* element);
    void debugDumpMap();
    virtual void dumpTree();
    virtual void pruneTree();

    void sendEntities(EntityEditPacketSender* packetSender, EntityTree* localTree, float x, float y, float z);

    void entityChanged(EntityItem* entity);

    void trackDeletedEntity(EntityItem* entity);

    void emitEntityScriptChanging(const EntityItemID& entityItemID);

    void setSimulation(EntitySimulation* simulation);

signals:
    void deletingEntity(const EntityItemID& entityID);
    void addingEntity(const EntityItemID& entityID);
    void entityScriptChanging(const EntityItemID& entityItemID);
    void changingEntityID(const EntityItemID& oldEntityID, const EntityItemID& newEntityID);

private:

    static bool findNearPointOperation(OctreeElement* element, void* extraData);
    static bool findInSphereOperation(OctreeElement* element, void* extraData);
    static bool findInCubeOperation(OctreeElement* element, void* extraData);
    static bool sendEntitiesOperation(OctreeElement* element, void* extraData);

    void notifyNewlyCreatedEntity(const EntityItem& newEntity, const SharedNodePointer& senderNode);

    QReadWriteLock _newlyCreatedHooksLock;
    QVector<NewlyCreatedEntityHook*> _newlyCreatedHooks;

    QReadWriteLock _recentlyDeletedEntitiesLock;
    QMultiMap<quint64, QUuid> _recentlyDeletedEntityItemIDs;
    EntityItemFBXService* _fbxService;

    QHash<EntityItemID, EntityTreeElement*> _entityToElementMap;
    EntitySimulation* _simulation;
};

#endif // hifi_EntityTree_h<|MERGE_RESOLUTION|>--- conflicted
+++ resolved
@@ -79,11 +79,7 @@
 
     // The newer API...
     EntityItem* getOrCreateEntityItem(const EntityItemID& entityID, const EntityItemProperties& properties);
-<<<<<<< HEAD
-    void addEntityInternal(EntityItem* entityItem);
-=======
     void postAddEntity(EntityItem* entityItem);
->>>>>>> 3781c234
 
     EntityItem* addEntity(const EntityItemID& entityID, const EntityItemProperties& properties);
     bool updateEntity(const EntityItemID& entityID, const EntityItemProperties& properties);
