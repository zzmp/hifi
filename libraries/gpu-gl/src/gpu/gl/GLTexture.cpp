//
//  Created by Bradley Austin Davis on 2016/05/15
//  Copyright 2013-2016 High Fidelity, Inc.
//
//  Distributed under the Apache License, Version 2.0.
//  See the accompanying file LICENSE or http://www.apache.org/licenses/LICENSE-2.0.html
//

#include "GLTexture.h"

#include <QtCore/QThread>
#include <NumericalConstants.h>

#include "GLBackend.h"

using namespace gpu;
using namespace gpu::gl;


const GLenum GLTexture::CUBE_FACE_LAYOUT[GLTexture::TEXTURE_CUBE_NUM_FACES] = {
    GL_TEXTURE_CUBE_MAP_POSITIVE_X, GL_TEXTURE_CUBE_MAP_NEGATIVE_X,
    GL_TEXTURE_CUBE_MAP_POSITIVE_Y, GL_TEXTURE_CUBE_MAP_NEGATIVE_Y,
    GL_TEXTURE_CUBE_MAP_POSITIVE_Z, GL_TEXTURE_CUBE_MAP_NEGATIVE_Z
};

const GLenum GLTexture::WRAP_MODES[Sampler::NUM_WRAP_MODES] = {
    GL_REPEAT,                         // WRAP_REPEAT,
    GL_MIRRORED_REPEAT,                // WRAP_MIRROR,
    GL_CLAMP_TO_EDGE,                  // WRAP_CLAMP,
    GL_CLAMP_TO_BORDER,                // WRAP_BORDER,
    GL_MIRROR_CLAMP_TO_EDGE_EXT        // WRAP_MIRROR_ONCE,
};     

const GLFilterMode GLTexture::FILTER_MODES[Sampler::NUM_FILTERS] = {
    { GL_NEAREST, GL_NEAREST },  //FILTER_MIN_MAG_POINT,
    { GL_NEAREST, GL_LINEAR },  //FILTER_MIN_POINT_MAG_LINEAR,
    { GL_LINEAR, GL_NEAREST },  //FILTER_MIN_LINEAR_MAG_POINT,
    { GL_LINEAR, GL_LINEAR },  //FILTER_MIN_MAG_LINEAR,

    { GL_NEAREST_MIPMAP_NEAREST, GL_NEAREST },  //FILTER_MIN_MAG_MIP_POINT,
    { GL_NEAREST_MIPMAP_LINEAR, GL_NEAREST },  //FILTER_MIN_MAG_POINT_MIP_LINEAR,
    { GL_NEAREST_MIPMAP_NEAREST, GL_LINEAR },  //FILTER_MIN_POINT_MAG_LINEAR_MIP_POINT,
    { GL_NEAREST_MIPMAP_LINEAR, GL_LINEAR },  //FILTER_MIN_POINT_MAG_MIP_LINEAR,
    { GL_LINEAR_MIPMAP_NEAREST, GL_NEAREST },  //FILTER_MIN_LINEAR_MAG_MIP_POINT,
    { GL_LINEAR_MIPMAP_LINEAR, GL_NEAREST },  //FILTER_MIN_LINEAR_MAG_POINT_MIP_LINEAR,
    { GL_LINEAR_MIPMAP_NEAREST, GL_LINEAR },  //FILTER_MIN_MAG_LINEAR_MIP_POINT,
    { GL_LINEAR_MIPMAP_LINEAR, GL_LINEAR },  //FILTER_MIN_MAG_MIP_LINEAR,
    { GL_LINEAR_MIPMAP_LINEAR, GL_LINEAR }  //FILTER_ANISOTROPIC,
};

GLenum GLTexture::getGLTextureType(const Texture& texture) {
    switch (texture.getType()) {
    case Texture::TEX_2D:
        return GL_TEXTURE_2D;
        break;

    case Texture::TEX_CUBE:
        return GL_TEXTURE_CUBE_MAP;
        break;

    default:
        qFatal("Unsupported texture type");
    }
    Q_UNREACHABLE();
    return GL_TEXTURE_2D;
}


uint8_t GLTexture::getFaceCount(GLenum target) {
    switch (target) {
        case GL_TEXTURE_2D:
            return TEXTURE_2D_NUM_FACES;
        case GL_TEXTURE_CUBE_MAP:
            return TEXTURE_CUBE_NUM_FACES;
        default:
            Q_UNREACHABLE();
            break;
    }
}
const std::vector<GLenum>& GLTexture::getFaceTargets(GLenum target) {
    static std::vector<GLenum> cubeFaceTargets {
        GL_TEXTURE_CUBE_MAP_POSITIVE_X, GL_TEXTURE_CUBE_MAP_NEGATIVE_X,
        GL_TEXTURE_CUBE_MAP_POSITIVE_Y, GL_TEXTURE_CUBE_MAP_NEGATIVE_Y,
        GL_TEXTURE_CUBE_MAP_POSITIVE_Z, GL_TEXTURE_CUBE_MAP_NEGATIVE_Z
    };
    static std::vector<GLenum> faceTargets {
        GL_TEXTURE_2D
    };
    switch (target) {
    case GL_TEXTURE_2D:
        return faceTargets;
    case GL_TEXTURE_CUBE_MAP:
        return cubeFaceTargets;
    default:
        Q_UNREACHABLE();
        break;
    }
    Q_UNREACHABLE();
    return faceTargets;
}

GLTexture::GLTexture(const std::weak_ptr<GLBackend>& backend, const Texture& texture, GLuint id) :
    GLObject(backend, texture, id),
    _source(texture.source()),
    _target(getGLTextureType(texture))
{
    Backend::setGPUObject(texture, this);
}

GLTexture::~GLTexture() {
    auto backend = _backend.lock();
    if (backend && _id) {
        backend->releaseTexture(_id, 0);
    }
}

void GLTexture::copyMipFaceFromTexture(uint16_t sourceMip, uint16_t targetMip, uint8_t face) const {
    if (!_gpuObject.isStoredMipFaceAvailable(sourceMip)) {
        return;
    }
    auto size = _gpuObject.evalMipDimensions(sourceMip);
    auto mipData = _gpuObject.accessStoredMipFace(sourceMip, face);
    auto mipSize = _gpuObject.getStoredMipFaceSize(sourceMip, face);
    if (mipData) {
        GLTexelFormat texelFormat = GLTexelFormat::evalGLTexelFormat(_gpuObject.getTexelFormat(), _gpuObject.getStoredMipFormat());
        copyMipFaceLinesFromTexture(targetMip, face, size, 0, texelFormat.internalFormat, texelFormat.format, texelFormat.type, mipSize, mipData->readData());
    } else {
        qCDebug(gpugllogging) << "Missing mipData level=" << sourceMip << " face=" << (int)face << " for texture " << _gpuObject.source().c_str();
    }
}


GLExternalTexture::GLExternalTexture(const std::weak_ptr<GLBackend>& backend, const Texture& texture, GLuint id) 
    : Parent(backend, texture, id) { }

GLExternalTexture::~GLExternalTexture() {
    auto backend = _backend.lock();
    if (backend) {
        auto recycler = _gpuObject.getExternalRecycler();
        if (recycler) {
            backend->releaseExternalTexture(_id, recycler);
        } else {
            qCWarning(gpugllogging) << "No recycler available for texture " << _id << " possible leak";
        }
        const_cast<GLuint&>(_id) = 0;
    }
}


// Variable sized textures
using MemoryPressureState = GLVariableAllocationSupport::MemoryPressureState;
using WorkQueue = GLVariableAllocationSupport::WorkQueue;

std::list<TextureWeakPointer> GLVariableAllocationSupport::_memoryManagedTextures;
MemoryPressureState GLVariableAllocationSupport::_memoryPressureState { MemoryPressureState::Idle };
std::atomic<bool> GLVariableAllocationSupport::_memoryPressureStateStale { false };
const uvec3 GLVariableAllocationSupport::INITIAL_MIP_TRANSFER_DIMENSIONS { 64, 64, 1 };
WorkQueue GLVariableAllocationSupport::_transferQueue;
WorkQueue GLVariableAllocationSupport::_promoteQueue;
WorkQueue GLVariableAllocationSupport::_demoteQueue;
TexturePointer GLVariableAllocationSupport::_currentTransferTexture;
size_t GLVariableAllocationSupport::_frameTexturesCreated { 0 };

#define OVERSUBSCRIBED_PRESSURE_VALUE 0.95f
#define UNDERSUBSCRIBED_PRESSURE_VALUE 0.85f
#define DEFAULT_ALLOWED_TEXTURE_MEMORY_MB ((size_t)1024)

static const size_t DEFAULT_ALLOWED_TEXTURE_MEMORY = MB_TO_BYTES(DEFAULT_ALLOWED_TEXTURE_MEMORY_MB);

using TransferJob = GLVariableAllocationSupport::TransferJob;

const uvec3 GLVariableAllocationSupport::MAX_TRANSFER_DIMENSIONS { 1024, 1024, 1 };
const size_t GLVariableAllocationSupport::MAX_TRANSFER_SIZE = GLVariableAllocationSupport::MAX_TRANSFER_DIMENSIONS.x * GLVariableAllocationSupport::MAX_TRANSFER_DIMENSIONS.y * 4;

#if THREADED_TEXTURE_BUFFERING
std::shared_ptr<std::thread> TransferJob::_bufferThread { nullptr };
std::atomic<bool> TransferJob::_shutdownBufferingThread { false };
Mutex TransferJob::_mutex;
TransferJob::VoidLambdaQueue TransferJob::_bufferLambdaQueue;

void TransferJob::startTransferLoop() {
    if (_bufferThread) {
        return;
    }
    _shutdownBufferingThread = false;
    _bufferThread = std::make_shared<std::thread>([] {
        TransferJob::bufferLoop();
    });
}

void TransferJob::stopTransferLoop() {
    if (!_bufferThread) {
        return;
    }
    _shutdownBufferingThread = true;
    _bufferThread->join();
    _bufferThread.reset();
    _shutdownBufferingThread = false;
}
#endif

TransferJob::TransferJob(const GLTexture& parent, uint16_t sourceMip, uint16_t targetMip, uint8_t face, uint32_t lines, uint32_t lineOffset)
    : _parent(parent) {

    auto transferDimensions = _parent._gpuObject.evalMipDimensions(sourceMip);
    GLenum format;
    GLenum internalFormat;
    GLenum type;
    GLTexelFormat texelFormat = GLTexelFormat::evalGLTexelFormat(_parent._gpuObject.getTexelFormat(), _parent._gpuObject.getStoredMipFormat());
    format = texelFormat.format;
    internalFormat = texelFormat.internalFormat;
    type = texelFormat.type;
    _transferSize = _parent._gpuObject.getStoredMipFaceSize(sourceMip, face);

<<<<<<< HEAD
    // If we're copying a subsection of the mip, do additional calculations to find the size and offset of the segment
    if (0 != lines) {
=======

    if (0 == lines) {
        _transferSize = mipSize;
        _bufferingLambda = [=] {
            auto mipData = _parent._gpuObject.accessStoredMipFace(sourceMip, face);
            if (!mipData) {
                qWarning() << "Mip not available: " << sourceMip;
            } else {
                _buffer.resize(_transferSize);
                memcpy(&_buffer[0], mipData->readData(), _transferSize);
            }
            _bufferingCompleted = true;
        };

    } else {
>>>>>>> ac0a7389
        transferDimensions.y = lines;
        auto dimensions = _parent._gpuObject.evalMipDimensions(sourceMip);
        auto bytesPerLine = (uint32_t)_transferSize / dimensions.y;
        _transferOffset = bytesPerLine * lineOffset;
        _transferSize = bytesPerLine * lines;
    }

    Backend::updateTextureTransferPendingSize(0, _transferSize);

    if (_transferSize > GLVariableAllocationSupport::MAX_TRANSFER_SIZE) {
        qCWarning(gpugllogging) << "Transfer size of " << _transferSize << " exceeds theoretical maximum transfer size";
    }

    // Buffering can invoke disk IO, so it should be off of the main and render threads
    _bufferingLambda = [=] {
        _mipData = _parent._gpuObject.accessStoredMipFace(sourceMip, face)->createView(_transferSize, _transferOffset);
        _bufferingCompleted = true;
    };

    _transferLambda = [=] {
        _parent.copyMipFaceLinesFromTexture(targetMip, face, transferDimensions, lineOffset, internalFormat, format, type, _mipData->size(), _mipData->readData());
        _mipData.reset();
    };
}

TransferJob::TransferJob(const GLTexture& parent, std::function<void()> transferLambda)
    : _parent(parent), _bufferingCompleted(true), _transferLambda(transferLambda) {
}

TransferJob::~TransferJob() {
    Backend::updateTextureTransferPendingSize(_transferSize, 0);
}


bool TransferJob::tryTransfer() {
    // Disable threaded texture transfer for now
#if THREADED_TEXTURE_BUFFERING
    // Are we ready to transfer
    if (_bufferingCompleted) {
        _transferLambda();
        return true;
    }

    startBuffering();
    return false;
#else
    if (!_bufferingCompleted) {
        _bufferingLambda();
        _bufferingCompleted = true;
    }
    _transferLambda();
    return true;
#endif
}

#if THREADED_TEXTURE_BUFFERING

void TransferJob::startBuffering() {
    if (_bufferingStarted) {
        return;
    }
    _bufferingStarted = true;
    {
        Lock lock(_mutex);
        _bufferLambdaQueue.push(_bufferingLambda);
    }
}

void TransferJob::bufferLoop() {
    while (!_shutdownBufferingThread) {
        VoidLambdaQueue workingQueue;
        {
            Lock lock(_mutex);
            _bufferLambdaQueue.swap(workingQueue);
        }

        if (workingQueue.empty()) {
            QThread::msleep(5);
            continue;
        }

        while (!workingQueue.empty()) {
            workingQueue.front()();
            workingQueue.pop();
        }
    }
}
#endif

GLVariableAllocationSupport::GLVariableAllocationSupport() {
    _memoryPressureStateStale = true;
}

GLVariableAllocationSupport::~GLVariableAllocationSupport() {
    _memoryPressureStateStale = true;
}

void GLVariableAllocationSupport::addMemoryManagedTexture(const TexturePointer& texturePointer) {
    _memoryManagedTextures.push_back(texturePointer);
    addToWorkQueue(texturePointer);
}

void GLVariableAllocationSupport::addToWorkQueue(const TexturePointer& texturePointer) {
    GLTexture* gltexture = Backend::getGPUObject<GLTexture>(*texturePointer);
    GLVariableAllocationSupport* vargltexture = dynamic_cast<GLVariableAllocationSupport*>(gltexture);
    switch (_memoryPressureState) {
        case MemoryPressureState::Oversubscribed:
            if (vargltexture->canDemote()) {
                // Demote largest first
                _demoteQueue.push({ texturePointer, (float)gltexture->size() });
            }
            break;

        case MemoryPressureState::Undersubscribed:
            if (vargltexture->canPromote()) {
                // Promote smallest first
                _promoteQueue.push({ texturePointer, 1.0f / (float)gltexture->size() });
            }
            break;

        case MemoryPressureState::Transfer:
            if (vargltexture->hasPendingTransfers()) {
                // Transfer priority given to smaller mips first
                _transferQueue.push({ texturePointer, 1.0f / (float)gltexture->_gpuObject.evalMipSize(vargltexture->_populatedMip) });
            }
            break;

        case MemoryPressureState::Idle:
            break;

        default:
            Q_UNREACHABLE();
    }
}

WorkQueue& GLVariableAllocationSupport::getActiveWorkQueue() {
    static WorkQueue empty;
    switch (_memoryPressureState) {
        case MemoryPressureState::Oversubscribed:
            return _demoteQueue;

        case MemoryPressureState::Undersubscribed:
            return _promoteQueue;

        case MemoryPressureState::Transfer:
            return _transferQueue;

        default:
            break;
    }
    Q_UNREACHABLE();
    return empty;
}

// FIXME hack for stats display
QString getTextureMemoryPressureModeString() {
    switch (GLVariableAllocationSupport::_memoryPressureState) {
        case MemoryPressureState::Oversubscribed:
            return "Oversubscribed";

        case MemoryPressureState::Undersubscribed:
            return "Undersubscribed";

        case MemoryPressureState::Transfer:
            return "Transfer";

        case MemoryPressureState::Idle:
            return "Idle";
    }
    Q_UNREACHABLE();
    return "Unknown";
}

void GLVariableAllocationSupport::updateMemoryPressure() {
    static size_t lastAllowedMemoryAllocation = gpu::Texture::getAllowedGPUMemoryUsage();

    size_t allowedMemoryAllocation = gpu::Texture::getAllowedGPUMemoryUsage();
    if (0 == allowedMemoryAllocation) {
        allowedMemoryAllocation = DEFAULT_ALLOWED_TEXTURE_MEMORY;
    }

    // If the user explicitly changed the allowed memory usage, we need to mark ourselves stale 
    // so that we react
    if (allowedMemoryAllocation != lastAllowedMemoryAllocation) {
        _memoryPressureStateStale = true;
        lastAllowedMemoryAllocation = allowedMemoryAllocation;
    }

    if (!_memoryPressureStateStale.exchange(false)) {
        return;
    }

    PROFILE_RANGE(render_gpu_gl, __FUNCTION__);

    // Clear any defunct textures (weak pointers that no longer have a valid texture)
    _memoryManagedTextures.remove_if([&](const TextureWeakPointer& weakPointer) {
        return weakPointer.expired();
    });

    // Convert weak pointers to strong.  This new list may still contain nulls if a texture was 
    // deleted on another thread between the previous line and this one
    std::vector<TexturePointer> strongTextures; {
        strongTextures.reserve(_memoryManagedTextures.size());
        std::transform(
            _memoryManagedTextures.begin(), _memoryManagedTextures.end(),
            std::back_inserter(strongTextures),
            [](const TextureWeakPointer& p) { return p.lock(); });
    }

    size_t totalVariableMemoryAllocation = 0;
    size_t idealMemoryAllocation = 0;
    bool canDemote = false;
    bool canPromote = false;
    bool hasTransfers = false;
    for (const auto& texture : strongTextures) {
        // Race conditions can still leave nulls in the list, so we need to check
        if (!texture) {
            continue;
        }
        GLTexture* gltexture = Backend::getGPUObject<GLTexture>(*texture);
        GLVariableAllocationSupport* vartexture = dynamic_cast<GLVariableAllocationSupport*>(gltexture);
        // Track how much the texture thinks it should be using
        idealMemoryAllocation += texture->evalTotalSize();
        // Track how much we're actually using
        totalVariableMemoryAllocation += gltexture->size();
        canDemote |= vartexture->canDemote();
        canPromote |= vartexture->canPromote();
        hasTransfers |= vartexture->hasPendingTransfers();
    }

    size_t unallocated = idealMemoryAllocation - totalVariableMemoryAllocation;
    float pressure = (float)totalVariableMemoryAllocation / (float)allowedMemoryAllocation;

    auto newState = MemoryPressureState::Idle;
    if (pressure < UNDERSUBSCRIBED_PRESSURE_VALUE && (unallocated != 0 && canPromote)) {
        newState = MemoryPressureState::Undersubscribed;
    } else if (pressure > OVERSUBSCRIBED_PRESSURE_VALUE && canDemote) {
        newState = MemoryPressureState::Oversubscribed;
    } else if (hasTransfers) {
        newState = MemoryPressureState::Transfer;
    }

    if (newState != _memoryPressureState) {
#if THREADED_TEXTURE_BUFFERING
        if (MemoryPressureState::Transfer == _memoryPressureState) {
            TransferJob::stopTransferLoop();
        }
        _memoryPressureState = newState;
        if (MemoryPressureState::Transfer == _memoryPressureState) {
            TransferJob::startTransferLoop();
        }
#else
        _memoryPressureState = newState;
#endif
        // Clear the existing queue
        _transferQueue = WorkQueue();
        _promoteQueue = WorkQueue();
        _demoteQueue = WorkQueue();

        // Populate the existing textures into the queue
        for (const auto& texture : strongTextures) {
            // Race conditions can still leave nulls in the list, so we need to check
            if (!texture) {
                continue;
            }
            addToWorkQueue(texture);
        }
    }
}

void GLVariableAllocationSupport::processWorkQueues() {
    if (MemoryPressureState::Idle == _memoryPressureState) {
        return;
    }

    auto& workQueue = getActiveWorkQueue();
    PROFILE_RANGE(render_gpu_gl, __FUNCTION__);
    while (!workQueue.empty()) {
        auto workTarget = workQueue.top();
        workQueue.pop();
        auto texture = workTarget.first.lock();
        if (!texture) {
            continue;
        }

        // Grab the first item off the demote queue
        GLTexture* gltexture = Backend::getGPUObject<GLTexture>(*texture);
        GLVariableAllocationSupport* vartexture = dynamic_cast<GLVariableAllocationSupport*>(gltexture);
        if (MemoryPressureState::Oversubscribed == _memoryPressureState) {
            if (!vartexture->canDemote()) {
                continue;
            }
            vartexture->demote();
            _memoryPressureStateStale = true;
        } else if (MemoryPressureState::Undersubscribed == _memoryPressureState) {
            if (!vartexture->canPromote()) {
                continue;
            }
            vartexture->promote();
            _memoryPressureStateStale = true;
        } else if (MemoryPressureState::Transfer == _memoryPressureState) {
            if (!vartexture->hasPendingTransfers()) {
                continue;
            }
            vartexture->executeNextTransfer(texture);
        } else {
            Q_UNREACHABLE();
        }

        // Reinject into the queue if more work to be done
        addToWorkQueue(texture);
        break;
    }

    if (workQueue.empty()) {
        _memoryPressureState = MemoryPressureState::Idle;
        _memoryPressureStateStale = true;
    }
}

void GLVariableAllocationSupport::manageMemory() {
    PROFILE_RANGE(render_gpu_gl, __FUNCTION__);
    updateMemoryPressure();
    processWorkQueues();
}


void GLVariableAllocationSupport::executeNextTransfer(const TexturePointer& currentTexture) {
    if (_populatedMip <= _allocatedMip) {
        return;
    }

    if (_pendingTransfers.empty()) {
        populateTransferQueue();
    }

    if (!_pendingTransfers.empty()) {
        // Keeping hold of a strong pointer during the transfer ensures that the transfer thread cannot try to access a destroyed texture
        _currentTransferTexture = currentTexture;
        if (_pendingTransfers.front()->tryTransfer()) {
            _pendingTransfers.pop();
            _currentTransferTexture.reset();
        }
    }
}<|MERGE_RESOLUTION|>--- conflicted
+++ resolved
@@ -212,26 +212,8 @@
     type = texelFormat.type;
     _transferSize = _parent._gpuObject.getStoredMipFaceSize(sourceMip, face);
 
-<<<<<<< HEAD
     // If we're copying a subsection of the mip, do additional calculations to find the size and offset of the segment
     if (0 != lines) {
-=======
-
-    if (0 == lines) {
-        _transferSize = mipSize;
-        _bufferingLambda = [=] {
-            auto mipData = _parent._gpuObject.accessStoredMipFace(sourceMip, face);
-            if (!mipData) {
-                qWarning() << "Mip not available: " << sourceMip;
-            } else {
-                _buffer.resize(_transferSize);
-                memcpy(&_buffer[0], mipData->readData(), _transferSize);
-            }
-            _bufferingCompleted = true;
-        };
-
-    } else {
->>>>>>> ac0a7389
         transferDimensions.y = lines;
         auto dimensions = _parent._gpuObject.evalMipDimensions(sourceMip);
         auto bytesPerLine = (uint32_t)_transferSize / dimensions.y;
