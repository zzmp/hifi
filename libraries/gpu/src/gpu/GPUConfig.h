--- conflicted
+++ resolved
@@ -36,16 +36,9 @@
 #elif defined(ANDROID)
 
 #else
-<<<<<<< HEAD
-
-#include <GL/gl.h>
-#include <GL/glext.h>
-
-=======
 
 #include <GL/glew.h>
 
->>>>>>> 569ed4bb
 #define GPU_FEATURE_PROFILE GPU_CORE
 #define GPU_TRANSFORM_PROFILE GPU_CORE
 
