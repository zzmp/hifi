--- conflicted
+++ resolved
@@ -15,12 +15,8 @@
 
 using namespace gpu;
 
-<<<<<<< HEAD
-Context::Context() {
-=======
 Context::Context(Backend* backend) :
     _backend(backend) {
->>>>>>> 50f3d2d1
 }
 
 Context::Context(const Context& context) {
@@ -36,12 +32,7 @@
     return false;
 }
 
-<<<<<<< HEAD
-void Context::enqueueBatch(Batch& batch) {
-    GLBackend::renderBatch(batch, true);
-=======
 void Context::render(Batch& batch) {
     _backend->render(batch);
  //   GLBackend::renderBatch(batch, true);
->>>>>>> 50f3d2d1
 }