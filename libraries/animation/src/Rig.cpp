--- conflicted
+++ resolved
@@ -799,11 +799,7 @@
                                            glm::angleAxis(- RADIANS_PER_DEGREE * leanSideways, inverse * zAxis) *
                                            glm::angleAxis(- RADIANS_PER_DEGREE * leanForward, inverse * xAxis) *
                                            glm::angleAxis(RADIANS_PER_DEGREE * torsoTwist, inverse * yAxis) *
-<<<<<<< HEAD
-                                           getJointState(index).getOriginalRotation(), DEFAULT_PRIORITY);
-=======
                                            getJointState(index).getDefaultRotation(), DEFAULT_PRIORITY);
->>>>>>> b1e69537
     }
 }
 
@@ -824,11 +820,7 @@
                                            glm::angleAxis(-pitchYawRoll.z, glm::normalize(inverse * axes[2])) *
                                            glm::angleAxis(pitchYawRoll.y, glm::normalize(inverse * axes[1])) *
                                            glm::angleAxis(-pitchYawRoll.x, glm::normalize(inverse * axes[0])) *
-<<<<<<< HEAD
-                                           state.getOriginalRotation(), DEFAULT_PRIORITY);
-=======
                                            state.getDefaultRotation(), DEFAULT_PRIORITY);
->>>>>>> b1e69537
     }
 }
 
@@ -840,11 +832,7 @@
         // NOTE: at the moment we do the math in the world-frame, hence the inverse transform is more complex than usual.
         glm::mat4 inverse = glm::inverse(parentState.getTransform() *
                                          glm::translate(getJointDefaultTranslationInConstrainedFrame(index)) *
-<<<<<<< HEAD
-                                         state.getPreTransform() * glm::mat4_cast(state.getPreRotation() * state.getOriginalRotation()));
-=======
                                          state.getPreTransform() * glm::mat4_cast(state.getPreRotation() * state.getDefaultRotation()));
->>>>>>> b1e69537
         glm::vec3 front = glm::vec3(inverse * glm::vec4(worldHeadOrientation * IDENTITY_FRONT, 0.0f));
         glm::vec3 lookAtDelta = lookAt;
         glm::vec3 lookAt = glm::vec3(inverse * glm::vec4(lookAtDelta + glm::length(lookAtDelta) * saccade, 1.0f));
@@ -852,10 +840,6 @@
         const float MAX_ANGLE = 30.0f * RADIANS_PER_DEGREE;
         float angle = glm::clamp(glm::angle(between), -MAX_ANGLE, MAX_ANGLE);
         glm::quat rot = glm::angleAxis(angle, glm::axis(between));
-<<<<<<< HEAD
-        setJointRotationInConstrainedFrame(index, rot * state.getOriginalRotation(), DEFAULT_PRIORITY);
-=======
         setJointRotationInConstrainedFrame(index, rot * state.getDefaultRotation(), DEFAULT_PRIORITY);
->>>>>>> b1e69537
     }
 }