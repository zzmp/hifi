//
//  AnimInverseKinematics.cpp
//
//  Copyright 2015 High Fidelity, Inc.
//
//  Distributed under the Apache License, Version 2.0.
//  See the accompanying file LICENSE or http://www.apache.org/licenses/LICENSE-2.0.html
//

#include "AnimInverseKinematics.h"

#include <GeometryUtil.h>
#include <GLMHelpers.h>
#include <NumericalConstants.h>
#include <SharedUtil.h>
#include <shared/NsightHelpers.h>
#include <DebugDraw.h>
#include "Rig.h"

#include "ElbowConstraint.h"
#include "SwingTwistConstraint.h"
#include "AnimationLogging.h"

AnimInverseKinematics::AnimInverseKinematics(const QString& id) : AnimNode(AnimNode::Type::InverseKinematics, id) {
}

AnimInverseKinematics::~AnimInverseKinematics() {
    clearConstraints();
    _accumulators.clear();
    _targetVarVec.clear();
}

void AnimInverseKinematics::loadDefaultPoses(const AnimPoseVec& poses) {
    _defaultRelativePoses = poses;
    assert(_skeleton && _skeleton->getNumJoints() == (int)poses.size());
}

void AnimInverseKinematics::loadPoses(const AnimPoseVec& poses) {
    assert(_skeleton && ((poses.size() == 0) || (_skeleton->getNumJoints() == (int)poses.size())));
    if (_skeleton->getNumJoints() == (int)poses.size()) {
        _relativePoses = poses;
        _accumulators.resize(_relativePoses.size());
    } else {
        _relativePoses.clear();
        _accumulators.clear();
    }
}

void AnimInverseKinematics::computeAbsolutePoses(AnimPoseVec& absolutePoses) const {
    int numJoints = (int)_relativePoses.size();
    assert(numJoints <= _skeleton->getNumJoints());
    assert(numJoints == (int)absolutePoses.size());
    for (int i = 0; i < numJoints; ++i) {
        int parentIndex = _skeleton->getParentIndex(i);
        if (parentIndex < 0) {
            absolutePoses[i] = _relativePoses[i];
        } else {
            absolutePoses[i] = absolutePoses[parentIndex] * _relativePoses[i];
        }
    }
}

void AnimInverseKinematics::setTargetVars(
        const QString& jointName,
        const QString& positionVar,
        const QString& rotationVar,
        const QString& typeVar) {
    // if there are dups, last one wins.
    bool found = false;
    for (auto& targetVar: _targetVarVec) {
        if (targetVar.jointName == jointName) {
            // update existing targetVar
            targetVar.positionVar = positionVar;
            targetVar.rotationVar = rotationVar;
            targetVar.typeVar = typeVar;
            found = true;
            break;
        }
    }
    if (!found) {
        // create a new entry
        _targetVarVec.push_back(IKTargetVar(jointName, positionVar, rotationVar, typeVar));
    }
}

void AnimInverseKinematics::computeTargets(const AnimVariantMap& animVars, std::vector<IKTarget>& targets, const AnimPoseVec& underPoses) {
    // build a list of valid targets from _targetVarVec and animVars
    _maxTargetIndex = -1;
    _hipsTargetIndex = -1;
    bool removeUnfoundJoints = false;

    for (auto& targetVar : _targetVarVec) {
        if (targetVar.jointIndex == -1) {
            // this targetVar hasn't been validated yet...
            int jointIndex = _skeleton->nameToJointIndex(targetVar.jointName);
            if (jointIndex >= 0) {
                // this targetVar has a valid joint --> cache the indices
                targetVar.jointIndex = jointIndex;
            } else {
                qCWarning(animation) << "AnimInverseKinematics could not find jointName" << targetVar.jointName << "in skeleton";
                removeUnfoundJoints = true;
            }
        } else {
            IKTarget target;
            target.setType(animVars.lookup(targetVar.typeVar, (int)IKTarget::Type::RotationAndPosition));
            if (target.getType() != IKTarget::Type::Unknown) {
                AnimPose defaultPose = _skeleton->getAbsolutePose(targetVar.jointIndex, underPoses);
                glm::quat rotation = animVars.lookupRigToGeometry(targetVar.rotationVar, defaultPose.rot());
                glm::vec3 translation = animVars.lookupRigToGeometry(targetVar.positionVar, defaultPose.trans());

                target.setPose(rotation, translation);
                target.setIndex(targetVar.jointIndex);
                targets.push_back(target);
                if (targetVar.jointIndex > _maxTargetIndex) {
                    _maxTargetIndex = targetVar.jointIndex;
                }

                // record the index of the hips ik target.
                if (target.getIndex() == _hipsIndex) {
                    _hipsTargetIndex = (int)targets.size() - 1;
                }
            }
        }
    }

    if (removeUnfoundJoints) {
        int numVars = (int)_targetVarVec.size();
        int i = 0;
        while (i < numVars) {
            if (_targetVarVec[i].jointIndex == -1) {
                if (numVars > 1) {
                    // swap i for last element
                    _targetVarVec[i] = _targetVarVec[numVars - 1];
                }
                _targetVarVec.pop_back();
                --numVars;
            } else {
                ++i;
            }
        }
    }
}

void AnimInverseKinematics::solveWithCyclicCoordinateDescent(const std::vector<IKTarget>& targets) {
    // compute absolute poses that correspond to relative target poses
    AnimPoseVec absolutePoses;
    absolutePoses.resize(_relativePoses.size());
    computeAbsolutePoses(absolutePoses);

    // clear the accumulators before we start the IK solver
    for (auto& accumulator: _accumulators) {
        accumulator.clearAndClean();
    }

    float maxError = FLT_MAX;
    int numLoops = 0;
    const int MAX_IK_LOOPS = 16;
    const float MAX_ERROR_TOLERANCE = 0.1f; // cm
    while (maxError > MAX_ERROR_TOLERANCE && numLoops < MAX_IK_LOOPS) {
        ++numLoops;

        // solve all targets
        int lowestMovedIndex = (int)_relativePoses.size();
        for (auto& target: targets) {
            int lowIndex = solveTargetWithCCD(target, absolutePoses);
            if (lowIndex < lowestMovedIndex) {
                lowestMovedIndex = lowIndex;
            }
        }

        // harvest accumulated rotations and apply the average
        for (int i = lowestMovedIndex; i < _maxTargetIndex; ++i) {
            if (_accumulators[i].size() > 0) {
                _relativePoses[i].rot() = _accumulators[i].getAverage();
                _accumulators[i].clear();
            }
        }

        // update the absolutePoses that need it (from lowestMovedIndex to _maxTargetIndex)
        for (auto i = lowestMovedIndex; i <= _maxTargetIndex; ++i) {
            auto parentIndex = _skeleton->getParentIndex((int)i);
            if (parentIndex != -1) {
                absolutePoses[i] = absolutePoses[parentIndex] * _relativePoses[i];
            }
        }

        // compute maxError
        maxError = 0.0f;
        for (size_t i = 0; i < targets.size(); i++) {
            if (targets[i].getType() == IKTarget::Type::RotationAndPosition || targets[i].getType() == IKTarget::Type::HmdHead ||
                targets[i].getType() == IKTarget::Type::HipsRelativeRotationAndPosition) {
                float error = glm::length(absolutePoses[targets[i].getIndex()].trans() - targets[i].getTranslation());
                if (error > maxError) {
                    maxError = error;
                }
            }
        }
    }
    _maxErrorOnLastSolve = maxError;

    // finally set the relative rotation of each tip to agree with absolute target rotation
    for (auto& target: targets) {
        int tipIndex = target.getIndex();
        int parentIndex = _skeleton->getParentIndex(tipIndex);
        if (parentIndex != -1) {
            const glm::quat& targetRotation = target.getRotation();
            // compute tip's new parent-relative rotation
            // Q = Qp * q   -->   q' = Qp^ * Q
            glm::quat newRelativeRotation = glm::inverse(absolutePoses[parentIndex].rot()) * targetRotation;
            RotationConstraint* constraint = getConstraint(tipIndex);
            if (constraint) {
                constraint->apply(newRelativeRotation);
                // TODO: ATM the final rotation target just fails but we need to provide
                // feedback to the IK system so that it can adjust the bones up the skeleton
                // to help this rotation target get met.
            }
            _relativePoses[tipIndex].rot() = newRelativeRotation;
            absolutePoses[tipIndex].rot() = targetRotation;
        }
    }
}

int AnimInverseKinematics::solveTargetWithCCD(const IKTarget& target, AnimPoseVec& absolutePoses) {
    int lowestMovedIndex = (int)_relativePoses.size();
    IKTarget::Type targetType = target.getType();
    if (targetType == IKTarget::Type::RotationOnly) {
        // the final rotation will be enforced after the iterations
        // TODO: solve this correctly
        return lowestMovedIndex;
    }

    int tipIndex = target.getIndex();
    int pivotIndex = _skeleton->getParentIndex(tipIndex);
    if (pivotIndex == -1 || pivotIndex == _hipsIndex) {
        return lowestMovedIndex;
    }
    int pivotsParentIndex = _skeleton->getParentIndex(pivotIndex);
    if (pivotsParentIndex == -1) {
        // TODO?: handle case where tip's parent is root?
        return lowestMovedIndex;
    }

    // cache tip's absolute orientation
    glm::quat tipOrientation = absolutePoses[tipIndex].rot();

    // also cache tip's parent's absolute orientation so we can recompute
    // the tip's parent-relative as we proceed up the chain
    glm::quat tipParentOrientation = absolutePoses[pivotIndex].rot();

    // NOTE: if this code is removed, the head will remain rigid, causing the spine/hips to thrust forward backward
    // as the head is nodded.
    if (targetType == IKTarget::Type::HmdHead) {

        // rotate tip directly to target orientation
        tipOrientation = target.getRotation();
        glm::quat tipRelativeRotation = glm::inverse(tipParentOrientation) * tipOrientation;

        // then enforce tip's constraint
        RotationConstraint* constraint = getConstraint(tipIndex);
        if (constraint) {
            bool constrained = constraint->apply(tipRelativeRotation);
            if (constrained) {
                tipOrientation = tipParentOrientation * tipRelativeRotation;
                tipRelativeRotation = tipRelativeRotation;
            }
        }
        // store the relative rotation change in the accumulator
        _accumulators[tipIndex].add(tipRelativeRotation, target.getWeight());
    }

    // cache tip absolute position
    glm::vec3 tipPosition = absolutePoses[tipIndex].trans();

    // descend toward root, pivoting each joint to get tip closer to target position
    while (pivotIndex != _hipsIndex && pivotsParentIndex != -1) {
        // compute the two lines that should be aligned
        glm::vec3 jointPosition = absolutePoses[pivotIndex].trans();
        glm::vec3 leverArm = tipPosition - jointPosition;

        glm::quat deltaRotation;
        if (targetType == IKTarget::Type::RotationAndPosition ||
            targetType == IKTarget::Type::HipsRelativeRotationAndPosition) {
            // compute the swing that would get get tip closer
            glm::vec3 targetLine = target.getTranslation() - jointPosition;

            const float MIN_AXIS_LENGTH = 1.0e-4f;
            RotationConstraint* constraint = getConstraint(pivotIndex);

            // only allow swing on lowerSpine if there is a hips IK target.
            if (_hipsTargetIndex < 0 && constraint && constraint->isLowerSpine() && tipIndex != _headIndex) {
                // for these types of targets we only allow twist at the lower-spine
                // (this prevents the hand targets from bending the spine too much and thereby driving the hips too far)
                glm::vec3 twistAxis = absolutePoses[pivotIndex].trans() - absolutePoses[pivotsParentIndex].trans();
                float twistAxisLength = glm::length(twistAxis);
                if (twistAxisLength > MIN_AXIS_LENGTH) {
                    // project leverArm and targetLine to the plane
                    twistAxis /= twistAxisLength;
                    leverArm -= glm::dot(leverArm, twistAxis) * twistAxis;
                    targetLine -= glm::dot(targetLine, twistAxis) * twistAxis;
                } else {
                    leverArm = Vectors::ZERO;
                    targetLine = Vectors::ZERO;
                }
            }

            glm::vec3 axis = glm::cross(leverArm, targetLine);
            float axisLength = glm::length(axis);
            if (axisLength > MIN_AXIS_LENGTH) {
                // compute angle of rotation that brings tip closer to target
                axis /= axisLength;
                float cosAngle = glm::clamp(glm::dot(leverArm, targetLine) / (glm::length(leverArm) * glm::length(targetLine)), -1.0f, 1.0f);
                float angle = acosf(cosAngle);
                const float MIN_ADJUSTMENT_ANGLE = 1.0e-4f;
                if (angle > MIN_ADJUSTMENT_ANGLE) {
                    // reduce angle by a fraction (for stability)
                    const float STABILITY_FRACTION = 0.5f;
                    angle *= STABILITY_FRACTION;
                    deltaRotation = glm::angleAxis(angle, axis);

                    // The swing will re-orient the tip but there will tend to be be a non-zero delta between the tip's
                    // new orientation and its target.  This is the final parent-relative orientation that the tip joint have
                    // make to achieve its target orientation.
                    glm::quat tipRelativeRotation = glm::inverse(deltaRotation * tipParentOrientation) * target.getRotation();

                    // enforce tip's constraint
                    RotationConstraint* constraint = getConstraint(tipIndex);
                    if (constraint) {
                        bool constrained = constraint->apply(tipRelativeRotation);
                        if (constrained) {
                            // The tip's final parent-relative rotation would violate its constraint
                            // so we try to pre-twist this pivot to compensate.
                            glm::quat constrainedTipRotation = deltaRotation * tipParentOrientation * tipRelativeRotation;
                            glm::quat missingRotation = target.getRotation() * glm::inverse(constrainedTipRotation);
                            glm::quat swingPart;
                            glm::quat twistPart;
                            glm::vec3 axis = glm::normalize(deltaRotation * leverArm);
                            swingTwistDecomposition(missingRotation, axis, swingPart, twistPart);
                            float dotSign = copysignf(1.0f, twistPart.w);
                            const float LIMIT_LEAK_FRACTION = 0.1f;
                            deltaRotation = glm::normalize(glm::lerp(glm::quat(), dotSign * twistPart, LIMIT_LEAK_FRACTION)) * deltaRotation;
                        }
                    }
                }
            }
        } else if (targetType == IKTarget::Type::HmdHead) {
            // An HmdHead target slaves the orientation of the end-effector by distributing rotation
            // deltas up the hierarchy.  Its target position is enforced later (by shifting the hips).
            deltaRotation = target.getRotation() * glm::inverse(tipOrientation);
            float dotSign = copysignf(1.0f, deltaRotation.w);
            const float ANGLE_DISTRIBUTION_FACTOR = 0.45f;
            deltaRotation = glm::normalize(glm::lerp(glm::quat(), dotSign * deltaRotation, ANGLE_DISTRIBUTION_FACTOR));
        }

        // compute joint's new parent-relative rotation after swing
        // Q' = dQ * Q   and   Q = Qp * q   -->   q' = Qp^ * dQ * Q
        glm::quat newRot = glm::normalize(glm::inverse(
                absolutePoses[pivotsParentIndex].rot()) *
                deltaRotation *
                absolutePoses[pivotIndex].rot());

        // enforce pivot's constraint
        RotationConstraint* constraint = getConstraint(pivotIndex);
        if (constraint) {
            bool constrained = constraint->apply(newRot);
            if (constrained) {
                // the constraint will modify the local rotation of the tip so we must
                // compute the corresponding model-frame deltaRotation
                // Q' = Qp^ * dQ * Q  -->  dQ =   Qp * Q' * Q^
                deltaRotation = absolutePoses[pivotsParentIndex].rot() * newRot * glm::inverse(absolutePoses[pivotIndex].rot());
            }
        }

        // store the relative rotation change in the accumulator
        _accumulators[pivotIndex].add(newRot, target.getWeight());

        // this joint has been changed so we check to see if it has the lowest index
        if (pivotIndex < lowestMovedIndex) {
            lowestMovedIndex = pivotIndex;
        }

        // keep track of tip's new transform as we descend towards root
        tipPosition = jointPosition + deltaRotation * (tipPosition - jointPosition);
        tipOrientation = glm::normalize(deltaRotation * tipOrientation);
        tipParentOrientation = glm::normalize(deltaRotation * tipParentOrientation);

        pivotIndex = pivotsParentIndex;
        pivotsParentIndex = _skeleton->getParentIndex(pivotIndex);
    }
    return lowestMovedIndex;
}

//virtual
const AnimPoseVec& AnimInverseKinematics::evaluate(const AnimVariantMap& animVars, const AnimContext& context, float dt, AnimNode::Triggers& triggersOut) {
    // don't call this function, call overlay() instead
    assert(false);
    return _relativePoses;
}

//virtual
const AnimPoseVec& AnimInverseKinematics::overlay(const AnimVariantMap& animVars, const AnimContext& context, float dt, Triggers& triggersOut, const AnimPoseVec& underPoses) {

    const float MAX_OVERLAY_DT = 1.0f / 30.0f; // what to clamp delta-time to in AnimInverseKinematics::overlay
    if (dt > MAX_OVERLAY_DT) {
        dt = MAX_OVERLAY_DT;
    }

    if (_relativePoses.size() != underPoses.size()) {
        loadPoses(underPoses);
    } else {

        PROFILE_RANGE_EX(simulation_animation, "ik/relax", 0xffff00ff, 0);

        // relax toward underPoses
        // HACK: this relaxation needs to be constant per-frame rather than per-realtime
        // in order to prevent IK "flutter" for bad FPS.  The bad news is that the good parts
        // of this relaxation will be FPS dependent (low FPS will make the limbs align slower
        // in real-time), however most people will not notice this and this problem is less
        // annoying than the flutter.
        const float blend = (1.0f / 60.0f) / (0.25f); // effectively: dt / RELAXATION_TIMESCALE
        int numJoints = (int)_relativePoses.size();
        for (int i = 0; i < numJoints; ++i) {
            float dotSign = copysignf(1.0f, glm::dot(_relativePoses[i].rot(), underPoses[i].rot()));
            if (_accumulators[i].isDirty()) {
                // this joint is affected by IK --> blend toward underPose rotation
                _relativePoses[i].rot() = glm::normalize(glm::lerp(_relativePoses[i].rot(), dotSign * underPoses[i].rot(), blend));
            } else {
                // this joint is NOT affected by IK --> slam to underPose rotation
                _relativePoses[i].rot() = underPoses[i].rot();
            }
            _relativePoses[i].trans() = underPoses[i].trans();
        }

        if (!underPoses.empty()) {
            // Sometimes the underpose itself can violate the constraints.  Rather than
            // clamp the animation we dynamically expand each constraint to accomodate it.
            std::map<int, RotationConstraint*>::iterator constraintItr = _constraints.begin();
            while (constraintItr != _constraints.end()) {
                int index = constraintItr->first;
                constraintItr->second->dynamicallyAdjustLimits(underPoses[index].rot());
                ++constraintItr;
            }
        }
    }

    if (!_relativePoses.empty()) {

        // build a list of targets from _targetVarVec
        std::vector<IKTarget> targets;
        {
            PROFILE_RANGE_EX(simulation_animation, "ik/computeTargets", 0xffff00ff, 0);
            computeTargets(animVars, targets, underPoses);
        }

        if (targets.empty()) {
            _relativePoses = underPoses;
        } else {

            {
                PROFILE_RANGE_EX(simulation_animation, "ik/shiftHips", 0xffff00ff, 0);

                if (_hipsTargetIndex >= 0 && _hipsTargetIndex < (int)targets.size()) {
                    // slam the hips to match the _hipsTarget
                    AnimPose absPose = targets[_hipsTargetIndex].getPose();
                    int parentIndex = _skeleton->getParentIndex(targets[_hipsTargetIndex].getIndex());
                    if (parentIndex != -1) {
                        _relativePoses[_hipsIndex] = _skeleton->getAbsolutePose(parentIndex, _relativePoses).inverse() * absPose;
                    } else {
                        _relativePoses[_hipsIndex] = absPose;
                    }
                } else {
                    // if there is no hips target, shift hips according to the _hipsOffset from the previous frame
                    float offsetLength = glm::length(_hipsOffset);
                    const float MIN_HIPS_OFFSET_LENGTH = 0.03f;
                    if (offsetLength > MIN_HIPS_OFFSET_LENGTH && _hipsIndex >= 0) {
                        float scaleFactor = ((offsetLength - MIN_HIPS_OFFSET_LENGTH) / offsetLength);
                        glm::vec3 hipsOffset = scaleFactor * _hipsOffset;
                        if (_hipsParentIndex == -1) {
                            _relativePoses[_hipsIndex].trans() = underPoses[_hipsIndex].trans() + hipsOffset;
                        } else {
                            auto absHipsPose = _skeleton->getAbsolutePose(_hipsIndex, underPoses);
                            absHipsPose.trans() += hipsOffset;
                            _relativePoses[_hipsIndex] = _skeleton->getAbsolutePose(_hipsParentIndex, _relativePoses).inverse() * absHipsPose;
                        }
                    }
                }

                // update all HipsRelative targets to account for the hips shift/ik target.
                auto shiftedHipsAbsPose = _skeleton->getAbsolutePose(_hipsIndex, _relativePoses);
                auto underHipsAbsPose = _skeleton->getAbsolutePose(_hipsIndex, underPoses);
                auto absHipsOffset = shiftedHipsAbsPose.trans() - underHipsAbsPose.trans();
                for (auto& target: targets) {
                    if (target.getType() == IKTarget::Type::HipsRelativeRotationAndPosition) {
                        auto pose = target.getPose();
                        pose.trans() = pose.trans() + absHipsOffset;
                        target.setPose(pose.rot(), pose.trans());
                    }
                }
            }

            {
                PROFILE_RANGE_EX(simulation_animation, "ik/debugDraw", 0xffff00ff, 0);

                // debug render ik targets
                if (context.getEnableDebugDrawIKTargets()) {
                    const vec4 WHITE(1.0f);
                    glm::mat4 rigToAvatarMat = createMatFromQuatAndPos(Quaternions::Y_180, glm::vec3());

                    for (auto& target : targets) {
                        glm::mat4 geomTargetMat = createMatFromQuatAndPos(target.getRotation(), target.getTranslation());
                        glm::mat4 avatarTargetMat = rigToAvatarMat * context.getGeometryToRigMatrix() * geomTargetMat;

                        QString name = QString("ikTarget%1").arg(target.getIndex());
                        DebugDraw::getInstance().addMyAvatarMarker(name, glmExtractRotation(avatarTargetMat), extractTranslation(avatarTargetMat), WHITE);
                    }
                } else if (context.getEnableDebugDrawIKTargets() != _previousEnableDebugIKTargets) {
                    // remove markers if they were added last frame.
                    for (auto& target : targets) {
                        QString name = QString("ikTarget%1").arg(target.getIndex());
                        DebugDraw::getInstance().removeMyAvatarMarker(name);
                    }
                }

                _previousEnableDebugIKTargets = context.getEnableDebugDrawIKTargets();
            }

            {
                PROFILE_RANGE_EX(simulation_animation, "ik/ccd", 0xffff00ff, 0);
                solveWithCyclicCoordinateDescent(targets);
            }

            if (_hipsTargetIndex < 0) {
                PROFILE_RANGE_EX(simulation_animation, "ik/measureHipsOffset", 0xffff00ff, 0);
                computeHipsOffset(targets, underPoses, dt);
            } else {
                _hipsOffset = Vectors::ZERO;
            }
        }
    }
    return _relativePoses;
}

void AnimInverseKinematics::computeHipsOffset(const std::vector<IKTarget>& targets, const AnimPoseVec& underPoses, float dt) {
    // measure new _hipsOffset for next frame
    // by looking for discrepancies between where a targeted endEffector is
    // and where it wants to be (after IK solutions are done)
    glm::vec3 newHipsOffset = Vectors::ZERO;
    for (auto& target: targets) {
        int targetIndex = target.getIndex();
        if (targetIndex == _headIndex && _headIndex != -1) {
            // special handling for headTarget
            if (target.getType() == IKTarget::Type::RotationOnly) {
                // we want to shift the hips to bring the underPose closer
                // to where the head happens to be (overpose)
                glm::vec3 under = _skeleton->getAbsolutePose(_headIndex, underPoses).trans();
                glm::vec3 actual = _skeleton->getAbsolutePose(_headIndex, _relativePoses).trans();
                const float HEAD_OFFSET_SLAVE_FACTOR = 0.65f;
                newHipsOffset += HEAD_OFFSET_SLAVE_FACTOR * (actual - under);
            } else if (target.getType() == IKTarget::Type::HmdHead) {
                // we want to shift the hips to bring the head to its designated position
                glm::vec3 actual = _skeleton->getAbsolutePose(_headIndex, _relativePoses).trans();
                _hipsOffset += target.getTranslation() - actual;
                // and ignore all other targets
                newHipsOffset = _hipsOffset;
                break;
            } else if (target.getType() == IKTarget::Type::RotationAndPosition) {
                glm::vec3 actualPosition = _skeleton->getAbsolutePose(targetIndex, _relativePoses).trans();
                glm::vec3 targetPosition = target.getTranslation();
                newHipsOffset += targetPosition - actualPosition;

                // Add downward pressure on the hips
<<<<<<< HEAD
                newHipsOffset *= 0.95f;
                newHipsOffset -= 1.0f;
=======
                const float PRESSURE_SCALE_FACTOR = 0.95f;
                const float PRESSURE_TRANSLATION_OFFSET = 1.0f;
                newHipsOffset *= PRESSURE_SCALE_FACTOR;
                newHipsOffset -= PRESSURE_TRANSLATION_OFFSET;
>>>>>>> 2a0fc5b3
            }
        } else if (target.getType() == IKTarget::Type::RotationAndPosition) {
            glm::vec3 actualPosition = _skeleton->getAbsolutePose(targetIndex, _relativePoses).trans();
            glm::vec3 targetPosition = target.getTranslation();
            newHipsOffset += targetPosition - actualPosition;
        }
    }

    // smooth transitions by relaxing _hipsOffset toward the new value
    const float HIPS_OFFSET_SLAVE_TIMESCALE = 0.10f;
    float tau = dt < HIPS_OFFSET_SLAVE_TIMESCALE ?  dt / HIPS_OFFSET_SLAVE_TIMESCALE : 1.0f;
    _hipsOffset += (newHipsOffset - _hipsOffset) * tau;

    // clamp the hips offset
    float hipsOffsetLength = glm::length(_hipsOffset);
    if (hipsOffsetLength > _maxHipsOffsetLength) {
        _hipsOffset *= _maxHipsOffsetLength / hipsOffsetLength;
    }
}

void AnimInverseKinematics::setMaxHipsOffsetLength(float maxLength) {
    // manually adjust scale here
    const float METERS_TO_CENTIMETERS = 100.0f;
    _maxHipsOffsetLength = METERS_TO_CENTIMETERS * maxLength;
}

void AnimInverseKinematics::clearIKJointLimitHistory() {
    for (auto& pair : _constraints) {
        pair.second->clearHistory();
    }
}

RotationConstraint* AnimInverseKinematics::getConstraint(int index) {
    RotationConstraint* constraint = nullptr;
    std::map<int, RotationConstraint*>::iterator constraintItr = _constraints.find(index);
    if (constraintItr != _constraints.end()) {
        constraint = constraintItr->second;
    }
    return constraint;
}

void AnimInverseKinematics::clearConstraints() {
    std::map<int, RotationConstraint*>::iterator constraintItr = _constraints.begin();
    while (constraintItr != _constraints.end()) {
        delete constraintItr->second;
        ++constraintItr;
    }
    _constraints.clear();
}

// set up swing limits around a swingTwistConstraint in an ellipse, where lateralSwingTheta is the swing limit for lateral swings (side to side)
// anteriorSwingTheta is swing limit for forward and backward swings.  (where x-axis of reference rotation is sideways and -z-axis is forward)
static void setEllipticalSwingLimits(SwingTwistConstraint* stConstraint, float lateralSwingTheta, float anteriorSwingTheta) {
    assert(stConstraint);
    const int NUM_SUBDIVISIONS = 8;
    std::vector<float> minDots;
    minDots.reserve(NUM_SUBDIVISIONS);
<<<<<<< HEAD
    float dTheta = (2.0f * PI) / NUM_SUBDIVISIONS;
=======
    float dTheta = TWO_PI / NUM_SUBDIVISIONS;
>>>>>>> 2a0fc5b3
    float theta = 0.0f;
    for (int i = 0; i < NUM_SUBDIVISIONS; i++) {
        minDots.push_back(cosf(glm::length(glm::vec2(anteriorSwingTheta * cosf(theta), lateralSwingTheta * sinf(theta)))));
        theta += dTheta;
    }
    stConstraint->setSwingLimits(minDots);
}

void AnimInverseKinematics::initConstraints() {
    if (!_skeleton) {
        return;
    }
    // We create constraints for the joints shown here
    // (and their Left counterparts if applicable).
    //
    //
    //                                    O RightHand
    //                      Head         /
    //                          O       /
    //                      Neck|      O RightForeArm
    //                          O     /
    //                        O | O  / RightShoulder
    //      O-------O-------O' \|/ 'O
    //                   Spine2 O  RightArm
    //                          |
    //                          |
    //                   Spine1 O
    //                          |
    //                          |
    //                    Spine O
    //         y                |
    //         |                |
    //         |            O---O---O RightUpLeg
    //      z  |            | Hips2 |
    //       \ |            |       |
    //        \|            |       |
    //  x -----+            O       O RightLeg
    //                      |       |
    //                      |       |
    //                      |       |
    //                      O       O RightFoot
    //                     /       /
    //                 O--O    O--O

    loadDefaultPoses(_skeleton->getRelativeBindPoses());

    // compute corresponding absolute poses
    int numJoints = (int)_defaultRelativePoses.size();
    AnimPoseVec absolutePoses;
    absolutePoses.resize(numJoints);
    for (int i = 0; i < numJoints; ++i) {
        int parentIndex = _skeleton->getParentIndex(i);
        if (parentIndex < 0) {
            absolutePoses[i] = _defaultRelativePoses[i];
        } else {
            absolutePoses[i] = absolutePoses[parentIndex] * _defaultRelativePoses[i];
        }
    }

    clearConstraints();
    for (int i = 0; i < numJoints; ++i) {
        // compute the joint's baseName and remember whether its prefix was "Left" or not
        QString baseName = _skeleton->getJointName(i);
        bool isLeft = baseName.startsWith("Left", Qt::CaseSensitive);
        float mirror = isLeft ? -1.0f : 1.0f;
        if (isLeft) {
            baseName.remove(0, 4);
        } else if (baseName.startsWith("Right", Qt::CaseSensitive)) {
            baseName.remove(0, 5);
        }

        RotationConstraint* constraint = nullptr;
        if (0 == baseName.compare("Arm", Qt::CaseSensitive)) {
            SwingTwistConstraint* stConstraint = new SwingTwistConstraint();
            stConstraint->setReferenceRotation(_defaultRelativePoses[i].rot());
            stConstraint->setTwistLimits(-PI / 2.0f, PI / 2.0f);

            /* KEEP THIS CODE for future experimentation
            // these directions are approximate swing limits in root-frame
            // NOTE: they don't need to be normalized
            std::vector<glm::vec3> swungDirections;
            swungDirections.push_back(glm::vec3(mirror * 1.0f, 1.0f, 1.0f));
            swungDirections.push_back(glm::vec3(mirror * 1.0f, 0.0f, 1.0f));
            swungDirections.push_back(glm::vec3(mirror * 1.0f, -1.0f, 0.5f));
            swungDirections.push_back(glm::vec3(mirror * 0.0f, -1.0f, 0.0f));
            swungDirections.push_back(glm::vec3(mirror * 0.0f, -1.0f, -1.0f));
            swungDirections.push_back(glm::vec3(mirror * -0.5f, 0.0f, -1.0f));
            swungDirections.push_back(glm::vec3(mirror * 0.0f, 1.0f, -1.0f));
            swungDirections.push_back(glm::vec3(mirror * 0.0f, 1.0f, 0.0f));

            // rotate directions into joint-frame
            glm::quat invAbsoluteRotation = glm::inverse(absolutePoses[i].rot);
            int numDirections = (int)swungDirections.size();
            for (int j = 0; j < numDirections; ++j) {
                swungDirections[j] = invAbsoluteRotation * swungDirections[j];
            }
            stConstraint->setSwingLimits(swungDirections);
            */

            // simple cone
            std::vector<float> minDots;
            const float MAX_HAND_SWING = PI / 2.0f;
            minDots.push_back(cosf(MAX_HAND_SWING));
            stConstraint->setSwingLimits(minDots);

            constraint = static_cast<RotationConstraint*>(stConstraint);
        } else if (0 == baseName.compare("UpLeg", Qt::CaseSensitive)) {
            SwingTwistConstraint* stConstraint = new SwingTwistConstraint();
            stConstraint->setReferenceRotation(_defaultRelativePoses[i].rot());
            stConstraint->setTwistLimits(-PI / 4.0f, PI / 4.0f);

            std::vector<glm::vec3> swungDirections;
            float deltaTheta = PI / 4.0f;
            float theta = 0.0f;
            swungDirections.push_back(glm::vec3(mirror * cosf(theta), 0.25f, sinf(theta)));
            theta += deltaTheta;
            swungDirections.push_back(glm::vec3(mirror * cosf(theta), 0.0f, sinf(theta)));
            theta += deltaTheta;
            swungDirections.push_back(glm::vec3(mirror * cosf(theta), -0.25f, sinf(theta))); // posterior
            theta += deltaTheta;
            swungDirections.push_back(glm::vec3(mirror * cosf(theta), 0.0f, sinf(theta)));
            theta += deltaTheta;
            swungDirections.push_back(glm::vec3(mirror * cosf(theta), 0.25f, sinf(theta)));
            theta += deltaTheta;
            swungDirections.push_back(glm::vec3(mirror * cosf(theta), 0.5f, sinf(theta)));
            theta += deltaTheta;
            swungDirections.push_back(glm::vec3(mirror * cosf(theta), 0.5f, sinf(theta))); // anterior
            theta += deltaTheta;
            swungDirections.push_back(glm::vec3(mirror * cosf(theta), 0.5f, sinf(theta)));

            // rotate directions into joint-frame
            glm::quat invAbsoluteRotation = glm::inverse(absolutePoses[i].rot());
            int numDirections = (int)swungDirections.size();
            for (int j = 0; j < numDirections; ++j) {
                swungDirections[j] = invAbsoluteRotation * swungDirections[j];
            }
            stConstraint->setSwingLimits(swungDirections);

            constraint = static_cast<RotationConstraint*>(stConstraint);
        } else if (0 == baseName.compare("Hand", Qt::CaseSensitive)) {
            SwingTwistConstraint* stConstraint = new SwingTwistConstraint();
            stConstraint->setReferenceRotation(_defaultRelativePoses[i].rot());
            stConstraint->setTwistLimits(0.0f, 0.0f); // max == min, disables twist limits

            /* KEEP THIS CODE for future experimentation -- twist limits for hands
            const float MAX_HAND_TWIST = 3.0f * PI / 5.0f;
            const float MIN_HAND_TWIST = -PI / 2.0f;
            if (isLeft) {
                stConstraint->setTwistLimits(-MAX_HAND_TWIST, -MIN_HAND_TWIST);
            } else {
                stConstraint->setTwistLimits(MIN_HAND_TWIST, MAX_HAND_TWIST);
            }
            */

            /* KEEP THIS CODE for future experimentation -- non-symmetrical swing limits for wrist
             * a more complicated wrist with asymmetric cone
            // these directions are approximate swing limits in parent-frame
            // NOTE: they don't need to be normalized
            std::vector<glm::vec3> swungDirections;
            swungDirections.push_back(glm::vec3(1.0f, 1.0f, 0.0f));
            swungDirections.push_back(glm::vec3(0.75f, 1.0f, -1.0f));
            swungDirections.push_back(glm::vec3(-0.75f, 1.0f, -1.0f));
            swungDirections.push_back(glm::vec3(-1.0f, 1.0f, 0.0f));
            swungDirections.push_back(glm::vec3(-0.75f, 1.0f, 1.0f));
            swungDirections.push_back(glm::vec3(0.75f, 1.0f, 1.0f));

            // rotate directions into joint-frame
            glm::quat invRelativeRotation = glm::inverse(_defaultRelativePoses[i].rot);
            int numDirections = (int)swungDirections.size();
            for (int j = 0; j < numDirections; ++j) {
                swungDirections[j] = invRelativeRotation * swungDirections[j];
            }
            stConstraint->setSwingLimits(swungDirections);
            */

            // simple cone
            std::vector<float> minDots;
            const float MAX_HAND_SWING = PI / 2.0f;
            minDots.push_back(cosf(MAX_HAND_SWING));
            stConstraint->setSwingLimits(minDots);

            constraint = static_cast<RotationConstraint*>(stConstraint);
        } else if (baseName.startsWith("Shoulder", Qt::CaseSensitive)) {
            SwingTwistConstraint* stConstraint = new SwingTwistConstraint();
            stConstraint->setReferenceRotation(_defaultRelativePoses[i].rot());
            const float MAX_SHOULDER_TWIST = PI / 20.0f;
            stConstraint->setTwistLimits(-MAX_SHOULDER_TWIST, MAX_SHOULDER_TWIST);

            std::vector<float> minDots;
            const float MAX_SHOULDER_SWING = PI / 20.0f;
            minDots.push_back(cosf(MAX_SHOULDER_SWING));
            stConstraint->setSwingLimits(minDots);

            constraint = static_cast<RotationConstraint*>(stConstraint);
        } else if (baseName.startsWith("Spine", Qt::CaseSensitive)) {
            SwingTwistConstraint* stConstraint = new SwingTwistConstraint();
            stConstraint->setReferenceRotation(_defaultRelativePoses[i].rot());
            const float MAX_SPINE_TWIST = PI / 20.0f;
            stConstraint->setTwistLimits(-MAX_SPINE_TWIST, MAX_SPINE_TWIST);

            // limit lateral swings more then forward-backward swings
<<<<<<< HEAD
            setEllipticalSwingLimits(stConstraint, PI / 30.0f, PI / 20.0f);
=======
            const float MAX_SPINE_LATERAL_SWING = PI / 30.0f;
            const float MAX_SPINE_ANTERIOR_SWING = PI / 20.0f;
            setEllipticalSwingLimits(stConstraint, MAX_SPINE_LATERAL_SWING, MAX_SPINE_ANTERIOR_SWING);
>>>>>>> 2a0fc5b3

            if (0 == baseName.compare("Spine1", Qt::CaseSensitive)
                    || 0 == baseName.compare("Spine", Qt::CaseSensitive)) {
                stConstraint->setLowerSpine(true);
            }

            constraint = static_cast<RotationConstraint*>(stConstraint);

        } else if (0 == baseName.compare("Neck", Qt::CaseSensitive)) {
            SwingTwistConstraint* stConstraint = new SwingTwistConstraint();
            stConstraint->setReferenceRotation(_defaultRelativePoses[i].rot());
            const float MAX_NECK_TWIST = PI / 10.0f;
            stConstraint->setTwistLimits(-MAX_NECK_TWIST, MAX_NECK_TWIST);

<<<<<<< HEAD
            setEllipticalSwingLimits(stConstraint, PI / 10.0f, PI / 8.0f);
=======
            // limit lateral swings more then forward-backward swings
            const float MAX_NECK_LATERAL_SWING = PI / 10.0f;
            const float MAX_NECK_ANTERIOR_SWING = PI / 8.0f;
            setEllipticalSwingLimits(stConstraint, MAX_NECK_LATERAL_SWING, MAX_NECK_ANTERIOR_SWING);
>>>>>>> 2a0fc5b3

            constraint = static_cast<RotationConstraint*>(stConstraint);
        } else if (0 == baseName.compare("Head", Qt::CaseSensitive)) {
            SwingTwistConstraint* stConstraint = new SwingTwistConstraint();
            stConstraint->setReferenceRotation(_defaultRelativePoses[i].rot());
            const float MAX_HEAD_TWIST = PI / 6.0f;
            stConstraint->setTwistLimits(-MAX_HEAD_TWIST, MAX_HEAD_TWIST);

            std::vector<float> minDots;
            const float MAX_HEAD_SWING = PI / 6.0f;
            minDots.push_back(cosf(MAX_HEAD_SWING));
            stConstraint->setSwingLimits(minDots);

            constraint = static_cast<RotationConstraint*>(stConstraint);
        } else if (0 == baseName.compare("ForeArm", Qt::CaseSensitive)) {
            // The elbow joint rotates about the parent-frame's zAxis (-zAxis) for the Right (Left) arm.
            ElbowConstraint* eConstraint = new ElbowConstraint();
            glm::quat referenceRotation = _defaultRelativePoses[i].rot();
            eConstraint->setReferenceRotation(referenceRotation);

            // we determine the max/min angles by rotating the swing limit lines from parent- to child-frame
            // then measure the angles to swing the yAxis into alignment
            glm::vec3 hingeAxis = - mirror * Vectors::UNIT_Z;
            const float MIN_ELBOW_ANGLE = 0.05f;
            const float MAX_ELBOW_ANGLE = 11.0f * PI / 12.0f;
            glm::quat invReferenceRotation = glm::inverse(referenceRotation);
            glm::vec3 minSwingAxis = invReferenceRotation * glm::angleAxis(MIN_ELBOW_ANGLE, hingeAxis) * Vectors::UNIT_Y;
            glm::vec3 maxSwingAxis = invReferenceRotation * glm::angleAxis(MAX_ELBOW_ANGLE, hingeAxis) * Vectors::UNIT_Y;

            // for the rest of the math we rotate hingeAxis into the child frame
            hingeAxis = referenceRotation * hingeAxis;
            eConstraint->setHingeAxis(hingeAxis);

            glm::vec3 projectedYAxis = glm::normalize(Vectors::UNIT_Y - glm::dot(Vectors::UNIT_Y, hingeAxis) * hingeAxis);
            float minAngle = acosf(glm::dot(projectedYAxis, minSwingAxis));
            if (glm::dot(hingeAxis, glm::cross(projectedYAxis, minSwingAxis)) < 0.0f) {
                minAngle = - minAngle;
            }
            float maxAngle = acosf(glm::dot(projectedYAxis, maxSwingAxis));
            if (glm::dot(hingeAxis, glm::cross(projectedYAxis, maxSwingAxis)) < 0.0f) {
                maxAngle = - maxAngle;
            }
            eConstraint->setAngleLimits(minAngle, maxAngle);

            constraint = static_cast<RotationConstraint*>(eConstraint);
        } else if (0 == baseName.compare("Leg", Qt::CaseSensitive)) {
            // The knee joint rotates about the parent-frame's -xAxis.
            ElbowConstraint* eConstraint = new ElbowConstraint();
            glm::quat referenceRotation = _defaultRelativePoses[i].rot();
            eConstraint->setReferenceRotation(referenceRotation);
            glm::vec3 hingeAxis = -1.0f * Vectors::UNIT_X;

            // we determine the max/min angles by rotating the swing limit lines from parent- to child-frame
            // then measure the angles to swing the yAxis into alignment
            const float MIN_KNEE_ANGLE = 0.097f;  // ~5 deg
            const float MAX_KNEE_ANGLE = 7.0f * PI / 8.0f;
            glm::quat invReferenceRotation = glm::inverse(referenceRotation);
            glm::vec3 minSwingAxis = invReferenceRotation * glm::angleAxis(MIN_KNEE_ANGLE, hingeAxis) * Vectors::UNIT_Y;
            glm::vec3 maxSwingAxis = invReferenceRotation * glm::angleAxis(MAX_KNEE_ANGLE, hingeAxis) * Vectors::UNIT_Y;

            // for the rest of the math we rotate hingeAxis into the child frame
            hingeAxis = referenceRotation * hingeAxis;
            eConstraint->setHingeAxis(hingeAxis);

            glm::vec3 projectedYAxis = glm::normalize(Vectors::UNIT_Y - glm::dot(Vectors::UNIT_Y, hingeAxis) * hingeAxis);
            float minAngle = acosf(glm::dot(projectedYAxis, minSwingAxis));
            if (glm::dot(hingeAxis, glm::cross(projectedYAxis, minSwingAxis)) < 0.0f) {
                minAngle = - minAngle;
            }
            float maxAngle = acosf(glm::dot(projectedYAxis, maxSwingAxis));
            if (glm::dot(hingeAxis, glm::cross(projectedYAxis, maxSwingAxis)) < 0.0f) {
                maxAngle = - maxAngle;
            }
            eConstraint->setAngleLimits(minAngle, maxAngle);

            constraint = static_cast<RotationConstraint*>(eConstraint);
        } else if (0 == baseName.compare("Foot", Qt::CaseSensitive)) {
            SwingTwistConstraint* stConstraint = new SwingTwistConstraint();
            stConstraint->setReferenceRotation(_defaultRelativePoses[i].rot());
            stConstraint->setTwistLimits(-PI / 4.0f, PI / 4.0f);

            // these directions are approximate swing limits in parent-frame
            // NOTE: they don't need to be normalized
            std::vector<glm::vec3> swungDirections;
            swungDirections.push_back(Vectors::UNIT_Y);
            swungDirections.push_back(Vectors::UNIT_X);
            swungDirections.push_back(glm::vec3(1.0f, 1.0f, 1.0f));
            swungDirections.push_back(glm::vec3(1.0f, 1.0f, -1.0f));

            // rotate directions into joint-frame
            glm::quat invRelativeRotation = glm::inverse(_defaultRelativePoses[i].rot());
            int numDirections = (int)swungDirections.size();
            for (int j = 0; j < numDirections; ++j) {
                swungDirections[j] = invRelativeRotation * swungDirections[j];
            }
            stConstraint->setSwingLimits(swungDirections);

            constraint = static_cast<RotationConstraint*>(stConstraint);
        }
        if (constraint) {
            _constraints[i] = constraint;
        }
    }
}

void AnimInverseKinematics::setSkeletonInternal(AnimSkeleton::ConstPointer skeleton) {
    AnimNode::setSkeletonInternal(skeleton);

    // invalidate all targetVars
    for (auto& targetVar: _targetVarVec) {
        targetVar.jointIndex = -1;
    }

    _maxTargetIndex = -1;

    for (auto& accumulator: _accumulators) {
        accumulator.clearAndClean();
    }

    if (skeleton) {
        initConstraints();
        _headIndex = _skeleton->nameToJointIndex("Head");
        _hipsIndex = _skeleton->nameToJointIndex("Hips");

        // also cache the _hipsParentIndex for later
        if (_hipsIndex >= 0) {
            _hipsParentIndex = _skeleton->getParentIndex(_hipsIndex);
        } else {
            _hipsParentIndex = -1;
        }
    } else {
        clearConstraints();
        _headIndex = -1;
        _hipsIndex = -1;
        _hipsParentIndex = -1;
    }
}<|MERGE_RESOLUTION|>--- conflicted
+++ resolved
@@ -568,15 +568,10 @@
                 newHipsOffset += targetPosition - actualPosition;
 
                 // Add downward pressure on the hips
-<<<<<<< HEAD
-                newHipsOffset *= 0.95f;
-                newHipsOffset -= 1.0f;
-=======
                 const float PRESSURE_SCALE_FACTOR = 0.95f;
                 const float PRESSURE_TRANSLATION_OFFSET = 1.0f;
                 newHipsOffset *= PRESSURE_SCALE_FACTOR;
                 newHipsOffset -= PRESSURE_TRANSLATION_OFFSET;
->>>>>>> 2a0fc5b3
             }
         } else if (target.getType() == IKTarget::Type::RotationAndPosition) {
             glm::vec3 actualPosition = _skeleton->getAbsolutePose(targetIndex, _relativePoses).trans();
@@ -634,11 +629,7 @@
     const int NUM_SUBDIVISIONS = 8;
     std::vector<float> minDots;
     minDots.reserve(NUM_SUBDIVISIONS);
-<<<<<<< HEAD
-    float dTheta = (2.0f * PI) / NUM_SUBDIVISIONS;
-=======
     float dTheta = TWO_PI / NUM_SUBDIVISIONS;
->>>>>>> 2a0fc5b3
     float theta = 0.0f;
     for (int i = 0; i < NUM_SUBDIVISIONS; i++) {
         minDots.push_back(cosf(glm::length(glm::vec2(anteriorSwingTheta * cosf(theta), lateralSwingTheta * sinf(theta)))));
@@ -840,13 +831,9 @@
             stConstraint->setTwistLimits(-MAX_SPINE_TWIST, MAX_SPINE_TWIST);
 
             // limit lateral swings more then forward-backward swings
-<<<<<<< HEAD
-            setEllipticalSwingLimits(stConstraint, PI / 30.0f, PI / 20.0f);
-=======
             const float MAX_SPINE_LATERAL_SWING = PI / 30.0f;
             const float MAX_SPINE_ANTERIOR_SWING = PI / 20.0f;
             setEllipticalSwingLimits(stConstraint, MAX_SPINE_LATERAL_SWING, MAX_SPINE_ANTERIOR_SWING);
->>>>>>> 2a0fc5b3
 
             if (0 == baseName.compare("Spine1", Qt::CaseSensitive)
                     || 0 == baseName.compare("Spine", Qt::CaseSensitive)) {
@@ -861,14 +848,10 @@
             const float MAX_NECK_TWIST = PI / 10.0f;
             stConstraint->setTwistLimits(-MAX_NECK_TWIST, MAX_NECK_TWIST);
 
-<<<<<<< HEAD
-            setEllipticalSwingLimits(stConstraint, PI / 10.0f, PI / 8.0f);
-=======
             // limit lateral swings more then forward-backward swings
             const float MAX_NECK_LATERAL_SWING = PI / 10.0f;
             const float MAX_NECK_ANTERIOR_SWING = PI / 8.0f;
             setEllipticalSwingLimits(stConstraint, MAX_NECK_LATERAL_SWING, MAX_NECK_ANTERIOR_SWING);
->>>>>>> 2a0fc5b3
 
             constraint = static_cast<RotationConstraint*>(stConstraint);
         } else if (0 == baseName.compare("Head", Qt::CaseSensitive)) {
