--- conflicted
+++ resolved
@@ -39,43 +39,16 @@
     return QSharedPointer<Resource>(new Animation(url), &Resource::allReferencesCleared);
 }
 
-<<<<<<< HEAD
 Animation::Animation(const QUrl& url) : Resource(url) {}
 
-class AnimationReader : public QRunnable {
-public:
-
-    AnimationReader(const QWeakPointer<Resource>& animation, QByteArray data, QUrl url);
-    
-    virtual void run();
-
-private:
-    
-    QWeakPointer<Resource> _animation;
-    QByteArray _data;
-    QUrl _url;
-};
-
-AnimationReader::AnimationReader(const QWeakPointer<Resource>& animation, QByteArray data, QUrl url) :
-    _animation(animation),
-    _data(data),
-    _url(url) {
-}
-
-void AnimationReader::run() {
-    QSharedPointer<Resource> animation = _animation.toStrongRef();
-    if (!animation.isNull()) {
-        QMetaObject::invokeMethod(animation.data(), "setGeometry",
-            Q_ARG(const FBXGeometry&, readFBX(QByteArray(_data), QVariantHash(), _url.path())));
-=======
-AnimationReader::AnimationReader(const QUrl& url, QNetworkReply* reply) :
+AnimationReader::AnimationReader(const QUrl& url, const QByteArray& data) :
     _url(url),
-    _reply(reply) {
+    _data(data) {
 }
 
 void AnimationReader::run() {
     try {
-        if (!_reply) {
+        if (_data.isEmpty()) {
             throw QString("Reply is NULL ?!");
         }
         QString urlname = _url.path().toLower();
@@ -87,7 +60,7 @@
             // Parse the FBX directly from the QNetworkReply
             FBXGeometry* fbxgeo = nullptr;
             if (_url.path().toLower().endsWith(".fbx")) {
-                fbxgeo = readFBX(_reply, QVariantHash(), _url.path());
+                fbxgeo = readFBX(_data, QVariantHash(), _url.path());
             } else {
                 QString errorStr("usupported format");
                 emit onError(299, errorStr);
@@ -99,11 +72,8 @@
 
     } catch (const QString& error) {
         emit onError(299, error);
->>>>>>> 29aee1ee
     }
 }
-
-Animation::Animation(const QUrl& url) : Resource(url) {}
 
 bool Animation::isLoaded() const {
     return _loaded && _geometry;
@@ -137,26 +107,20 @@
     return _geometry->animationFrames;
 }
 
-void Animation::downloadFinished(QNetworkReply* reply) {
+void Animation::downloadFinished(const QByteArray& data) {
     // parse the animation/fbx file on a background thread.
-    AnimationReader* animationReader = new AnimationReader(reply->url(), reply);
+    AnimationReader* animationReader = new AnimationReader(_url, data);
     connect(animationReader, SIGNAL(onSuccess(FBXGeometry*)), SLOT(animationParseSuccess(FBXGeometry*)));
     connect(animationReader, SIGNAL(onError(int, QString)), SLOT(animationParseError(int, QString)));
     QThreadPool::globalInstance()->start(animationReader);
 }
 
-<<<<<<< HEAD
-void Animation::downloadFinished(const QByteArray& data) {
-    // send the reader off to the thread pool
-    QThreadPool::globalInstance()->start(new AnimationReader(_self, data, _url));
-=======
 void Animation::animationParseSuccess(FBXGeometry* geometry) {
 
     qCDebug(animation) << "Animation parse success" << _url.toDisplayString();
 
     _geometry.reset(geometry);
     finishedLoading(true);
->>>>>>> 29aee1ee
 }
 
 void Animation::animationParseError(int error, QString str) {
