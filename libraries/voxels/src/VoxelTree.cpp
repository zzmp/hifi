--- conflicted
+++ resolved
@@ -29,14 +29,8 @@
 
 #include <glm/gtc/noise.hpp>
 
-<<<<<<< HEAD
 float boundaryDistanceForRenderLevel(unsigned int renderLevel) {
     const float voxelSizeScale = 50000.0f;
-=======
-
-int boundaryDistanceForRenderLevel(unsigned int renderLevel) {
-    float voxelSizeScale = 50000.0f;
->>>>>>> 790a48b9
     return voxelSizeScale / powf(2, renderLevel);
 }
 
@@ -153,18 +147,10 @@
 }
 
 // Recurses voxel node with an operation function
-<<<<<<< HEAD
 void VoxelTree::recurseNodeWithOperationDistanceSorted(VoxelNode* node, int& level, RecurseVoxelTreeOperation operation, 
-=======
-void VoxelTree::recurseNodeWithOperationDistanceSorted(VoxelNode* node, RecurseVoxelTreeOperation operation,
->>>>>>> 790a48b9
                                                        const glm::vec3& point, void* extraData) {
     if (operation(node, level, extraData)) {
         // determine the distance sorted order of our children
-<<<<<<< HEAD
-=======
-
->>>>>>> 790a48b9
         VoxelNode*  sortedChildren[NUMBER_OF_CHILDREN];
         float       distancesToChildren[NUMBER_OF_CHILDREN];
         int         indexOfChildren[NUMBER_OF_CHILDREN]; // not really needed
@@ -1367,10 +1353,7 @@
                 if (params.viewFrustum && childNode->isColored() && !childNode->isLeaf()) {
                     int grandChildrenInView = 0;
                     int grandChildrenInLOD = 0;
-<<<<<<< HEAD
                     float grandChildBoundaryDistance = boundaryDistanceForRenderLevel(childNode->getLevel() + 2);
-=======
->>>>>>> 790a48b9
                     for (int grandChildIndex = 0; grandChildIndex < NUMBER_OF_CHILDREN; grandChildIndex++) {
                         VoxelNode* grandChild = childNode->getChildAtIndex(grandChildIndex);
                         
@@ -1378,10 +1361,6 @@
                             grandChildrenInView++;
                         
                             float grandChildDistance = grandChild->distanceToCamera(*params.viewFrustum);
-<<<<<<< HEAD
-=======
-                            float grandChildBoundaryDistance = boundaryDistanceForRenderLevel(grandChild->getLevel() + 1);
->>>>>>> 790a48b9
                             if (grandChildDistance < grandChildBoundaryDistance) {
                                 grandChildrenInLOD++;
                             }
@@ -1482,11 +1461,7 @@
                 int childTreeBytesOut = encodeTreeBitstreamRecursion(childNode, outputBuffer, availableBytes, bag,
                                                                      params, thisLevel);
 
-<<<<<<< HEAD
-                // remember this for reshuffling          
-=======
                 // remember this for reshuffling
->>>>>>> 790a48b9
                 recursiveSliceSizes[originalIndex] = childTreeBytesOut;
                 allSlicesSize += childTreeBytesOut;
 
