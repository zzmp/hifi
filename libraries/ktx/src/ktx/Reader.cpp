--- conflicted
+++ resolved
@@ -23,11 +23,7 @@
     class ReaderException: public std::exception {
     public:
         ReaderException(const std::string& explanation) : _explanation("KTX deserialization error: " + explanation) {}
-<<<<<<< HEAD
-        const char* what() const override { return _explanation.c_str(); }
-=======
         const char* what() const NOEXCEPT override { return _explanation.c_str(); }
->>>>>>> b40e4d4e
     private:
         const std::string _explanation;
     };
