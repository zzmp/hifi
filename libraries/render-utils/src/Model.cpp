--- conflicted
+++ resolved
@@ -233,32 +233,11 @@
 
         render::ScenePointer scene = AbstractViewStateInterface::instance()->getMain3DScene();
 
-<<<<<<< HEAD
-        Transform modelMeshOffset;
-        if (self->isLoaded()) {
-            // includes model offset and unitScale.
-            modelMeshOffset = Transform(self->_rig->getGeometryToRigTransform());
-        } else {
-            modelMeshOffset.postTranslate(self->_offset);
-        }
-=======
-        Transform modelTransform;
-        modelTransform.setTranslation(self->_translation);
-        modelTransform.setRotation(self->_rotation);
-
-        Transform scaledModelTransform(modelTransform);
-        scaledModelTransform.setScale(scale);
->>>>>>> ca53235d
-
         uint32_t deleteGeometryCounter = self->_deleteGeometryCounter;
 
         render::PendingChanges pendingChanges;
         foreach (auto itemID, self->_modelMeshRenderItems.keys()) {
-<<<<<<< HEAD
-            pendingChanges.updateItem<ModelMeshPartPayload>(itemID, [modelMeshOffset, deleteGeometryCounter](ModelMeshPartPayload& data) {
-=======
-            pendingChanges.updateItem<ModelMeshPartPayload>(itemID, [modelTransform, deleteGeometryCounter](ModelMeshPartPayload& data) {
->>>>>>> ca53235d
+            pendingChanges.updateItem<ModelMeshPartPayload>(itemID, [deleteGeometryCounter](ModelMeshPartPayload& data) {
                 if (data._model && data._model->isLoaded()) {
                     if (!data.hasStartedFade() && data._model->getGeometry()->areTexturesLoaded()) {
                         data.startFade();
@@ -283,9 +262,9 @@
         collisionMeshOffset.setIdentity();
         Transform modelTransform = self->getTransform();
         foreach (auto itemID, self->_collisionRenderItems.keys()) {
-            pendingChanges.updateItem<MeshPartPayload>(itemID, [scaledModelTransform, collisionMeshOffset](MeshPartPayload& data) {
+            pendingChanges.updateItem<MeshPartPayload>(itemID, [modelTransform, collisionMeshOffset](MeshPartPayload& data) {
                 // update the model transform for this render item.
-                data.updateTransform(scaledModelTransform, collisionMeshOffset);
+                data.updateTransform(modelTransform, collisionMeshOffset);
             });
         }
 
