--- conflicted
+++ resolved
@@ -90,12 +90,8 @@
 
     void notifyLocationChanged() override;
     void updateTransformForSkinnedMesh(const Transform& transform,
-<<<<<<< HEAD
-            const QVector<glm::mat4>& clusterMatrices);
-=======
             const QVector<glm::mat4>& clusterMatrices,
             const QVector<glm::mat4>& cauterizedClusterMatrices);
->>>>>>> b13d444a
 
     float computeFadeAlpha() const;
 
