--- conflicted
+++ resolved
@@ -72,11 +72,7 @@
    _jobs.push_back(Job(new CullItems::JobModel(_jobs.back().getOutput())));
    _jobs.push_back(Job(new DepthSortItems::JobModel(_jobs.back().getOutput())));
    _jobs.push_back(Job(new DrawTransparentDeferred::JobModel(_jobs.back().getOutput())));
-<<<<<<< HEAD
-   _jobs.push_back(Job(new DrawPostLayered::JobModel()));
-=======
    _jobs.push_back(Job(new DrawOverlay3D::JobModel()));
->>>>>>> 89fe1c47
    _jobs.push_back(Job(new ResetGLState::JobModel()));
 }
 
@@ -103,12 +99,7 @@
     }
 };
 
-<<<<<<< HEAD
-/*
-void DrawOpaqueDeferred::run(const SceneContextPointer& sceneContext, const RenderContextPointer& renderContext) {
-=======
 void DrawOpaqueDeferred::run(const SceneContextPointer& sceneContext, const RenderContextPointer& renderContext, const ItemIDsBounds& inItems) {
->>>>>>> 89fe1c47
     PerformanceTimer perfTimer("DrawOpaqueDeferred");
     assert(renderContext->args);
     assert(renderContext->args->_viewFrustum);
@@ -138,124 +129,16 @@
 
     renderItems(sceneContext, renderContext, inItems, renderContext->_maxDrawnOpaqueItems);
 
-<<<<<<< HEAD
-    ItemIDsBounds sortedItems;
-    sortedItems.reserve(culledItems.size());
-    if (renderContext->_sortOpaque) {
-        depthSortItems(sceneContext, renderContext, true, renderedItems, sortedItems); // Sort Front to back opaque items!
-        renderedItems = sortedItems;
-    }
-
-   // ItemIDsBounds sortedItems;
- /*   ItemMaterialBucketMap stateSortedItems;
-    stateSortedItems.allocateStandardMaterialBuckets();
-    if (true) {
-        for (auto& itemIDAndBound : renderedItems) {
-            stateSortedItems.insert(itemIDAndBound.id, scene->getItem(itemIDAndBound.id).getMaterialKey());
-        }
-    }
-*/
-/*
-    if (renderContext->_renderOpaque) {
-        RenderArgs* args = renderContext->args;
-        gpu::Batch batch;
-        args->_batch = &batch;
-
-        glm::mat4 projMat;
-        Transform viewMat;
-        args->_viewFrustum->evalProjectionMatrix(projMat);
-        args->_viewFrustum->evalViewTransform(viewMat);
-        if (args->_renderMode == RenderArgs::MIRROR_RENDER_MODE) {
-            viewMat.postScale(glm::vec3(-1.0f, 1.0f, 1.0f));
-        }
-        batch.setProjectionTransform(projMat);
-        batch.setViewTransform(viewMat);
-
-        {
-            GLenum buffers[3];
-            int bufferCount = 0;
-            buffers[bufferCount++] = GL_COLOR_ATTACHMENT0;
-            buffers[bufferCount++] = GL_COLOR_ATTACHMENT1;
-            buffers[bufferCount++] = GL_COLOR_ATTACHMENT2;
-            batch._glDrawBuffers(bufferCount, buffers);
-        }
-
-        renderItems(sceneContext, renderContext, renderedItems, renderContext->_maxDrawnOpaqueItems);
-
-        renderContext->args->_context->syncCache();
-        args->_context->render((*args->_batch));
-        args->_batch = nullptr;
-    }
-=======
     renderContext->args->_context->syncCache();
     args->_context->render((*args->_batch));
     args->_batch = nullptr;
->>>>>>> 89fe1c47
-}
-*/
-
-<<<<<<< HEAD
-void DrawOpaqueDeferred::run(const SceneContextPointer& sceneContext, const RenderContextPointer& renderContext, const ItemIDsBounds& inItems) {
-    PerformanceTimer perfTimer("DrawOpaqueDeferred");
-    assert(renderContext->args);
-    assert(renderContext->args->_viewFrustum);
-
-    RenderArgs* args = renderContext->args;
-    gpu::Batch batch;
-    args->_batch = &batch;
-
-    glm::mat4 projMat;
-    Transform viewMat;
-    args->_viewFrustum->evalProjectionMatrix(projMat);
-    args->_viewFrustum->evalViewTransform(viewMat);
-    if (args->_renderMode == RenderArgs::MIRROR_RENDER_MODE) {
-        viewMat.postScale(glm::vec3(-1.0f, 1.0f, 1.0f));
-    }
-    batch.setProjectionTransform(projMat);
-    batch.setViewTransform(viewMat);
-
-    {
-        GLenum buffers[3];
-        int bufferCount = 0;
-        buffers[bufferCount++] = GL_COLOR_ATTACHMENT0;
-        buffers[bufferCount++] = GL_COLOR_ATTACHMENT1;
-        buffers[bufferCount++] = GL_COLOR_ATTACHMENT2;
-        batch._glDrawBuffers(bufferCount, buffers);
-    }
-
-    renderItems(sceneContext, renderContext, inItems, renderContext->_maxDrawnOpaqueItems);
-
-    renderContext->args->_context->syncCache();
-    args->_context->render((*args->_batch));
-    args->_batch = nullptr;
-}
-/*
-void DrawTransparentDeferred::run(const SceneContextPointer& sceneContext, const RenderContextPointer& renderContext) {
-=======
+}
+
 void DrawTransparentDeferred::run(const SceneContextPointer& sceneContext, const RenderContextPointer& renderContext, const ItemIDsBounds& inItems) {
->>>>>>> 89fe1c47
     PerformanceTimer perfTimer("DrawTransparentDeferred");
     assert(renderContext->args);
     assert(renderContext->args->_viewFrustum);
     auto& renderDetails = renderContext->args->_details;
-<<<<<<< HEAD
-    
-    ItemIDsBounds inItems;
-    inItems.reserve(items.size());
-    for (auto id : items) {
-        auto item = scene->getItem(id);
-        AABox bound;
-        {
-            PerformanceTimer perfTimer("getBound");
-            bound = item.getBound();
-        }
-        inItems.emplace_back(ItemIDAndBounds(id, bound));
-    }
-    ItemIDsBounds& renderedItems = inItems;
-
-    renderContext->_numFeedTransparentItems = renderedItems.size();
-=======
->>>>>>> 89fe1c47
 
     RenderArgs* args = renderContext->args;
     gpu::Batch batch;
@@ -346,49 +229,6 @@
         batch.clearFramebuffer(gpu::Framebuffer::BUFFER_DEPTH, glm::vec4(), 1.f, 0);
         renderItems(sceneContext, renderContext, inItems);
     }
-<<<<<<< HEAD
-}*/
-
-void DrawTransparentDeferred::run(const SceneContextPointer& sceneContext, const RenderContextPointer& renderContext, const ItemIDsBounds& inItems) {
-    PerformanceTimer perfTimer("DrawTransparentDeferred");
-    assert(renderContext->args);
-    assert(renderContext->args->_viewFrustum);
-    auto& renderDetails = renderContext->args->_details;
-
-    RenderArgs* args = renderContext->args;
-    gpu::Batch batch;
-    args->_batch = &batch;
-
-    glm::mat4 projMat;
-    Transform viewMat;
-    args->_viewFrustum->evalProjectionMatrix(projMat);
-    args->_viewFrustum->evalViewTransform(viewMat);
-    if (args->_renderMode == RenderArgs::MIRROR_RENDER_MODE) {
-        viewMat.postScale(glm::vec3(-1.0f, 1.0f, 1.0f));
-    }
-    batch.setProjectionTransform(projMat);
-    batch.setViewTransform(viewMat);
-
-    const float TRANSPARENT_ALPHA_THRESHOLD = 0.0f;
-
-    {
-        GLenum buffers[3];
-        int bufferCount = 0;
-        buffers[bufferCount++] = GL_COLOR_ATTACHMENT0;
-        batch._glDrawBuffers(bufferCount, buffers);
-        args->_alphaThreshold = TRANSPARENT_ALPHA_THRESHOLD;
-    }
-
-
-    renderItems(sceneContext, renderContext, inItems, renderContext->_maxDrawnTransparentItems);
-
-    args->_context->render((*args->_batch));
-    args->_batch = nullptr;
-
-        // reset blend function to standard...
-        glBlendFuncSeparate(GL_SRC_ALPHA, GL_ONE_MINUS_SRC_ALPHA, GL_CONSTANT_ALPHA, GL_ONE);
-}
-=======
 
     // Before rendering the batch make sure we re in sync with gl state
     args->_context->syncCache();
@@ -396,4 +236,3 @@
     args->_batch = nullptr;
     args->_whiteTexture.reset();
 }
->>>>>>> 89fe1c47
