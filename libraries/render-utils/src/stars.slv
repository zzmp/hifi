--- conflicted
+++ resolved
@@ -18,14 +18,9 @@
 
 <$declareStandardTransform()$>
 
-<<<<<<< HEAD
-out vec3 varPosition;
-out vec4 varColor;
-=======
 // TODO we need to get the viewport resolution and FOV passed to us so we can modify the point size
 // and effectively producing a points that take up a constant angular size regardless of the display resolution 
 // or projection matrix
->>>>>>> a4f105f6
 
 out vec4 varColor;
 out float varSize;
@@ -37,11 +32,6 @@
     TransformCamera cam = getTransformCamera();
     TransformObject obj = getTransformObject();
     <$transformModelToClipPos(cam, obj, inPosition, gl_Position)$>
-<<<<<<< HEAD
-    varPosition = inPosition.xyz;
-    gl_PointSize = inColor.a;
-=======
     varSize = inColor.a;
     gl_PointSize = varSize; 
->>>>>>> a4f105f6
 }