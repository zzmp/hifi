<<<<<<< HEAD
//
//  TextureCache.h
//  interface/src/renderer
//
//  Created by Andrzej Kapolka on 8/6/13.
//  Copyright 2013 High Fidelity, Inc.
//
//  Distributed under the Apache License, Version 2.0.
//  See the accompanying file LICENSE or http://www.apache.org/licenses/LICENSE-2.0.html
//

#ifndef hifi_TextureCache_h
#define hifi_TextureCache_h

#include <gpu/Texture.h>
#include <model/Light.h>

#include <QImage>
#include <QMap>
#include <QColor>

#include <DependencyManager.h>
#include <ResourceCache.h>

namespace gpu {
class Batch;
}
class NetworkTexture;

typedef QSharedPointer<NetworkTexture> NetworkTexturePointer;

enum TextureType { DEFAULT_TEXTURE, NORMAL_TEXTURE, SPECULAR_TEXTURE, EMISSIVE_TEXTURE, SPLAT_TEXTURE, CUBE_TEXTURE };

/// Stores cached textures, including render-to-texture targets.
class TextureCache : public ResourceCache, public Dependency {
    Q_OBJECT
    SINGLETON_DEPENDENCY
    
public:
    /// Returns the ID of the permutation/normal texture used for Perlin noise shader programs.  This texture
    /// has two lines: the first, a set of random numbers in [0, 255] to be used as permutation offsets, and
    /// the second, a set of random unit vectors to be used as noise gradients.
    const gpu::TexturePointer& getPermutationNormalTexture();

    /// Returns an opaque white texture (useful for a default).
    const gpu::TexturePointer& getWhiteTexture();

    /// Returns an opaque gray texture (useful for a default).
    const gpu::TexturePointer& getGrayTexture();

    /// Returns the a pale blue texture (useful for a normal map).
    const gpu::TexturePointer& getBlueTexture();

    /// Returns the a black texture (useful for a default).
    const gpu::TexturePointer& getBlackTexture();

    // Returns a map used to compress the normals through a fitting scale algorithm
    const gpu::TexturePointer& getNormalFittingTexture();

    /// Returns a texture version of an image file
    static gpu::TexturePointer getImageTexture(const QString& path);

    /// Loads a texture from the specified URL.
    NetworkTexturePointer getTexture(const QUrl& url, TextureType type = DEFAULT_TEXTURE, bool dilatable = false,
        const QByteArray& content = QByteArray());

protected:

    virtual QSharedPointer<Resource> createResource(const QUrl& url,
        const QSharedPointer<Resource>& fallback, bool delayLoad, const void* extra);
        
private:
    TextureCache();
    virtual ~TextureCache();
    friend class DilatableNetworkTexture;
 
    gpu::TexturePointer _permutationNormalTexture;
    gpu::TexturePointer _whiteTexture;
    gpu::TexturePointer _grayTexture;
    gpu::TexturePointer _blueTexture;
    gpu::TexturePointer _blackTexture;
    gpu::TexturePointer _normalFittingTexture;

    QHash<QUrl, QWeakPointer<NetworkTexture> > _dilatableNetworkTextures;
};

/// A simple object wrapper for an OpenGL texture.
class Texture {
public:
    friend class TextureCache;
    friend class DilatableNetworkTexture;
    Texture();
    ~Texture();

    const gpu::TexturePointer& getGPUTexture() const { return _gpuTexture; }

protected:
    gpu::TexturePointer _gpuTexture;

private:
};

/// A texture loaded from the network.

class NetworkTexture : public Resource, public Texture {
    Q_OBJECT

public:
    
    NetworkTexture(const QUrl& url, TextureType type, const QByteArray& content);

    /// Checks whether it "looks like" this texture is translucent
    /// (majority of pixels neither fully opaque or fully transparent).
    bool isTranslucent() const { return _translucent; }

    /// Returns the lazily-computed average texture color.
    const QColor& getAverageColor() const { return _averageColor; }

    int getOriginalWidth() const { return _originalWidth; }
    int getOriginalHeight() const { return _originalHeight; }
    int getWidth() const { return _width; }
    int getHeight() const { return _height; }
    TextureType getType() const { return _type; }
protected:

    virtual void downloadFinished(const QByteArray& data) override;
          
    Q_INVOKABLE void loadContent(const QByteArray& content);
    // FIXME: This void* should be a gpu::Texture* but i cannot get it to work for now, moving on...
    Q_INVOKABLE void setImage(const QImage& image, void* texture, bool translucent, const QColor& averageColor, int originalWidth,
                              int originalHeight);

    virtual void imageLoaded(const QImage& image);

    TextureType _type;

private:
    bool _translucent;
    QColor _averageColor;
    int _originalWidth;
    int _originalHeight;
    int _width;
    int _height;
};

/// Caches derived, dilated textures.
class DilatableNetworkTexture : public NetworkTexture {
    Q_OBJECT
    
public:
    
    DilatableNetworkTexture(const QUrl& url, const QByteArray& content);
    
    /// Returns a pointer to a texture with the requested amount of dilation.
    QSharedPointer<Texture> getDilatedTexture(float dilation);
    
protected:

    virtual void imageLoaded(const QImage& image);
    virtual void reinsert();
    
private:
    
    QImage _image;
    int _innerRadius;
    int _outerRadius;
    
    QMap<float, QWeakPointer<Texture> > _dilatedTextures;    
};

#endif // hifi_TextureCache_h
=======
// Compatibility
#include <gpu-networking/TextureCache.h>
>>>>>>> 152a86b0
<|MERGE_RESOLUTION|>--- conflicted
+++ resolved
@@ -1,176 +1,2 @@
-<<<<<<< HEAD
-//
-//  TextureCache.h
-//  interface/src/renderer
-//
-//  Created by Andrzej Kapolka on 8/6/13.
-//  Copyright 2013 High Fidelity, Inc.
-//
-//  Distributed under the Apache License, Version 2.0.
-//  See the accompanying file LICENSE or http://www.apache.org/licenses/LICENSE-2.0.html
-//
-
-#ifndef hifi_TextureCache_h
-#define hifi_TextureCache_h
-
-#include <gpu/Texture.h>
-#include <model/Light.h>
-
-#include <QImage>
-#include <QMap>
-#include <QColor>
-
-#include <DependencyManager.h>
-#include <ResourceCache.h>
-
-namespace gpu {
-class Batch;
-}
-class NetworkTexture;
-
-typedef QSharedPointer<NetworkTexture> NetworkTexturePointer;
-
-enum TextureType { DEFAULT_TEXTURE, NORMAL_TEXTURE, SPECULAR_TEXTURE, EMISSIVE_TEXTURE, SPLAT_TEXTURE, CUBE_TEXTURE };
-
-/// Stores cached textures, including render-to-texture targets.
-class TextureCache : public ResourceCache, public Dependency {
-    Q_OBJECT
-    SINGLETON_DEPENDENCY
-    
-public:
-    /// Returns the ID of the permutation/normal texture used for Perlin noise shader programs.  This texture
-    /// has two lines: the first, a set of random numbers in [0, 255] to be used as permutation offsets, and
-    /// the second, a set of random unit vectors to be used as noise gradients.
-    const gpu::TexturePointer& getPermutationNormalTexture();
-
-    /// Returns an opaque white texture (useful for a default).
-    const gpu::TexturePointer& getWhiteTexture();
-
-    /// Returns an opaque gray texture (useful for a default).
-    const gpu::TexturePointer& getGrayTexture();
-
-    /// Returns the a pale blue texture (useful for a normal map).
-    const gpu::TexturePointer& getBlueTexture();
-
-    /// Returns the a black texture (useful for a default).
-    const gpu::TexturePointer& getBlackTexture();
-
-    // Returns a map used to compress the normals through a fitting scale algorithm
-    const gpu::TexturePointer& getNormalFittingTexture();
-
-    /// Returns a texture version of an image file
-    static gpu::TexturePointer getImageTexture(const QString& path);
-
-    /// Loads a texture from the specified URL.
-    NetworkTexturePointer getTexture(const QUrl& url, TextureType type = DEFAULT_TEXTURE, bool dilatable = false,
-        const QByteArray& content = QByteArray());
-
-protected:
-
-    virtual QSharedPointer<Resource> createResource(const QUrl& url,
-        const QSharedPointer<Resource>& fallback, bool delayLoad, const void* extra);
-        
-private:
-    TextureCache();
-    virtual ~TextureCache();
-    friend class DilatableNetworkTexture;
- 
-    gpu::TexturePointer _permutationNormalTexture;
-    gpu::TexturePointer _whiteTexture;
-    gpu::TexturePointer _grayTexture;
-    gpu::TexturePointer _blueTexture;
-    gpu::TexturePointer _blackTexture;
-    gpu::TexturePointer _normalFittingTexture;
-
-    QHash<QUrl, QWeakPointer<NetworkTexture> > _dilatableNetworkTextures;
-};
-
-/// A simple object wrapper for an OpenGL texture.
-class Texture {
-public:
-    friend class TextureCache;
-    friend class DilatableNetworkTexture;
-    Texture();
-    ~Texture();
-
-    const gpu::TexturePointer& getGPUTexture() const { return _gpuTexture; }
-
-protected:
-    gpu::TexturePointer _gpuTexture;
-
-private:
-};
-
-/// A texture loaded from the network.
-
-class NetworkTexture : public Resource, public Texture {
-    Q_OBJECT
-
-public:
-    
-    NetworkTexture(const QUrl& url, TextureType type, const QByteArray& content);
-
-    /// Checks whether it "looks like" this texture is translucent
-    /// (majority of pixels neither fully opaque or fully transparent).
-    bool isTranslucent() const { return _translucent; }
-
-    /// Returns the lazily-computed average texture color.
-    const QColor& getAverageColor() const { return _averageColor; }
-
-    int getOriginalWidth() const { return _originalWidth; }
-    int getOriginalHeight() const { return _originalHeight; }
-    int getWidth() const { return _width; }
-    int getHeight() const { return _height; }
-    TextureType getType() const { return _type; }
-protected:
-
-    virtual void downloadFinished(const QByteArray& data) override;
-          
-    Q_INVOKABLE void loadContent(const QByteArray& content);
-    // FIXME: This void* should be a gpu::Texture* but i cannot get it to work for now, moving on...
-    Q_INVOKABLE void setImage(const QImage& image, void* texture, bool translucent, const QColor& averageColor, int originalWidth,
-                              int originalHeight);
-
-    virtual void imageLoaded(const QImage& image);
-
-    TextureType _type;
-
-private:
-    bool _translucent;
-    QColor _averageColor;
-    int _originalWidth;
-    int _originalHeight;
-    int _width;
-    int _height;
-};
-
-/// Caches derived, dilated textures.
-class DilatableNetworkTexture : public NetworkTexture {
-    Q_OBJECT
-    
-public:
-    
-    DilatableNetworkTexture(const QUrl& url, const QByteArray& content);
-    
-    /// Returns a pointer to a texture with the requested amount of dilation.
-    QSharedPointer<Texture> getDilatedTexture(float dilation);
-    
-protected:
-
-    virtual void imageLoaded(const QImage& image);
-    virtual void reinsert();
-    
-private:
-    
-    QImage _image;
-    int _innerRadius;
-    int _outerRadius;
-    
-    QMap<float, QWeakPointer<Texture> > _dilatedTextures;    
-};
-
-#endif // hifi_TextureCache_h
-=======
 // Compatibility
-#include <gpu-networking/TextureCache.h>
->>>>>>> 152a86b0
+#include <gpu-networking/TextureCache.h>