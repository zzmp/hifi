--- conflicted
+++ resolved
@@ -28,16 +28,8 @@
     vec4 texel = texture(originalTexture, _texCoord0);
     
     packDeferredFragment(
-<<<<<<< HEAD
         normalize(_normal.xyz), 
         glowIntensity * texel.a,
         _color.rgb * texel.rgb,
-        material._specular.rgb,
-        0.0);
-=======
-         normalize(interpolatedNormal.xyz),
-         glowIntensity * texel.a,
-         gl_Color.rgb * texel.rgb,
-         DEFAULT_SPECULAR, DEFAULT_SHININESS);
->>>>>>> 398bace8
+        DEFAULT_SPECULAR, DEFAULT_SHININESS);
 }