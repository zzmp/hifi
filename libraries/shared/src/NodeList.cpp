//
//  NodeList.cpp
//  hifi
//
//  Created by Stephen Birarda on 2/15/13.
//  Copyright (c) 2013 High Fidelity, Inc. All rights reserved.
//

#include <pthread.h>
#include <cstring>
#include <cstdlib>
#include <cstdio>

#include <QtCore/QDebug>
#include <QtNetwork/QHostInfo>

#include "Assignment.h"
#include "HifiSockAddr.h"
#include "Logging.h"
#include "NodeList.h"
#include "NodeTypes.h"
#include "PacketHeaders.h"
#include "SharedUtil.h"
#include "UUID.h"

const char SOLO_NODE_TYPES[2] = {
    NODE_TYPE_AVATAR_MIXER,
    NODE_TYPE_AUDIO_MIXER
};

const QString DEFAULT_DOMAIN_HOSTNAME = "root.highfidelity.io";
const unsigned short DEFAULT_DOMAIN_SERVER_PORT = 40102;

NodeList* NodeList::_sharedInstance = NULL;

NodeList* NodeList::createInstance(char ownerType, unsigned short int socketListenPort) {
    if (!_sharedInstance) {
        _sharedInstance = new NodeList(ownerType, socketListenPort);

        // register the SharedNodePointer meta-type for signals/slots
        qRegisterMetaType<SharedNodePointer>();
    } else {
        qDebug("NodeList createInstance called with existing instance.");
    }

    return _sharedInstance;
}

NodeList* NodeList::getInstance() {
    if (!_sharedInstance) {
        qDebug("NodeList getInstance called before call to createInstance. Returning NULL pointer.");
    }

    return _sharedInstance;
}

#ifdef WIN32
//warning C4351: new behavior: elements of array 'NodeList::_nodeBuckets' will be default initialized
// We're disabling this warning because the new behavior which is to initialize the array with 0 is acceptable to us.
#pragma warning(disable:4351)
#endif


NodeList::NodeList(char newOwnerType, unsigned short int newSocketListenPort) :
    _nodeHash(),
    _domainHostname(DEFAULT_DOMAIN_HOSTNAME),
    _domainSockAddr(HifiSockAddr(QHostAddress::Null, DEFAULT_DOMAIN_SERVER_PORT)),
    _nodeSocket(),
    _ownerType(newOwnerType),
    _nodeTypesOfInterest(NULL),
    _ownerUUID(QUuid::createUuid()),
    _numNoReplyDomainCheckIns(0),
    _assignmentServerSocket(),
    _publicSockAddr(),
    _hasCompletedInitialSTUNFailure(false),
    _stunRequestsSinceSuccess(0)
{
    _nodeSocket.bind(QHostAddress::AnyIPv4, newSocketListenPort);
    qDebug() << "NodeList socket is listening on" << _nodeSocket.localPort();
}

#ifdef WIN32
//warning C4351: new behavior: elements of array 'NodeList::_nodeBuckets' will be default initialized
#pragma warning(default:4351)
#endif


NodeList::~NodeList() {
    delete _nodeTypesOfInterest;

    clear();
}

void NodeList::setDomainHostname(const QString& domainHostname) {

    if (domainHostname != _domainHostname) {
        int colonIndex = domainHostname.indexOf(':');

        if (colonIndex > 0) {
            // the user has included a custom DS port with the hostname

            // the new hostname is everything up to the colon
            _domainHostname = domainHostname.left(colonIndex);

            // grab the port by reading the string after the colon
            _domainSockAddr.setPort(atoi(domainHostname.mid(colonIndex + 1, domainHostname.size()).toLocal8Bit().constData()));

            qDebug() << "Updated hostname to" << _domainHostname << "and port to" << _domainSockAddr.getPort();

        } else {
            // no port included with the hostname, simply set the member variable and reset the domain server port to default
            _domainHostname = domainHostname;
            _domainSockAddr.setPort(DEFAULT_DOMAIN_SERVER_PORT);
        }

        // clear the NodeList so nodes from this domain are killed
        clear();

        // reset our _domainIP to the null address so that a lookup happens on next check in
        _domainSockAddr.setAddress(QHostAddress::Null);
        emit domainChanged(_domainHostname);
    }
}

void NodeList::timePingReply(const HifiSockAddr& nodeAddress, unsigned char *packetData) {
    foreach (const SharedNodePointer& node, _nodeHash) {
        if (node->getPublicSocket() == nodeAddress ||
            node->getLocalSocket() == nodeAddress) {

            unsigned char* dataAt = packetData + numBytesForPacketHeader(packetData);
            uint64_t ourOriginalTime = *(uint64_t*)(dataAt);
            dataAt += sizeof(ourOriginalTime);
            uint64_t othersReplyTime = *(uint64_t*)(dataAt);
            uint64_t now = usecTimestampNow();
            int pingTime = now - ourOriginalTime;
            int oneWayFlightTime = pingTime / 2; // half of the ping is our one way flight

            // The other node's expected time should be our original time plus the one way flight time
            // anything other than that is clock skew
            uint64_t othersExprectedReply = ourOriginalTime + oneWayFlightTime;
            int clockSkew = othersReplyTime - othersExprectedReply;

            node->setPingMs(pingTime / 1000);
            node->setClockSkewUsec(clockSkew);

            const bool wantDebug = false;
            if (wantDebug) {
                qDebug() << "PING_REPLY from node " << *node << "\n" <<
                    "                     now: " << now << "\n" <<
                    "                 ourTime: " << ourOriginalTime << "\n" <<
                    "                pingTime: " << pingTime << "\n" <<
                    "        oneWayFlightTime: " << oneWayFlightTime << "\n" <<
                    "         othersReplyTime: " << othersReplyTime << "\n" <<
                    "    othersExprectedReply: " << othersExprectedReply << "\n" <<
                    "               clockSkew: " << clockSkew;
            }
            break;
        }
    }
}

void NodeList::processNodeData(const HifiSockAddr& senderSockAddr, unsigned char* packetData, size_t dataBytes) {
    switch (packetData[0]) {
        case PACKET_TYPE_DOMAIN: {
            // only process the DS if this is our current domain server
            if (_domainSockAddr == senderSockAddr) {
                processDomainServerList(packetData, dataBytes);
            }

            break;
        }
        case PACKET_TYPE_PING: {
            // send back a reply
            unsigned char replyPacket[MAX_PACKET_SIZE];
            int replyPacketLength = fillPingReplyPacket(packetData, replyPacket);
            _nodeSocket.writeDatagram((char*)replyPacket, replyPacketLength,
                            senderSockAddr.getAddress(), senderSockAddr.getPort());
            break;
        }
        case PACKET_TYPE_PING_REPLY: {
            // activate the appropriate socket for this node, if not yet updated
            activateSocketFromNodeCommunication(senderSockAddr);

            // set the ping time for this node for stat collection
            timePingReply(senderSockAddr, packetData);
            break;
        }
        case PACKET_TYPE_STUN_RESPONSE: {
            // a STUN packet begins with 00, we've checked the second zero with packetVersionMatch
            // pass it along so it can be processed into our public address and port
            processSTUNResponse(packetData, dataBytes);
            break;
        }
        case PACKET_TYPE_KILL_NODE: {
            processKillNode(packetData, dataBytes);
            break;
        }
    }
}

void NodeList::processBulkNodeData(const HifiSockAddr& senderAddress, unsigned char *packetData, int numTotalBytes) {
    SharedNodePointer bulkSendNode = nodeWithAddress(senderAddress);

    // find the avatar mixer in our node list and update the lastRecvTime from it
    if (bulkSendNode) {

        bulkSendNode->setLastHeardMicrostamp(usecTimestampNow());
        bulkSendNode->recordBytesReceived(numTotalBytes);

        int numBytesPacketHeader = numBytesForPacketHeader(packetData);

        unsigned char* startPosition = packetData;
        unsigned char* currentPosition = startPosition + numBytesPacketHeader;
        unsigned char* packetHolder = new unsigned char[numTotalBytes];

        // we've already verified packet version for the bulk packet, so all head data in the packet is also up to date
        populateTypeAndVersion(packetHolder, PACKET_TYPE_HEAD_DATA);

        while ((currentPosition - startPosition) < numTotalBytes) {

            memcpy(packetHolder + numBytesPacketHeader,
                   currentPosition,
                   numTotalBytes - (currentPosition - startPosition));

            QUuid nodeUUID = QUuid::fromRfc4122(QByteArray((char*)currentPosition, NUM_BYTES_RFC4122_UUID));
            SharedNodePointer matchingNode = nodeWithUUID(nodeUUID);

            if (!matchingNode) {
                // we're missing this node, we need to add it to the list
                matchingNode = addOrUpdateNode(nodeUUID, NODE_TYPE_AGENT, HifiSockAddr(), HifiSockAddr());
            }

            currentPosition += updateNodeWithData(matchingNode.data(),
                                                  HifiSockAddr(),
                                                  packetHolder,
                                                  numTotalBytes - (currentPosition - startPosition));

        }

        delete[] packetHolder;
    }
}

int NodeList::updateNodeWithData(Node *node, const HifiSockAddr& senderSockAddr, unsigned char *packetData, int dataBytes) {
    QMutexLocker(&node->getMutex());

    node->setLastHeardMicrostamp(usecTimestampNow());

    if (!senderSockAddr.isNull()) {
        activateSocketFromNodeCommunication(senderSockAddr);
    }

    if (node->getActiveSocket() || senderSockAddr.isNull()) {
        node->recordBytesReceived(dataBytes);

        if (!node->getLinkedData() && linkedDataCreateCallback) {
            linkedDataCreateCallback(node);
        }

        int numParsedBytes = node->getLinkedData()->parseData(packetData, dataBytes);
        return numParsedBytes;
    } else {
        // we weren't able to match the sender address to the address we have for this node, unlock and don't parse
        return 0;
    }
}

SharedNodePointer NodeList::nodeWithAddress(const HifiSockAddr &senderSockAddr) {
    // naively returns the first node that has a matching active HifiSockAddr
    // note that there can be multiple nodes that have a matching active socket, so this isn't a good way to uniquely identify
    foreach (const SharedNodePointer& node, _nodeHash) {
        if (node->getActiveSocket() && *node->getActiveSocket() == senderSockAddr) {
            return node;
        }
    }

    return SharedNodePointer();
}

SharedNodePointer NodeList::nodeWithUUID(const QUuid& nodeUUID) {
    return _nodeHash.value(nodeUUID);
}

void NodeList::clear() {
    qDebug() << "Clearing the NodeList. Deleting all nodes in list.";

    NodeHash::iterator nodeItem = _nodeHash.begin();

    // iterate the nodes in the list
    while (nodeItem != _nodeHash.end()) {
        NodeHash::iterator previousNodeItem = nodeItem;
        ++nodeItem;
        killNodeAtHashIterator(previousNodeItem);
    }
}

void NodeList::reset() {
    clear();
    _numNoReplyDomainCheckIns = 0;

    delete _nodeTypesOfInterest;
    _nodeTypesOfInterest = NULL;

    // refresh the owner UUID
    _ownerUUID = QUuid::createUuid();
}

void NodeList::setNodeTypesOfInterest(const char* nodeTypesOfInterest, int numNodeTypesOfInterest) {
    delete _nodeTypesOfInterest;

    _nodeTypesOfInterest = new char[numNodeTypesOfInterest + sizeof(char)];
    memcpy(_nodeTypesOfInterest, nodeTypesOfInterest, numNodeTypesOfInterest);
    _nodeTypesOfInterest[numNodeTypesOfInterest] = '\0';
}

const uint32_t RFC_5389_MAGIC_COOKIE = 0x2112A442;
const int NUM_BYTES_STUN_HEADER = 20;
const int NUM_STUN_REQUESTS_BEFORE_FALLBACK = 5;

void NodeList::sendSTUNRequest() {
    const char STUN_SERVER_HOSTNAME[] = "stun.highfidelity.io";
    const unsigned short STUN_SERVER_PORT = 3478;

    unsigned char stunRequestPacket[NUM_BYTES_STUN_HEADER];

    int packetIndex = 0;

    const uint32_t RFC_5389_MAGIC_COOKIE_NETWORK_ORDER = htonl(RFC_5389_MAGIC_COOKIE);

    // leading zeros + message type
    const uint16_t REQUEST_MESSAGE_TYPE = htons(0x0001);
    memcpy(stunRequestPacket + packetIndex, &REQUEST_MESSAGE_TYPE, sizeof(REQUEST_MESSAGE_TYPE));
    packetIndex += sizeof(REQUEST_MESSAGE_TYPE);

    // message length (no additional attributes are included)
    uint16_t messageLength = 0;
    memcpy(stunRequestPacket + packetIndex, &messageLength, sizeof(messageLength));
    packetIndex += sizeof(messageLength);

    memcpy(stunRequestPacket + packetIndex, &RFC_5389_MAGIC_COOKIE_NETWORK_ORDER, sizeof(RFC_5389_MAGIC_COOKIE_NETWORK_ORDER));
    packetIndex += sizeof(RFC_5389_MAGIC_COOKIE_NETWORK_ORDER);

    // transaction ID (random 12-byte unsigned integer)
    const uint NUM_TRANSACTION_ID_BYTES = 12;
    unsigned char transactionID[NUM_TRANSACTION_ID_BYTES];
    loadRandomIdentifier(transactionID, NUM_TRANSACTION_ID_BYTES);
    memcpy(stunRequestPacket + packetIndex, &transactionID, sizeof(transactionID));

    // lookup the IP for the STUN server
    static HifiSockAddr stunSockAddr(STUN_SERVER_HOSTNAME, STUN_SERVER_PORT);

    if (!_hasCompletedInitialSTUNFailure) {
        qDebug("Sending intial stun request to %s", stunSockAddr.getAddress().toString().toLocal8Bit().constData());
    }

    _nodeSocket.writeDatagram((char*) stunRequestPacket, sizeof(stunRequestPacket),
                              stunSockAddr.getAddress(), stunSockAddr.getPort());

    _stunRequestsSinceSuccess++;

    if (_stunRequestsSinceSuccess >= NUM_STUN_REQUESTS_BEFORE_FALLBACK) {
        if (!_hasCompletedInitialSTUNFailure) {
            // if we're here this was the last failed STUN request
            // use our DS as our stun server
            qDebug("Failed to lookup public address via STUN server at %s:%hu. Using DS for STUN.",
                   STUN_SERVER_HOSTNAME, STUN_SERVER_PORT);

            _hasCompletedInitialSTUNFailure = true;
        }

        // reset the public address and port
        // use 0 so the DS knows to act as out STUN server
        _publicSockAddr = HifiSockAddr(QHostAddress(), _nodeSocket.localPort());
    }
}

void NodeList::processSTUNResponse(unsigned char* packetData, size_t dataBytes) {
    // check the cookie to make sure this is actually a STUN response
    // and read the first attribute and make sure it is a XOR_MAPPED_ADDRESS
    const int NUM_BYTES_MESSAGE_TYPE_AND_LENGTH = 4;
    const uint16_t XOR_MAPPED_ADDRESS_TYPE = htons(0x0020);

    const uint32_t RFC_5389_MAGIC_COOKIE_NETWORK_ORDER = htonl(RFC_5389_MAGIC_COOKIE);

    size_t attributeStartIndex = NUM_BYTES_STUN_HEADER;

    if (memcmp(packetData + NUM_BYTES_MESSAGE_TYPE_AND_LENGTH,
               &RFC_5389_MAGIC_COOKIE_NETWORK_ORDER,
               sizeof(RFC_5389_MAGIC_COOKIE_NETWORK_ORDER)) == 0) {

        // enumerate the attributes to find XOR_MAPPED_ADDRESS_TYPE
        while (attributeStartIndex < dataBytes) {
            if (memcmp(packetData + attributeStartIndex, &XOR_MAPPED_ADDRESS_TYPE, sizeof(XOR_MAPPED_ADDRESS_TYPE)) == 0) {
                const int NUM_BYTES_STUN_ATTR_TYPE_AND_LENGTH = 4;
                const int NUM_BYTES_FAMILY_ALIGN = 1;
                const uint8_t IPV4_FAMILY_NETWORK_ORDER = htons(0x01) >> 8;

                // reset the number of failed STUN requests since last success
                _stunRequestsSinceSuccess = 0;

                int byteIndex = attributeStartIndex +  NUM_BYTES_STUN_ATTR_TYPE_AND_LENGTH + NUM_BYTES_FAMILY_ALIGN;

                uint8_t addressFamily = 0;
                memcpy(&addressFamily, packetData + byteIndex, sizeof(addressFamily));

                byteIndex += sizeof(addressFamily);

                if (addressFamily == IPV4_FAMILY_NETWORK_ORDER) {
                    // grab the X-Port
                    uint16_t xorMappedPort = 0;
                    memcpy(&xorMappedPort, packetData + byteIndex, sizeof(xorMappedPort));

                    uint16_t newPublicPort = ntohs(xorMappedPort) ^ (ntohl(RFC_5389_MAGIC_COOKIE_NETWORK_ORDER) >> 16);

                    byteIndex += sizeof(xorMappedPort);

                    // grab the X-Address
                    uint32_t xorMappedAddress = 0;
                    memcpy(&xorMappedAddress, packetData + byteIndex, sizeof(xorMappedAddress));

                    uint32_t stunAddress = ntohl(xorMappedAddress) ^ ntohl(RFC_5389_MAGIC_COOKIE_NETWORK_ORDER);

                    QHostAddress newPublicAddress = QHostAddress(stunAddress);

                    if (newPublicAddress != _publicSockAddr.getAddress() || newPublicPort != _publicSockAddr.getPort()) {
                        _publicSockAddr = HifiSockAddr(newPublicAddress, newPublicPort);

                        qDebug("New public socket received from STUN server is %s:%hu",
                               _publicSockAddr.getAddress().toString().toLocal8Bit().constData(),
                               _publicSockAddr.getPort());

                    }

                    _hasCompletedInitialSTUNFailure = true;

                    break;
                }
            } else {
                // push forward attributeStartIndex by the length of this attribute
                const int NUM_BYTES_ATTRIBUTE_TYPE = 2;

                uint16_t attributeLength = 0;
                memcpy(&attributeLength, packetData + attributeStartIndex + NUM_BYTES_ATTRIBUTE_TYPE, sizeof(attributeLength));
                attributeLength = ntohs(attributeLength);

                attributeStartIndex += NUM_BYTES_MESSAGE_TYPE_AND_LENGTH + attributeLength;
            }
        }
    }
}

void NodeList::killNodeWithUUID(const QUuid& nodeUUID) {
    NodeHash::iterator nodeItemToKill = _nodeHash.find(nodeUUID);
    if (nodeItemToKill != _nodeHash.end()) {
        killNodeAtHashIterator(nodeItemToKill);
    }
}

void NodeList::killNodeAtHashIterator(NodeHash::iterator& nodeItemToKill) {
    qDebug() << "Killed" << *nodeItemToKill.value();
    emit nodeKilled(nodeItemToKill.value());
<<<<<<< HEAD

    return _nodeHash.erase(nodeItemToKill);
=======
    
    _nodeHash.erase(nodeItemToKill);
>>>>>>> 106c8f9f
}

void NodeList::sendKillNode(const char* nodeTypes, int numNodeTypes) {
    unsigned char packet[MAX_PACKET_SIZE];
    unsigned char* packetPosition = packet;

    packetPosition += populateTypeAndVersion(packetPosition, PACKET_TYPE_KILL_NODE);

    QByteArray rfcUUID = _ownerUUID.toRfc4122();
    memcpy(packetPosition, rfcUUID.constData(), rfcUUID.size());
    packetPosition += rfcUUID.size();

    broadcastToNodes(packet, packetPosition - packet, nodeTypes, numNodeTypes);
}

void NodeList::processKillNode(unsigned char* packetData, size_t dataBytes) {
    // skip the header
    int numBytesPacketHeader = numBytesForPacketHeader(packetData);
    packetData += numBytesPacketHeader;
    dataBytes -= numBytesPacketHeader;

    // read the node id
    QUuid nodeUUID = QUuid::fromRfc4122(QByteArray((char*)packetData, NUM_BYTES_RFC4122_UUID));

    packetData += NUM_BYTES_RFC4122_UUID;
    dataBytes -= NUM_BYTES_RFC4122_UUID;
    // kill the node with this UUID, if it exists
    killNodeWithUUID(nodeUUID);
}

void NodeList::sendDomainServerCheckIn() {
    static bool printedDomainServerIP = false;

    //  Lookup the IP address of the domain server if we need to
    if (_domainSockAddr.getAddress().isNull()) {
        qDebug("Looking up DS hostname %s.", _domainHostname.toLocal8Bit().constData());
        QHostInfo domainServerHostInfo = QHostInfo::fromName(_domainHostname);

        for (int i = 0; i < domainServerHostInfo.addresses().size(); i++) {
            if (domainServerHostInfo.addresses()[i].protocol() == QAbstractSocket::IPv4Protocol) {
                _domainSockAddr.setAddress(domainServerHostInfo.addresses()[i]);
                qDebug("DS at %s is at %s", _domainHostname.toLocal8Bit().constData(),
                       _domainSockAddr.getAddress().toString().toLocal8Bit().constData());

                printedDomainServerIP = true;

                break;
            }

            // if we got here without a break out of the for loop then we failed to lookup the address
            if (i == domainServerHostInfo.addresses().size() - 1) {
                qDebug("Failed domain server lookup");
            }
        }
    } else if (!printedDomainServerIP) {
        qDebug("Domain Server IP: %s", _domainSockAddr.getAddress().toString().toLocal8Bit().constData());
        printedDomainServerIP = true;
    }

    if (_publicSockAddr.isNull() && !_hasCompletedInitialSTUNFailure) {
        // we don't know our public socket and we need to send it to the domain server
        // send a STUN request to figure it out
        sendSTUNRequest();
    } else {
        // construct the DS check in packet if we need to
        int numBytesNodesOfInterest = _nodeTypesOfInterest ? strlen((char*) _nodeTypesOfInterest) : 0;

        const int IP_ADDRESS_BYTES = 4;

        // check in packet has header, optional UUID, node type, port, IP, node types of interest, null termination
        #ifdef _WIN32
        const int numPacketBytes = MAX_PACKET_SIZE;
        #else
        int numPacketBytes = sizeof(PACKET_TYPE) + sizeof(PACKET_VERSION) + sizeof(NODE_TYPE) +
            NUM_BYTES_RFC4122_UUID + (2 * (sizeof(uint16_t) + IP_ADDRESS_BYTES)) +
            numBytesNodesOfInterest + sizeof(unsigned char);
        #endif

        unsigned char checkInPacket[numPacketBytes];
        unsigned char* packetPosition = checkInPacket;

        PACKET_TYPE nodePacketType = (memchr(SOLO_NODE_TYPES, _ownerType, sizeof(SOLO_NODE_TYPES)))
            ? PACKET_TYPE_DOMAIN_REPORT_FOR_DUTY
            : PACKET_TYPE_DOMAIN_LIST_REQUEST;

        packetPosition += populateTypeAndVersion(packetPosition, nodePacketType);

        *(packetPosition++) = _ownerType;

        // send our owner UUID or the null one
        QByteArray rfcOwnerUUID = _ownerUUID.toRfc4122();
        memcpy(packetPosition, rfcOwnerUUID.constData(), rfcOwnerUUID.size());
        packetPosition += rfcOwnerUUID.size();

        // pack our public address to send to domain-server
        packetPosition += HifiSockAddr::packSockAddr(checkInPacket + (packetPosition - checkInPacket), _publicSockAddr);

        // pack our local address to send to domain-server
        packetPosition += HifiSockAddr::packSockAddr(checkInPacket + (packetPosition - checkInPacket),
                                                     HifiSockAddr(QHostAddress(getHostOrderLocalAddress()),
                                                                  _nodeSocket.localPort()));

        // add the number of bytes for node types of interest
        *(packetPosition++) = numBytesNodesOfInterest;

        // copy over the bytes for node types of interest, if required
        if (numBytesNodesOfInterest > 0) {
            memcpy(packetPosition,
                   _nodeTypesOfInterest,
                   numBytesNodesOfInterest);
            packetPosition += numBytesNodesOfInterest;
        }

        _nodeSocket.writeDatagram((char*) checkInPacket, packetPosition - checkInPacket,
                                  _domainSockAddr.getAddress(), _domainSockAddr.getPort());
        const int NUM_DOMAIN_SERVER_CHECKINS_PER_STUN_REQUEST = 5;
        static unsigned int numDomainCheckins = 0;

        // send a STUN request every Nth domain server check in so we update our public socket, if required
        if (numDomainCheckins++ % NUM_DOMAIN_SERVER_CHECKINS_PER_STUN_REQUEST == 0) {
            sendSTUNRequest();
        }

        // increment the count of un-replied check-ins
        _numNoReplyDomainCheckIns++;
    }
}

int NodeList::processDomainServerList(unsigned char* packetData, size_t dataBytes) {
    // this is a packet from the domain server, reset the count of un-replied check-ins
    _numNoReplyDomainCheckIns = 0;

    int readNodes = 0;

    char nodeType;

    // assumes only IPv4 addresses
    HifiSockAddr nodePublicSocket;
    HifiSockAddr nodeLocalSocket;

    unsigned char* readPtr = packetData + numBytesForPacketHeader(packetData);
    unsigned char* startPtr = packetData;

    while((size_t)(readPtr - startPtr) < dataBytes - sizeof(uint16_t)) {
        nodeType = *readPtr++;
        QUuid nodeUUID = QUuid::fromRfc4122(QByteArray((char*) readPtr, NUM_BYTES_RFC4122_UUID));
        readPtr += NUM_BYTES_RFC4122_UUID;

        readPtr += HifiSockAddr::unpackSockAddr(readPtr, nodePublicSocket);
        readPtr += HifiSockAddr::unpackSockAddr(readPtr, nodeLocalSocket);

        // if the public socket address is 0 then it's reachable at the same IP
        // as the domain server
        if (nodePublicSocket.getAddress().isNull()) {
            nodePublicSocket.setAddress(_domainSockAddr.getAddress());
        }

        addOrUpdateNode(nodeUUID, nodeType, nodePublicSocket, nodeLocalSocket);
    }


    return readNodes;
}

void NodeList::sendAssignment(Assignment& assignment) {
    unsigned char assignmentPacket[MAX_PACKET_SIZE];

    PACKET_TYPE assignmentPacketType = assignment.getCommand() == Assignment::CreateCommand
        ? PACKET_TYPE_CREATE_ASSIGNMENT
        : PACKET_TYPE_REQUEST_ASSIGNMENT;

    int numHeaderBytes = populateTypeAndVersion(assignmentPacket, assignmentPacketType);
    int numAssignmentBytes = assignment.packToBuffer(assignmentPacket + numHeaderBytes);

    static HifiSockAddr DEFAULT_ASSIGNMENT_SOCKET(DEFAULT_ASSIGNMENT_SERVER_HOSTNAME, DEFAULT_DOMAIN_SERVER_PORT);

    const HifiSockAddr* assignmentServerSocket = _assignmentServerSocket.isNull()
        ? &DEFAULT_ASSIGNMENT_SOCKET
        : &_assignmentServerSocket;

    _nodeSocket.writeDatagram((char*) assignmentPacket, numHeaderBytes + numAssignmentBytes,
                              assignmentServerSocket->getAddress(),
                              assignmentServerSocket->getPort());
}

int NodeList::fillPingPacket(unsigned char* buffer) {
    int numHeaderBytes = populateTypeAndVersion(buffer, PACKET_TYPE_PING);
    uint64_t currentTime = usecTimestampNow();
    memcpy(buffer + numHeaderBytes, &currentTime, sizeof(currentTime));
    return numHeaderBytes + sizeof(currentTime);
}

int NodeList::fillPingReplyPacket(unsigned char* pingBuffer, unsigned char* replyBuffer) {
    int numHeaderBytesOriginal = numBytesForPacketHeader(pingBuffer);
    uint64_t timeFromOriginalPing = *(uint64_t*)(pingBuffer + numHeaderBytesOriginal);

    int numHeaderBytesReply = populateTypeAndVersion(replyBuffer, PACKET_TYPE_PING_REPLY);
    int length = numHeaderBytesReply;
    uint64_t ourReplyTime = usecTimestampNow();

    unsigned char* dataAt = replyBuffer + numHeaderBytesReply;
    memcpy(dataAt, &timeFromOriginalPing, sizeof(timeFromOriginalPing));
    dataAt += sizeof(timeFromOriginalPing);
    length += sizeof(timeFromOriginalPing);

    memcpy(dataAt, &ourReplyTime, sizeof(ourReplyTime));
    dataAt += sizeof(ourReplyTime);
    length += sizeof(ourReplyTime);

    return length;
}


void NodeList::pingPublicAndLocalSocketsForInactiveNode(Node* node) {
    unsigned char pingPacket[MAX_PACKET_SIZE];
    int pingPacketLength = fillPingPacket(pingPacket);

    // send the ping packet to the local and public sockets for this node
    _nodeSocket.writeDatagram((char*) pingPacket, pingPacketLength,
                              node->getLocalSocket().getAddress(), node->getLocalSocket().getPort());
    _nodeSocket.writeDatagram((char*) pingPacket, pingPacketLength,
                              node->getPublicSocket().getAddress(), node->getPublicSocket().getPort());
}

SharedNodePointer NodeList::addOrUpdateNode(const QUuid& uuid, char nodeType,
                                const HifiSockAddr& publicSocket, const HifiSockAddr& localSocket) {
    NodeHash::iterator matchingNodeItem = _nodeHash.find(uuid);

    if (matchingNodeItem == _nodeHash.end()) {
        // we didn't have this node, so add them
        Node* newNode = new Node(uuid, nodeType, publicSocket, localSocket);
        SharedNodePointer newNodeSharedPointer(newNode, &QObject::deleteLater);

        _nodeHash.insert(newNode->getUUID(), newNodeSharedPointer);

        qDebug() << "Added" << *newNode;

        emit nodeAdded(newNodeSharedPointer);

        return newNodeSharedPointer;
    } else {
        SharedNodePointer node = matchingNodeItem.value();
        QMutexLocker(&node->getMutex());

        if (node->getType() == NODE_TYPE_AUDIO_MIXER ||
            node->getType() == NODE_TYPE_VOXEL_SERVER ||
            node->getType() == NODE_TYPE_METAVOXEL_SERVER) {
            // until the Audio class also uses our nodeList, we need to update
            // the lastRecvTimeUsecs for the audio mixer so it doesn't get killed and re-added continously
            node->setLastHeardMicrostamp(usecTimestampNow());
        }

        // check if we need to change this node's public or local sockets
        if (publicSocket != node->getPublicSocket()) {
            node->setPublicSocket(publicSocket);
            qDebug() << "Public socket change for node" << *node;
        }

        if (localSocket != node->getLocalSocket()) {
            node->setLocalSocket(localSocket);
            qDebug() << "Local socket change for node" << *node;
        }
        // we had this node already, do nothing for now
        return node;
    }
}

unsigned NodeList::broadcastToNodes(unsigned char* broadcastData, size_t dataBytes, const char* nodeTypes, int numNodeTypes) {
    unsigned n = 0;

    foreach (const SharedNodePointer& node, _nodeHash) {
        // only send to the NodeTypes we are asked to send to.
        if (memchr(nodeTypes, node->getType(), numNodeTypes)) {
            if (getNodeActiveSocketOrPing(node.data())) {
                // we know which socket is good for this node, send there
                _nodeSocket.writeDatagram((char*) broadcastData, dataBytes,
                                          node->getActiveSocket()->getAddress(), node->getActiveSocket()->getPort());
                ++n;
            }
        }
    }

    return n;
}

void NodeList::pingInactiveNodes() {
    foreach (const SharedNodePointer& node, _nodeHash) {
        if (!node->getActiveSocket()) {
            // we don't have an active link to this node, ping it to set that up
            pingPublicAndLocalSocketsForInactiveNode(node.data());
        }
    }
}

const HifiSockAddr* NodeList::getNodeActiveSocketOrPing(Node* node) {
    if (node->getActiveSocket()) {
        return node->getActiveSocket();
    } else {
        pingPublicAndLocalSocketsForInactiveNode(node);
        return NULL;
    }
}

void NodeList::activateSocketFromNodeCommunication(const HifiSockAddr& nodeAddress) {

    foreach (const SharedNodePointer& node, _nodeHash) {
        if (!node->getActiveSocket()) {
            // check both the public and local addresses for each node to see if we find a match
            // prioritize the private address so that we prune erroneous local matches
            if (node->getPublicSocket() ==  nodeAddress) {
                node->activatePublicSocket();
                break;
            } else if (node->getLocalSocket() == nodeAddress) {
                node->activateLocalSocket();
                break;
            }
        }
    }
}

SharedNodePointer NodeList::soloNodeOfType(char nodeType) {

    if (memchr(SOLO_NODE_TYPES, nodeType, sizeof(SOLO_NODE_TYPES)) != NULL) {
        foreach (const SharedNodePointer& node, _nodeHash) {
            if (node->getType() == nodeType) {
                return node;
            }
        }
    }
    return SharedNodePointer();
}

void NodeList::removeSilentNodes() {

    NodeHash::iterator nodeItem = _nodeHash.begin();

    while (nodeItem != _nodeHash.end()) {
        SharedNodePointer node = nodeItem.value();

        QMutexLocker(&node->getMutex());

        if ((usecTimestampNow() - node->getLastHeardMicrostamp()) > NODE_SILENCE_THRESHOLD_USECS) {
            // call our private method to kill this node (removes it and emits the right signal)
            NodeHash::iterator previousNodeItem = nodeItem;
            ++nodeItem;
            
            killNodeAtHashIterator(previousNodeItem);
        } else {
            // we didn't kill this node, push the iterator forwards
            ++nodeItem;
        }
    }
}

const QString QSETTINGS_GROUP_NAME = "NodeList";
const QString DOMAIN_SERVER_SETTING_KEY = "domainServerHostname";

void NodeList::loadData(QSettings *settings) {
    settings->beginGroup(DOMAIN_SERVER_SETTING_KEY);

    QString domainServerHostname = settings->value(DOMAIN_SERVER_SETTING_KEY).toString();

    if (domainServerHostname.size() > 0) {
        _domainHostname = domainServerHostname;
        emit domainChanged(_domainHostname);
    }

    settings->endGroup();
}

void NodeList::saveData(QSettings* settings) {
    settings->beginGroup(DOMAIN_SERVER_SETTING_KEY);

    if (_domainHostname != DEFAULT_DOMAIN_HOSTNAME) {
        // the user is using a different hostname, store it
        settings->setValue(DOMAIN_SERVER_SETTING_KEY, QVariant(_domainHostname));
    } else {
        // the user has switched back to default, remove the current setting
        settings->remove(DOMAIN_SERVER_SETTING_KEY);
    }

    settings->endGroup();
}<|MERGE_RESOLUTION|>--- conflicted
+++ resolved
@@ -459,13 +459,7 @@
 void NodeList::killNodeAtHashIterator(NodeHash::iterator& nodeItemToKill) {
     qDebug() << "Killed" << *nodeItemToKill.value();
     emit nodeKilled(nodeItemToKill.value());
-<<<<<<< HEAD
-
-    return _nodeHash.erase(nodeItemToKill);
-=======
-    
     _nodeHash.erase(nodeItemToKill);
->>>>>>> 106c8f9f
 }
 
 void NodeList::sendKillNode(const char* nodeTypes, int numNodeTypes) {
@@ -811,7 +805,7 @@
             // call our private method to kill this node (removes it and emits the right signal)
             NodeHash::iterator previousNodeItem = nodeItem;
             ++nodeItem;
-            
+
             killNodeAtHashIterator(previousNodeItem);
         } else {
             // we didn't kill this node, push the iterator forwards
