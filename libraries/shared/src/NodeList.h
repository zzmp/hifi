//
//  NodeList.h
//  hifi
//
//  Created by Stephen Birarda on 2/15/13.
//  Copyright (c) 2013 High Fidelity, Inc. All rights reserved.
//

#ifndef __hifi__NodeList__
#define __hifi__NodeList__

#include <netinet/in.h>
#include <stdint.h>
#include <iterator>
#include <unistd.h>

#include <QtNetwork/QHostAddress>
#include <QtCore/QSettings>

#include "Node.h"
#include "NodeTypes.h"
#include "UDPSocket.h"

#ifdef _WIN32
#include "pthread.h"
#endif

const int MAX_NUM_NODES = 10000;
const int NODES_PER_BUCKET = 100;

const int MAX_PACKET_SIZE = 1500;

const int NODE_SILENCE_THRESHOLD_USECS = 2 * 1000000;
const int DOMAIN_SERVER_CHECK_IN_USECS = 1 * 1000000;

extern const char SOLO_NODE_TYPES[2];

const int MAX_HOSTNAME_BYTES = 256;

extern const QString DEFAULT_DOMAIN_HOSTNAME;
extern const unsigned short DEFAULT_DOMAIN_SERVER_PORT;

const char LOCAL_ASSIGNMENT_SERVER_HOSTNAME[] = "localhost";

const int UNKNOWN_NODE_ID = 0;

const int MAX_SILENT_DOMAIN_SERVER_CHECK_INS = 5;

class Assignment;
class NodeListIterator;

// Callers who want to hook add/kill callbacks should implement this class
class NodeListHook {
public:
    virtual void nodeAdded(Node* node) = 0;
    virtual void nodeKilled(Node* node) = 0;
};

<<<<<<< HEAD
=======
class DomainChangeListener {
public:
    virtual void domainChanged(QString domain) = 0;
};

>>>>>>> 86b4b707
class NodeList {
public:
    static NodeList* createInstance(char ownerType, unsigned short int socketListenPort = 0);
    static NodeList* getInstance();
    
    typedef NodeListIterator iterator;
  
    NodeListIterator begin() const;
    NodeListIterator end() const;
    
    NODE_TYPE getOwnerType() const { return _ownerType; }
    void setOwnerType(NODE_TYPE ownerType) { _ownerType = ownerType; }

    const QString& getDomainHostname() const { return _domainHostname; }
    void setDomainHostname(const QString& domainHostname);
    
    const QHostAddress& getDomainIP() const { return _domainIP; }
    void setDomainIP(const QHostAddress& domainIP) { _domainIP = domainIP; }
    void setDomainIPToLocalhost() { _domainIP = QHostAddress(INADDR_LOOPBACK); }
    
    unsigned short getDomainPort() const { return _domainPort; }
    void setDomainPort(unsigned short domainPort) { _domainPort = domainPort; }
        
    uint16_t getLastNodeID() const { return _lastNodeID; }
    void increaseNodeID() { (++_lastNodeID == UNKNOWN_NODE_ID) ? ++_lastNodeID : _lastNodeID; }
    
    uint16_t getOwnerID() const { return _ownerID; }
    void setOwnerID(uint16_t ownerID) { _ownerID = ownerID; }
    
    UDPSocket* getNodeSocket() { return &_nodeSocket; }
    
    unsigned short int getSocketListenPort() const { return _nodeSocket.getListeningPort(); }
    
    void(*linkedDataCreateCallback)(Node *);
    
    int size() { return _numNodes; }
    int getNumAliveNodes() const;
    
    int getNumNoReplyDomainCheckIns() const { return _numNoReplyDomainCheckIns; }
    
    void clear();
    void reset();
    
    void setNodeTypesOfInterest(const char* nodeTypesOfInterest, int numNodeTypesOfInterest);
    
    void sendDomainServerCheckIn(const char* assignmentUUID = NULL);
    int processDomainServerList(unsigned char *packetData, size_t dataBytes);
    
    void setAssignmentServerSocket(sockaddr* serverSocket) { _assignmentServerSocket = serverSocket; }
    void sendAssignment(Assignment& assignment);
    
    Node* nodeWithAddress(sockaddr *senderAddress);
    Node* nodeWithID(uint16_t nodeID);
    
    Node* addOrUpdateNode(sockaddr* publicSocket, sockaddr* localSocket, char nodeType, uint16_t nodeId);
    
    void processNodeData(sockaddr *senderAddress, unsigned char *packetData, size_t dataBytes);
    void processBulkNodeData(sockaddr *senderAddress, unsigned char *packetData, int numTotalBytes);
   
    int updateNodeWithData(sockaddr *senderAddress, unsigned char *packetData, size_t dataBytes);
    int updateNodeWithData(Node *node, unsigned char *packetData, int dataBytes);
    
    unsigned broadcastToNodes(unsigned char *broadcastData, size_t dataBytes, const char* nodeTypes, int numNodeTypes);
    
    Node* soloNodeOfType(char nodeType);
    
    void startSilentNodeRemovalThread();
    void stopSilentNodeRemovalThread();
    
    void loadData(QSettings* settings);
    void saveData(QSettings* settings);
    
    friend class NodeListIterator;
    
    void addHook(NodeListHook* hook);
    void removeHook(NodeListHook* hook);
    void notifyHooksOfAddedNode(Node* node);
    void notifyHooksOfKilledNode(Node* node);
    
    void addDomainListener(DomainChangeListener* listener);
    void removeDomainListener(DomainChangeListener* listener);
    
private:
    static NodeList* _sharedInstance;
    
    NodeList(char ownerType, unsigned short int socketListenPort);
    ~NodeList();
    NodeList(NodeList const&); // Don't implement, needed to avoid copies of singleton
    void operator=(NodeList const&); // Don't implement, needed to avoid copies of singleton
    
    void addNodeToList(Node* newNode);
    
    QString _domainHostname;
    QHostAddress _domainIP;
    unsigned short _domainPort;
    Node** _nodeBuckets[MAX_NUM_NODES / NODES_PER_BUCKET];
    int _numNodes;
    UDPSocket _nodeSocket;
    char _ownerType;
    char* _nodeTypesOfInterest;
    uint16_t _ownerID;
    uint16_t _lastNodeID;
    pthread_t removeSilentNodesThread;
    pthread_t checkInWithDomainServerThread;
    int _numNoReplyDomainCheckIns;
    sockaddr* _assignmentServerSocket;
    uchar* _checkInPacket;
    int _numBytesCheckInPacket;
    
    void handlePingReply(sockaddr *nodeAddress);
    void timePingReply(sockaddr *nodeAddress, unsigned char *packetData);
    
    std::vector<NodeListHook*> _hooks;
    std::vector<DomainChangeListener*> _domainListeners;
    
    void resetDomainData(char domainField[], const char* domainData);
    void notifyDomainChanged();
    void domainLookup();
};

class NodeListIterator : public std::iterator<std::input_iterator_tag, Node> {
public:
    NodeListIterator(const NodeList* nodeList, int nodeIndex);
    
    int getNodeIndex() { return _nodeIndex; }
    
	NodeListIterator& operator=(const NodeListIterator& otherValue);
    
    bool operator==(const NodeListIterator& otherValue);
	bool operator!= (const NodeListIterator& otherValue);
    
    Node& operator*();
    Node* operator->();
    
	NodeListIterator& operator++();
    NodeListIterator operator++(int);
private:
    void skipDeadAndStopIncrement();
    
    const NodeList* _nodeList;
    int _nodeIndex;
};

#endif /* defined(__hifi__NodeList__) */<|MERGE_RESOLUTION|>--- conflicted
+++ resolved
@@ -56,14 +56,11 @@
     virtual void nodeKilled(Node* node) = 0;
 };
 
-<<<<<<< HEAD
-=======
 class DomainChangeListener {
 public:
     virtual void domainChanged(QString domain) = 0;
 };
 
->>>>>>> 86b4b707
 class NodeList {
 public:
     static NodeList* createInstance(char ownerType, unsigned short int socketListenPort = 0);
