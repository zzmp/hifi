--- conflicted
+++ resolved
@@ -65,15 +65,9 @@
 private:
     const gpu::PipelinePointer getPipeline();
     gpu::PipelinePointer _boundsPipeline;
-<<<<<<< HEAD
-    int _cornerLocation { -1 };
-    int _scaleLocation { -1 };
-    gpu::BufferPointer _drawBuffer;
-=======
     gpu::BufferPointer _drawBuffer;
 
     int _colorLocation { -1 };
->>>>>>> 61ed5c3c
 };
 
 }
