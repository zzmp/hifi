//
//  DrawTask.h
//  render/src/render
//
//  Created by Sam Gateau on 5/21/15.
//  Copyright 20154 High Fidelity, Inc.
//
//  Distributed under the Apache License, Version 2.0.
//  See the accompanying file LICENSE or http://www.apache.org/licenses/LICENSE-2.0.html
//

#ifndef hifi_render_DrawTask_h
#define hifi_render_DrawTask_h

#include "Engine.h"
#include "ShapePipeline.h"
#include "gpu/Batch.h"


namespace render {

<<<<<<< HEAD
template <class T> void jobRun(T& jobModel, const SceneContextPointer& sceneContext, const RenderContextPointer& renderContext) {
    jobModel.run(sceneContext, renderContext);
}
template <class T, class I> void jobRunI(T& jobModel, const SceneContextPointer& sceneContext, const RenderContextPointer& renderContext, const I& input) {
    jobModel.run(sceneContext, renderContext, input);
}
template <class T, class O> void jobRunO(T& jobModel, const SceneContextPointer& sceneContext, const RenderContextPointer& renderContext, O& output) {
    jobModel.run(sceneContext, renderContext, output);
}
template <class T, class I, class O> void jobRunIO(T& jobModel, const SceneContextPointer& sceneContext, const RenderContextPointer& renderContext, const I& input, O& output) {
    jobModel.run(sceneContext, renderContext, input, output);
}

class Job {
public:

    // Varying represent a varying piece of data
    class Varying {
    public:

        Varying(const Varying& var): _concept(var._concept) {}

        Varying() {}
        template <class T> 
        Varying(const T& data) : _concept(std::make_shared<Job::Varying::Model<T>>(data)) {}

        // Access the _data contained win the concept explicitely
        template <class T> T& edit() { return std::static_pointer_cast<Model<T>>(_concept)->_data; }
        template <class T> const T& get() const { return std::static_pointer_cast<const Model<T>>(_concept)->_data; }

    protected:
        friend class Job;

        std::vector<std::weak_ptr<Job>> _consumerJobs;

        void addJobConsumer(const std::shared_ptr<Job>& job) {
            _consumerJobs.push_back(job);
        }

        class Concept {
        public:
            virtual ~Concept() = default;
        };
        template <class T> class Model : public Concept {
        public:
            typedef T Data;
            Data _data;
            Model(const Model& source): _data(source.data) {}
            Model(const Data& data): _data(data) {}
            virtual ~Model() {}
        };

        std::shared_ptr<Concept> _concept;
    };

    Job(const Job& other) : _concept(other._concept) {}
    ~Job();

    bool isEnabled() const { return _concept->isEnabled(); }
    void setEnabled(bool isEnabled) { _concept->setEnabled(isEnabled); }

    const std::string& getName() const { return _concept->getName(); }
    const Varying getInput() const { return _concept->getInput(); }
    const Varying getOutput() const { return _concept->getOutput(); }

    template <class T> T& edit() {
        auto theConcept = std::dynamic_pointer_cast<typename T::JobModel>(_concept);
        assert(theConcept);
        return theConcept->_data;
    }
    template <class T> const T& get() const {
        auto theConcept = std::dynamic_pointer_cast<typename T::JobModel>(_concept);
        assert(theConcept);
        return theConcept->_data;
    }

    void run(const SceneContextPointer& sceneContext, const RenderContextPointer& renderContext) {
        PerformanceTimer perfTimer(getName().c_str());
        PROFILE_RANGE(getName().c_str());
        _concept->run(sceneContext, renderContext);
    }

public:
    class Concept {
        std::string _name;
        bool _isEnabled = true;
    public:
        Concept() : _name() {}
        Concept(const std::string& name) : _name(name) {}
        virtual ~Concept() = default;

        void setName(const std::string& name) { _name = name; }
        const std::string& getName() const { return _name; }

        bool isEnabled() const { return _isEnabled; }
        void setEnabled(bool isEnabled) { _isEnabled = isEnabled; }

        virtual const Varying getInput() const { return Varying(); }
        virtual const Varying getOutput() const { return Varying(); }
        virtual void run(const SceneContextPointer& sceneContext, const RenderContextPointer& renderContext) = 0;
    };

    Job(Concept* concept) : _concept(concept) {}

public:
    template <class T> class Model : public Concept {
    public:
        typedef T Data;

        Data _data;

        Model() {}
        Model(const std::string& name): Concept(name) {}
        Model(Data data): _data(data) {}
        Model(const std::string& name, Data data): Concept(name), _data(data) {}

        void run(const SceneContextPointer& sceneContext, const RenderContextPointer& renderContext) {
            if (isEnabled()) {
                jobRun(_data, sceneContext, renderContext);
            }
        }
    };

    template <class T, class I> class ModelI : public Concept {
    public:
        typedef T Data;
        typedef I Input;

        Data _data;
        Varying _input;

        const Varying getInput() const { return _input; }

        ModelI(const std::string& name, const Varying& input, Data data = Data()) : Concept(name), _data(data), _input(input) {}
        ModelI(const std::string& name, Data data): Concept(name), _data(data) {}

        void run(const SceneContextPointer& sceneContext, const RenderContextPointer& renderContext) {
            if (isEnabled()) {
                jobRunI(_data, sceneContext, renderContext, _input.get<I>());
            }
        }
    };

    template <class T, class O> class ModelO : public Concept {
    public:
        typedef T Data;
        typedef O Output;

        Data _data;
        Varying _output;

        const Varying getOutput() const { return _output; }

        ModelO(const std::string& name): Concept(name), _output(Output()) {

        }

        ModelO(const std::string& name, Data data): Concept(name), _data(data), _output(Output()) {}

        void run(const SceneContextPointer& sceneContext, const RenderContextPointer& renderContext) {
            if (isEnabled()) {
                jobRunO(_data, sceneContext, renderContext, _output.edit<O>());
            }
        }
    };

    template <class T, class I, class O> class ModelIO : public Concept {
    public:
        typedef T Data;
        typedef I Input;
        typedef O Output;

        Data _data;
        Varying _input;
        Varying _output;

        const Varying getInput() const { return _input; }
        const Varying getOutput() const { return _output; }

        ModelIO(const std::string& name, const Varying& input, Data data = Data()): Concept(name), _data(data), _input(input), _output(Output()) {}
        ModelIO(const std::string& name, Data data, Output output): Concept(name), _data(data), _output(output) {}

        void setInput(const Varying& input) { _input = input; }

        void run(const SceneContextPointer& sceneContext, const RenderContextPointer& renderContext) {
            if (isEnabled()) {
                jobRunIO(_data, sceneContext, renderContext, _input.get<I>(), _output.edit<O>());
            }
        }
    };

    std::shared_ptr<Concept> _concept;
};




typedef std::vector<Job> Jobs;

=======
>>>>>>> 511ad760
void cullItems(const SceneContextPointer& sceneContext, const RenderContextPointer& renderContext, const ItemIDsBounds& inItems, ItemIDsBounds& outITems);
void depthSortItems(const SceneContextPointer& sceneContext, const RenderContextPointer& renderContext, bool frontToBack, const ItemIDsBounds& inItems, ItemIDsBounds& outITems);
void renderLights(const SceneContextPointer& sceneContext, const RenderContextPointer& renderContext, const ItemIDsBounds& inItems);
void renderShapes(const SceneContextPointer& sceneContext, const RenderContextPointer& renderContext, const ShapePlumberPointer& shapeContext, const ItemIDsBounds& inItems, int maxDrawnItems = -1);


class FetchItems {
public:
    typedef std::function<void (const RenderContextPointer& context, int count)> ProbeNumItems;
    FetchItems(const ProbeNumItems& probe): _probeNumItems(probe) {}
    FetchItems(const ItemFilter& filter, const ProbeNumItems& probe): _filter(filter), _probeNumItems(probe) {}

    ItemFilter _filter = ItemFilter::Builder::opaqueShape().withoutLayered();
    ProbeNumItems _probeNumItems;

    void run(const SceneContextPointer& sceneContext, const RenderContextPointer& renderContext, ItemIDsBounds& outItems);

    using JobModel = Task::Job::ModelO<FetchItems, ItemIDsBounds>;
};

template<RenderDetails::Type T = RenderDetails::Type::OTHER_ITEM>
class CullItems {
public:
<<<<<<< HEAD
    void run(const SceneContextPointer& sceneContext, const RenderContextPointer& renderContext, const ItemIDsBounds& inItems, ItemIDsBounds& outItems) {
        outItems.clear();
        outItems.reserve(inItems.size());
        renderContext->getArgs()->_details.pointTo(T);
        render::cullItems(sceneContext, renderContext, inItems, outItems);
    }
    typedef Job::ModelIO<CullItems, ItemIDsBounds, ItemIDsBounds> JobModel;
};

=======
    void run(const SceneContextPointer& sceneContext, const RenderContextPointer& renderContext, const ItemIDsBounds& inItems, ItemIDsBounds& outItems);
    using JobModel = Task::Job::ModelIO<CullItems, ItemIDsBounds, ItemIDsBounds>;
};

class CullItemsOpaque {
public:
    void run(const SceneContextPointer& sceneContext, const RenderContextPointer& renderContext, const ItemIDsBounds& inItems, ItemIDsBounds& outItems);
    using JobModel = Task::Job::ModelIO<CullItemsOpaque, ItemIDsBounds, ItemIDsBounds>;
};

class CullItemsTransparent {
public:
    void run(const SceneContextPointer& sceneContext, const RenderContextPointer& renderContext, const ItemIDsBounds& inItems, ItemIDsBounds& outItems);
    using JobModel = Task::Job::ModelIO<CullItemsTransparent, ItemIDsBounds, ItemIDsBounds>;
};

>>>>>>> 511ad760
class DepthSortItems {
public:
    bool _frontToBack = true;

    DepthSortItems(bool frontToBack = true) : _frontToBack(frontToBack) {}

    void run(const SceneContextPointer& sceneContext, const RenderContextPointer& renderContext, const ItemIDsBounds& inItems, ItemIDsBounds& outITems);

    using JobModel = Task::Job::ModelIO<DepthSortItems, ItemIDsBounds, ItemIDsBounds>;
};

class DrawLight {
public:
    void run(const SceneContextPointer& sceneContext, const RenderContextPointer& renderContext);

<<<<<<< HEAD
    typedef Job::Model<DrawLight> JobModel;
};

class DrawSceneTask : public Task {
public:

    DrawSceneTask();
    ~DrawSceneTask();

    Jobs _jobs;

    virtual void run(const SceneContextPointer& sceneContext, const RenderContextPointer& renderContext);

};


// A map of ItemIDs allowing to create bucket lists of SHAPE type items which are filtered by their
// Material
class ItemMaterialBucketMap : public std::map<model::MaterialFilter, ItemIDs, model::MaterialFilter::Less> {
public:

    ItemMaterialBucketMap() {}

    void insert(const ItemID& id, const model::MaterialKey& key);

    // standard builders allocating the main buckets
    void allocateStandardMaterialBuckets();
=======
    using JobModel = Task::Job::Model<DrawLight>;
>>>>>>> 511ad760
};

}

#endif // hifi_render_DrawTask_h<|MERGE_RESOLUTION|>--- conflicted
+++ resolved
@@ -19,208 +19,6 @@
 
 namespace render {
 
-<<<<<<< HEAD
-template <class T> void jobRun(T& jobModel, const SceneContextPointer& sceneContext, const RenderContextPointer& renderContext) {
-    jobModel.run(sceneContext, renderContext);
-}
-template <class T, class I> void jobRunI(T& jobModel, const SceneContextPointer& sceneContext, const RenderContextPointer& renderContext, const I& input) {
-    jobModel.run(sceneContext, renderContext, input);
-}
-template <class T, class O> void jobRunO(T& jobModel, const SceneContextPointer& sceneContext, const RenderContextPointer& renderContext, O& output) {
-    jobModel.run(sceneContext, renderContext, output);
-}
-template <class T, class I, class O> void jobRunIO(T& jobModel, const SceneContextPointer& sceneContext, const RenderContextPointer& renderContext, const I& input, O& output) {
-    jobModel.run(sceneContext, renderContext, input, output);
-}
-
-class Job {
-public:
-
-    // Varying represent a varying piece of data
-    class Varying {
-    public:
-
-        Varying(const Varying& var): _concept(var._concept) {}
-
-        Varying() {}
-        template <class T> 
-        Varying(const T& data) : _concept(std::make_shared<Job::Varying::Model<T>>(data)) {}
-
-        // Access the _data contained win the concept explicitely
-        template <class T> T& edit() { return std::static_pointer_cast<Model<T>>(_concept)->_data; }
-        template <class T> const T& get() const { return std::static_pointer_cast<const Model<T>>(_concept)->_data; }
-
-    protected:
-        friend class Job;
-
-        std::vector<std::weak_ptr<Job>> _consumerJobs;
-
-        void addJobConsumer(const std::shared_ptr<Job>& job) {
-            _consumerJobs.push_back(job);
-        }
-
-        class Concept {
-        public:
-            virtual ~Concept() = default;
-        };
-        template <class T> class Model : public Concept {
-        public:
-            typedef T Data;
-            Data _data;
-            Model(const Model& source): _data(source.data) {}
-            Model(const Data& data): _data(data) {}
-            virtual ~Model() {}
-        };
-
-        std::shared_ptr<Concept> _concept;
-    };
-
-    Job(const Job& other) : _concept(other._concept) {}
-    ~Job();
-
-    bool isEnabled() const { return _concept->isEnabled(); }
-    void setEnabled(bool isEnabled) { _concept->setEnabled(isEnabled); }
-
-    const std::string& getName() const { return _concept->getName(); }
-    const Varying getInput() const { return _concept->getInput(); }
-    const Varying getOutput() const { return _concept->getOutput(); }
-
-    template <class T> T& edit() {
-        auto theConcept = std::dynamic_pointer_cast<typename T::JobModel>(_concept);
-        assert(theConcept);
-        return theConcept->_data;
-    }
-    template <class T> const T& get() const {
-        auto theConcept = std::dynamic_pointer_cast<typename T::JobModel>(_concept);
-        assert(theConcept);
-        return theConcept->_data;
-    }
-
-    void run(const SceneContextPointer& sceneContext, const RenderContextPointer& renderContext) {
-        PerformanceTimer perfTimer(getName().c_str());
-        PROFILE_RANGE(getName().c_str());
-        _concept->run(sceneContext, renderContext);
-    }
-
-public:
-    class Concept {
-        std::string _name;
-        bool _isEnabled = true;
-    public:
-        Concept() : _name() {}
-        Concept(const std::string& name) : _name(name) {}
-        virtual ~Concept() = default;
-
-        void setName(const std::string& name) { _name = name; }
-        const std::string& getName() const { return _name; }
-
-        bool isEnabled() const { return _isEnabled; }
-        void setEnabled(bool isEnabled) { _isEnabled = isEnabled; }
-
-        virtual const Varying getInput() const { return Varying(); }
-        virtual const Varying getOutput() const { return Varying(); }
-        virtual void run(const SceneContextPointer& sceneContext, const RenderContextPointer& renderContext) = 0;
-    };
-
-    Job(Concept* concept) : _concept(concept) {}
-
-public:
-    template <class T> class Model : public Concept {
-    public:
-        typedef T Data;
-
-        Data _data;
-
-        Model() {}
-        Model(const std::string& name): Concept(name) {}
-        Model(Data data): _data(data) {}
-        Model(const std::string& name, Data data): Concept(name), _data(data) {}
-
-        void run(const SceneContextPointer& sceneContext, const RenderContextPointer& renderContext) {
-            if (isEnabled()) {
-                jobRun(_data, sceneContext, renderContext);
-            }
-        }
-    };
-
-    template <class T, class I> class ModelI : public Concept {
-    public:
-        typedef T Data;
-        typedef I Input;
-
-        Data _data;
-        Varying _input;
-
-        const Varying getInput() const { return _input; }
-
-        ModelI(const std::string& name, const Varying& input, Data data = Data()) : Concept(name), _data(data), _input(input) {}
-        ModelI(const std::string& name, Data data): Concept(name), _data(data) {}
-
-        void run(const SceneContextPointer& sceneContext, const RenderContextPointer& renderContext) {
-            if (isEnabled()) {
-                jobRunI(_data, sceneContext, renderContext, _input.get<I>());
-            }
-        }
-    };
-
-    template <class T, class O> class ModelO : public Concept {
-    public:
-        typedef T Data;
-        typedef O Output;
-
-        Data _data;
-        Varying _output;
-
-        const Varying getOutput() const { return _output; }
-
-        ModelO(const std::string& name): Concept(name), _output(Output()) {
-
-        }
-
-        ModelO(const std::string& name, Data data): Concept(name), _data(data), _output(Output()) {}
-
-        void run(const SceneContextPointer& sceneContext, const RenderContextPointer& renderContext) {
-            if (isEnabled()) {
-                jobRunO(_data, sceneContext, renderContext, _output.edit<O>());
-            }
-        }
-    };
-
-    template <class T, class I, class O> class ModelIO : public Concept {
-    public:
-        typedef T Data;
-        typedef I Input;
-        typedef O Output;
-
-        Data _data;
-        Varying _input;
-        Varying _output;
-
-        const Varying getInput() const { return _input; }
-        const Varying getOutput() const { return _output; }
-
-        ModelIO(const std::string& name, const Varying& input, Data data = Data()): Concept(name), _data(data), _input(input), _output(Output()) {}
-        ModelIO(const std::string& name, Data data, Output output): Concept(name), _data(data), _output(output) {}
-
-        void setInput(const Varying& input) { _input = input; }
-
-        void run(const SceneContextPointer& sceneContext, const RenderContextPointer& renderContext) {
-            if (isEnabled()) {
-                jobRunIO(_data, sceneContext, renderContext, _input.get<I>(), _output.edit<O>());
-            }
-        }
-    };
-
-    std::shared_ptr<Concept> _concept;
-};
-
-
-
-
-typedef std::vector<Job> Jobs;
-
-=======
->>>>>>> 511ad760
 void cullItems(const SceneContextPointer& sceneContext, const RenderContextPointer& renderContext, const ItemIDsBounds& inItems, ItemIDsBounds& outITems);
 void depthSortItems(const SceneContextPointer& sceneContext, const RenderContextPointer& renderContext, bool frontToBack, const ItemIDsBounds& inItems, ItemIDsBounds& outITems);
 void renderLights(const SceneContextPointer& sceneContext, const RenderContextPointer& renderContext, const ItemIDsBounds& inItems);
@@ -244,34 +42,16 @@
 template<RenderDetails::Type T = RenderDetails::Type::OTHER_ITEM>
 class CullItems {
 public:
-<<<<<<< HEAD
     void run(const SceneContextPointer& sceneContext, const RenderContextPointer& renderContext, const ItemIDsBounds& inItems, ItemIDsBounds& outItems) {
         outItems.clear();
         outItems.reserve(inItems.size());
         renderContext->getArgs()->_details.pointTo(T);
         render::cullItems(sceneContext, renderContext, inItems, outItems);
     }
-    typedef Job::ModelIO<CullItems, ItemIDsBounds, ItemIDsBounds> JobModel;
+
+    using JobModel = Task::Job::ModelIO<CullItems<T>, ItemIDsBounds, ItemIDsBounds>;
 };
 
-=======
-    void run(const SceneContextPointer& sceneContext, const RenderContextPointer& renderContext, const ItemIDsBounds& inItems, ItemIDsBounds& outItems);
-    using JobModel = Task::Job::ModelIO<CullItems, ItemIDsBounds, ItemIDsBounds>;
-};
-
-class CullItemsOpaque {
-public:
-    void run(const SceneContextPointer& sceneContext, const RenderContextPointer& renderContext, const ItemIDsBounds& inItems, ItemIDsBounds& outItems);
-    using JobModel = Task::Job::ModelIO<CullItemsOpaque, ItemIDsBounds, ItemIDsBounds>;
-};
-
-class CullItemsTransparent {
-public:
-    void run(const SceneContextPointer& sceneContext, const RenderContextPointer& renderContext, const ItemIDsBounds& inItems, ItemIDsBounds& outItems);
-    using JobModel = Task::Job::ModelIO<CullItemsTransparent, ItemIDsBounds, ItemIDsBounds>;
-};
-
->>>>>>> 511ad760
 class DepthSortItems {
 public:
     bool _frontToBack = true;
@@ -287,37 +67,7 @@
 public:
     void run(const SceneContextPointer& sceneContext, const RenderContextPointer& renderContext);
 
-<<<<<<< HEAD
-    typedef Job::Model<DrawLight> JobModel;
-};
-
-class DrawSceneTask : public Task {
-public:
-
-    DrawSceneTask();
-    ~DrawSceneTask();
-
-    Jobs _jobs;
-
-    virtual void run(const SceneContextPointer& sceneContext, const RenderContextPointer& renderContext);
-
-};
-
-
-// A map of ItemIDs allowing to create bucket lists of SHAPE type items which are filtered by their
-// Material
-class ItemMaterialBucketMap : public std::map<model::MaterialFilter, ItemIDs, model::MaterialFilter::Less> {
-public:
-
-    ItemMaterialBucketMap() {}
-
-    void insert(const ItemID& id, const model::MaterialKey& key);
-
-    // standard builders allocating the main buckets
-    void allocateStandardMaterialBuckets();
-=======
     using JobModel = Task::Job::Model<DrawLight>;
->>>>>>> 511ad760
 };
 
 }
