--- conflicted
+++ resolved
@@ -193,23 +193,24 @@
 public:
     class Slot {
     public:
-        static const int SKINNING_BUFFER = 2;
-        static const int MATERIAL_BUFFER = 3;
-        static const int TEXMAPARRAY_BUFFER = 4;
-        static const int ALBEDO_MAP = 0;
-        static const int NORMAL_MAP = 1;
-        static const int METALLIC_MAP = 2;
-        static const int EMISSIVE_LIGHTMAP_MAP = 3;
-        static const int ROUGHNESS_MAP = 4;
-        static const int OCCLUSION_MAP = 5;
-
-<<<<<<< HEAD
-        static const int LIGHT_BUFFER = 4;
-        static const int LIGHT_AMBIENT_MAP = 6;
-=======
-        static const int LIGHT_BUFFER = 5;
->>>>>>> b95c81d0
-        static const int NORMAL_FITTING_MAP = 10;
+        enum BUFFER {
+            SKINNING = 2,
+            MATERIAL,
+            TEXMAPARRAY,
+            LIGHT
+        };
+
+        enum MAP {
+            ALBEDO = 0,
+            NORMAL,
+            METALLIC,
+            EMISSIVE_LIGHTMAP,
+            ROUGHNESS,
+            OCCLUSION,
+            LIGHT_AMBIENT,
+
+            NORMAL_FITTING = 10,
+        };
     };
 
     class Locations {
