//
//  DrawStatus.cpp
//  render/src/render
//
//  Created by Niraj Venkat on 6/29/15.
//  Copyright 2015 High Fidelity, Inc.
//
//  Distributed under the Apache License, Version 2.0.
//  See the accompanying file LICENSE or http://www.apache.org/licenses/LICENSE-2.0.html
//

#include "DrawStatus.h"

#include <algorithm>
#include <assert.h>

#include <PerfStat.h>
#include <ViewFrustum.h>
#include <RenderArgs.h>

#include <gpu/Context.h>

#include "drawItemBounds_vert.h"
#include "drawItemBounds_frag.h"
#include "drawItemStatus_vert.h"
#include "drawItemStatus_frag.h"

using namespace render;

void DrawStatusConfig::dirtyHelper() {
    enabled = showNetwork || showDisplay;
    emit dirty();
}

const gpu::PipelinePointer DrawStatus::getDrawItemBoundsPipeline() {
    if (!_drawItemBoundsPipeline) {
        auto vs = gpu::Shader::createVertex(std::string(drawItemBounds_vert));
        auto ps = gpu::Shader::createPixel(std::string(drawItemBounds_frag));
        gpu::ShaderPointer program = gpu::Shader::createProgram(vs, ps);

        gpu::Shader::BindingSet slotBindings;
        gpu::Shader::makeProgram(*program, slotBindings);

        _drawItemBoundPosLoc = program->getUniforms().findLocation("inBoundPos");
        _drawItemBoundDimLoc = program->getUniforms().findLocation("inBoundDim");

        auto state = std::make_shared<gpu::State>();

        state->setDepthTest(true, false, gpu::LESS_EQUAL);

        // Blend on transparent
        state->setBlendFunction(true,
            gpu::State::SRC_ALPHA, gpu::State::BLEND_OP_ADD, gpu::State::INV_SRC_ALPHA,
            gpu::State::DEST_ALPHA, gpu::State::BLEND_OP_ADD, gpu::State::ZERO);

        // Good to go add the brand new pipeline
        _drawItemBoundsPipeline = gpu::Pipeline::create(program, state);
    }
    return _drawItemBoundsPipeline;
}

const gpu::PipelinePointer DrawStatus::getDrawItemStatusPipeline() {
    if (!_drawItemStatusPipeline) {
        auto vs = gpu::Shader::createVertex(std::string(drawItemStatus_vert));
        auto ps = gpu::Shader::createPixel(std::string(drawItemStatus_frag));
        gpu::ShaderPointer program = gpu::Shader::createProgram(vs, ps);

        gpu::Shader::BindingSet slotBindings;
        slotBindings.insert(gpu::Shader::Binding(std::string("iconStatusMap"), 0));
        gpu::Shader::makeProgram(*program, slotBindings);

        _drawItemStatusPosLoc = program->getUniforms().findLocation("inBoundPos");
        _drawItemStatusDimLoc = program->getUniforms().findLocation("inBoundDim");
        _drawItemStatusValue0Loc = program->getUniforms().findLocation("inStatus0");
        _drawItemStatusValue1Loc = program->getUniforms().findLocation("inStatus1");

        auto state = std::make_shared<gpu::State>();

        state->setDepthTest(false, false, gpu::LESS_EQUAL);

        // Blend on transparent
        state->setBlendFunction(true,
            gpu::State::SRC_ALPHA, gpu::State::BLEND_OP_ADD, gpu::State::INV_SRC_ALPHA,
            gpu::State::DEST_ALPHA, gpu::State::BLEND_OP_ADD, gpu::State::ZERO);

        // Good to go add the brand new pipeline
        _drawItemStatusPipeline = gpu::Pipeline::create(program, state);
    }
    return _drawItemStatusPipeline;
}

void DrawStatus::setStatusIconMap(const gpu::TexturePointer& map) {
    _statusIconMap = map;
}

const gpu::TexturePointer DrawStatus::getStatusIconMap() const {
    return _statusIconMap;
}

void DrawStatus::configure(const Config& config) {
    _showDisplay = config.showDisplay;
    _showNetwork = config.showNetwork;
}

void DrawStatus::run(const SceneContextPointer& sceneContext,
                     const RenderContextPointer& renderContext,
<<<<<<< HEAD
                     const ItemBounds& inItems) {
    assert(renderContext->getArgs());
    assert(renderContext->getArgs()->_viewFrustum);
    RenderArgs* args = renderContext->getArgs();
=======
                     const ItemIDsBounds& inItems) {
    assert(renderContext->args);
    assert(renderContext->args->_viewFrustum);
    RenderArgs* args = renderContext->args;
>>>>>>> f4e0352f
    auto& scene = sceneContext->_scene;
    const int NUM_STATUS_VEC4_PER_ITEM = 2;
    const int VEC4_LENGTH = 4;

    // FIrst thing, we collect the bound and the status for all the items we want to render
    int nbItems = 0;
    {
        if (!_itemBounds) {
            _itemBounds = std::make_shared<gpu::Buffer>();
        }
        if (!_itemStatus) {
            _itemStatus = std::make_shared<gpu::Buffer>();;
        }

        _itemBounds->resize((inItems.size() * sizeof(AABox)));
        _itemStatus->resize((inItems.size() * NUM_STATUS_VEC4_PER_ITEM * sizeof(glm::vec4)));
        AABox* itemAABox = reinterpret_cast<AABox*> (_itemBounds->editData());
        glm::ivec4* itemStatus = reinterpret_cast<glm::ivec4*> (_itemStatus->editData());
        for (auto& item : inItems) {
            if (!item.bound.isInvalid()) {
                if (!item.bound.isNull()) {
                    (*itemAABox) = item.bound;
                } else {
                    (*itemAABox).setBox(item.bound.getCorner(), 0.1f);
                }
                auto& itemScene = scene->getItem(item.id);

                auto itemStatusPointer = itemScene.getStatus();
                if (itemStatusPointer) {
                    // Query the current status values, this is where the statusGetter lambda get called
                    auto&& currentStatusValues = itemStatusPointer->getCurrentValues();
                    int valueNum = 0;
                    for (int vec4Num = 0; vec4Num < NUM_STATUS_VEC4_PER_ITEM; vec4Num++) {
                        (*itemStatus) = glm::ivec4(Item::Status::Value::INVALID.getPackedData());
                        for (int component = 0; component < VEC4_LENGTH; component++) {
                            valueNum = vec4Num * VEC4_LENGTH + component;
                            if (valueNum < (int)currentStatusValues.size()) {
                                (*itemStatus)[component] = currentStatusValues[valueNum].getPackedData();
                            }
                        }
                        itemStatus++;
                    }
                } else {
                    (*itemStatus) = glm::ivec4(Item::Status::Value::INVALID.getPackedData());
                    itemStatus++;
                    (*itemStatus) = glm::ivec4(Item::Status::Value::INVALID.getPackedData());
                    itemStatus++;
                }

                nbItems++;
                itemAABox++;
            }
        }
    }

    if (nbItems == 0) {
        return;
    }

    // Allright, something to render let's do it
    gpu::doInBatch(args->_context, [&](gpu::Batch& batch) {
        glm::mat4 projMat;
        Transform viewMat;
        args->_viewFrustum->evalProjectionMatrix(projMat);
        args->_viewFrustum->evalViewTransform(viewMat);
        batch.setViewportTransform(args->_viewport);

        batch.setProjectionTransform(projMat);
        batch.setViewTransform(viewMat);
        batch.setModelTransform(Transform());

        // bind the one gpu::Pipeline we need
        batch.setPipeline(getDrawItemBoundsPipeline());

        AABox* itemAABox = reinterpret_cast<AABox*> (_itemBounds->editData());
        glm::ivec4* itemStatus = reinterpret_cast<glm::ivec4*> (_itemStatus->editData());

        const unsigned int VEC3_ADRESS_OFFSET = 3;

        if (_showDisplay) {
            for (int i = 0; i < nbItems; i++) {
                batch._glUniform3fv(_drawItemBoundPosLoc, 1, (const float*) (itemAABox + i));
                batch._glUniform3fv(_drawItemBoundDimLoc, 1, ((const float*) (itemAABox + i)) + VEC3_ADRESS_OFFSET);

                batch.draw(gpu::LINES, 24, 0);
            }
        }

        batch.setResourceTexture(0, gpu::TextureView(getStatusIconMap(), 0));

        batch.setPipeline(getDrawItemStatusPipeline());

        if (_showNetwork) {
            for (int i = 0; i < nbItems; i++) {
                batch._glUniform3fv(_drawItemStatusPosLoc, 1, (const float*) (itemAABox + i));
                batch._glUniform3fv(_drawItemStatusDimLoc, 1, ((const float*) (itemAABox + i)) + VEC3_ADRESS_OFFSET);
                batch._glUniform4iv(_drawItemStatusValue0Loc, 1, (const int*)(itemStatus + NUM_STATUS_VEC4_PER_ITEM * i));
                batch._glUniform4iv(_drawItemStatusValue1Loc, 1, (const int*)(itemStatus + NUM_STATUS_VEC4_PER_ITEM * i + 1));
                batch.draw(gpu::TRIANGLES, 24 * NUM_STATUS_VEC4_PER_ITEM, 0);
            }
        }
        batch.setResourceTexture(0, 0);
    });
}<|MERGE_RESOLUTION|>--- conflicted
+++ resolved
@@ -104,17 +104,10 @@
 
 void DrawStatus::run(const SceneContextPointer& sceneContext,
                      const RenderContextPointer& renderContext,
-<<<<<<< HEAD
                      const ItemBounds& inItems) {
-    assert(renderContext->getArgs());
-    assert(renderContext->getArgs()->_viewFrustum);
-    RenderArgs* args = renderContext->getArgs();
-=======
-                     const ItemIDsBounds& inItems) {
     assert(renderContext->args);
     assert(renderContext->args->_viewFrustum);
     RenderArgs* args = renderContext->args;
->>>>>>> f4e0352f
     auto& scene = sceneContext->_scene;
     const int NUM_STATUS_VEC4_PER_ITEM = 2;
     const int VEC4_LENGTH = 4;
