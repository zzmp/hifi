--- conflicted
+++ resolved
@@ -1,59 +1,40 @@
-//
-//  DrawStatus.cpp
-//  render/src/render
-//
-//  Created by Niraj Venkat on 5/21/15.
-//  Copyright 20154 High Fidelity, Inc.
-//
-//  Distributed under the Apache License, Version 2.0.
-//  See the accompanying file LICENSE or http://www.apache.org/licenses/LICENSE-2.0.html
-//
-
-#include <algorithm>
-#include <assert.h>
-
-#include "DrawStatus.h"
-
-#include <PerfStat.h>
-#include "gpu/GPULogging.h"
-
-
-#include "gpu/Batch.h"
-#include "gpu/Context.h"
-
-#include "ViewFrustum.h"
-#include "RenderArgs.h"
-
-#include "drawItemBounds_vert.h"
-#include "drawItemBounds_frag.h"
-#include "drawItemStatus_vert.h"
-#include "drawItemStatus_frag.h"
-
-using namespace render;
-
-
-
-const gpu::PipelinePointer& DrawStatus::getDrawItemBoundsPipeline() {
+//
+//  DrawStatus.cpp
+//  render/src/render
+//
+//  Created by Niraj Venkat on 6/29/15.
+//  Copyright 2015 High Fidelity, Inc.
+//
+//  Distributed under the Apache License, Version 2.0.
+//  See the accompanying file LICENSE or http://www.apache.org/licenses/LICENSE-2.0.html
+//
+
+#include <algorithm>
+#include <assert.h>
+
+#include "DrawStatus.h"
+
+#include <PerfStat.h>
+#include "gpu/GPULogging.h"
+
+
+#include "gpu/Batch.h"
+#include "gpu/Context.h"
+
+#include "ViewFrustum.h"
+#include "RenderArgs.h"
+
+#include "drawItemBounds_vert.h"
+#include "drawItemBounds_frag.h"
+#include "drawItemStatus_vert.h"
+#include "drawItemStatus_frag.h"
+
+using namespace render;
+
+
+
+const gpu::PipelinePointer& DrawStatus::getDrawItemBoundsPipeline() {
     if (!_drawItemBoundsPipeline) {
-<<<<<<< HEAD
-        auto vs = gpu::ShaderPointer(gpu::Shader::createVertex(std::string(drawItemBounds_vert)));
-        auto ps = gpu::ShaderPointer(gpu::Shader::createPixel(std::string(drawItemBounds_frag)));
-        gpu::ShaderPointer program = gpu::ShaderPointer(gpu::Shader::createProgram(vs, ps));
-
-        gpu::Shader::BindingSet slotBindings;
-        gpu::Shader::makeProgram(*program, slotBindings);
-
-        gpu::StatePointer state = gpu::StatePointer(new gpu::State());
-
-        state->setDepthTest(true, false, gpu::LESS_EQUAL);
-
-        // Blend on transparent
-        state->setBlendFunction(true,
-            gpu::State::SRC_ALPHA, gpu::State::BLEND_OP_ADD, gpu::State::INV_SRC_ALPHA,
-            gpu::State::DEST_ALPHA, gpu::State::BLEND_OP_ADD, gpu::State::ZERO);
-
-        // Good to go add the brand new pipeline
-=======
         auto vs = gpu::ShaderPointer(gpu::Shader::createVertex(std::string(drawItemBounds_vert)));
         auto ps = gpu::ShaderPointer(gpu::Shader::createPixel(std::string(drawItemBounds_frag)));
         gpu::ShaderPointer program = gpu::ShaderPointer(gpu::Shader::createProgram(vs, ps));
@@ -74,14 +55,13 @@
             gpu::State::DEST_ALPHA, gpu::State::BLEND_OP_ADD, gpu::State::ZERO);
 
         // Good to go add the brand new pipeline
->>>>>>> 63e3d0e7
-        _drawItemBoundsPipeline.reset(gpu::Pipeline::create(program, state));
-    }
-    return _drawItemBoundsPipeline;
-}
-
-const gpu::PipelinePointer& DrawStatus::getDrawItemStatusPipeline() {
-    if (!_drawItemStatusPipeline) {
+        _drawItemBoundsPipeline.reset(gpu::Pipeline::create(program, state));
+    }
+    return _drawItemBoundsPipeline;
+}
+
+const gpu::PipelinePointer& DrawStatus::getDrawItemStatusPipeline() {
+    if (!_drawItemStatusPipeline) {
         auto vs = gpu::ShaderPointer(gpu::Shader::createVertex(std::string(drawItemStatus_vert)));
         auto ps = gpu::ShaderPointer(gpu::Shader::createPixel(std::string(drawItemStatus_frag)));
         gpu::ShaderPointer program = gpu::ShaderPointer(gpu::Shader::createProgram(vs, ps));
@@ -103,109 +83,102 @@
             gpu::State::DEST_ALPHA, gpu::State::BLEND_OP_ADD, gpu::State::ZERO);
 
         // Good to go add the brand new pipeline
-        _drawItemStatusPipeline.reset(gpu::Pipeline::create(program, state));
-    }
-    return _drawItemStatusPipeline;
-}
+        _drawItemStatusPipeline.reset(gpu::Pipeline::create(program, state));
+    }
+    return _drawItemStatusPipeline;
+}
+
+void DrawStatus::run(const SceneContextPointer& sceneContext, const RenderContextPointer& renderContext, const ItemIDsBounds& inItems) {
+    assert(renderContext->args);
+    assert(renderContext->args->_viewFrustum);
+    RenderArgs* args = renderContext->args;
+    auto& scene = sceneContext->_scene;
+
+    // FIrst thing, we collect the bound and the status for all the items we want to render
+    int nbItems = 0;
+    {
+        if (!_itemBounds) {
+            _itemBounds.reset(new gpu::Buffer());
+        }
+        if (!_itemStatus) {
+            _itemStatus.reset(new gpu::Buffer());
+        }
+
+        _itemBounds->resize((inItems.size() * sizeof(AABox)));
+        _itemStatus->resize((inItems.size() * sizeof(glm::vec4)));
+        AABox* itemAABox = reinterpret_cast<AABox*> (_itemBounds->editData());
+        glm::vec4* itemStatus = reinterpret_cast<glm::vec4*> (_itemStatus->editData());
+        for (auto& item : inItems) {
+            if (!item.bounds.isInvalid()) {
+                if (!item.bounds.isNull()) {
+                    (*itemAABox) = item.bounds;
+                } else {
+                    (*itemAABox).setBox(item.bounds.getCorner(), 0.1f);
+                }
+                auto& itemScene = scene->getItem(item.id);
+                auto& status = itemScene.getStatus();
+                if (status) {
+                    status->getValue((*itemStatus));
+                } else {
+                    (*itemStatus) = glm::vec4(-1.0f);
+                }
+
+                nbItems++;
+                itemAABox++;
+                itemStatus++;
+            }
+        }
+    }
+
+    if (nbItems == 0) {
+        return;
+    }
+
+    // Allright, something to render let's do it
+    gpu::Batch batch;
+
+    glm::mat4 projMat;
+    Transform viewMat;
+    args->_viewFrustum->evalProjectionMatrix(projMat);
+    args->_viewFrustum->evalViewTransform(viewMat);
+    if (args->_renderMode == RenderArgs::MIRROR_RENDER_MODE) {
+        viewMat.postScale(glm::vec3(-1.0f, 1.0f, 1.0f));
+    }
+    batch.setProjectionTransform(projMat);
+    batch.setViewTransform(viewMat);
+    batch.setModelTransform(Transform());
+
+/*   if (!_drawItemFormat) {
+        _drawItemFormat.reset(new gpu::Stream::Format());
+        _drawItemFormat->setAttribute(0, 0, gpu::Element(gpu::VEC3, gpu::FLOAT, gpu::XYZ), 0, gpu::Stream::PER_INSTANCE);
+        _drawItemFormat->setAttribute(1, 0, gpu::Element(gpu::VEC3, gpu::FLOAT, gpu::XYZ), sizeof(glm::vec3), gpu::Stream::PER_INSTANCE);
+    }
+*/
+
+    // bind the one gpu::Pipeline we need
+    batch.setPipeline(getDrawItemBoundsPipeline());
+
+    AABox* itemAABox = reinterpret_cast<AABox*> (_itemBounds->editData());
+    glm::vec4* itemStatus = reinterpret_cast<glm::vec4*> (_itemStatus->editData());
 
-void DrawStatus::run(const SceneContextPointer& sceneContext, const RenderContextPointer& renderContext, const ItemIDsBounds& inItems) {
-    assert(renderContext->args);
-    assert(renderContext->args->_viewFrustum);
-    RenderArgs* args = renderContext->args;
-    auto& scene = sceneContext->_scene;
-
-    // FIrst thing, we collect the bound and the status for all the items we want to render
-    int nbItems = 0;
-    {
-        if (!_itemBounds) {
-            _itemBounds.reset(new gpu::Buffer());
-        }
-        if (!_itemStatus) {
-            _itemStatus.reset(new gpu::Buffer());
-        }
-
-        _itemBounds->resize((inItems.size() * sizeof(AABox)));
-        _itemStatus->resize((inItems.size() * sizeof(glm::vec4)));
-        AABox* itemAABox = reinterpret_cast<AABox*> (_itemBounds->editData());
-        glm::vec4* itemStatus = reinterpret_cast<glm::vec4*> (_itemStatus->editData());
-        for (auto& item : inItems) {
-            if (!item.bounds.isInvalid()) {
-                if (!item.bounds.isNull()) {
-                    (*itemAABox) = item.bounds;
-                } else {
-                    (*itemAABox).setBox(item.bounds.getCorner(), 0.1f);
-                }
-                auto& itemScene = scene->getItem(item.id);
-                auto& status = itemScene.getStatus();
-                if (status) {
-                    status->getValue((*itemStatus));
-                } else {
-                    (*itemStatus) = glm::vec4(-1.0f);
-                }
-
-                nbItems++;
-                itemAABox++;
-                itemStatus++;
-            }
-        }
-    }
-
-    if (nbItems == 0) {
-        return;
-    }
-
-    // Allright, something to render let's do it
-    gpu::Batch batch;
-
-    glm::mat4 projMat;
-    Transform viewMat;
-    args->_viewFrustum->evalProjectionMatrix(projMat);
-    args->_viewFrustum->evalViewTransform(viewMat);
-    if (args->_renderMode == RenderArgs::MIRROR_RENDER_MODE) {
-        viewMat.postScale(glm::vec3(-1.0f, 1.0f, 1.0f));
-    }
-    batch.setProjectionTransform(projMat);
-    batch.setViewTransform(viewMat);
-    batch.setModelTransform(Transform());
-
-/*   if (!_drawItemFormat) {
-        _drawItemFormat.reset(new gpu::Stream::Format());
-        _drawItemFormat->setAttribute(0, 0, gpu::Element(gpu::VEC3, gpu::FLOAT, gpu::XYZ), 0, gpu::Stream::PER_INSTANCE);
-        _drawItemFormat->setAttribute(1, 0, gpu::Element(gpu::VEC3, gpu::FLOAT, gpu::XYZ), sizeof(glm::vec3), gpu::Stream::PER_INSTANCE);
-    }
-*/
-
-    // bind the one gpu::Pipeline we need
-    batch.setPipeline(getDrawItemBoundsPipeline());
-
-    AABox* itemAABox = reinterpret_cast<AABox*> (_itemBounds->editData());
-    glm::vec4* itemStatus = reinterpret_cast<glm::vec4*> (_itemStatus->editData());
-
-<<<<<<< HEAD
-            batch.setModelTransform(model);
-            batch.draw(gpu::LINES, 24, 0);
-        }
-=======
-    for (int i = 0; i < nbItems; i++) {
-
-        batch._glUniform3fv(_drawItemBoundPosLoc, 1, (const GLfloat*) (itemAABox + i));
-        batch._glUniform3fv(_drawItemBoundDimLoc, 1, ((const GLfloat*) (itemAABox + i)) + 3);
-
-        batch.draw(gpu::LINE_STRIP, 13, 0);
->>>>>>> 63e3d0e7
-    }
-
-    batch.setPipeline(getDrawItemStatusPipeline());
-    for (int i = 0; i < nbItems; i++) {
-        batch._glUniform3fv(_drawItemStatusPosLoc, 1, (const GLfloat*) (itemAABox + i));
-        batch._glUniform3fv(_drawItemStatusDimLoc, 1, ((const GLfloat*) (itemAABox + i)) + 3);
-        batch._glUniform4fv(_drawItemStatusValueLoc, 1, (const GLfloat*) (itemStatus + i));
-
-        batch.draw(gpu::TRIANGLE_STRIP, 4, 0);
-    }
-
-    // Before rendering the batch make sure we re in sync with gl state
-    args->_context->syncCache();
-    renderContext->args->_context->syncCache();
-    args->_context->render((batch));
+    for (int i = 0; i < nbItems; i++) {
+        batch._glUniform3fv(_drawItemBoundPosLoc, 1, (const GLfloat*) (itemAABox + i));
+        batch._glUniform3fv(_drawItemBoundDimLoc, 1, ((const GLfloat*) (itemAABox + i)) + 3);
+
+        batch.draw(gpu::LINES, 24, 0);
+    }
+
+    batch.setPipeline(getDrawItemStatusPipeline());
+    for (int i = 0; i < nbItems; i++) {
+        batch._glUniform3fv(_drawItemStatusPosLoc, 1, (const GLfloat*) (itemAABox + i));
+        batch._glUniform3fv(_drawItemStatusDimLoc, 1, ((const GLfloat*) (itemAABox + i)) + 3);
+        batch._glUniform4fv(_drawItemStatusValueLoc, 1, (const GLfloat*) (itemStatus + i));
+
+        batch.draw(gpu::TRIANGLE_STRIP, 4, 0);
+    }
+
+    // Before rendering the batch make sure we re in sync with gl state
+    args->_context->syncCache();
+    renderContext->args->_context->syncCache();
+    args->_context->render((batch));
 }