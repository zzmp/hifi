//
//  InputPlugin.h
//  input-plugins/src/input-plugins
//
//  Created by Sam Gondelman on 7/13/2015
//  Copyright 2015 High Fidelity, Inc.
//
//  Distributed under the Apache License, Version 2.0.
//  See the accompanying file LICENSE or http://www.apache.org/licenses/LICENSE-2.0.html
//
#pragma once

#include "Plugin.h"
#include <QJsonObject>

namespace controller {
    struct InputCalibrationData;
}

class InputPlugin : public Plugin {
public:
    virtual void pluginFocusOutEvent() = 0;
    virtual void pluginUpdate(float deltaTime, const controller::InputCalibrationData& inputCalibrationData) = 0;

    // Some input plugins are comprised of multiple subdevices (SDL2, for instance).
    // If an input plugin is only a single device, it will only return it's primary name.
    virtual QStringList getSubdeviceNames() { return { getName() }; };
<<<<<<< HEAD
    virtual bool isHandController() const = 0;
    virtual void setConfigurationSettings(const QJsonObject configurationSettings) { }
    virtual QJsonObject configurationSettings() { return QJsonObject(); } 
    virtual QString configurationLayout() { return QString(); }
    virtual void calibrate() {}
    virtual bool configurable() { return false; }
};
=======
    virtual bool isHandController() const { return false; }
    virtual bool isHeadController() const { return false; }
};
>>>>>>> 92fe8145
<|MERGE_RESOLUTION|>--- conflicted
+++ resolved
@@ -25,16 +25,11 @@
     // Some input plugins are comprised of multiple subdevices (SDL2, for instance).
     // If an input plugin is only a single device, it will only return it's primary name.
     virtual QStringList getSubdeviceNames() { return { getName() }; };
-<<<<<<< HEAD
-    virtual bool isHandController() const = 0;
     virtual void setConfigurationSettings(const QJsonObject configurationSettings) { }
     virtual QJsonObject configurationSettings() { return QJsonObject(); } 
     virtual QString configurationLayout() { return QString(); }
     virtual void calibrate() {}
     virtual bool configurable() { return false; }
-};
-=======
     virtual bool isHandController() const { return false; }
     virtual bool isHeadController() const { return false; }
-};
->>>>>>> 92fe8145
+};