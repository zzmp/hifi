//
//  TextureMap.cpp
//  libraries/model/src/model
//
//  Created by Sam Gateau on 5/6/2015.
//  Copyright 2014 High Fidelity, Inc.
//
//  Distributed under the Apache License, Version 2.0.
//  See the accompanying file LICENSE or http://www.apache.org/licenses/LICENSE-2.0.html
//
#include "TextureMap.h"

#include <QImage>
#include <QPainter>
#include <QDebug>

#include "ModelLogging.h"

using namespace model;
using namespace gpu;

// FIXME: Declare this to enable compression
//#define COMPRESS_TEXTURES


void TextureMap::setTextureSource(TextureSourcePointer& textureSource) {
    _textureSource = textureSource;
}

bool TextureMap::isDefined() const {
    if (_textureSource) {
        return _textureSource->isDefined();
    } else {
        return false;
    }
}

gpu::TextureView TextureMap::getTextureView() const {
    if (_textureSource) {
        return gpu::TextureView(_textureSource->getGPUTexture(), 0);
    } else {
        return gpu::TextureView();
    }
}

void TextureMap::setTextureTransform(const Transform& texcoordTransform) {
    _texcoordTransform = texcoordTransform;
}

void TextureMap::setLightmapOffsetScale(float offset, float scale) {
    _lightmapOffsetScale.x = offset;
    _lightmapOffsetScale.y = scale;
}

const QImage TextureUsage::process2DImageColor(const QImage& srcImage, bool& validAlpha, bool& alphaAsMask) {
    QImage image = srcImage;
    validAlpha = false;
    alphaAsMask = true;
    const uint8 OPAQUE_ALPHA = 255;
    const uint8 TRANSPARENT_ALPHA = 0;
    if (image.hasAlphaChannel()) {
        std::map<uint8, uint32> alphaHistogram;

        if (image.format() != QImage::Format_ARGB32) {
            image = image.convertToFormat(QImage::Format_ARGB32);
        }

        // Actual alpha channel? create the histogram
        for (int y = 0; y < image.height(); ++y) {
            const QRgb* data = reinterpret_cast<const QRgb*>(image.constScanLine(y));
            for (int x = 0; x < image.width(); ++x) {
                auto alpha = qAlpha(data[x]);
                alphaHistogram[alpha] ++;
                validAlpha = validAlpha || (alpha != OPAQUE_ALPHA);
            }
        }

        // If alpha was meaningfull refine
        if (validAlpha && (alphaHistogram.size() > 1)) {
            auto totalNumPixels = image.height() * image.width();
            auto numOpaques = alphaHistogram[OPAQUE_ALPHA];
            auto numTransparents = alphaHistogram[TRANSPARENT_ALPHA];
            auto numTranslucents = totalNumPixels - numOpaques - numTransparents;

            alphaAsMask = ((numTranslucents / (double)totalNumPixels) < 0.05);
        }
    }

    if (!validAlpha && image.format() != QImage::Format_RGB888) {
        image = image.convertToFormat(QImage::Format_RGB888);
    }

    return image;
}

void TextureUsage::defineColorTexelFormats(gpu::Element& formatGPU, gpu::Element& formatMip, 
const QImage& image, bool isLinear, bool doCompress) {

#ifdef COMPRESS_TEXTURES
#else
    doCompress = false;
#endif

    if (image.hasAlphaChannel()) {
        gpu::Semantic gpuSemantic;
        gpu::Semantic mipSemantic;
<<<<<<< HEAD
        if (!isLinear) {
            mipSemantic = gpu::SBGRA;
=======
        if (isLinear) {
            mipSemantic = gpu::BGRA;
>>>>>>> ab0a77c8
            if (doCompress) {
                gpuSemantic = gpu::COMPRESSED_RGBA;
            } else {
                gpuSemantic = gpu::RGBA;
            }
        } else {
            mipSemantic = gpu::SBGRA;
            if (doCompress) {
                gpuSemantic = gpu::COMPRESSED_SRGBA;
            } else {
                gpuSemantic = gpu::SRGBA;
            }
        }
        formatGPU = gpu::Element(gpu::VEC4, gpu::NUINT8, gpuSemantic);
        formatMip = gpu::Element(gpu::VEC4, gpu::NUINT8, mipSemantic);
    } else {
        gpu::Semantic gpuSemantic;
        gpu::Semantic mipSemantic;
<<<<<<< HEAD
        if (!isLinear) {
            mipSemantic = gpu::SRGB;
=======
        if (isLinear) {
            mipSemantic = gpu::RGB;
>>>>>>> ab0a77c8
            if (doCompress) {
                gpuSemantic = gpu::COMPRESSED_RGB;
            } else {
                gpuSemantic = gpu::RGB;
            }
        } else {
            mipSemantic = gpu::SRGB;
            if (doCompress) {
                gpuSemantic = gpu::COMPRESSED_SRGB;
            } else {
                gpuSemantic = gpu::SRGB;
            }
        }
        formatGPU = gpu::Element(gpu::VEC3, gpu::NUINT8, gpuSemantic);
        formatMip = gpu::Element(gpu::VEC3, gpu::NUINT8, mipSemantic);
    }
}

gpu::Texture* TextureUsage::process2DTextureColorFromImage(const QImage& srcImage, bool isLinear, bool doCompress, bool generateMips) {
    bool validAlpha = false;
    bool alphaAsMask = true;
    QImage image = process2DImageColor(srcImage, validAlpha, alphaAsMask);

    gpu::Texture* theTexture = nullptr;

    if ((image.width() > 0) && (image.height() > 0)) {
        gpu::Element formatGPU;
        gpu::Element formatMip;
        defineColorTexelFormats(formatGPU, formatMip, image, isLinear, doCompress);

        theTexture = (gpu::Texture::create2D(formatGPU, image.width(), image.height(), gpu::Sampler(gpu::Sampler::FILTER_MIN_MAG_MIP_LINEAR)));

        auto usage = gpu::Texture::Usage::Builder().withColor();
        if (validAlpha) {
            usage.withAlpha();
            if (alphaAsMask) {
                usage.withAlphaMask();
            }
        }
        theTexture->setUsage(usage.build());

        theTexture->assignStoredMip(0, formatMip, image.byteCount(), image.constBits());

        if (generateMips) {
            theTexture->autoGenerateMips(-1);
        }
    }

    return theTexture;
}

gpu::Texture* TextureUsage::create2DTextureFromImage(const QImage& srcImage, const std::string& srcImageName) {
    return process2DTextureColorFromImage(srcImage, false, false, true);
}


gpu::Texture* TextureUsage::createAlbedoTextureFromImage(const QImage& srcImage, const std::string& srcImageName) {
    return process2DTextureColorFromImage(srcImage, false, true, true);
}

gpu::Texture* TextureUsage::createEmissiveTextureFromImage(const QImage& srcImage, const std::string& srcImageName) {
    return process2DTextureColorFromImage(srcImage, false, true, true);
}

gpu::Texture* TextureUsage::createLightmapTextureFromImage(const QImage& srcImage, const std::string& srcImageName) {
    return process2DTextureColorFromImage(srcImage, false, true, true);
}


gpu::Texture* TextureUsage::createNormalTextureFromNormalImage(const QImage& srcImage, const std::string& srcImageName) {
    QImage image = srcImage;

    if (image.format() != QImage::Format_RGB888) {
        image = image.convertToFormat(QImage::Format_RGB888);
    }

    gpu::Texture* theTexture = nullptr;
    if ((image.width() > 0) && (image.height() > 0)) {
        
        gpu::Element formatGPU = gpu::Element(gpu::VEC3, gpu::NUINT8, gpu::RGB);
        gpu::Element formatMip = gpu::Element(gpu::VEC3, gpu::NUINT8, gpu::RGB);

        theTexture = (gpu::Texture::create2D(formatGPU, image.width(), image.height(), gpu::Sampler(gpu::Sampler::FILTER_MIN_MAG_MIP_LINEAR)));
        theTexture->assignStoredMip(0, formatMip, image.byteCount(), image.constBits());
        theTexture->autoGenerateMips(-1);
    }

    return theTexture;
}

int clampPixelCoordinate(int coordinate, int maxCoordinate) {
    return coordinate - ((int)(coordinate < 0) * coordinate) + ((int)(coordinate > maxCoordinate) * (maxCoordinate - coordinate));
}

const int RGBA_MAX = 255;

// transform -1 - 1 to 0 - 255 (from sobel value to rgb)
double mapComponent(double sobelValue) {
    const double factor = RGBA_MAX / 2.0;
    return (sobelValue + 1.0) * factor;
}

gpu::Texture* TextureUsage::createNormalTextureFromBumpImage(const QImage& srcImage, const std::string& srcImageName) {
    QImage image = srcImage;
    
    if (image.format() != QImage::Format_RGB888) {
        image = image.convertToFormat(QImage::Format_RGB888);
    }

    // PR 5540 by AlessandroSigna integrated here as a specialized TextureLoader for bumpmaps
    // The conversion is done using the Sobel Filter to calculate the derivatives from the grayscale image
    const double pStrength = 2.0;
    int width = image.width();
    int height = image.height();
    QImage result(width, height, QImage::Format_RGB888);
    
    for (int i = 0; i < width; i++) {
        const int iNextClamped = clampPixelCoordinate(i + 1, width - 1);
        const int iPrevClamped = clampPixelCoordinate(i - 1, width - 1);
    
        for (int j = 0; j < height; j++) {
            const int jNextClamped = clampPixelCoordinate(j + 1, height - 1);
            const int jPrevClamped = clampPixelCoordinate(j - 1, height - 1);
    
            // surrounding pixels
            const QRgb topLeft = image.pixel(iPrevClamped, jPrevClamped);
            const QRgb top = image.pixel(iPrevClamped, j);
            const QRgb topRight = image.pixel(iPrevClamped, jNextClamped);
            const QRgb right = image.pixel(i, jNextClamped);
            const QRgb bottomRight = image.pixel(iNextClamped, jNextClamped);
            const QRgb bottom = image.pixel(iNextClamped, j);
            const QRgb bottomLeft = image.pixel(iNextClamped, jPrevClamped);
            const QRgb left = image.pixel(i, jPrevClamped);
    
            // take their gray intensities
            // since it's a grayscale image, the value of each component RGB is the same
            const double tl = qRed(topLeft);
            const double t = qRed(top);
            const double tr = qRed(topRight);
            const double r = qRed(right);
            const double br = qRed(bottomRight);
            const double b = qRed(bottom);
            const double bl = qRed(bottomLeft);
            const double l = qRed(left);
    
            // apply the sobel filter
            const double dX = (tr + pStrength * r + br) - (tl + pStrength * l + bl);
            const double dY = (bl + pStrength * b + br) - (tl + pStrength * t + tr);
            const double dZ = RGBA_MAX / pStrength;
    
            glm::vec3 v(dX, dY, dZ);
            glm::normalize(v);
    
            // convert to rgb from the value obtained computing the filter
            QRgb qRgbValue = qRgb(mapComponent(v.x), mapComponent(v.y), mapComponent(v.z));
            result.setPixel(i, j, qRgbValue);
        }
    }

    gpu::Texture* theTexture = nullptr;
    if ((image.width() > 0) && (image.height() > 0)) {

        gpu::Element formatGPU = gpu::Element(gpu::VEC3, gpu::NUINT8, gpu::RGB);
        gpu::Element formatMip = gpu::Element(gpu::VEC3, gpu::NUINT8, gpu::RGB);

        theTexture = (gpu::Texture::create2D(formatGPU, image.width(), image.height(), gpu::Sampler(gpu::Sampler::FILTER_MIN_MAG_MIP_LINEAR)));
        theTexture->assignStoredMip(0, formatMip, image.byteCount(), image.constBits());
        theTexture->autoGenerateMips(-1);
    }

    return theTexture;
}

gpu::Texture* TextureUsage::createRoughnessTextureFromImage(const QImage& srcImage, const std::string& srcImageName) {
    QImage image = srcImage;
    if (!image.hasAlphaChannel()) {
        if (image.format() != QImage::Format_RGB888) {
            image = image.convertToFormat(QImage::Format_RGB888);
        }
    } else {
        if (image.format() != QImage::Format_ARGB32) {
            image = image.convertToFormat(QImage::Format_ARGB32);
        }
    }

    image = image.convertToFormat(QImage::Format_Grayscale8);

    gpu::Texture* theTexture = nullptr;
    if ((image.width() > 0) && (image.height() > 0)) {
#ifdef COMPRESS_TEXTURES
        gpu::Element formatGPU = gpu::Element(gpu::SCALAR, gpu::NUINT8, gpu::COMPRESSED_R);
#else
        gpu::Element formatGPU = gpu::Element(gpu::SCALAR, gpu::NUINT8, gpu::RGB);
#endif
        gpu::Element formatMip = gpu::Element(gpu::SCALAR, gpu::NUINT8, gpu::RGB);

        theTexture = (gpu::Texture::create2D(formatGPU, image.width(), image.height(), gpu::Sampler(gpu::Sampler::FILTER_MIN_MAG_MIP_LINEAR)));
        theTexture->assignStoredMip(0, formatMip, image.byteCount(), image.constBits());
        theTexture->autoGenerateMips(-1);

        // FIXME queue for transfer to GPU and block on completion
    }

    return theTexture;
}

gpu::Texture* TextureUsage::createRoughnessTextureFromGlossImage(const QImage& srcImage, const std::string& srcImageName) {
    QImage image = srcImage;
    if (!image.hasAlphaChannel()) {
        if (image.format() != QImage::Format_RGB888) {
            image = image.convertToFormat(QImage::Format_RGB888);
        }
    } else {
        if (image.format() != QImage::Format_ARGB32) {
            image = image.convertToFormat(QImage::Format_ARGB32);
        }
    }

    // Gloss turned into Rough
    image.invertPixels(QImage::InvertRgba);
    
    image = image.convertToFormat(QImage::Format_Grayscale8);
    
    gpu::Texture* theTexture = nullptr;
    if ((image.width() > 0) && (image.height() > 0)) {
        
#ifdef COMPRESS_TEXTURES
        gpu::Element formatGPU = gpu::Element(gpu::SCALAR, gpu::NUINT8, gpu::COMPRESSED_R);
#else
        gpu::Element formatGPU = gpu::Element(gpu::SCALAR, gpu::NUINT8, gpu::RGB);
#endif
        gpu::Element formatMip = gpu::Element(gpu::SCALAR, gpu::NUINT8, gpu::RGB);

        theTexture = (gpu::Texture::create2D(formatGPU, image.width(), image.height(), gpu::Sampler(gpu::Sampler::FILTER_MIN_MAG_MIP_LINEAR)));
        theTexture->assignStoredMip(0, formatMip, image.byteCount(), image.constBits());
        theTexture->autoGenerateMips(-1);
        
        // FIXME queue for transfer to GPU and block on completion
    }
    
    return theTexture;
}

gpu::Texture* TextureUsage::createMetallicTextureFromImage(const QImage& srcImage, const std::string& srcImageName) {
    QImage image = srcImage;
    if (!image.hasAlphaChannel()) {
        if (image.format() != QImage::Format_RGB888) {
            image = image.convertToFormat(QImage::Format_RGB888);
        }
    } else {
        if (image.format() != QImage::Format_ARGB32) {
            image = image.convertToFormat(QImage::Format_ARGB32);
        }
    }

    image = image.convertToFormat(QImage::Format_Grayscale8);

    gpu::Texture* theTexture = nullptr;
    if ((image.width() > 0) && (image.height() > 0)) {

#ifdef COMPRESS_TEXTURES
        gpu::Element formatGPU = gpu::Element(gpu::SCALAR, gpu::NUINT8, gpu::COMPRESSED_R);
#else
        gpu::Element formatGPU = gpu::Element(gpu::SCALAR, gpu::NUINT8, gpu::RGB);
#endif
        gpu::Element formatMip = gpu::Element(gpu::SCALAR, gpu::NUINT8, gpu::RGB);

        theTexture = (gpu::Texture::create2D(formatGPU, image.width(), image.height(), gpu::Sampler(gpu::Sampler::FILTER_MIN_MAG_MIP_LINEAR)));
        theTexture->assignStoredMip(0, formatMip, image.byteCount(), image.constBits());
        theTexture->autoGenerateMips(-1);

        // FIXME queue for transfer to GPU and block on completion
    }

    return theTexture;
}

class CubeLayout {
public:

    enum SourceProjection {
        FLAT = 0,
        EQUIRECTANGULAR,
    };
    int _type = FLAT;
    int _widthRatio = 1;
    int _heightRatio = 1;

    class Face {
    public:
        int _x = 0;
        int _y = 0;
        bool _horizontalMirror = false;
        bool _verticalMirror = false;
        
        Face() {}
        Face(int x, int y, bool horizontalMirror, bool verticalMirror) : _x(x), _y(y), _horizontalMirror(horizontalMirror), _verticalMirror(verticalMirror) {}
    };
    
    Face _faceXPos;
    Face _faceXNeg;
    Face _faceYPos;
    Face _faceYNeg;
    Face _faceZPos;
    Face _faceZNeg;
    
    CubeLayout(int wr, int hr, Face fXP, Face fXN, Face fYP, Face fYN, Face fZP, Face fZN) :
    _type(FLAT),
    _widthRatio(wr),
    _heightRatio(hr),
    _faceXPos(fXP),
    _faceXNeg(fXN),
    _faceYPos(fYP),
    _faceYNeg(fYN),
    _faceZPos(fZP),
    _faceZNeg(fZN) {}

    CubeLayout(int wr, int hr) :
        _type(EQUIRECTANGULAR),
        _widthRatio(wr),
        _heightRatio(hr) {}


    static const CubeLayout CUBEMAP_LAYOUTS[];
    static const int NUM_CUBEMAP_LAYOUTS;

    static int findLayout(int width, int height) {
        // Find the layout of the cubemap in the 2D image
        int foundLayout = -1;
        for (int i = 0; i < NUM_CUBEMAP_LAYOUTS; i++) {
            if ((height * CUBEMAP_LAYOUTS[i]._widthRatio) == (width * CUBEMAP_LAYOUTS[i]._heightRatio)) {
                foundLayout = i;
                break;
            }
        }
        return foundLayout;
    }

    static QImage extractEquirectangularFace(const QImage& source, gpu::Texture::CubeFace face, int faceWidth) {
        QImage image(faceWidth, faceWidth, source.format());

        glm::vec2 dstInvSize(1.0f / (float)image.width(), 1.0f / (float)image.height());

        struct CubeToXYZ {
            gpu::Texture::CubeFace _face;
            CubeToXYZ(gpu::Texture::CubeFace face) : _face(face) {}

            glm::vec3 xyzFrom(const glm::vec2& uv) {
                auto faceDir = glm::normalize(glm::vec3(-1.0f + 2.0f * uv.x, -1.0f + 2.0f * uv.y, 1.0f));

                switch (_face) {
                    case gpu::Texture::CubeFace::CUBE_FACE_BACK_POS_Z:
                        return glm::vec3(-faceDir.x, faceDir.y, faceDir.z);
                    case gpu::Texture::CubeFace::CUBE_FACE_FRONT_NEG_Z:
                        return glm::vec3(faceDir.x, faceDir.y, -faceDir.z);
                    case gpu::Texture::CubeFace::CUBE_FACE_LEFT_NEG_X:
                        return glm::vec3(faceDir.z, faceDir.y, faceDir.x);
                    case gpu::Texture::CubeFace::CUBE_FACE_RIGHT_POS_X:
                        return glm::vec3(-faceDir.z, faceDir.y, -faceDir.x);
                    case gpu::Texture::CubeFace::CUBE_FACE_BOTTOM_NEG_Y:
                        return glm::vec3(-faceDir.x, -faceDir.z, faceDir.y);
                    case gpu::Texture::CubeFace::CUBE_FACE_TOP_POS_Y:
                    default:
                        return glm::vec3(-faceDir.x, faceDir.z, -faceDir.y);
                }
            }
        };
        CubeToXYZ cubeToXYZ(face);

        struct RectToXYZ {
            RectToXYZ() {}

            glm::vec2 uvFrom(const glm::vec3& xyz) {
                auto flatDir = glm::normalize(glm::vec2(xyz.x, xyz.z));
                auto uvRad = glm::vec2(atan2(flatDir.x, flatDir.y), asin(xyz.y));

                const float LON_TO_RECT_U = 1.0f / (glm::pi<float>());
                const float LAT_TO_RECT_V = 2.0f / glm::pi<float>();
                return glm::vec2(0.5f * uvRad.x * LON_TO_RECT_U + 0.5f, 0.5f * uvRad.y * LAT_TO_RECT_V + 0.5f);
            }
        };
        RectToXYZ rectToXYZ;

        int srcFaceHeight = source.height();
        int srcFaceWidth = source.width();

        glm::vec2 dstCoord;
        glm::ivec2 srcPixel;
        for (int y = 0; y < faceWidth; ++y) {
            dstCoord.y = 1.0f - (y + 0.5f) * dstInvSize.y; // Fill cube face images from top to bottom
            for (int x = 0; x < faceWidth; ++x) {
                dstCoord.x = (x + 0.5f) * dstInvSize.x;

                auto xyzDir = cubeToXYZ.xyzFrom(dstCoord);
                auto srcCoord = rectToXYZ.uvFrom(xyzDir);

                srcPixel.x = floor(srcCoord.x * srcFaceWidth);
                // Flip the vertical axis to QImage going top to bottom
                srcPixel.y = floor((1.0f - srcCoord.y) * srcFaceHeight);

                if (((uint32) srcPixel.x < (uint32) source.width()) && ((uint32) srcPixel.y < (uint32) source.height())) {
                    image.setPixel(x, y, source.pixel(QPoint(srcPixel.x, srcPixel.y)));

                  // Keep for debug, this is showing the dir as a color
                  //  glm::u8vec4 rgba((xyzDir.x + 1.0)*0.5 * 256, (xyzDir.y + 1.0)*0.5 * 256, (xyzDir.z + 1.0)*0.5 * 256, 256);
                  //  unsigned int val = 0xff000000 | (rgba.r) | (rgba.g << 8) | (rgba.b << 16);
                  //  image.setPixel(x, y, val);
                }
            }
        }
        return image;
    }
};

const CubeLayout CubeLayout::CUBEMAP_LAYOUTS[] = {

    // Here is the expected layout for the faces in an image with the 2/1 aspect ratio:
    // THis is detected as an Equirectangular projection
    //                   WIDTH
    //       <--------------------------->
    //    ^  +------+------+------+------+
    //    H  |      |      |      |      |
    //    E  |      |      |      |      |
    //    I  |      |      |      |      |
    //    G  +------+------+------+------+
    //    H  |      |      |      |      |
    //    T  |      |      |      |      |
    //    |  |      |      |      |      |
    //    v  +------+------+------+------+
    //
    //    FaceWidth = width = height / 6
    { 2, 1 },

    // Here is the expected layout for the faces in an image with the 1/6 aspect ratio:
    //
    //         WIDTH
    //       <------>
    //    ^  +------+
    //    |  |      |
    //    |  |  +X  |
    //    |  |      |
    //    H  +------+
    //    E  |      |
    //    I  |  -X  |
    //    G  |      |
    //    H  +------+
    //    T  |      |
    //    |  |  +Y  |
    //    |  |      |
    //    |  +------+
    //    |  |      |
    //    |  |  -Y  |
    //    |  |      |
    //    H  +------+
    //    E  |      |
    //    I  |  +Z  |
    //    G  |      |
    //    H  +------+
    //    T  |      |
    //    |  |  -Z  |
    //    |  |      |
    //    V  +------+
    //
    //    FaceWidth = width = height / 6
    { 1, 6,
    { 0, 0, true, false },
    { 0, 1, true, false },
    { 0, 2, false, true },
    { 0, 3, false, true },
    { 0, 4, true, false },
    { 0, 5, true, false }
    },

    // Here is the expected layout for the faces in an image with the 3/4 aspect ratio:
    //
    //       <-----------WIDTH----------->
    //    ^  +------+------+------+------+
    //    |  |      |      |      |      |
    //    |  |      |  +Y  |      |      |
    //    |  |      |      |      |      |
    //    H  +------+------+------+------+
    //    E  |      |      |      |      |
    //    I  |  -X  |  -Z  |  +X  |  +Z  |
    //    G  |      |      |      |      |
    //    H  +------+------+------+------+
    //    T  |      |      |      |      |
    //    |  |      |  -Y  |      |      |
    //    |  |      |      |      |      |
    //    V  +------+------+------+------+
    //
    //    FaceWidth = width / 4 = height / 3
    { 4, 3,
    { 2, 1, true, false },
    { 0, 1, true, false },
    { 1, 0, false, true },
    { 1, 2, false, true },
    { 3, 1, true, false },
    { 1, 1, true, false }
    },

    // Here is the expected layout for the faces in an image with the 4/3 aspect ratio:
    //
    //       <-------WIDTH-------->
    //    ^  +------+------+------+
    //    |  |      |      |      |
    //    |  |      |  +Y  |      |
    //    |  |      |      |      |
    //    H  +------+------+------+
    //    E  |      |      |      |
    //    I  |  -X  |  -Z  |  +X  |
    //    G  |      |      |      |
    //    H  +------+------+------+
    //    T  |      |      |      |
    //    |  |      |  -Y  |      |
    //    |  |      |      |      |
    //    |  +------+------+------+
    //    |  |      |      |      |
    //    |  |      |  +Z! |      | <+Z is upside down!
    //    |  |      |      |      |
    //    V  +------+------+------+
    //
    //    FaceWidth = width / 3 = height / 4
    { 3, 4,
    { 2, 1, true, false },
    { 0, 1, true, false },
    { 1, 0, false, true },
    { 1, 2, false, true },
    { 1, 3, false, true },
    { 1, 1, true, false }
    }
};
const int CubeLayout::NUM_CUBEMAP_LAYOUTS = sizeof(CubeLayout::CUBEMAP_LAYOUTS) / sizeof(CubeLayout);

gpu::Texture* TextureUsage::processCubeTextureColorFromImage(const QImage& srcImage, const std::string& srcImageName, bool isLinear, bool doCompress, bool generateMips, bool generateIrradiance) {

    bool validAlpha = false;
    bool alphaAsMask = true;
    QImage image = process2DImageColor(srcImage, validAlpha, alphaAsMask);

    gpu::Texture* theTexture = nullptr;
    if ((image.width() > 0) && (image.height() > 0)) {

        gpu::Element formatGPU;
        gpu::Element formatMip;
        defineColorTexelFormats(formatGPU, formatMip, image, isLinear, doCompress);

        // Find the layout of the cubemap in the 2D image
        int foundLayout = CubeLayout::findLayout(image.width(), image.height());
        
        std::vector<QImage> faces;
        // If found, go extract the faces as separate images
        if (foundLayout >= 0) {
            auto& layout = CubeLayout::CUBEMAP_LAYOUTS[foundLayout];
            if (layout._type == CubeLayout::FLAT) {
                int faceWidth = image.width() / layout._widthRatio;

                faces.push_back(image.copy(QRect(layout._faceXPos._x * faceWidth, layout._faceXPos._y * faceWidth, faceWidth, faceWidth)).mirrored(layout._faceXPos._horizontalMirror, layout._faceXPos._verticalMirror));
                faces.push_back(image.copy(QRect(layout._faceXNeg._x * faceWidth, layout._faceXNeg._y * faceWidth, faceWidth, faceWidth)).mirrored(layout._faceXNeg._horizontalMirror, layout._faceXNeg._verticalMirror));
                faces.push_back(image.copy(QRect(layout._faceYPos._x * faceWidth, layout._faceYPos._y * faceWidth, faceWidth, faceWidth)).mirrored(layout._faceYPos._horizontalMirror, layout._faceYPos._verticalMirror));
                faces.push_back(image.copy(QRect(layout._faceYNeg._x * faceWidth, layout._faceYNeg._y * faceWidth, faceWidth, faceWidth)).mirrored(layout._faceYNeg._horizontalMirror, layout._faceYNeg._verticalMirror));
                faces.push_back(image.copy(QRect(layout._faceZPos._x * faceWidth, layout._faceZPos._y * faceWidth, faceWidth, faceWidth)).mirrored(layout._faceZPos._horizontalMirror, layout._faceZPos._verticalMirror));
                faces.push_back(image.copy(QRect(layout._faceZNeg._x * faceWidth, layout._faceZNeg._y * faceWidth, faceWidth, faceWidth)).mirrored(layout._faceZNeg._horizontalMirror, layout._faceZNeg._verticalMirror));
            } else if (layout._type == CubeLayout::EQUIRECTANGULAR) {
                // THe face width is estimated from the input image
                const int EQUIRECT_FACE_RATIO_TO_WIDTH = 4;
                const int EQUIRECT_MAX_FACE_WIDTH = 2048;
                int faceWidth = std::min(image.width() / EQUIRECT_FACE_RATIO_TO_WIDTH, EQUIRECT_MAX_FACE_WIDTH);
                for (int face = gpu::Texture::CUBE_FACE_RIGHT_POS_X; face < gpu::Texture::NUM_CUBE_FACES; face++) {
                    QImage faceImage = CubeLayout::extractEquirectangularFace(image, (gpu::Texture::CubeFace) face, faceWidth);
                    faces.push_back(faceImage);
                }
            }
        } else {
            qCDebug(modelLog) << "Failed to find a known cube map layout from this image:" << QString(srcImageName.c_str());
            return nullptr;
        }

        // If the 6 faces have been created go on and define the true Texture
        if (faces.size() == gpu::Texture::NUM_FACES_PER_TYPE[gpu::Texture::TEX_CUBE]) {
            theTexture = gpu::Texture::createCube(formatGPU, faces[0].width(), gpu::Sampler(gpu::Sampler::FILTER_MIN_MAG_MIP_LINEAR, gpu::Sampler::WRAP_CLAMP));
            int f = 0;
            for (auto& face : faces) {
                theTexture->assignStoredMipFace(0, formatMip, face.byteCount(), face.constBits(), f);
                f++;
            }

            if (generateMips) {
                theTexture->autoGenerateMips(-1);
            }

            // Generate irradiance while we are at it
            if (generateIrradiance) {
                theTexture->generateIrradiance();
            }
        }
    }

    return theTexture;
}

gpu::Texture* TextureUsage::createCubeTextureFromImage(const QImage& srcImage, const std::string& srcImageName) {
    return processCubeTextureColorFromImage(srcImage, srcImageName, false, true, true, true);
}<|MERGE_RESOLUTION|>--- conflicted
+++ resolved
@@ -104,13 +104,8 @@
     if (image.hasAlphaChannel()) {
         gpu::Semantic gpuSemantic;
         gpu::Semantic mipSemantic;
-<<<<<<< HEAD
-        if (!isLinear) {
-            mipSemantic = gpu::SBGRA;
-=======
         if (isLinear) {
             mipSemantic = gpu::BGRA;
->>>>>>> ab0a77c8
             if (doCompress) {
                 gpuSemantic = gpu::COMPRESSED_RGBA;
             } else {
@@ -129,13 +124,8 @@
     } else {
         gpu::Semantic gpuSemantic;
         gpu::Semantic mipSemantic;
-<<<<<<< HEAD
-        if (!isLinear) {
-            mipSemantic = gpu::SRGB;
-=======
         if (isLinear) {
             mipSemantic = gpu::RGB;
->>>>>>> ab0a77c8
             if (doCompress) {
                 gpuSemantic = gpu::COMPRESSED_RGB;
             } else {
