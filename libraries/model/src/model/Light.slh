--- conflicted
+++ resolved
@@ -102,7 +102,6 @@
     return l._control.w;
 }
 
-<<<<<<< HEAD
 float evalLightAttenuation(Light l, float r) {
     float radius = getLightRadius(l);
     float cutoff = getLightCutoffIntensity(l);
@@ -111,10 +110,10 @@
     float attenuation = min(1.0, 1.0 / (denom * denom));
     // Scale attenuation using cutoff from maximum radius
     return max(0, (attenuation - cutoff) / (1 - cutoff));
-=======
+}
+
 SphericalHarmonics getLightAmbientSphere(Light l) {
     return l._ambientSphere;
->>>>>>> 784dc2b5
 }
 
 <@if GPU_FEATURE_PROFILE == GPU_CORE @>
