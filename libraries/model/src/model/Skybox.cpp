//
//  Skybox.cpp
//  libraries/model/src/model
//
//  Created by Sam Gateau on 5/4/2015.
//  Copyright 2015 High Fidelity, Inc.
//
//  Distributed under the Apache License, Version 2.0.
//  See the accompanying file LICENSE or http://www.apache.org/licenses/LICENSE-2.0.html
//
#include "Skybox.h"

#include "gpu/Batch.h"
#include "gpu/Context.h"

#include "ViewFrustum.h"
#include "Skybox_vert.h"
#include "Skybox_frag.h"

using namespace model;

Skybox::Skybox() {

/*    _cubemap.reset( gpu::Texture::createCube(gpu::Element::COLOR_RGBA_32, 1));
    unsigned char texels[] = {
        255, 0, 0, 255,
        0, 255, 255, 255,
        0, 0, 255, 255,
        255, 255, 0, 255,
        0, 255, 0, 255,
        255, 0, 255, 255,
    };
    _cubemap->assignStoredMip(0, gpu::Element::COLOR_RGBA_32, sizeof(texels), texels); */
}

void Skybox::setColor(const Color& color) {
    _color = color;
}

void Skybox::setCubemap(const gpu::TexturePointer& cubemap) {
    _cubemap = cubemap;
}

void Skybox::clearCubemap() {
    _cubemap.reset();
}

void Skybox::render(gpu::Batch& batch, const ViewFrustum& viewFrustum, const Skybox& skybox) {

<<<<<<< HEAD
    if (skybox.getCubemap() && skybox.getCubemap()->isDefined()) {

=======
    if (skybox.getCubemap()) {
>>>>>>> 12c26f9c
        static gpu::PipelinePointer thePipeline;
        static gpu::BufferPointer theBuffer;
        static gpu::Stream::FormatPointer theFormat;
        if (!thePipeline) {
            auto skyVS = gpu::ShaderPointer(gpu::Shader::createVertex(std::string(Skybox_vert)));
            auto skyFS = gpu::ShaderPointer(gpu::Shader::createPixel(std::string(Skybox_frag)));
            auto skyShader = gpu::ShaderPointer(gpu::Shader::createProgram(skyVS, skyFS));

            gpu::Shader::BindingSet bindings;
            bindings.insert(gpu::Shader::Binding(std::string("cubeMap"), 0));

            if (!gpu::Shader::makeProgram(*skyShader, bindings)) {

            }

            auto skyState = gpu::StatePointer(new gpu::State());

            thePipeline = gpu::PipelinePointer(gpu::Pipeline::create(skyShader, skyState));
        
            const float CLIP = 1.0;
            const glm::vec2 vertices[4] = { {-CLIP, -CLIP}, {CLIP, -CLIP}, {-CLIP, CLIP}, {CLIP, CLIP}};
            theBuffer.reset(new gpu::Buffer(sizeof(vertices), (const gpu::Byte*) vertices));
        
            theFormat.reset(new gpu::Stream::Format());
            theFormat->setAttribute(gpu::Stream::POSITION, gpu::Stream::POSITION, gpu::Element(gpu::VEC2, gpu::FLOAT, gpu::XYZ));
        }

        glm::mat4 projMat;
        viewFrustum.evalProjectionMatrix(projMat);

        Transform viewTransform;
        viewFrustum.evalViewTransform(viewTransform);

        batch.setProjectionTransform(projMat);
        batch.setViewTransform(viewTransform);
        batch.setModelTransform(Transform()); // only for Mac
        batch.setPipeline(thePipeline);
        batch.setInputBuffer(gpu::Stream::POSITION, theBuffer, 0, 8);
        batch.setInputFormat(theFormat);
        batch.setUniformTexture(0, skybox.getCubemap());
        batch.draw(gpu::TRIANGLE_STRIP, 4);
    } else {
        // skybox has no cubemap, just clear the color buffer
        auto color = skybox.getColor();
        batch.clearFramebuffer(gpu::Framebuffer::BUFFER_COLOR0, glm::vec4(skybox.getColor(),1.0f), 0.f, 0); 
    }
}<|MERGE_RESOLUTION|>--- conflicted
+++ resolved
@@ -47,12 +47,7 @@
 
 void Skybox::render(gpu::Batch& batch, const ViewFrustum& viewFrustum, const Skybox& skybox) {
 
-<<<<<<< HEAD
     if (skybox.getCubemap() && skybox.getCubemap()->isDefined()) {
-
-=======
-    if (skybox.getCubemap()) {
->>>>>>> 12c26f9c
         static gpu::PipelinePointer thePipeline;
         static gpu::BufferPointer theBuffer;
         static gpu::Stream::FormatPointer theFormat;
