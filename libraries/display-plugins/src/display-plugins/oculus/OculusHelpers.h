//
//  Created by Bradley Austin Davis on 2015/05/26
//  Copyright 2015 High Fidelity, Inc.
//
//  Distributed under the Apache License, Version 2.0.
//  See the accompanying file LICENSE or http://www.apache.org/licenses/LICENSE-2.0.html
//
#pragma once

#include <OVR_CAPI_GL.h>
#include <GLMHelpers.h>
#include <glm/gtc/type_ptr.hpp>
#include <glm/gtc/matrix_transform.hpp>

#if (OVR_MAJOR_VERSION < 6)
#define OVR_SUCCESS(x) x
#endif

// Convenience method for looping over each eye with a lambda
template <typename Function>
inline void ovr_for_each_eye(Function function) {
    for (ovrEyeType eye = ovrEyeType::ovrEye_Left;
        eye < ovrEyeType::ovrEye_Count;
        eye = static_cast<ovrEyeType>(eye + 1)) {
        function(eye);
    }
}

inline glm::mat4 toGlm(const ovrMatrix4f & om) {
    return glm::transpose(glm::make_mat4(&om.M[0][0]));
}

inline glm::mat4 toGlm(const ovrFovPort & fovport, float nearPlane = 0.01f, float farPlane = 10000.0f) {
    return toGlm(ovrMatrix4f_Projection(fovport, nearPlane, farPlane, true));
}

inline glm::vec3 toGlm(const ovrVector3f & ov) {
    return glm::make_vec3(&ov.x);
}

inline glm::vec2 toGlm(const ovrVector2f & ov) {
    return glm::make_vec2(&ov.x);
}

inline glm::uvec2 toGlm(const ovrSizei & ov) {
    return glm::uvec2(ov.w, ov.h);
}

inline glm::quat toGlm(const ovrQuatf & oq) {
    return glm::make_quat(&oq.x);
}

inline glm::mat4 toGlm(const ovrPosef & op) {
    glm::mat4 orientation = glm::mat4_cast(toGlm(op.Orientation));
    glm::mat4 translation = glm::translate(glm::mat4(), toGlm(op.Position));
    return translation * orientation;
}

inline ovrMatrix4f ovrFromGlm(const glm::mat4 & m) {
    ovrMatrix4f result;
    glm::mat4 transposed(glm::transpose(m));
    memcpy(result.M, &(transposed[0][0]), sizeof(float) * 16);
    return result;
}

inline ovrVector3f ovrFromGlm(const glm::vec3 & v) {
    return{ v.x, v.y, v.z };
}

inline ovrVector2f ovrFromGlm(const glm::vec2 & v) {
    return{ v.x, v.y };
}

inline ovrSizei ovrFromGlm(const glm::uvec2 & v) {
    return{ (int)v.x, (int)v.y };
}

inline ovrQuatf ovrFromGlm(const glm::quat & q) {
    return{ q.x, q.y, q.z, q.w };
}
<<<<<<< HEAD

inline ovrPosef ovrPoseFromGlm(const glm::mat4 & m) {
    glm::vec3 translation = extractTranslation(m) / m[3].w;
    glm::quat orientation = glm::quat_cast(m);
    ovrPosef result;
    result.Orientation = ovrFromGlm(orientation);
    result.Position = ovrFromGlm(translation);
    return result; 
}
=======
>>>>>>> 2c276bb1
<|MERGE_RESOLUTION|>--- conflicted
+++ resolved
@@ -78,15 +78,3 @@
 inline ovrQuatf ovrFromGlm(const glm::quat & q) {
     return{ q.x, q.y, q.z, q.w };
 }
-<<<<<<< HEAD
-
-inline ovrPosef ovrPoseFromGlm(const glm::mat4 & m) {
-    glm::vec3 translation = extractTranslation(m) / m[3].w;
-    glm::quat orientation = glm::quat_cast(m);
-    ovrPosef result;
-    result.Orientation = ovrFromGlm(orientation);
-    result.Position = ovrFromGlm(translation);
-    return result; 
-}
-=======
->>>>>>> 2c276bb1
