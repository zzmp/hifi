//
//  Created by Bradley Austin Davis on 2015/05/29
//  Copyright 2015 High Fidelity, Inc.
//
//  Distributed under the Apache License, Version 2.0.
//  See the accompanying file LICENSE or http://www.apache.org/licenses/LICENSE-2.0.html
//
#include "Basic2DWindowOpenGLDisplayPlugin.h"

#include <mutex>

#include <QtGui/QWindow>
#include <QtGui/QGuiApplication>
#include <QtWidgets/QAction>

#include <plugins/PluginContainer.h>

const QString Basic2DWindowOpenGLDisplayPlugin::NAME("2D Display");

static const QString FULLSCREEN = "Fullscreen";
static const QString FRAMERATE = DisplayPlugin::MENU_PATH() + ">Framerate";
static const QString FRAMERATE_UNLIMITED = "Unlimited";
static const QString FRAMERATE_60 = "60";
static const QString FRAMERATE_50 = "50";
static const QString FRAMERATE_40 = "40";
static const QString FRAMERATE_30 = "30";
static const QString VSYNC_ON = "V-Sync On";

const QString& Basic2DWindowOpenGLDisplayPlugin::getName() const {
    return NAME;
}

void Basic2DWindowOpenGLDisplayPlugin::activate() {
    WindowOpenGLDisplayPlugin::activate();

    _framerateActions.clear();
    _container->addMenuItem(PluginType::DISPLAY_PLUGIN, MENU_PATH(), FULLSCREEN,
        [this](bool clicked) {
            if (clicked) {
                _container->setFullscreen(getFullscreenTarget());
            } else {
                _container->unsetFullscreen();
            }
        }, true, false);
    _container->addMenu(FRAMERATE);
    _framerateActions.push_back(
        _container->addMenuItem(PluginType::DISPLAY_PLUGIN, FRAMERATE, FRAMERATE_UNLIMITED,
            [this](bool) { updateFramerate(); }, true, true, FRAMERATE));
    _framerateActions.push_back(
        _container->addMenuItem(PluginType::DISPLAY_PLUGIN, FRAMERATE, FRAMERATE_60,
            [this](bool) { updateFramerate(); }, true, false, FRAMERATE));
    _framerateActions.push_back(
        _container->addMenuItem(PluginType::DISPLAY_PLUGIN, FRAMERATE, FRAMERATE_50,
            [this](bool) { updateFramerate(); }, true, false, FRAMERATE));
    _framerateActions.push_back(
        _container->addMenuItem(PluginType::DISPLAY_PLUGIN, FRAMERATE, FRAMERATE_40,
            [this](bool) { updateFramerate(); }, true, false, FRAMERATE));
    _framerateActions.push_back(
        _container->addMenuItem(PluginType::DISPLAY_PLUGIN, FRAMERATE, FRAMERATE_30,
            [this](bool) { updateFramerate(); }, true, false, FRAMERATE));

    // Vsync detection happens in the parent class activate, so we need to check after that
    if (_vsyncSupported) {
        _vsyncAction = _container->addMenuItem(PluginType::DISPLAY_PLUGIN, MENU_PATH(), VSYNC_ON, [this](bool) {}, true, true);
    } else {
        _vsyncAction = nullptr;
    }

    updateFramerate();
}

void Basic2DWindowOpenGLDisplayPlugin::submitSceneTexture(uint32_t frameIndex, uint32_t sceneTexture, const glm::uvec2& sceneSize) {
    if (_vsyncAction) {
        _wantVsync = _vsyncAction->isChecked();
    }

    WindowOpenGLDisplayPlugin::submitSceneTexture(frameIndex, sceneTexture, sceneSize);
}

void Basic2DWindowOpenGLDisplayPlugin::internalPresent() {
    if (_wantVsync != isVsyncEnabled()) {
        enableVsync(_wantVsync);
    }
    WindowOpenGLDisplayPlugin::internalPresent();
}
const uint32_t THROTTLED_FRAMERATE = 15;
int Basic2DWindowOpenGLDisplayPlugin::getDesiredInterval() const {
    static const int ULIMIITED_PAINT_TIMER_DELAY_MS = 1;
    int result = ULIMIITED_PAINT_TIMER_DELAY_MS;
    if (0 != _framerateTarget) {
        result = MSECS_PER_SECOND / _framerateTarget;
    } else if (_isThrottled) {
        // This test wouldn't be necessary if we could depend on updateFramerate setting _framerateTarget.
        // Alas, that gets complicated: isThrottled() is const and other stuff depends on it.
        result = MSECS_PER_SECOND / THROTTLED_FRAMERATE;
    }

    return result;
}

bool Basic2DWindowOpenGLDisplayPlugin::isThrottled() const {
    static const QString ThrottleFPSIfNotFocus = "Throttle FPS If Not Focus"; // FIXME - this value duplicated in Menu.h

    bool shouldThrottle = (!_container->isForeground() && _container->isOptionChecked(ThrottleFPSIfNotFocus));
    
    if (_isThrottled != shouldThrottle) {
        _isThrottled = shouldThrottle;
        _timer.start(getDesiredInterval());
    }
    
    return shouldThrottle;
}

void Basic2DWindowOpenGLDisplayPlugin::updateFramerate() {
    QAction* checkedFramerate{ nullptr };
    foreach(auto action, _framerateActions) {
        if (action->isChecked()) {
            checkedFramerate = action;
            break;
        }
    }

    _framerateTarget = 0;
    if (checkedFramerate) {
        QString actionText = checkedFramerate->text();
        if (FRAMERATE_60 == actionText) {
            _framerateTarget = 60;
        } else if (FRAMERATE_50 == actionText) {
            _framerateTarget = 50;
        } else if (FRAMERATE_40 == actionText) {
            _framerateTarget = 40;
        } else if (FRAMERATE_30 == actionText) {
            _framerateTarget = 30;
        }
    } else if (_isThrottled) {
        _framerateTarget = THROTTLED_FRAMERATE;
    }

<<<<<<< HEAD
    _timer.start(getDesiredInterval());
=======
    int newInterval = getDesiredInterval();
    qDebug() << newInterval;
    _timer.start(newInterval);
>>>>>>> 589adde4
}

// FIXME target the screen the window is currently on
QScreen* Basic2DWindowOpenGLDisplayPlugin::getFullscreenTarget() {
    return qApp->primaryScreen();
}<|MERGE_RESOLUTION|>--- conflicted
+++ resolved
@@ -136,13 +136,8 @@
         _framerateTarget = THROTTLED_FRAMERATE;
     }
 
-<<<<<<< HEAD
-    _timer.start(getDesiredInterval());
-=======
     int newInterval = getDesiredInterval();
-    qDebug() << newInterval;
     _timer.start(newInterval);
->>>>>>> 589adde4
 }
 
 // FIXME target the screen the window is currently on
