//
//  AddressManager.cpp
//  libraries/networking/src
//
//  Created by Stephen Birarda on 2014-09-10.
//  Copyright 2014 High Fidelity, Inc.
//
//  Distributed under the Apache License, Version 2.0.
//  See the accompanying file LICENSE or http://www.apache.org/licenses/LICENSE-2.0.html
//

#include <qdebug.h>
#include <qjsondocument.h>
#include <qregexp.h>
#include <qstringlist.h>

#include <GLMHelpers.h>
#include <UUID.h>

#include "NodeList.h"

#include "AddressManager.h"

AddressManager::AddressManager() :
    _rootPlaceName(),
    _rootPlaceID(),
    _positionGetter(NULL),
    _orientationGetter(NULL)
{
    
}

bool AddressManager::isConnected() {
    return DependencyManager::get<NodeList>()->getDomainHandler().isConnected();
}

const QUrl AddressManager::currentAddress() const {
    QUrl hifiURL;
    
    hifiURL.setScheme(HIFI_URL_SCHEME);
    hifiURL.setHost(_rootPlaceName);
    hifiURL.setPath(currentPath());
    
    return hifiURL;
}

const QString ADDRESS_MANAGER_SETTINGS_GROUP = "AddressManager";
const QString SETTINGS_CURRENT_ADDRESS_KEY = "address";

void AddressManager::loadSettings(const QString& lookupString) {
    if (lookupString.isEmpty()) {
        QSettings settings;
        settings.beginGroup(ADDRESS_MANAGER_SETTINGS_GROUP);
        handleLookupString(settings.value(SETTINGS_CURRENT_ADDRESS_KEY).toString());
    } else {
        handleLookupString(lookupString);
    }
}

void AddressManager::storeCurrentAddress() {
    QSettings settings;

    settings.beginGroup(ADDRESS_MANAGER_SETTINGS_GROUP);
    settings.setValue(SETTINGS_CURRENT_ADDRESS_KEY, currentAddress());
    settings.endGroup();
}

const QString AddressManager::currentPath(bool withOrientation) const {
    
    if (_positionGetter) {
        QString pathString = "/" + createByteArray(_positionGetter());
        
        if (withOrientation) {
            if (_orientationGetter) {
                QString orientationString = createByteArray(_orientationGetter());
                pathString += "/" + orientationString;
            } else {
                qDebug() << "Cannot add orientation to path without a getter for position."
                    << "Call AdressManager::setOrientationGetter to pass a function that will return a glm::quat";
            }
            
        }
        
        return pathString;
    } else {
        qDebug() << "Cannot create address path without a getter for position."
            << "Call AdressManager::setPositionGetter to pass a function that will return a const glm::vec3&";
        return QString();
    }
}

<<<<<<< HEAD
=======
QString AddressManager::getDomainID() const {
    const QUuid& domainID = DependencyManager::get<NodeList>()->getDomainHandler().getUUID();
    return domainID.isNull() ? "" : uuidStringWithoutCurlyBraces(domainID);
}

>>>>>>> eef5807f
const JSONCallbackParameters& AddressManager::apiCallbackParameters() {
    static bool hasSetupParameters = false;
    static JSONCallbackParameters callbackParams;
    
    if (!hasSetupParameters) {
        callbackParams.jsonCallbackReceiver = this;
        callbackParams.jsonCallbackMethod = "handleAPIResponse";
        callbackParams.errorCallbackReceiver = this;
        callbackParams.errorCallbackMethod = "handleAPIError";
    }
    
    return callbackParams;
}

bool AddressManager::handleUrl(const QUrl& lookupUrl) {
    if (lookupUrl.scheme() == HIFI_URL_SCHEME) {
        
        qDebug() << "Trying to go to URL" << lookupUrl.toString();
        
        // there are 4 possible lookup strings
        
        // 1. global place name (name of domain or place) - example: sanfrancisco
        // 2. user name (prepended with @) - example: @philip
        // 3. location string (posX,posY,posZ/eulerX,eulerY,eulerZ)
        // 4. domain network address (IP or dns resolvable hostname)
        
        // use our regex'ed helpers to figure out what we're supposed to do with this
        if (!handleUsername(lookupUrl.authority())) {
            // we're assuming this is either a network address or global place name
            // check if it is a network address first
            if (!handleNetworkAddress(lookupUrl.host()
                                      + (lookupUrl.port() == -1 ? "" : ":" + QString::number(lookupUrl.port())))) {
                // wasn't an address - lookup the place name
                attemptPlaceNameLookup(lookupUrl.host());
            }
            
            // we may have a path that defines a relative viewpoint - if so we should jump to that now
            handleRelativeViewpoint(lookupUrl.path());
        }
        
        return true;
    } else if (lookupUrl.toString().startsWith('/')) {
        qDebug() << "Going to relative path" << lookupUrl.path();
        
        // if this is a relative path then handle it as a relative viewpoint
        handleRelativeViewpoint(lookupUrl.path());
        emit lookupResultsFinished();
    }
    
    return false;
}

void AddressManager::handleLookupString(const QString& lookupString) {
    if (!lookupString.isEmpty()) {
        // make this a valid hifi URL and handle it off to handleUrl
        QString sanitizedString = lookupString.trimmed();
        QUrl lookupURL;
        
        if (!lookupString.startsWith('/')) {
            const QRegExp HIFI_SCHEME_REGEX = QRegExp(HIFI_URL_SCHEME + ":\\/{1,2}", Qt::CaseInsensitive);
            sanitizedString = sanitizedString.remove(HIFI_SCHEME_REGEX);
            
            lookupURL = QUrl(HIFI_URL_SCHEME + "://" + sanitizedString);
        } else {
            lookupURL = QUrl(lookupString);
        }
        
        handleUrl(lookupURL);
    }
}

void AddressManager::handleAPIResponse(QNetworkReply& requestReply) {
    QJsonObject responseObject = QJsonDocument::fromJson(requestReply.readAll()).object();
    QJsonObject dataObject = responseObject["data"].toObject();
    
    goToAddressFromObject(dataObject.toVariantMap());
    
    emit lookupResultsFinished();
}

void AddressManager::goToAddressFromObject(const QVariantMap& dataObject) {
    
    const QString DATA_OBJECT_PLACE_KEY = "place";
    const QString DATA_OBJECT_USER_LOCATION_KEY = "location";
    
    QVariantMap locationMap;
    if (dataObject.contains(DATA_OBJECT_PLACE_KEY)) {
        locationMap = dataObject[DATA_OBJECT_PLACE_KEY].toMap();
    } else {
        locationMap = dataObject[DATA_OBJECT_USER_LOCATION_KEY].toMap();
    }
    
    if (!locationMap.isEmpty()) {
        const QString LOCATION_API_ROOT_KEY = "root";
        const QString LOCATION_API_DOMAIN_KEY = "domain";
        const QString LOCATION_API_ONLINE_KEY = "online";
        
        if (!locationMap.contains(LOCATION_API_ONLINE_KEY)
            || locationMap[LOCATION_API_ONLINE_KEY].toBool()) {
            
            QVariantMap rootMap = locationMap[LOCATION_API_ROOT_KEY].toMap();
            if (rootMap.isEmpty()) {
                rootMap = locationMap;
            }
            
            QVariantMap domainObject = rootMap[LOCATION_API_DOMAIN_KEY].toMap();
            
            if (!domainObject.isEmpty()) {
                const QString DOMAIN_NETWORK_ADDRESS_KEY = "network_address";
                const QString DOMAIN_ICE_SERVER_ADDRESS_KEY = "ice_server_address";
                
                if (domainObject.contains(DOMAIN_NETWORK_ADDRESS_KEY)) {
                    QString domainHostname = domainObject[DOMAIN_NETWORK_ADDRESS_KEY].toString();
                    
                    emit possibleDomainChangeRequired(domainHostname, DEFAULT_DOMAIN_SERVER_PORT);
                } else {
                    QString iceServerAddress = domainObject[DOMAIN_ICE_SERVER_ADDRESS_KEY].toString();
                    
                    const QString DOMAIN_ID_KEY = "id";
                    QString domainIDString = domainObject[DOMAIN_ID_KEY].toString();
                    QUuid domainID(domainIDString);
                    
                    emit possibleDomainChangeRequiredViaICEForID(iceServerAddress, domainID);
                }
                
                // set our current root place id to the ID that came back
                const QString PLACE_ID_KEY = "id";
                _rootPlaceID = rootMap[PLACE_ID_KEY].toUuid();
                
                // set our current root place name to the name that came back
                const QString PLACE_NAME_KEY = "name";
                QString newRootPlaceName = rootMap[PLACE_NAME_KEY].toString();
                setRootPlaceName(newRootPlaceName);
                
                // take the path that came back
                const QString PLACE_PATH_KEY = "path";
                QString returnedPath = locationMap[PLACE_PATH_KEY].toString();
                
                bool shouldFaceViewpoint = locationMap.contains(LOCATION_API_ONLINE_KEY);
                
                if (!returnedPath.isEmpty()) {
                    // try to parse this returned path as a viewpoint, that's the only thing it could be for now
                    if (!handleRelativeViewpoint(returnedPath, shouldFaceViewpoint)) {
                        qDebug() << "Received a location path that was could not be handled as a viewpoint -" << returnedPath;
                    }
                }
            } else {
                qDebug() << "Received an address manager API response with no domain key. Cannot parse.";
                qDebug() << locationMap;
            }
        } else {
            // we've been told that this result exists but is offline, emit our signal so the application can handle
            emit lookupResultIsOffline();
        }
    } else {
        qDebug() << "Received an address manager API response with no location key or place key. Cannot parse.";
        qDebug() << locationMap;
    }
}

void AddressManager::handleAPIError(QNetworkReply& errorReply) {
    qDebug() << "AddressManager API error -" << errorReply.error() << "-" << errorReply.errorString();
    
    if (errorReply.error() == QNetworkReply::ContentNotFoundError) {
        emit lookupResultIsNotFound();
    }
    emit lookupResultsFinished();
}

const QString GET_PLACE = "/api/v1/places/%1";

void AddressManager::attemptPlaceNameLookup(const QString& lookupString) {
    // assume this is a place name and see if we can get any info on it
    QString placeName = QUrl::toPercentEncoding(lookupString);
    AccountManager::getInstance().unauthenticatedRequest(GET_PLACE.arg(placeName),
                                                         QNetworkAccessManager::GetOperation,
                                                         apiCallbackParameters());
}

bool AddressManager::handleNetworkAddress(const QString& lookupString) {
    const QString IP_ADDRESS_REGEX_STRING = "^((?:(?:[0-9]|[1-9][0-9]|1[0-9]{2}|2[0-4][0-9]|25[0-5])\\.){3}"
        "(?:[0-9]|[1-9][0-9]|1[0-9]{2}|2[0-4][0-9]|25[0-5]))(?::(\\d{1,5}))?$";
    
    const QString HOSTNAME_REGEX_STRING = "^((?:[A-Z0-9]|[A-Z0-9][A-Z0-9\\-]{0,61}[A-Z0-9])"
        "(?:\\.(?:[A-Z0-9]|[A-Z0-9][A-Z0-9\\-]{0,61}[A-Z0-9]))+|localhost)(?::(\\d{1,5}))?$";
    
    QRegExp ipAddressRegex(IP_ADDRESS_REGEX_STRING);
    
    if (ipAddressRegex.indexIn(lookupString) != -1) {
        QString domainIPString = ipAddressRegex.cap(1);
        
        qint16 domainPort = DEFAULT_DOMAIN_SERVER_PORT;
        if (!ipAddressRegex.cap(2).isEmpty()) {
            domainPort = (qint16) ipAddressRegex.cap(2).toInt();
        }
        
        emit lookupResultsFinished();
        setDomainInfo(domainIPString, domainPort);
        
        return true;
    }
    
    QRegExp hostnameRegex(HOSTNAME_REGEX_STRING, Qt::CaseInsensitive);
    
    if (hostnameRegex.indexIn(lookupString) != -1) {
        QString domainHostname = hostnameRegex.cap(1);
        
        qint16 domainPort = DEFAULT_DOMAIN_SERVER_PORT;
        if (!hostnameRegex.cap(2).isEmpty()) {
            domainPort = (qint16) hostnameRegex.cap(2).toInt();
        }
        
        emit lookupResultsFinished();
        setDomainInfo(domainHostname, domainPort);
        
        return true;
    }
    
    return false;
}

bool AddressManager::handleRelativeViewpoint(const QString& lookupString, bool shouldFace) {
    const QString FLOAT_REGEX_STRING = "([-+]?[0-9]*\\.?[0-9]+(?:[eE][-+]?[0-9]+)?)";
    const QString SPACED_COMMA_REGEX_STRING = "\\s*,\\s*";
    const QString POSITION_REGEX_STRING = QString("\\/") + FLOAT_REGEX_STRING + SPACED_COMMA_REGEX_STRING +
        FLOAT_REGEX_STRING + SPACED_COMMA_REGEX_STRING + FLOAT_REGEX_STRING + "\\s*(?:$|\\/)";
    const QString QUAT_REGEX_STRING = QString("\\/") + FLOAT_REGEX_STRING + SPACED_COMMA_REGEX_STRING +
        FLOAT_REGEX_STRING + SPACED_COMMA_REGEX_STRING + FLOAT_REGEX_STRING + SPACED_COMMA_REGEX_STRING +
        FLOAT_REGEX_STRING + "\\s*$";
    
    QRegExp positionRegex(POSITION_REGEX_STRING);
    
    if (positionRegex.indexIn(lookupString) != -1) {
        // we have at least a position, so emit our signal to say we need to change position
        glm::vec3 newPosition(positionRegex.cap(1).toFloat(),
                              positionRegex.cap(2).toFloat(),
                              positionRegex.cap(3).toFloat());
        
        if (!isNaN(newPosition.x) && !isNaN(newPosition.y) && !isNaN(newPosition.z)) {
            glm::quat newOrientation;
            
            QRegExp orientationRegex(QUAT_REGEX_STRING);
            
            // we may also have an orientation
            if (lookupString[positionRegex.matchedLength() - 1] == QChar('/')
                && orientationRegex.indexIn(lookupString, positionRegex.matchedLength() - 1) != -1) {
                
                glm::quat newOrientation = glm::normalize(glm::quat(orientationRegex.cap(4).toFloat(),
                                                                    orientationRegex.cap(1).toFloat(),
                                                                    orientationRegex.cap(2).toFloat(),
                                                                    orientationRegex.cap(3).toFloat()));
                
                if (!isNaN(newOrientation.x) && !isNaN(newOrientation.y) && !isNaN(newOrientation.z)
                    && !isNaN(newOrientation.w)) {
                    emit locationChangeRequired(newPosition, true, newOrientation, shouldFace);
                    return true;
                } else {
                    qDebug() << "Orientation parsed from lookup string is invalid. Will not use for location change.";
                }
            }
            
            emit locationChangeRequired(newPosition, false, newOrientation, shouldFace);
            
        } else {
            qDebug() << "Could not jump to position from lookup string because it has an invalid value.";
        }
        
        return true;
    }
    
    return false;
}

const QString GET_USER_LOCATION = "/api/v1/users/%1/location";

bool AddressManager::handleUsername(const QString& lookupString) {
    const QString USERNAME_REGEX_STRING = "^@(\\S+)";
    
    QRegExp usernameRegex(USERNAME_REGEX_STRING);
    
    if (usernameRegex.indexIn(lookupString) != -1) {
        goToUser(usernameRegex.cap(1));
        return true;
    }
    
    return false;
}

void AddressManager::setRootPlaceName(const QString& rootPlaceName) {
    if (rootPlaceName != _rootPlaceName) {
        _rootPlaceName = rootPlaceName;
        emit rootPlaceNameChanged(_rootPlaceName);
    }
}


void AddressManager::setDomainInfo(const QString& hostname, quint16 port) {
    _rootPlaceName = hostname;
    _rootPlaceID = QUuid();
    
    emit possibleDomainChangeRequired(hostname, port);
}

void AddressManager::goToUser(const QString& username) {
    QString formattedUsername = QUrl::toPercentEncoding(username);
    // this is a username - pull the captured name and lookup that user's location
    AccountManager::getInstance().unauthenticatedRequest(GET_USER_LOCATION.arg(formattedUsername),
                                                         QNetworkAccessManager::GetOperation,
                                                         apiCallbackParameters());
}<|MERGE_RESOLUTION|>--- conflicted
+++ resolved
@@ -89,14 +89,6 @@
     }
 }
 
-<<<<<<< HEAD
-=======
-QString AddressManager::getDomainID() const {
-    const QUuid& domainID = DependencyManager::get<NodeList>()->getDomainHandler().getUUID();
-    return domainID.isNull() ? "" : uuidStringWithoutCurlyBraces(domainID);
-}
-
->>>>>>> eef5807f
 const JSONCallbackParameters& AddressManager::apiCallbackParameters() {
     static bool hasSetupParameters = false;
     static JSONCallbackParameters callbackParams;
