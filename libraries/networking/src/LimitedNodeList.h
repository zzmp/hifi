//
//  LimitedNodeList.h
//  libraries/networking/src
//
//  Created by Stephen Birarda on 2/15/13.
//  Copyright 2013 High Fidelity, Inc.
//
//  Distributed under the Apache License, Version 2.0.
//  See the accompanying file LICENSE or http://www.apache.org/licenses/LICENSE-2.0.html
//

#ifndef hifi_LimitedNodeList_h
#define hifi_LimitedNodeList_h

#include <stdint.h>
#include <iterator>
#include <memory>

#ifndef _WIN32
#include <unistd.h> // not on windows, not needed for mac or windows
#endif

#include <qelapsedtimer.h>
#include <qreadwritelock.h>
#include <qset.h>
#include <qsharedpointer.h>
#include <QtNetwork/qudpsocket.h>
#include <QtNetwork/qhostaddress.h>

#include <tbb/concurrent_unordered_map.h>

#include <DependencyManager.h>

#include "DomainHandler.h"
#include "Node.h"
#include "UUIDHasher.h"

const int MAX_PACKET_SIZE = 1450;

const quint64 NODE_SILENCE_THRESHOLD_MSECS = 2 * 1000;

extern const char SOLO_NODE_TYPES[2];

extern const QUrl DEFAULT_NODE_AUTH_URL;

const char DEFAULT_ASSIGNMENT_SERVER_HOSTNAME[] = "localhost";

const char STUN_SERVER_HOSTNAME[] = "stun.highfidelity.io";
const unsigned short STUN_SERVER_PORT = 3478;

const QString DOMAIN_SERVER_LOCAL_PORT_SMEM_KEY = "domain-server.local-port";

class HifiSockAddr;

typedef QSet<NodeType_t> NodeSet;

typedef QSharedPointer<Node> SharedNodePointer;
Q_DECLARE_METATYPE(SharedNodePointer)

using namespace tbb;
typedef std::pair<QUuid, SharedNodePointer> UUIDNodePair;
typedef concurrent_unordered_map<QUuid, SharedNodePointer, UUIDHasher> NodeHash;

typedef quint8 PingType_t;
namespace PingType {
    const PingType_t Agnostic = 0;
    const PingType_t Local = 1;
    const PingType_t Public = 2;
    const PingType_t Symmetric = 3;
}

class LimitedNodeList : public QObject, public Dependency {
    Q_OBJECT
    SINGLETON_DEPENDENCY
    
public:
    const QUuid& getSessionUUID() const { return _sessionUUID; }
    void setSessionUUID(const QUuid& sessionUUID);
    
    void rebindNodeSocket();
    QUdpSocket& getNodeSocket() { return _nodeSocket; }
    QUdpSocket& getDTLSSocket();
    
    bool packetVersionAndHashMatch(const QByteArray& packet);
    
    qint64 writeDatagram(const QByteArray& datagram, const SharedNodePointer& destinationNode,
                         const HifiSockAddr& overridenSockAddr = HifiSockAddr());

    qint64 writeUnverifiedDatagram(const QByteArray& datagram, const SharedNodePointer& destinationNode,
                               const HifiSockAddr& overridenSockAddr = HifiSockAddr());

    qint64 writeUnverifiedDatagram(const QByteArray& datagram, const HifiSockAddr& destinationSockAddr);
    qint64 writeDatagram(const char* data, qint64 size, const SharedNodePointer& destinationNode,
                         const HifiSockAddr& overridenSockAddr = HifiSockAddr());

    qint64 writeUnverifiedDatagram(const char* data, qint64 size, const SharedNodePointer& destinationNode,
                         const HifiSockAddr& overridenSockAddr = HifiSockAddr());

    void(*linkedDataCreateCallback)(Node *);
    
    int size() const { return _nodeHash.size(); }

    SharedNodePointer nodeWithUUID(const QUuid& nodeUUID);
    SharedNodePointer sendingNodeForPacket(const QByteArray& packet);
    
    SharedNodePointer addOrUpdateNode(const QUuid& uuid, NodeType_t nodeType,
                                      const HifiSockAddr& publicSocket, const HifiSockAddr& localSocket);
    
    const HifiSockAddr& getLocalSockAddr() const { return _localSockAddr; }
    const HifiSockAddr& getSTUNSockAddr() const { return _stunSockAddr; }

    void processNodeData(const HifiSockAddr& senderSockAddr, const QByteArray& packet);
    void processKillNode(const QByteArray& datagram);

    int updateNodeWithDataFromPacket(const SharedNodePointer& matchingNode, const QByteArray& packet);
    int findNodeAndUpdateWithDataFromPacket(const QByteArray& packet);

    unsigned broadcastToNodes(const QByteArray& packet, const NodeSet& destinationNodeTypes);
    SharedNodePointer soloNodeOfType(char nodeType);

    void getPacketStats(float &packetsPerSecond, float &bytesPerSecond);
    void resetPacketStats();
    
    QByteArray constructPingPacket(PingType_t pingType = PingType::Agnostic, bool isVerified = true,
                                   const QUuid& packetHeaderID = QUuid());
    QByteArray constructPingReplyPacket(const QByteArray& pingPacket, const QUuid& packetHeaderID = QUuid());
    
    virtual void sendSTUNRequest();
    virtual bool processSTUNResponse(const QByteArray& packet);
    
    void sendHeartbeatToIceServer(const HifiSockAddr& iceServerSockAddr,
                                  QUuid headerID = QUuid(), const QUuid& connectRequestID = QUuid());
    
    template<typename NodeLambda>
    void eachNode(NodeLambda functor) {
        QReadLocker readLock(&_nodeMutex);
        
        for (NodeHash::const_iterator it = _nodeHash.cbegin(); it != _nodeHash.cend(); ++it) {
            functor(it->second);
        }
    }
    
    template<typename BreakableNodeLambda>
    void eachNodeBreakable(BreakableNodeLambda functor) {
        QReadLocker readLock(&_nodeMutex);
        
        for (NodeHash::const_iterator it = _nodeHash.cbegin(); it != _nodeHash.cend(); ++it) {
            if (!functor(it->second)) {
                break;
            }
        }
    }
    
    template<typename PredLambda>
    SharedNodePointer nodeMatchingPredicate(const PredLambda predicate) {
        QReadLocker readLock(&_nodeMutex);
        
        for (NodeHash::const_iterator it = _nodeHash.cbegin(); it != _nodeHash.cend(); ++it) {
            if (predicate(it->second)) {
                return it->second;
            }
        }
        
        return SharedNodePointer();
    }
    
public slots:
    void reset();
    void eraseAllNodes();
    
    void removeSilentNodes();
    
    void updateLocalSockAddr();
    
    void killNodeWithUUID(const QUuid& nodeUUID);
signals:
    void uuidChanged(const QUuid& ownerUUID, const QUuid& oldUUID);
    void nodeAdded(SharedNodePointer);
    void nodeKilled(SharedNodePointer);
    
    void localSockAddrChanged(const HifiSockAddr& localSockAddr);
    void publicSockAddrChanged(const HifiSockAddr& publicSockAddr);
    
protected:
<<<<<<< HEAD
    static std::unique_ptr<LimitedNodeList> _sharedInstance;

    LimitedNodeList(unsigned short socketListenPort, unsigned short dtlsListenPort);
=======
    LimitedNodeList(unsigned short socketListenPort = 0, unsigned short dtlsListenPort = 0);
>>>>>>> cc95e512
    LimitedNodeList(LimitedNodeList const&); // Don't implement, needed to avoid copies of singleton
    void operator=(LimitedNodeList const&); // Don't implement, needed to avoid copies of singleton
    
    qint64 writeDatagram(const QByteArray& datagram, const HifiSockAddr& destinationSockAddr,
                         const QUuid& connectionSecret);
    
    void changeSocketBufferSizes(int numBytes);
    
    void handleNodeKill(const SharedNodePointer& node);

    QUuid _sessionUUID;
    NodeHash _nodeHash;
    QReadWriteLock _nodeMutex;
    QUdpSocket _nodeSocket;
    QUdpSocket* _dtlsSocket;
    HifiSockAddr _localSockAddr;
    HifiSockAddr _publicSockAddr;
    HifiSockAddr _stunSockAddr;
    int _numCollectedPackets;
    int _numCollectedBytes;
    QElapsedTimer _packetStatTimer;
    
    template<typename IteratorLambda>
    void eachNodeHashIterator(IteratorLambda functor) {
        QWriteLocker writeLock(&_nodeMutex);
        NodeHash::iterator it = _nodeHash.begin();
        
        while (it != _nodeHash.end()) {
            functor(it);
        }
    }
    
};

#endif // hifi_LimitedNodeList_h<|MERGE_RESOLUTION|>--- conflicted
+++ resolved
@@ -182,13 +182,7 @@
     void publicSockAddrChanged(const HifiSockAddr& publicSockAddr);
     
 protected:
-<<<<<<< HEAD
-    static std::unique_ptr<LimitedNodeList> _sharedInstance;
-
-    LimitedNodeList(unsigned short socketListenPort, unsigned short dtlsListenPort);
-=======
     LimitedNodeList(unsigned short socketListenPort = 0, unsigned short dtlsListenPort = 0);
->>>>>>> cc95e512
     LimitedNodeList(LimitedNodeList const&); // Don't implement, needed to avoid copies of singleton
     void operator=(LimitedNodeList const&); // Don't implement, needed to avoid copies of singleton
     
