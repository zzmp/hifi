--- conflicted
+++ resolved
@@ -77,15 +77,9 @@
     currentPackets.swap(_packets);
     unlock();
 
-<<<<<<< HEAD
     for(auto& packetPair : currentPackets) {
         // TODO: Replace QByteArray() once NLPacket is coming through on receive side
         processPacket(packetPair.first, QByteArray());
-=======
-    foreach(auto& packet, currentPackets) {
-        processPacket(packet.getNode(), packet.getByteArray()); 
-        _lastWindowProcessedPackets++;
->>>>>>> 3842e748
         midProcess();
     }
 
