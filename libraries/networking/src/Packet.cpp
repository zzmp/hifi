//
//  Packet.cpp
//  libraries/networking/src
//
//  Created by Clement on 7/2/15.
//  Copyright 2015 High Fidelity, Inc.
//
//  Distributed under the Apache License, Version 2.0.
//  See the accompanying file LICENSE or http://www.apache.org/licenses/LICENSE-2.0.html
//

#include "Packet.h"

#include "LimitedNodeList.h"

qint64 Packet::localHeaderSize(PacketType::Value type) {
    qint64 size = numBytesForArithmeticCodedPacketType(type) + sizeof(PacketVersion) +
                        ((SEQUENCE_NUMBERED_PACKETS.contains(type)) ? sizeof(SequenceNumber) : 0);
    return size;
}

qint64 Packet::maxPayloadSize(PacketType::Value type) {
    return MAX_PACKET_SIZE - localHeaderSize(type);
}

std::unique_ptr<Packet> Packet::create(PacketType::Value type, qint64 size) {
    auto maxPayload = maxPayloadSize(type);
    if (size == -1) {
        // default size of -1, means biggest packet possible
        size = maxPayload;
    }
    if (size <= 0 || size > maxPayload) {
        // Invalid size, return null pointer
        return std::unique_ptr<Packet>();
    }
    
    // allocate memory
    return std::unique_ptr<Packet>(new Packet(type, size));
}

<<<<<<< HEAD
=======

std::unique_ptr<Packet> Packet::createCopy(const std::unique_ptr<Packet>& other) {
    Q_ASSERT(other);
    return std::unique_ptr<Packet>(new Packet(*other));
}

>>>>>>> d496b33a
qint64 Packet::totalHeadersSize() const {
    return localHeaderSize();
}

qint64 Packet::localHeaderSize() const {
    return localHeaderSize(_type);
}

Packet::Packet(PacketType::Value type, qint64 size) :
    _type(type),
    _packetSize(localHeaderSize(_type) + size),
    _packet(new char(_packetSize)),
    _payloadStart(_packet.get() + localHeaderSize(_type)),
    _capacity(size) {
        // Sanity check
        Q_ASSERT(size <= maxPayloadSize(type));
        
        // copy packet type and version in header
<<<<<<< HEAD
        setPacketTypeAndVersion(type);
        
        // Set control bit and sequence number to 0 if necessary
        if (SEQUENCE_NUMBERED_PACKETS.contains(type)) {
            setSequenceNumber(0);
=======
        writePacketTypeAndVersion(type);
        
        // Set control bit and sequence number to 0 if necessary
        if (SEQUENCE_NUMBERED_PACKETS.contains(type)) {
            writeSequenceNumber(0);
>>>>>>> d496b33a
        }
}

Packet::Packet(const Packet& other) {
    *this = other;
}

Packet& Packet::operator=(const Packet& other) {
    _packetSize = other._packetSize;
    _packet = std::unique_ptr<char>(new char(_packetSize));
    memcpy(_packet.get(), other._packet.get(), _packetSize);
    
    _payloadStart = _packet.get() + (other._payloadStart - other._packet.get());
<<<<<<< HEAD
    _position = other._position;
=======
>>>>>>> d496b33a
    _capacity = other._capacity;
    
    _sizeUsed = other._sizeUsed;
    
    return *this;
}

Packet::Packet(Packet&& other) {
    *this = std::move(other);
}

Packet& Packet::operator=(Packet&& other) {
    _packetSize = other._packetSize;
    _packet = std::move(other._packet);
    
    _payloadStart = other._payloadStart;
<<<<<<< HEAD
    _position = other._position;
=======
>>>>>>> d496b33a
    _capacity = other._capacity;
    
    _sizeUsed = other._sizeUsed;
    
    return *this;
}

<<<<<<< HEAD
PacketType::Value Packet::getPacketType() const {
    return (PacketType::Value)arithmeticCodingValueFromBuffer(_packet.get());
}

PacketVersion Packet::getPacketTypeVersion() const {
    return *reinterpret_cast<PacketVersion*>(_packet.get() + numBytesForArithmeticCodedPacketType(_type));
}

Packet::SequenceNumber Packet::getSequenceNumber() const {
=======
void Packet::setPacketType(PacketType::Value type) {
    auto currentHeaderSize = totalHeadersSize();
    _type = type;
    writePacketTypeAndVersion(_type);
    
    // Setting new packet type with a different header size not currently supported
    Q_ASSERT(currentHeaderSize == totalHeadersSize());
}

PacketType::Value Packet::readPacketType() const {
    return (PacketType::Value)arithmeticCodingValueFromBuffer(_packet.get());
}

PacketVersion Packet::readPacketTypeVersion() const {
    return *reinterpret_cast<PacketVersion*>(_packet.get() + numBytesForArithmeticCodedPacketType(_type));
}

Packet::SequenceNumber Packet::readSequenceNumber() const {
>>>>>>> d496b33a
    if (SEQUENCE_NUMBERED_PACKETS.contains(_type)) {
        SequenceNumber seqNum = *reinterpret_cast<SequenceNumber*>(_packet.get() +
                                                                   numBytesForArithmeticCodedPacketType(_type) +
                                                                   sizeof(PacketVersion));
        return seqNum & ~(1 << 15); // remove control bit
    }
    return -1;
}

<<<<<<< HEAD
bool Packet::isControlPacket() const {
=======
bool Packet::readIsControlPacket() const {
>>>>>>> d496b33a
    if (SEQUENCE_NUMBERED_PACKETS.contains(_type)) {
        SequenceNumber seqNum = *reinterpret_cast<SequenceNumber*>(_packet.get() +
                                                                   numBytesForArithmeticCodedPacketType(_type) +
                                                                   sizeof(PacketVersion));
        return seqNum & (1 << 15); // Only keep control bit
    }
    return false;
}

<<<<<<< HEAD
void Packet::setPacketTypeAndVersion(PacketType::Value type) {
=======
void Packet::writePacketTypeAndVersion(PacketType::Value type) {
>>>>>>> d496b33a
    // Pack the packet type
    auto offset = packArithmeticallyCodedValue(type, _packet.get());
    
    // Pack the packet version
<<<<<<< HEAD
    auto version { versionForPacketType(type) };
    memcpy(_packet.get() + offset, &version, sizeof(version));
}

void Packet::setSequenceNumber(SequenceNumber seqNum) {
=======
    auto version = versionForPacketType(type);
    memcpy(_packet.get() + offset, &version, sizeof(version));
}

void Packet::writeSequenceNumber(SequenceNumber seqNum) {
>>>>>>> d496b33a
    // Here we are overriding the control bit to 0.
    // But that is not an issue since we should only ever set the seqNum
    // for data packets going out
    memcpy(_packet.get() + numBytesForArithmeticCodedPacketType(_type) + sizeof(PacketVersion),
           &seqNum, sizeof(seqNum));
}
<<<<<<< HEAD

bool Packet::seek(qint64 pos) {
    bool valid = (pos >= 0) && (pos < size());
    if (valid) {
        _position = pos;
    }
    return valid;
}
=======
>>>>>>> d496b33a

static const qint64 PACKET_WRITE_ERROR = -1;
qint64 Packet::writeData(const char* data, qint64 maxSize) {
    // make sure we have the space required to write this block
    if (maxSize <= bytesAvailable()) {
        qint64 currentPos = pos();
        
        // good to go - write the data
        memcpy(_payloadStart + currentPos, data, maxSize);
        
        // seek to the new position based on where our write just finished
        seek(currentPos + maxSize);
        
        // keep track of _sizeUsed so we can just write the actual data when packet is about to be sent
        _sizeUsed = std::max(pos() + 1, _sizeUsed);
        
        // return the number of bytes written
        return maxSize;
    } else {
        // not enough space left for this write - return an error
        return PACKET_WRITE_ERROR;
    }
}

qint64 Packet::readData(char* dest, qint64 maxSize) {
    // we're either reading what is left from the current position or what was asked to be read
    qint64 numBytesToRead = std::min(bytesAvailable(), maxSize);
    
    if (numBytesToRead > 0) {
        int currentPosition = pos();
        
        // read out the data
        memcpy(dest, _payloadStart + currentPosition, numBytesToRead);
        
        // seek to the end of the read
        seek(currentPosition + numBytesToRead);
    }
    
    return numBytesToRead;
}<|MERGE_RESOLUTION|>--- conflicted
+++ resolved
@@ -38,15 +38,12 @@
     return std::unique_ptr<Packet>(new Packet(type, size));
 }
 
-<<<<<<< HEAD
-=======
 
 std::unique_ptr<Packet> Packet::createCopy(const std::unique_ptr<Packet>& other) {
     Q_ASSERT(other);
     return std::unique_ptr<Packet>(new Packet(*other));
 }
 
->>>>>>> d496b33a
 qint64 Packet::totalHeadersSize() const {
     return localHeaderSize();
 }
@@ -65,19 +62,11 @@
         Q_ASSERT(size <= maxPayloadSize(type));
         
         // copy packet type and version in header
-<<<<<<< HEAD
-        setPacketTypeAndVersion(type);
-        
-        // Set control bit and sequence number to 0 if necessary
-        if (SEQUENCE_NUMBERED_PACKETS.contains(type)) {
-            setSequenceNumber(0);
-=======
         writePacketTypeAndVersion(type);
         
         // Set control bit and sequence number to 0 if necessary
         if (SEQUENCE_NUMBERED_PACKETS.contains(type)) {
             writeSequenceNumber(0);
->>>>>>> d496b33a
         }
 }
 
@@ -91,10 +80,6 @@
     memcpy(_packet.get(), other._packet.get(), _packetSize);
     
     _payloadStart = _packet.get() + (other._payloadStart - other._packet.get());
-<<<<<<< HEAD
-    _position = other._position;
-=======
->>>>>>> d496b33a
     _capacity = other._capacity;
     
     _sizeUsed = other._sizeUsed;
@@ -111,10 +96,6 @@
     _packet = std::move(other._packet);
     
     _payloadStart = other._payloadStart;
-<<<<<<< HEAD
-    _position = other._position;
-=======
->>>>>>> d496b33a
     _capacity = other._capacity;
     
     _sizeUsed = other._sizeUsed;
@@ -122,17 +103,6 @@
     return *this;
 }
 
-<<<<<<< HEAD
-PacketType::Value Packet::getPacketType() const {
-    return (PacketType::Value)arithmeticCodingValueFromBuffer(_packet.get());
-}
-
-PacketVersion Packet::getPacketTypeVersion() const {
-    return *reinterpret_cast<PacketVersion*>(_packet.get() + numBytesForArithmeticCodedPacketType(_type));
-}
-
-Packet::SequenceNumber Packet::getSequenceNumber() const {
-=======
 void Packet::setPacketType(PacketType::Value type) {
     auto currentHeaderSize = totalHeadersSize();
     _type = type;
@@ -151,7 +121,6 @@
 }
 
 Packet::SequenceNumber Packet::readSequenceNumber() const {
->>>>>>> d496b33a
     if (SEQUENCE_NUMBERED_PACKETS.contains(_type)) {
         SequenceNumber seqNum = *reinterpret_cast<SequenceNumber*>(_packet.get() +
                                                                    numBytesForArithmeticCodedPacketType(_type) +
@@ -161,11 +130,7 @@
     return -1;
 }
 
-<<<<<<< HEAD
-bool Packet::isControlPacket() const {
-=======
 bool Packet::readIsControlPacket() const {
->>>>>>> d496b33a
     if (SEQUENCE_NUMBERED_PACKETS.contains(_type)) {
         SequenceNumber seqNum = *reinterpret_cast<SequenceNumber*>(_packet.get() +
                                                                    numBytesForArithmeticCodedPacketType(_type) +
@@ -175,45 +140,22 @@
     return false;
 }
 
-<<<<<<< HEAD
-void Packet::setPacketTypeAndVersion(PacketType::Value type) {
-=======
 void Packet::writePacketTypeAndVersion(PacketType::Value type) {
->>>>>>> d496b33a
     // Pack the packet type
     auto offset = packArithmeticallyCodedValue(type, _packet.get());
     
     // Pack the packet version
-<<<<<<< HEAD
-    auto version { versionForPacketType(type) };
-    memcpy(_packet.get() + offset, &version, sizeof(version));
-}
-
-void Packet::setSequenceNumber(SequenceNumber seqNum) {
-=======
     auto version = versionForPacketType(type);
     memcpy(_packet.get() + offset, &version, sizeof(version));
 }
 
 void Packet::writeSequenceNumber(SequenceNumber seqNum) {
->>>>>>> d496b33a
     // Here we are overriding the control bit to 0.
     // But that is not an issue since we should only ever set the seqNum
     // for data packets going out
     memcpy(_packet.get() + numBytesForArithmeticCodedPacketType(_type) + sizeof(PacketVersion),
            &seqNum, sizeof(seqNum));
 }
-<<<<<<< HEAD
-
-bool Packet::seek(qint64 pos) {
-    bool valid = (pos >= 0) && (pos < size());
-    if (valid) {
-        _position = pos;
-    }
-    return valid;
-}
-=======
->>>>>>> d496b33a
 
 static const qint64 PACKET_WRITE_ERROR = -1;
 qint64 Packet::writeData(const char* data, qint64 maxSize) {
